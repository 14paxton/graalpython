# Dev Tasks For Graal Python Developers

### Updating dependencies

We can use the following command to update our CI jsonnet as well as all
dependencies (truffle, sulong, ...) in one go:

    mx python-update-import

This should be run on a clean branch that you'll use for the PR. It will search
adjacent directories for other `graalpython*` repositories (such as external
extensions you might have locally) and check if it needs to update something in
those as well. It will also make sure that the CI jsonnet is in sync with the
Graal updates etc. In the end it will tell you which repositories were updated
and pushed. Make sure you open PRs and merge them at the same time for all of
these.

### Updating lib-python

The following command, run on a clean branch, should guide you through updating
our imported sources from CPython and PyPy:

    mx python-src-import

It prints a fairly long help. Note that you'll need to make sure you also pushed
your `python-import` branch after doing the update, so that any conflicts you
resolved don't have to be resolved again by the next person.

### Updating hpy

Follow these steps to update HPy.


  1. Merge updated hpy sources. To do so, clone hpy somewhere next to
     graalpython. Then run the following command on a new branch of graalpython:

        mx python-update-hpy-import --pull /path/to/clone/of/hpy

     Follow the instructions.
  2. We need to fix compilation. We patch the hpy sources, and the merge may
     have introduced new API or types, and for these we need to apply
     patches. At the time of this writing, we redefine hpy types conditionally
     on `#ifdef GRAALVM_PYTHON_LLVM` (grep for this to find some
     examples). Also, we use macros to convert between the structured hpy types
     and plain pointers for our native interface, see the uses of the `WRAP` and
     `UNWRAP` macros.
  3. Once compilation is working, we try to run the tests and go on fixing
     them. If new API was added, `GraalHPyContext` needs to be adapted with the
     new signatures and/or types. This may include:

      - Updating the HPyContextMember enum
      - Updating the HPyContextSignatureType enum
      - Adding `GraalHPyContextFunction` implementations for the new APIs
      - Updating the `createMembers` method to assign the appropriate
<<<<<<< HEAD
        implementations to the context members
=======
        implementations to the context members
      - Updating hpy.c to assign new context members to their native locations
>>>>>>> 99180001
<|MERGE_RESOLUTION|>--- conflicted
+++ resolved
@@ -52,9 +52,5 @@
       - Updating the HPyContextSignatureType enum
       - Adding `GraalHPyContextFunction` implementations for the new APIs
       - Updating the `createMembers` method to assign the appropriate
-<<<<<<< HEAD
-        implementations to the context members
-=======
         implementations to the context members
       - Updating hpy.c to assign new context members to their native locations
->>>>>>> 99180001
