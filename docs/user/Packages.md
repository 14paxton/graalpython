---
layout: docs-experimental
toc_group: python
link_title: Installing Supported Packages
permalink: /reference-manual/python/Packages/
---
# Installing Supported Packages

## Create a Virtual Environment

The best way of using GraalVM's Python runtime is from a virtual environment.
This generates wrapper scripts and makes the implementation usable from shell as the standard Python interpreter.
To create the virtual environment with GraalVM:
```shell
graalpython -m venv <venv-dir>
```

To activate the environment in your shell session call:
```shell
source <venv-dir>/bin/activate
```

### Using `ginstall`
At the moment, there are not enough standard libraries implemented to run the standard package installers for many packages.
As a convenience, a simple module to install packages is provided (including potential patches required for those packages).
Try the following to find out more:
```shell
graalpython -m ginstall --help
```

As a slightly more exciting example, try:
```shell
graalpython -m ginstall install numpy
```

If all goes well (also consider native dependencies of NumPy), you should be able to `import numpy` afterwards.

The support for more extensions is a high priority.
The GraalVM team is actively working to enable support for the Python C API, as well as to make extensions such as NumPy, SciPy, Scikit-learn, Pandas, Tensorflow, and alike, work.
Other extensions might currently work, but they are not actively tested.
Note that to try extensions on GraalVM's Python runtime, you have to download, build, and install them manually for now.

### Using `pip`
<<<<<<< HEAD
The `pip` package installer is available and working in a `venv`, but there is no support for SSL yet.
This means you can install packages from PyPI if you use an HTTP mirror, and you can install local packages.
=======

The `pip` package installer is available and working when using a `venv`.
>>>>>>> 1b335922
<|MERGE_RESOLUTION|>--- conflicted
+++ resolved
@@ -41,10 +41,5 @@
 Note that to try extensions on GraalVM's Python runtime, you have to download, build, and install them manually for now.
 
 ### Using `pip`
-<<<<<<< HEAD
-The `pip` package installer is available and working in a `venv`, but there is no support for SSL yet.
-This means you can install packages from PyPI if you use an HTTP mirror, and you can install local packages.
-=======
 
-The `pip` package installer is available and working when using a `venv`.
->>>>>>> 1b335922
+The `pip` package installer is available and working when using a `venv`.