# Graal/Truffle-based implementation of Python

GraalVM provides an early-stage experimental implementation of Python. A primary
goal is to support SciPy and its constituent libraries. This Python
implementation currently aims to be compatible with Python 3.7, but it is a long
way from there, and it is very likely that any Python program that requires any
imports at all will hit something unsupported. At this point, the Python
implementation is made available for experimentation and curious end-users.

### Trying it

To try it, you can use the bundled releases from
[www.graalvm.org](https://www.graalvm.org/downloads/). For more information and
some examples of what you can do with it, check out the
[reference](https://www.graalvm.org/docs/reference-manual/languages/python/).

<<<<<<< HEAD
##### Extension modules

Support for more extension modules is high priority for us. We are actively
building out our support for the Python C API to make extensions such as NumPy,
SciPy, Scikit-learn, Tensorflow and the like work. This work means that some
other extensions might also already work, but we're not actively testing other
extensions right now and cannot promise anything. Note that to try extensions on
this implementation, you have to download, build, and install them manually for
now. To do so, we recommend LLVM 6. Other versions might also work, but this
version is what we're testing with in our CI.
=======
### Installing packages

At the moment not enough of the standard library is implemented to run the
standard package installers for many packages. As a convenience, we provide a
simple module to install packages that we know to be working (including
potential patches required for those packages). Try the following to find out
more:

```
graalpython -m ginstall --help
```

As a slightly more exciting example, try:

```
graalpython -m ginstall install numpy
```

If all goes well (you'll need to have `clang`, `llvm-link`, `llvm-extract`,
`llvm-nm`, and `opt` in your `PATH` in addition to the normal NumPy build
dependencies), you should be able to `import numpy` afterwards.
>>>>>>> 1557a286

### Licensing

This Graal/Truffle-based implementation of Python is copyright (c) 2017, 2018
Oracle and/or its affiliates and is made available to you under the terms the
Universal Permissive License v 1.0 as shown at
[http://oss.oracle.com/licenses/upl](http://oss.oracle.com/licenses/upl). This
implementation is in part derived from and contains additional code from 3rd
parties, the copyrights and licensing of which is detailed in the
[LICENSE](LICENSE) and [3rd_party_licenses.txt](3rd_party_licenses.txt) files.
<|MERGE_RESOLUTION|>--- conflicted
+++ resolved
@@ -14,18 +14,6 @@
 some examples of what you can do with it, check out the
 [reference](https://www.graalvm.org/docs/reference-manual/languages/python/).
 
-<<<<<<< HEAD
-##### Extension modules
-
-Support for more extension modules is high priority for us. We are actively
-building out our support for the Python C API to make extensions such as NumPy,
-SciPy, Scikit-learn, Tensorflow and the like work. This work means that some
-other extensions might also already work, but we're not actively testing other
-extensions right now and cannot promise anything. Note that to try extensions on
-this implementation, you have to download, build, and install them manually for
-now. To do so, we recommend LLVM 6. Other versions might also work, but this
-version is what we're testing with in our CI.
-=======
 ### Installing packages
 
 At the moment not enough of the standard library is implemented to run the
@@ -47,7 +35,15 @@
 If all goes well (you'll need to have `clang`, `llvm-link`, `llvm-extract`,
 `llvm-nm`, and `opt` in your `PATH` in addition to the normal NumPy build
 dependencies), you should be able to `import numpy` afterwards.
->>>>>>> 1557a286
+
+Support for more extension modules is high priority for us. We are actively
+building out our support for the Python C API to make extensions such as NumPy,
+SciPy, Scikit-learn, Tensorflow and the like work. This work means that some
+other extensions might also already work, but we're not actively testing other
+extensions right now and cannot promise anything. Note that to try extensions on
+this implementation, you have to download, build, and install them manually for
+now. To do so, we recommend LLVM 6. Other versions might also work, but this
+version is what we're testing with in our CI.
 
 ### Licensing
 
