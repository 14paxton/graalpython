# Copyright (c) 2020, Oracle and/or its affiliates. All rights reserved.
# DO NOT ALTER OR REMOVE COPYRIGHT NOTICES OR THIS FILE HEADER.
#
# The Universal Permissive License (UPL), Version 1.0
#
# Subject to the condition set forth below, permission is hereby granted to any
# person obtaining a copy of this software, associated documentation and/or
# data (collectively the "Software"), free of charge and under any and all
# copyright rights in the Software, and any and all patent rights owned or
# freely licensable by each licensor hereunder covering either (i) the
# unmodified Software as contributed to or provided by such licensor, or (ii)
# the Larger Works (as defined below), to deal in both
#
# (a) the Software, and
#
# (b) any piece of software and/or hardware listed in the lrgrwrks.txt file if
# one is included with the Software each a "Larger Work" to which the Software
# is contributed by such licensors),
#
# without restriction, including without limitation the rights to copy, create
# derivative works of, display, perform, and distribute the Software and make,
# use, sell, offer for sale, import, export, have made, and have sold the
# Software and the Larger Work(s), and to sublicense the foregoing rights on
# either these or other terms.
#
# This license is subject to the following condition:
#
# The above copyright notice and either this complete permission notice or at a
# minimum a reference to the UPL must be included in all copies or substantial
# portions of the Software.
#
# THE SOFTWARE IS PROVIDED "AS IS", WITHOUT WARRANTY OF ANY KIND, EXPRESS OR
# IMPLIED, INCLUDING BUT NOT LIMITED TO THE WARRANTIES OF MERCHANTABILITY,
# FITNESS FOR A PARTICULAR PURPOSE AND NONINFRINGEMENT. IN NO EVENT SHALL THE
# AUTHORS OR COPYRIGHT HOLDERS BE LIABLE FOR ANY CLAIM, DAMAGES OR OTHER
# LIABILITY, WHETHER IN AN ACTION OF CONTRACT, TORT OR OTHERWISE, ARISING FROM,
# OUT OF OR IN CONNECTION WITH THE SOFTWARE OR THE USE OR OTHER DEALINGS IN THE
# SOFTWARE.

import argparse
import os
import re
import shlex
import sys
import types

import mx


def get_suite(name):
    suite_name = name.lstrip('/')
    suite = mx.suite(suite_name, fatalIfMissing=False)
    if not suite:
        suite = mx.primary_suite().import_suite(suite_name, version=None, urlinfos=None, in_subdir=name.startswith('/'))
    assert suite
    return suite


def get_downstream_suite(suite):
    downstreams = {
        'graalpython-apptests': 'graalpython',
        'graalpython-extensions': 'graalpython',
        'graalpython': '/vm',
        'vm': '/vm-enterprise',
    }
    downstream = downstreams.get(suite.name)
    if downstream:
        return get_suite(downstream)


def get_commit(suite, ref='HEAD'):
    if not suite:
        return None
    return suite.vc.git_command(suite.vc_dir, ['rev-parse', ref], abortOnError=True).strip()


def get_message(suite, commit):
    return suite.vc.git_command(suite.vc_dir, ['log', '--format=%s', '-n', '1', commit]).strip()


def run_bisect_benchmark(suite, bad, good, callback, threshold=None):
    git_dir = suite.vc_dir
    commits = suite.vc.git_command(
        git_dir,
        ['log', '--first-parent', '--format=format:%H', '{}^..{}'.format(good, bad)],
        abortOnError=True,
    ).splitlines()
    if not commits:
        raise RuntimeError("No merge commits found in the range. Did you swap good and bad?")
    downstream_suite = get_downstream_suite(suite)
    values = [None] * len(commits)
    if threshold is None:
        bad_index = 0
        good_index = len(commits) - 1
        values[bad_index] = callback(suite, bad)
        downstream_bad = get_commit(downstream_suite)
        values[good_index] = callback(suite, good)
        downstream_good = get_commit(downstream_suite)
        threshold = (values[bad_index] + values[good_index]) / 2
        if values[good_index] * 1.03 > values[bad_index]:
            raise RuntimeError(
                "Didn't detect a regression - less that 3% difference between good value "
                "{} and bad value {}".format(values[good_index], values[bad_index])
            )
    else:
        bad_index = -1
        good_index = len(commits)
        downstream_bad = None
        downstream_good = None
    while True:
        index = bad_index + ((good_index - bad_index) // 2)
<<<<<<< HEAD
        if index in (bad_index, good_index):
=======
        if index in [bad_index, good_index]:
>>>>>>> b655a42f
            assert good_index - bad_index == 1
            break
        commit = commits[index]
        values[index] = callback(suite, commit)
        if values[index] < threshold:
            good_index = index
            downstream_good = get_commit(downstream_suite)
        else:
            bad_index = index
            downstream_bad = get_commit(downstream_suite)
    subresults = {}
    if downstream_bad and downstream_good and downstream_bad != downstream_good:
        subresult = run_bisect_benchmark(downstream_suite, downstream_bad, downstream_good, callback, threshold)
        subresults[bad_index] = subresult
    return BisectResult(suite, commits, values, good_index, bad_index, subresults)


class BisectResult:
    def __init__(self, suite, commits, values, good_index, bad_index, subresults):
        self.suite = suite
        self.commits = commits
        self.values = values
        self.good_index = good_index
        self.bad_index = bad_index
        self.subresults = subresults

    @property
    def repo_name(self):
        return os.path.basename(self.suite.vc_dir)

    @property
    def good_commit(self):
        try:
            return self.commits[self.good_index]
        except IndexError:
            return None

    @property
    def bad_commit(self):
        try:
            return self.commits[self.bad_index]
        except IndexError:
            return None

    def visualize(self, level=1):
        level_marker = '=' * level
        out = ["{} {}".format(level_marker, self.repo_name)]
        for index, (commit, value) in enumerate(zip(self.commits, self.values)):
            if value is not None:
                out.append("{} {} {:6.6} s {}".format(level_marker, commit, value, get_message(self.suite, commit)))
            if self.subresults and index in self.subresults:
                out.append(self.subresults[index].visualize(level + 1))
        return '\n'.join(out)

    def summarize(self):
        if self.bad_commit and self.good_commit:
            for subresult in self.subresults.values():
                sub = subresult.summarize()
                if sub:
                    return sub
            return ("Detected bad commit in {} repository:\n{} {}"
                    .format(self.repo_name, self.bad_commit, get_message(self.suite, self.bad_commit)))
        return ''


def _bisect_benchmark(argv, initial_branch, email_to):
    if 'BISECT_BENCHMARK_CONFIG' in os.environ:
        import configparser
        cp = configparser.ConfigParser()
        cp.read(os.environ['BISECT_BENCHMARK_CONFIG'])
        sec = cp['bisect-benchmark']
        args = types.SimpleNamespace()
        args.bad = sec['bad']
        args.good = sec['good']
        args.build_command = sec['build_command']
        args.benchmark_command = sec['benchmark_command']
        args.benchmark_criterion = sec.get('benchmark_criterion', 'BEST')
        args.enterprise = sec.getboolean('enterprise', False)
    else:
        parser = argparse.ArgumentParser()
        parser.add_argument('bad', help="Bad commit for bisection")
        parser.add_argument('good', help="Good commit for bisection")
        parser.add_argument('build_command', help="Command to run in order to build the configuration")
        parser.add_argument('benchmark_command',
                            help="Command to run in order to run the benchmark. Output needs to be in mx's format")
        parser.add_argument('--benchmark-criterion', default='BEST',
                            help="Which result parameter should be used for comparisons")
        parser.add_argument('--enterprise', action='store_true', help="Whether to checkout graal-enterprise")
        args = parser.parse_args(argv)

    primary_suite = mx.primary_suite()

    fetched_enterprise = [False]

    def benchmark_callback(suite, commit):
        suite.vc.update_to_branch(suite.vc_dir, commit)
        mx.run_mx(['sforceimports'], suite=suite)
        if args.enterprise and suite.name != 'vm-enterprise':
            checkout_args = ['--dynamicimports', '/vm-enterprise', 'checkout-downstream', 'vm', 'vm-enterprise']
            if fetched_enterprise[0]:
                checkout_args.append('--no-fetch')
            mx.run_mx(checkout_args, out=mx.OutputCapture())
            mx.run_mx(['--env', 'ee', 'sforceimports'], suite=get_suite('/vm-enterprise'))
            fetched_enterprise[0] = True
        elif suite.name != 'vm':
            mx.run_mx(['--env', 'ce', 'sforceimports'], suite=get_suite('/vm'))
        suite.vc.update_to_branch(suite.vc_dir, commit)
        mx.run_mx(['sforceimports'], suite=suite)
        env = os.environ.copy()
        if 'CI' not in os.environ:
            env['MX_ALT_OUTPUT_ROOT'] = 'mxbuild-{}'.format(commit)
        retcode = mx.run(shlex.split(args.build_command), env=env, nonZeroIsFatal=False)
        if retcode:
            raise RuntimeError("Failed to execute the build command for {}".format(commit))
        output = mx.OutputCapture()
        retcode = mx.run(shlex.split(args.benchmark_command), env=env, out=mx.TeeOutputCapture(output),
                         nonZeroIsFatal=False)
        if retcode:
            raise RuntimeError("Failed to execute benchmark for {}".format(commit))
        match = re.search(r'{}.*duration: ([\d.]+)'.format(re.escape(args.benchmark_criterion)), output.data)
        if not match:
            raise RuntimeError("Failed to get result from the benchmark")
        return float(match.group(1))

    bad = get_commit(primary_suite, args.bad)
    good = get_commit(primary_suite, args.good)
    result = run_bisect_benchmark(primary_suite, bad, good, benchmark_callback)
    visualization = result.visualize()
    summary = result.summarize()

    print()
    print(visualization)
    print()
    print(summary)

    if 'CI' not in os.environ:
        print("You can rerun a benchmark for a particular commit using:\nMX_ALT_OUTPUT_ROOT=mxbuild-$commit {}".format(
            args.benchmark_command))

    send_email(
        initial_branch,
        email_to,
        "Bisection job has finished successfully.\n{}\n".format(summary)
        + "Note I'm just a script and I don't validate statistical significance of the above result.\n"
        + "Please take a moment to also inspect the detailed results below.\n\n{}\n\n".format(visualization)
        + os.environ.get('BUILD_URL', 'Unknown URL')
    )


def bisect_benchmark(argv):
    suite = mx.primary_suite()
    initial_branch = suite.vc.git_command(suite.vc_dir, ['rev-parse', '--abbrev-ref', 'HEAD']).strip()
    email_to = suite.vc.git_command(suite.vc_dir, ['log', '--format=%cE', '-n', '1']).strip()
    try:
        _bisect_benchmark(argv, initial_branch, email_to)
    except Exception:
        send_email(initial_branch, email_to, "Job failed.\n {}".format(os.environ.get('BUILD_URL', 'Unknown URL')))
        raise


def send_email(initial_branch, email_to, content):
    if 'BISECT_EMAIL_SMTP_SERVER' in os.environ:
        import smtplib
        from email.message import EmailMessage

        msg = EmailMessage()
        msg['Subject'] = "Bisection result for {}".format(initial_branch)
        msg['From'] = os.environ['BISECT_EMAIL_FROM']
        validate_to = os.environ['BISECT_EMAIL_TO_PATTERN']
        if not re.match(validate_to, email_to):
            sys.exit("Email {} not allowed, aborting sending".format(email_to))
        msg['To'] = email_to
        msg.set_content(content)
        print(msg)
        smtp = smtplib.SMTP(os.environ['BISECT_EMAIL_SMTP_SERVER'])
        smtp.send_message(msg)
        smtp.quit()<|MERGE_RESOLUTION|>--- conflicted
+++ resolved
@@ -109,11 +109,7 @@
         downstream_good = None
     while True:
         index = bad_index + ((good_index - bad_index) // 2)
-<<<<<<< HEAD
-        if index in (bad_index, good_index):
-=======
         if index in [bad_index, good_index]:
->>>>>>> b655a42f
             assert good_index - bad_index == 1
             break
         commit = commits[index]
