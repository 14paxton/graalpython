--- conflicted
+++ resolved
@@ -690,7 +690,6 @@
                     "config.run-flags": "".join(arg),
                 }
             ),
-<<<<<<< HEAD
         ]
 
 class PythonParserBenchmarkSuite(PythonBaseBenchmarkSuite): # pylint: disable=too-many-ancestors
@@ -729,7 +728,4 @@
     def get_benchmark_suites(cls, benchmarks):
         assert isinstance(benchmarks, dict), "benchmarks must be a dict: {suite: {bench: args, ... }, ...}"
         return [cls(suite_name, suite_info[0]) for suite_name, suite_info in benchmarks.items()]
-    
-=======
-        ]
->>>>>>> 95016f3b
+    