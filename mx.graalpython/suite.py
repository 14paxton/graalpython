# pylint: disable=anomalous-backslash-in-string
suite = {
    # --------------------------------------------------------------------------------------------------------------
    #
    #  METADATA
    #
    # --------------------------------------------------------------------------------------------------------------
<<<<<<< HEAD
    "mxversion": "5.220.2",
=======
    "mxversion": "5.225.2",
>>>>>>> 1d5a53ca
    "name": "graalpython",
    "versionConflictResolution": "latest",

    "version": "19.2.0",
    "release": False,
    "groupId": "org.graalvm.graalpython",
    "url": "http://www.graalvm.org/",

    "developer": {
        "name": "Truffle and Graal developers",
        "email": "graalvm-users@oss.oracle.com",
        "organization": "Graal",
        "organizationUrl": "http://www.graalvm.org/",
    },

    "scm": {
        "url": "https://github.com/graalvm/graalpython",
        "read": "https://github.com/graalvm/graalpython.git",
        "write": "git@github.com:graalvm/graalpython.git",
    },

    # --------------------------------------------------------------------------------------------------------------
    #
    #  DEPENDENCIES
    #
    # --------------------------------------------------------------------------------------------------------------
    "imports": {
        "suites": [
            {
                "name": "truffle",
                "versionFrom": "sulong",
                "subdir": True,
                "urls": [
                    {"url": "https://github.com/oracle/graal", "kind": "git"},
                ]
            },
            {
                "name": "sulong",
<<<<<<< HEAD
                "version": "1cc100d23f7b79986ec5f3ce9df3f6f82c09cca5",
=======
                "version": "97c9fe405b077d7addd5e4f82290bb3b345b1727",
>>>>>>> 1d5a53ca
                "subdir": True,
                "urls": [
                    {"url": "https://github.com/oracle/graal", "kind": "git"},
                ]
            },
            {
                "name": "regex",
<<<<<<< HEAD
                "version": "1cc100d23f7b79986ec5f3ce9df3f6f82c09cca5",
=======
                "version": "97c9fe405b077d7addd5e4f82290bb3b345b1727",
>>>>>>> 1d5a53ca
                "subdir": True,
                "urls": [
                    {"url": "https://github.com/oracle/graal", "kind": "git"},
                ]
            },
        ],
    },

    # --------------------------------------------------------------------------------------------------------------
    #
    #  REPOS
    #
    # --------------------------------------------------------------------------------------------------------------
    "repositories": {
        "python-public-snapshots": {
            "url": "https://curio.ssw.jku.at/nexus/content/repositories/snapshots",
            "licenses": ["GPLv2-CPE", "UPL", "BSD-new", "MIT"]
        },
        "python-local-snapshots": {
            "url": "http://localhost",
            "licenses": ["GPLv2-CPE", "UPL", "BSD-new", "MIT"]
        },
    },

    "defaultLicense": "UPL",

    # --------------------------------------------------------------------------------------------------------------
    #
    #  LIBRARIES
    #
    # --------------------------------------------------------------------------------------------------------------
    "libraries": {
        "SETUPTOOLS": {
            "urls": [
                "https://lafo.ssw.uni-linz.ac.at/pub/graal-external-deps/setuptools-40.6.3.zip",
            ],
            "sha1": "7a5960b8062ddbf0c0e79f806e23785d55fec3c8",
        }
    },

    # --------------------------------------------------------------------------------------------------------------
    #
    #  PROJECTS
    #
    # --------------------------------------------------------------------------------------------------------------
    "externalProjects": {
        "lib.python": {
            "type": "python",
            "path": 'graalpython/lib-python',
            "source": [
                "3"
            ],
        },

        "lib.graalpython": {
            "type": "python",
            "path": 'graalpython/lib-graalpython',
            "source": [],
        },

        "python.site-packages": {
            "type": "python",
            "path": 'graalpython/site-packages',
            "source": [],
        },

        "perf.benchmarks": {
            "type": "python",
            "path": 'graalpython/benchmarks',
            "source": [
                "src"
            ],
        },

        "util.scripts": {
            "type": "python",
            "path": 'scripts',
            "source": [],
        },

        "com.oracle.graal.python.cext": {
            "type": "python",
            "path": "graalpython/com.oracle.graal.python.cext",
            "source": [
                "include",
                "src",
                "modules"
            ],
        },

        "ci": {
            "type": "python",
            "path": "ci_common",
            "source": [],
        },
    },


    "projects": {
        # GRAALPYTHON ANTLR
        "com.oracle.graal.python.parser.antlr": {
            "subDir": "graalpython",
            "buildEnv": {
                "ANTLR_JAR": "<path:truffle:ANTLR4_COMPLETE>",
                "PARSER_PATH": "<src_dir:com.oracle.graal.python>/com/oracle/graal/python/parser/antlr",
                "PARSER_PKG": "com.oracle.graal.python.parser.antlr",
                "POSTPROCESSOR": "<suite:graalpython>/graalpython/com.oracle.graal.python.parser.antlr/postprocess.py",
            },
            "dependencies": [
                "truffle:ANTLR4_COMPLETE",
            ],
            "jacoco": "include",
            "native": True,
            "vpath": False,
        },

        "com.oracle.graal.python.shell": {
            "subDir": "graalpython",
            "sourceDirs": ["src"],
            "dependencies": [
                "sdk:GRAAL_SDK",
                "sdk:LAUNCHER_COMMON",
            ],
            "jacoco": "include",
            "javaCompliance": "8+",
            "checkstyle": "com.oracle.graal.python",
        },

        # GRAALPYTHON
        "com.oracle.graal.python": {
            "subDir": "graalpython",
            "sourceDirs": ["src"],
            "dependencies": [
                "truffle:TRUFFLE_API",
                "sdk:GRAAL_SDK",
                "truffle:ANTLR4",
                "sulong:SULONG",
            ],
            "buildDependencies": ["com.oracle.graal.python.parser.antlr"],
            "jacoco": "include",
            "javaCompliance" : "8+",
            "checkstyleVersion" : "8.8",
            "annotationProcessors": ["truffle:TRUFFLE_DSL_PROCESSOR"],
            "workingSets": "Truffle,Python",
            "spotbugsIgnoresGenerated" : True,
        },

        # GRAALPYTHON TEST
        "com.oracle.graal.python.test": {
            "subDir": "graalpython",
            "sourceDirs": ["src"],
            "dependencies": [
                "com.oracle.graal.python.shell",
                "com.oracle.graal.python",
                "truffle:TRUFFLE_TCK",
                "mx:JUNIT"
            ],
            "jacoco": "exclude",
            "checkstyle": "com.oracle.graal.python",
            "javaCompliance": "8+",
            "annotationProcessors": ["truffle:TRUFFLE_DSL_PROCESSOR"],
            "workingSets": "Truffle,Python",
            "testProject": True,
        },

        "com.oracle.graal.python.tck": {
            "subDir": "graalpython",
            "sourceDirs": ["src"],
            "dependencies": [
                "sdk:POLYGLOT_TCK",
                "mx:JUNIT"
            ],
            "checkstyle": "com.oracle.graal.python",
            "javaCompliance": "8+",
            "workingSets": "Truffle,Python",
            "testProject": True,
        },


        "com.oracle.graal.python.cext": {
            "subDir": "graalpython",
            "native": True,
            "vpath": False,
            "results": ["graalpython/lib-graalpython"],
            "output": ".",
            "buildDependencies": [
                "sulong:SULONG_HOME",
                "sulong:SULONG_LEGACY",
            ],
            "buildEnv": {
                "POLYGLOT_INC": "<path:SULONG_HOME>/include",
                "TRUFFLE_H_INC": "<path:SULONG_LEGACY>/include",
                "CLANG": "<toolchainGetToolPath:native,CC>",
                "PLATFORM": "<toolchainGetIdentifier:native>",
                "ARCH": "<arch>",
                "OS": "<os>",
            },
        },

        "python-lib": {
            "class": "ArchiveProject",
            "outputDir": "graalpython/lib-python/3",
            "prefix": "lib-python/3",
            "ignorePatterns": [
                "\/test\/",
                "\/tests\/",
                "\/idle_test\/",
            ],
            "license": ["PSF-License"],
        },

        "site-packages": {
            "subDir": "graalpython",
            "native": True,
            "vpath": False,
            "output": ".",
            "license": ["MIT"],
            "defaultBuild": False,
            "buildEnv": {
                "SETUPTOOLS_ZIP": "<path:SETUPTOOLS>",
            },
            "buildDependencies": [
                "SETUPTOOLS",
                "GRAALPYTHON-LAUNCHER",
                "GRAALPYTHON",
            ],
        },
    },

    "licenses": {
        "PSF-License": {
            "name": "Python Software Foundation License",
            "url": "https://docs.python.org/3/license.html",
        },
        "UPL": {
            "name": "Universal Permissive License, Version 1.0",
            "url": "http://opensource.org/licenses/UPL",
        },
    },

    # --------------------------------------------------------------------------------------------------------------
    #
    #  DISTRIBUTIONS
    #
    # --------------------------------------------------------------------------------------------------------------
    "distributions": {
        "GRAALPYTHON-LAUNCHER": {
            "dependencies": [
                "com.oracle.graal.python.shell",
            ],
            "distDependencies": [
                "sdk:GRAAL_SDK",
                "sdk:LAUNCHER_COMMON",
            ],
            "description": "GraalPython launcher",
        },

        "GRAALPYTHON": {
            "dependencies": [
                "com.oracle.graal.python",
            ],
            "distDependencies": [
                "GRAALPYTHON-LAUNCHER",
                "truffle:TRUFFLE_API",
                "regex:TREGEX",
                "sdk:GRAAL_SDK",
                "truffle:ANTLR4",
                "sulong:SULONG",
            ],
            "sourcesPath": "graalpython.src.zip",
            "description": "GraalPython engine",
        },

        "GRAALPYTHON_PYTHON_LIB": {
            "dependencies": ["python-lib"],
            "description": "Python 3 lib files",
            "maven": False,
        },

        "GRAALPYTHON_UNIT_TESTS": {
            "description": "unit tests",
            "dependencies": [
                "com.oracle.graal.python.test",
            ],
            "exclude": ["mx:JUNIT"],
            "distDependencies": [
                "GRAALPYTHON",
                "GRAALPYTHON-LAUNCHER",
                "truffle:TRUFFLE_TCK",
            ],
            "sourcesPath": "graalpython.tests.src.zip",
            "testDistribution": True,
        },

        "GRAALPYTHON_TCK": {
            "description": "unit tests",
            "dependencies": [
                "com.oracle.graal.python.tck",
            ],
            "exclude": ["mx:JUNIT"],
            "distDependencies": [
                "sdk:POLYGLOT_TCK",
            ],
            "sourcesPath": "graalpython.tests.src.zip",
            "testDistribution": True,
        },

        "GRAALPYTHON_GRAALVM_SUPPORT": {
            "native": True,
            "platformDependent": True,
            "description": "Graal.Python support distribution for the GraalVM",
            "layout": {
                "./": [
                    "dependency:com.oracle.graal.python.cext/graalpython/lib-graalpython",
                    "file:graalpython/com.oracle.graal.python.cext/include",
                    "extracted-dependency:graalpython:GRAALPYTHON_PYTHON_LIB",
                    "file:mx.graalpython/native-image.properties",
                ],
                "./lib-graalpython/capi/": [
                    "file:graalpython/com.oracle.graal.python.cext/src",
                    "file:graalpython/com.oracle.graal.python.cext/modules",
                ],
            },
            "maven": False,
        },

        "GRAALPYTHON_GRAALVM_DOCS": {
            "native": True,
            "description": "Graal.Python documentation files for the GraalVM",
            "layout": {
                "README_GRAALPYTHON.md": "file:README.md",
                "./": "file:doc",
            },
            "maven": False,
        },

        "GRAALPYTHON_GRAALVM_LICENSES": {
            "native": True,
            "platformDependent": True,
            "description": "Graal.Python support distribution for the GraalVM license files",
            "layout": {
                "LICENSE_GRAALPYTHON.txt": "file:LICENSE",
                "3rd_party_licenses_graalpython.txt": "file:3rd_party_licenses.txt",
            },
            "maven": False,
        },
    },
}<|MERGE_RESOLUTION|>--- conflicted
+++ resolved
@@ -5,11 +5,7 @@
     #  METADATA
     #
     # --------------------------------------------------------------------------------------------------------------
-<<<<<<< HEAD
-    "mxversion": "5.220.2",
-=======
     "mxversion": "5.225.2",
->>>>>>> 1d5a53ca
     "name": "graalpython",
     "versionConflictResolution": "latest",
 
@@ -48,11 +44,7 @@
             },
             {
                 "name": "sulong",
-<<<<<<< HEAD
-                "version": "1cc100d23f7b79986ec5f3ce9df3f6f82c09cca5",
-=======
-                "version": "97c9fe405b077d7addd5e4f82290bb3b345b1727",
->>>>>>> 1d5a53ca
+                "version": "7abef89ff9690cfc46ccfd92e6e8eec22b886ee2",
                 "subdir": True,
                 "urls": [
                     {"url": "https://github.com/oracle/graal", "kind": "git"},
@@ -60,11 +52,7 @@
             },
             {
                 "name": "regex",
-<<<<<<< HEAD
-                "version": "1cc100d23f7b79986ec5f3ce9df3f6f82c09cca5",
-=======
-                "version": "97c9fe405b077d7addd5e4f82290bb3b345b1727",
->>>>>>> 1d5a53ca
+                "version": "7abef89ff9690cfc46ccfd92e6e8eec22b886ee2",
                 "subdir": True,
                 "urls": [
                     {"url": "https://github.com/oracle/graal", "kind": "git"},
