suite = {
    # --------------------------------------------------------------------------------------------------------------
    #
    #  METADATA
    #
    # --------------------------------------------------------------------------------------------------------------
    "mxversion": "5.153.0",
    "name": "graalpython",
    "versionConflictResolution": "latest",

    # --------------------------------------------------------------------------------------------------------------
    #
    #  DEPENDENCIES
    #
    # --------------------------------------------------------------------------------------------------------------
    "imports": {
        "suites": [
            {
                "name": "truffle",
                "versionFrom": "regex",
                "subdir": True,
                "urls": [
                    {"url": "https://github.com/oracle/graal", "kind": "git"},
                ]
            },
            {
                "name": "sulong",
<<<<<<< HEAD
                "version": "ffe18be79b4f489a83e6c44c1f16bd9af218212c",
=======
                "version": "e9a54877f8b43c3fb4fd164386fede8a68dc8c03",
>>>>>>> b491dab4
                "urls": [
                    {"url": "https://github.com/graalvm/sulong", "kind": "git"},
                ]
            },
            {
                "name": "regex",
<<<<<<< HEAD
                "version": "695f1d020bf41121dd41dd02ce59266ce5c7010f",
=======
                "version": "7159b91744d7b9e04a0aeccdbbff961611e620ec",
>>>>>>> b491dab4
                "subdir": True,
                "urls": [
                    {"url": "https://github.com/oracle/graal", "kind": "git"},
                ]
            },
        ],
    },

    # --------------------------------------------------------------------------------------------------------------
    #
    #  REPOS
    #
    # --------------------------------------------------------------------------------------------------------------
    "repositories": {
        "python-public-snapshots": {
            "url": "https://curio.ssw.jku.at/nexus/content/repositories/snapshots",
            "licenses": ["GPLv2-CPE", "UPL", "BSD-new", "MIT"]
        },
        "python-local-snapshots": {
            "url": "http://localhost",
            "licenses": ["GPLv2-CPE", "UPL", "BSD-new", "MIT"]
        },
    },

    "defaultLicense": "UPL",

    # --------------------------------------------------------------------------------------------------------------
    #
    #  LIBRARIES
    #
    # --------------------------------------------------------------------------------------------------------------
    "libraries": {
        "ANTLR4": {
            "urls": [
                "http://www.antlr.org/download/antlr-runtime-4.7.jar"
            ],
            "sha1": "30b13b7efc55b7feea667691509cf59902375001",
        },

        "ANTLR4_COMPLETE": {
            "urls": [
                "http://www.antlr.org/download/antlr-4.7-complete.jar"
            ],
            "sha1": "5b3a8824334069979a0862ce67ede796c3a4d1b1",
        },
    },

    # --------------------------------------------------------------------------------------------------------------
    #
    #  PROJECTS
    #
    # --------------------------------------------------------------------------------------------------------------
    "projects": {
        # GRAALPYTHON ANTLR
        "com.oracle.graal.python.parser.antlr": {
            "subDir": "graalpython",
            "buildEnv": {
                "ANTLR_JAR": "<path:ANTLR4_COMPLETE>",
                "PARSER_PATH": "<src_dir:com.oracle.graal.python>/com/oracle/graal/python/parser/antlr",
                "OUTPUT_PATH": "<src_dir:com.oracle.graal.python>/com/oracle/graal/python/parser/antlr",
                "PARSER_PKG": "com.oracle.graal.python.parser.antlr",
                "POSTPROCESSOR": "<suite:graalpython>/graalpython/com.oracle.graal.python.parser.antlr/postprocess.py",
            },
            "dependencies": [
                "ANTLR4_COMPLETE",
            ],
            "native": True,
            "vpath": True,
        },

        "com.oracle.graal.python.shell": {
            "subDir": "graalpython",
            "sourceDirs": ["src"],
            "dependencies": [
                "sdk:GRAAL_SDK",
                "sdk:LAUNCHER_COMMON",
            ],
            "javaCompliance": "1.8",
        },

        # GRAALPYTHON
        "com.oracle.graal.python": {
            "subDir": "graalpython",
            "sourceDirs": ["src"],
            "dependencies": [
                "truffle:TRUFFLE_API",
                "sdk:GRAAL_SDK",
                "ANTLR4",
            ],
            "checkstyle": "com.oracle.graal.python",
            "javaCompliance": "1.8",
            "annotationProcessors": ["truffle:TRUFFLE_DSL_PROCESSOR"],
            "workingSets": "Truffle,Python",
        },

        # GRAALPYTHON TEST
        "com.oracle.graal.python.test": {
            "subDir": "graalpython",
            "sourceDirs": ["src"],
            "dependencies": [
                "com.oracle.graal.python.shell",
                "com.oracle.graal.python",
                "truffle:TRUFFLE_TCK",
                "mx:JUNIT"
            ],
            "checkstyle": "com.oracle.graal.python",
            "javaCompliance": "1.8",
            "annotationProcessors": ["truffle:TRUFFLE_DSL_PROCESSOR"],
            "workingSets": "Truffle,Python",
        },

        "com.oracle.graal.python.tck": {
            "subDir": "graalpython",
            "sourceDirs": ["src"],
            "dependencies": [
                "sdk:POLYGLOT_TCK",
                "mx:JUNIT"
            ],
            "checkstyle": "com.oracle.graal.python",
            "javaCompliance": "1.8",
            "workingSets": "Truffle,Python",
        },


        "com.oracle.graal.python.cext": {
            "subDir": "graalpython",
            "native": True,
            "vpath": True,
            "results" : ["graalpython/lib-graalpython"],
            "output" : "."
        },

        "python-lib": {
            "class": "ArchiveProject",
            "outputDir": "graalpython/lib-python/3",
            "prefix": "lib-python/3",
            "ignorePatterns": [
                "\/test\/",
                "\/tests\/",
                "\/idle_test\/",
            ],
            "license": ["PSF-License"],
        },
    },

    "licenses": {
        "PSF-License": {
            "name": "Python Software Foundation License",
            "url": "https://docs.python.org/3/license.html",
        },
        "UPL" : {
            "name" : "Universal Permissive License, Version 1.0",
            "url" : "http://opensource.org/licenses/UPL",
        },
    },

    # --------------------------------------------------------------------------------------------------------------
    #
    #  DISTRIBUTIONS
    #
    # --------------------------------------------------------------------------------------------------------------
    "distributions": {
        "GRAALPYTHON-LAUNCHER": {
            "dependencies": [
                "com.oracle.graal.python.shell",
            ],
            "distDependencies": [
                "sdk:GRAAL_SDK",
                "sdk:LAUNCHER_COMMON",
            ],
        },

        "GRAALPYTHON-ENV": {
        },

        "GRAALPYTHON-ZIP": {
        },

        "GRAALPYTHON": {
            "dependencies": [
                "com.oracle.graal.python",
            ],
            "distDependencies": [
                "GRAALPYTHON-LAUNCHER",
                "truffle:TRUFFLE_API",
                "regex:TREGEX",
                "sdk:GRAAL_SDK",
            ],
            "sourcesPath": "graalpython.src.zip",
        },

        "GRAALPYTHON_PYTHON_LIB" : {
            "dependencies" : ["python-lib"],
            "description" : "Python 3 lib files",
        },

        "GRAALPYTHON_UNIT_TESTS": {
            "description": "unit tests",
            "dependencies": [
                "com.oracle.graal.python.test",
            ],
            "exclude": ["mx:JUNIT"],
            "distDependencies": [
                "GRAALPYTHON",
                "GRAALPYTHON-LAUNCHER",
                "truffle:TRUFFLE_TCK",
            ],
            "sourcesPath": "graalpython.tests.src.zip",
        },

        "GRAALPYTHON_TCK": {
            "description": "unit tests",
            "dependencies": [
                "com.oracle.graal.python.tck",
            ],
            "exclude": ["mx:JUNIT"],
            "distDependencies": [
                "sdk:POLYGLOT_TCK",
            ],
            "sourcesPath": "graalpython.tests.src.zip",
        },

        "GRAALPYTHON_GRAALVM_SUPPORT" : {
            "native" : True,
            "platformDependent" : True,
            "description" : "Graal.Python support distribution for the GraalVM",
            "layout" : {
                "./" : [
                    "dependency:com.oracle.graal.python.cext/graalpython/lib-graalpython",
                    "file:graalpython/com.oracle.graal.python.cext/include",
                    "extracted-dependency:graalpython:GRAALPYTHON_PYTHON_LIB",
                    "file:mx.graalpython/native-image.properties",
                ],
                "LICENSE_GRAALPYTHON" : "file:LICENSE",
                "3rd_party_licenses_graalpython.txt" : "file:3rd_party_licenses.txt",
            }
        },

        "GRAALPYTHON_GRAALVM_DOCS" : {
            "native" : True,
            "description" : "Graal.Python documentation files for the GraalVM",
            "layout" : {
                "README_GRAALPYTHON.md" : "file:README.md",
                "./" : "file:doc",
            },
        },
    },
}<|MERGE_RESOLUTION|>--- conflicted
+++ resolved
@@ -25,22 +25,14 @@
             },
             {
                 "name": "sulong",
-<<<<<<< HEAD
-                "version": "ffe18be79b4f489a83e6c44c1f16bd9af218212c",
-=======
                 "version": "e9a54877f8b43c3fb4fd164386fede8a68dc8c03",
->>>>>>> b491dab4
                 "urls": [
                     {"url": "https://github.com/graalvm/sulong", "kind": "git"},
                 ]
             },
             {
                 "name": "regex",
-<<<<<<< HEAD
-                "version": "695f1d020bf41121dd41dd02ce59266ce5c7010f",
-=======
                 "version": "7159b91744d7b9e04a0aeccdbbff961611e620ec",
->>>>>>> b491dab4
                 "subdir": True,
                 "urls": [
                     {"url": "https://github.com/oracle/graal", "kind": "git"},
