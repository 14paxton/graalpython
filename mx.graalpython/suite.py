--- conflicted
+++ resolved
@@ -25,22 +25,14 @@
             },
             {
                 "name": "sulong",
-<<<<<<< HEAD
                 "version": "548b67832e9736b156da63bffa747a70536bb46d",
-=======
-                "version": "4b7936d675b48707548427edee740570cb5f3eaf",
->>>>>>> d06ed1d4
                 "urls": [
                     {"url": "https://github.com/graalvm/sulong", "kind": "git"},
                 ]
             },
             {
                 "name": "regex",
-<<<<<<< HEAD
                 "version": "37d8e6b1807043e90499ecbdc9c286233058ff14",
-=======
-                "version": "5e7409244ac702a26b310c1802296a2d3a80cb27",
->>>>>>> d06ed1d4
                 "subdir": True,
                 "urls": [
                     {"url": "https://github.com/oracle/graal", "kind": "git"},
