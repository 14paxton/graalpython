suite = {
    # --------------------------------------------------------------------------------------------------------------
    #
    #  METADATA
    #
    # --------------------------------------------------------------------------------------------------------------
    "mxversion": "5.190.1",
    "name": "graalpython",
    "versionConflictResolution": "latest",

<<<<<<< HEAD
    "version": "1.0.0-rc11",
    "release": True,
=======
    "version": "1.0.0-rc12",
    "release": False,
>>>>>>> 4e653572
    "groupId": "org.graalvm.graalpython",
    "url": "http://www.graalvm.org/",

    "developer": {
        "name": "Truffle and Graal developers",
        "email": "graalvm-users@oss.oracle.com",
        "organization": "Graal",
        "organizationUrl": "http://www.graalvm.org/",
    },

    "scm": {
        "url": "https://github.com/graalvm/graalpython",
        "read": "https://github.com/graalvm/graalpython.git",
        "write": "git@github.com:graalvm/graalpython.git",
    },

    # --------------------------------------------------------------------------------------------------------------
    #
    #  DEPENDENCIES
    #
    # --------------------------------------------------------------------------------------------------------------
    "imports": {
        "suites": [
            {
                "name": "truffle",
                "versionFrom": "sulong",
                "subdir": True,
                "urls": [
                    {"url": "https://github.com/oracle/graal", "kind": "git"},
                ]
            },
            {
                "name": "sulong",
                "version": "9d229909cf650948b7cf438fee2addb4b97603c1",
                "subdir": True,
                "urls": [
                    {"url": "https://github.com/oracle/graal", "kind": "git"},
                ]
            },
            {
                "name": "regex",
                "version": "9d229909cf650948b7cf438fee2addb4b97603c1",
                "subdir": True,
                "urls": [
                    {"url": "https://github.com/oracle/graal", "kind": "git"},
                ]
            },
        ],
    },

    # --------------------------------------------------------------------------------------------------------------
    #
    #  REPOS
    #
    # --------------------------------------------------------------------------------------------------------------
    "repositories": {
        "python-public-snapshots": {
            "url": "https://curio.ssw.jku.at/nexus/content/repositories/snapshots",
            "licenses": ["GPLv2-CPE", "UPL", "BSD-new", "MIT"]
        },
        "python-local-snapshots": {
            "url": "http://localhost",
            "licenses": ["GPLv2-CPE", "UPL", "BSD-new", "MIT"]
        },
    },

    "defaultLicense": "UPL",

    # --------------------------------------------------------------------------------------------------------------
    #
    #  LIBRARIES
    #
    # --------------------------------------------------------------------------------------------------------------
    "libraries": {
        "SETUPTOOLS": {
            "urls": [
                "https://lafo.ssw.uni-linz.ac.at/pub/graal-external-deps/setuptools-40.6.3.zip",
            ],
            "sha1": "7a5960b8062ddbf0c0e79f806e23785d55fec3c8",
        }
    },

    # --------------------------------------------------------------------------------------------------------------
    #
    #  PROJECTS
    #
    # --------------------------------------------------------------------------------------------------------------
    "externalProjects": {
        "lib.python": {
            "type": "python",
            "path": 'graalpython/lib-python',
            "source": [
                "3"
            ]
        },

        "lib.graalpython": {
            "type": "python",
            "path": 'graalpython/lib-graalpython',
            "source": []
        },

        "perf.benchmarks": {
            "type": "python",
            "path": 'graalpython/benchmarks',
            "source": [
                "src"
            ]
        },

        "util.scripts": {
            "type": "python",
            "path": 'scripts',
            "source": []
        },

        "com.oracle.graal.python.cext": {
            "type": "python",
            "path": "graalpython/com.oracle.graal.python.cext",
            "source": [
                "include",
                "src",
                "modules"
            ]
        },
    },


    "projects": {
        # GRAALPYTHON ANTLR
        "com.oracle.graal.python.parser.antlr": {
            "subDir": "graalpython",
            "buildEnv": {
                "ANTLR_JAR": "<path:truffle:ANTLR4_COMPLETE>",
                "PARSER_PATH": "<src_dir:com.oracle.graal.python>/com/oracle/graal/python/parser/antlr",
                "OUTPUT_PATH": "<src_dir:com.oracle.graal.python>/com/oracle/graal/python/parser/antlr",
                "PARSER_PKG": "com.oracle.graal.python.parser.antlr",
                "POSTPROCESSOR": "<suite:graalpython>/graalpython/com.oracle.graal.python.parser.antlr/postprocess.py",
            },
            "dependencies": [
                "truffle:ANTLR4_COMPLETE",
            ],
            "native": True,
            "vpath": True,
        },

        "com.oracle.graal.python.shell": {
            "subDir": "graalpython",
            "sourceDirs": ["src"],
            "dependencies": [
                "sdk:GRAAL_SDK",
                "sdk:LAUNCHER_COMMON",
            ],
            "javaCompliance": "1.8",
        },

        # GRAALPYTHON
        "com.oracle.graal.python": {
            "subDir": "graalpython",
            "sourceDirs": ["src"],
            "dependencies": [
                "truffle:TRUFFLE_API",
                "sdk:GRAAL_SDK",
                "truffle:ANTLR4",
                "regex:TREGEX",
            ],
            "buildDependencies": ["com.oracle.graal.python.parser.antlr"],
            "checkstyle": "com.oracle.graal.python",
            "javaCompliance": "1.8",
            "annotationProcessors": ["truffle:TRUFFLE_DSL_PROCESSOR"],
            "workingSets": "Truffle,Python",
        },

        # GRAALPYTHON TEST
        "com.oracle.graal.python.test": {
            "subDir": "graalpython",
            "sourceDirs": ["src"],
            "dependencies": [
                "com.oracle.graal.python.shell",
                "com.oracle.graal.python",
                "truffle:TRUFFLE_TCK",
                "mx:JUNIT"
            ],
            "checkstyle": "com.oracle.graal.python",
            "javaCompliance": "1.8",
            "annotationProcessors": ["truffle:TRUFFLE_DSL_PROCESSOR"],
            "workingSets": "Truffle,Python",
            "testProject": True,
        },

        "com.oracle.graal.python.tck": {
            "subDir": "graalpython",
            "sourceDirs": ["src"],
            "dependencies": [
                "sdk:POLYGLOT_TCK",
                "mx:JUNIT"
            ],
            "checkstyle": "com.oracle.graal.python",
            "javaCompliance": "1.8",
            "workingSets": "Truffle,Python",
            "testProject": True,
        },


        "com.oracle.graal.python.cext": {
            "subDir": "graalpython",
            "native": True,
            "vpath": True,
            "results": ["graalpython/lib-graalpython"],
            "output": ".",
            "buildDependencies": [
                "sulong:SULONG_LIBS",
            ],
            "buildEnv": {
                "POLYGLOT_INC": "<path:SULONG_LIBS>",
            },
        },

        "python-lib": {
            "class": "ArchiveProject",
            "outputDir": "graalpython/lib-python/3",
            "prefix": "lib-python/3",
            "ignorePatterns": [
                "\/test\/",
                "\/tests\/",
                "\/idle_test\/",
            ],
            "license": ["PSF-License"],
        },

        "site-packages": {
            "subDir": "graalpython",
            "native": True,
            "vpath": False,
            "output": ".",
            "license": ["MIT"],
            "defaultBuild": False,
            "buildEnv": {
                "SETUPTOOLS_ZIP": "<path:SETUPTOOLS>",
            },
            "buildDependencies": [
                "SETUPTOOLS",
                "GRAALPYTHON-LAUNCHER",
                "GRAALPYTHON",
            ],
        },
    },

    "licenses": {
        "PSF-License": {
            "name": "Python Software Foundation License",
            "url": "https://docs.python.org/3/license.html",
        },
        "UPL": {
            "name": "Universal Permissive License, Version 1.0",
            "url": "http://opensource.org/licenses/UPL",
        },
    },

    # --------------------------------------------------------------------------------------------------------------
    #
    #  DISTRIBUTIONS
    #
    # --------------------------------------------------------------------------------------------------------------
    "distributions": {
        "GRAALPYTHON-LAUNCHER": {
            "dependencies": [
                "com.oracle.graal.python.shell",
            ],
            "distDependencies": [
                "sdk:GRAAL_SDK",
                "sdk:LAUNCHER_COMMON",
            ],
            "description": "GraalPython launcher",
        },

        "GRAALPYTHON": {
            "dependencies": [
                "com.oracle.graal.python",
            ],
            "distDependencies": [
                "GRAALPYTHON-LAUNCHER",
                "truffle:TRUFFLE_API",
                "regex:TREGEX",
                "sdk:GRAAL_SDK",
                "truffle:ANTLR4",
            ],
            "sourcesPath": "graalpython.src.zip",
            "description": "GraalPython engine",
        },

        "GRAALPYTHON_PYTHON_LIB": {
            "dependencies": ["python-lib"],
            "description": "Python 3 lib files",
            "maven": False,
        },

        "GRAALPYTHON_UNIT_TESTS": {
            "description": "unit tests",
            "dependencies": [
                "com.oracle.graal.python.test",
            ],
            "exclude": ["mx:JUNIT"],
            "distDependencies": [
                "GRAALPYTHON",
                "GRAALPYTHON-LAUNCHER",
                "truffle:TRUFFLE_TCK",
            ],
            "sourcesPath": "graalpython.tests.src.zip",
            "testDistribution": True,
        },

        "GRAALPYTHON_TCK": {
            "description": "unit tests",
            "dependencies": [
                "com.oracle.graal.python.tck",
            ],
            "exclude": ["mx:JUNIT"],
            "distDependencies": [
                "sdk:POLYGLOT_TCK",
            ],
            "sourcesPath": "graalpython.tests.src.zip",
            "testDistribution": True,
        },

        "GRAALPYTHON_GRAALVM_SUPPORT": {
            "native": True,
            "platformDependent": True,
            "description": "Graal.Python support distribution for the GraalVM",
            "layout": {
                "./": [
                    "dependency:com.oracle.graal.python.cext/graalpython/lib-graalpython",
                    "file:graalpython/com.oracle.graal.python.cext/include",
                    "extracted-dependency:graalpython:GRAALPYTHON_PYTHON_LIB",
                    "file:mx.graalpython/native-image.properties",
                ],
                "LICENSE_GRAALPYTHON": "file:LICENSE",
                "3rd_party_licenses_graalpython.txt": "file:3rd_party_licenses.txt",
            },
            "maven": False,
        },

        "GRAALPYTHON_GRAALVM_DOCS": {
            "native": True,
            "description": "Graal.Python documentation files for the GraalVM",
            "layout": {
                "README_GRAALPYTHON.md": "file:README.md",
                "./": "file:doc",
            },
            "maven": False,
        },
    },
}<|MERGE_RESOLUTION|>--- conflicted
+++ resolved
@@ -8,13 +8,8 @@
     "name": "graalpython",
     "versionConflictResolution": "latest",
 
-<<<<<<< HEAD
-    "version": "1.0.0-rc11",
-    "release": True,
-=======
     "version": "1.0.0-rc12",
     "release": False,
->>>>>>> 4e653572
     "groupId": "org.graalvm.graalpython",
     "url": "http://www.graalvm.org/",
 
