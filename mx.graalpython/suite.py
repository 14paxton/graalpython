suite = {
    # --------------------------------------------------------------------------------------------------------------
    #
    #  METADATA
    #
    # --------------------------------------------------------------------------------------------------------------
    "mxversion": "5.153.0",
    "name": "graalpython",
    "versionConflictResolution": "latest",

    # --------------------------------------------------------------------------------------------------------------
    #
    #  DEPENDENCIES
    #
    # --------------------------------------------------------------------------------------------------------------
    "imports": {
        "suites": [
            {
                "name": "truffle",
                "versionFrom": "regex",
                "subdir": True,
                "urls": [
                    {"url": "https://github.com/oracle/graal", "kind": "git"},
                ]
            },
            {
                "name": "sulong",
<<<<<<< HEAD
                "version": "96fbb6a8b53198fafebdfc2a386044aea4b06db6",
=======
                "version": "7b974dcf1f66ca9dd9866ddff1db41614632a931",
>>>>>>> 580ddd9f
                "urls": [
                    {"url": "https://github.com/graalvm/sulong", "kind": "git"},
                ]
            },
            {
                "name": "regex",
                "version": "9b276ba4d878a7664e57f356a90f291dfda22af5",
                "subdir": True,
                "urls": [
                    {"url": "https://github.com/oracle/graal", "kind": "git"},
                ]
            },
        ],
    },

    # --------------------------------------------------------------------------------------------------------------
    #
    #  REPOS
    #
    # --------------------------------------------------------------------------------------------------------------
    "repositories": {
        "python-public-snapshots": {
            "url": "https://curio.ssw.jku.at/nexus/content/repositories/snapshots",
            "licenses": ["GPLv2-CPE", "UPL", "BSD-new", "MIT"]
        },
        "python-local-snapshots": {
            "url": "http://localhost",
            "licenses": ["GPLv2-CPE", "UPL", "BSD-new", "MIT"]
        },
    },

    "defaultLicense": "UPL",

    # --------------------------------------------------------------------------------------------------------------
    #
    #  LIBRARIES
    #
    # --------------------------------------------------------------------------------------------------------------
    "libraries": {
        "ANTLR4": {
            "urls": [
                "http://www.antlr.org/download/antlr-runtime-4.7.jar"
            ],
            "sha1": "30b13b7efc55b7feea667691509cf59902375001",
        },

        "ANTLR4_COMPLETE": {
            "urls": [
                "http://www.antlr.org/download/antlr-4.7-complete.jar"
            ],
            "sha1": "5b3a8824334069979a0862ce67ede796c3a4d1b1",
        },
    },

    # --------------------------------------------------------------------------------------------------------------
    #
    #  PROJECTS
    #
    # --------------------------------------------------------------------------------------------------------------
    "projects": {
        # GRAALPYTHON ANTLR
        "com.oracle.graal.python.parser.antlr": {
            "subDir": "graalpython",
            "buildEnv": {
                "ANTLR_JAR": "<path:ANTLR4_COMPLETE>",
                "PARSER_PATH": "<src_dir:com.oracle.graal.python>/com/oracle/graal/python/parser/antlr",
                "OUTPUT_PATH": "<src_dir:com.oracle.graal.python>/com/oracle/graal/python/parser/antlr",
                "PARSER_PKG": "com.oracle.graal.python.parser.antlr",
                "POSTPROCESSOR": "<suite:graalpython>/graalpython/com.oracle.graal.python.parser.antlr/postprocess.py",
            },
            "dependencies": [
                "ANTLR4_COMPLETE",
            ],
            "native": True,
            "vpath": True,
        },

        "com.oracle.graal.python.shell": {
            "subDir": "graalpython",
            "sourceDirs": ["src"],
            "dependencies": [
                "sdk:GRAAL_SDK",
                "sdk:LAUNCHER_COMMON",
            ],
            "javaCompliance": "1.8",
        },

        # GRAALPYTHON
        "com.oracle.graal.python": {
            "subDir": "graalpython",
            "sourceDirs": ["src"],
            "dependencies": [
                "truffle:TRUFFLE_API",
                "sdk:GRAAL_SDK",
                "ANTLR4",
            ],
            "checkstyle": "com.oracle.graal.python",
            "javaCompliance": "1.8",
            "annotationProcessors": ["truffle:TRUFFLE_DSL_PROCESSOR"],
            "workingSets": "Truffle,Python",
        },

        # GRAALPYTHON TEST
        "com.oracle.graal.python.test": {
            "subDir": "graalpython",
            "sourceDirs": ["src"],
            "dependencies": [
                "com.oracle.graal.python.shell",
                "com.oracle.graal.python",
                "truffle:TRUFFLE_TCK",
                "mx:JUNIT"
            ],
            "checkstyle": "com.oracle.graal.python",
            "javaCompliance": "1.8",
            "annotationProcessors": ["truffle:TRUFFLE_DSL_PROCESSOR"],
            "workingSets": "Truffle,Python",
        },

        "com.oracle.graal.python.tck": {
            "subDir": "graalpython",
            "sourceDirs": ["src"],
            "dependencies": [
                "sdk:POLYGLOT_TCK",
                "mx:JUNIT"
            ],
            "checkstyle": "com.oracle.graal.python",
            "javaCompliance": "1.8",
            "workingSets": "Truffle,Python",
        },


        "com.oracle.graal.python.cext": {
            "subDir": "graalpython",
            "native": True,
            "vpath": True,
            "results" : ["graalpython/lib-graalpython"],
            "output" : ".",
            "buildDependencies": [
                "sulong:SULONG_LIBS",
            ],
            "buildEnv": {
                "POLYGLOT_INC": "<path:SULONG_LIBS>",
            },
        },

        "python-lib": {
            "class": "ArchiveProject",
            "outputDir": "graalpython/lib-python/3",
            "prefix": "lib-python/3",
            "ignorePatterns": [
                "\/test\/",
                "\/tests\/",
                "\/idle_test\/",
            ],
            "license": ["PSF-License"],
        },
    },

    "licenses": {
        "PSF-License": {
            "name": "Python Software Foundation License",
            "url": "https://docs.python.org/3/license.html",
        },
        "UPL" : {
            "name" : "Universal Permissive License, Version 1.0",
            "url" : "http://opensource.org/licenses/UPL",
        },
    },

    # --------------------------------------------------------------------------------------------------------------
    #
    #  DISTRIBUTIONS
    #
    # --------------------------------------------------------------------------------------------------------------
    "distributions": {
        "GRAALPYTHON-LAUNCHER": {
            "dependencies": [
                "com.oracle.graal.python.shell",
            ],
            "distDependencies": [
                "sdk:GRAAL_SDK",
                "sdk:LAUNCHER_COMMON",
            ],
        },

        "GRAALPYTHON-ENV": {
        },

        "GRAALPYTHON-ZIP": {
        },

        "GRAALPYTHON": {
            "dependencies": [
                "com.oracle.graal.python",
            ],
            "distDependencies": [
                "GRAALPYTHON-LAUNCHER",
                "truffle:TRUFFLE_API",
                "regex:TREGEX",
                "sdk:GRAAL_SDK",
            ],
            "sourcesPath": "graalpython.src.zip",
        },

        "GRAALPYTHON_PYTHON_LIB" : {
            "dependencies" : ["python-lib"],
            "description" : "Python 3 lib files",
        },

        "GRAALPYTHON_UNIT_TESTS": {
            "description": "unit tests",
            "dependencies": [
                "com.oracle.graal.python.test",
            ],
            "exclude": ["mx:JUNIT"],
            "distDependencies": [
                "GRAALPYTHON",
                "GRAALPYTHON-LAUNCHER",
                "truffle:TRUFFLE_TCK",
            ],
            "sourcesPath": "graalpython.tests.src.zip",
        },

        "GRAALPYTHON_TCK": {
            "description": "unit tests",
            "dependencies": [
                "com.oracle.graal.python.tck",
            ],
            "exclude": ["mx:JUNIT"],
            "distDependencies": [
                "sdk:POLYGLOT_TCK",
            ],
            "sourcesPath": "graalpython.tests.src.zip",
        },

        "GRAALPYTHON_GRAALVM_SUPPORT" : {
            "native" : True,
            "platformDependent" : True,
            "description" : "Graal.Python support distribution for the GraalVM",
            "layout" : {
                "./" : [
                    "dependency:com.oracle.graal.python.cext/graalpython/lib-graalpython",
                    "file:graalpython/com.oracle.graal.python.cext/include",
                    "extracted-dependency:graalpython:GRAALPYTHON_PYTHON_LIB",
                    "file:mx.graalpython/native-image.properties",
                ],
                "LICENSE_GRAALPYTHON" : "file:LICENSE",
                "3rd_party_licenses_graalpython.txt" : "file:3rd_party_licenses.txt",
            }
        },

        "GRAALPYTHON_GRAALVM_DOCS" : {
            "native" : True,
            "description" : "Graal.Python documentation files for the GraalVM",
            "layout" : {
                "README_GRAALPYTHON.md" : "file:README.md",
                "./" : "file:doc",
            },
        },
    },
}<|MERGE_RESOLUTION|>--- conflicted
+++ resolved
@@ -25,11 +25,7 @@
             },
             {
                 "name": "sulong",
-<<<<<<< HEAD
-                "version": "96fbb6a8b53198fafebdfc2a386044aea4b06db6",
-=======
                 "version": "7b974dcf1f66ca9dd9866ddff1db41614632a931",
->>>>>>> 580ddd9f
                 "urls": [
                     {"url": "https://github.com/graalvm/sulong", "kind": "git"},
                 ]
