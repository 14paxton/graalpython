# Copyright (c) 2021, 2024, Oracle and/or its affiliates.
# Copyright (C) 1996-2020 Python Software Foundation
#
# Licensed under the PYTHON SOFTWARE FOUNDATION LICENSE VERSION 2

"""Freeze specified modules
"""

import argparse
import marshal
import ntpath
import os
import posixpath
<<<<<<< HEAD
import shutil
import sys
from _sha256 import sha256
from collections import namedtuple
=======
import argparse
from update_file import updating_file_with_tmpfile


ROOT_DIR = os.path.dirname(os.path.dirname(os.path.dirname(__file__)))
ROOT_DIR = os.path.abspath(ROOT_DIR)
FROZEN_ONLY = os.path.join(ROOT_DIR, 'Tools', 'freeze', 'flag.py')

STDLIB_DIR = os.path.join(ROOT_DIR, 'Lib')
# If FROZEN_MODULES_DIR or DEEPFROZEN_MODULES_DIR is changed then the
# .gitattributes and .gitignore files needs to be updated.
FROZEN_MODULES_DIR = os.path.join(ROOT_DIR, 'Python', 'frozen_modules')
DEEPFROZEN_MODULES_DIR = os.path.join(ROOT_DIR, 'Python', 'deepfreeze')
>>>>>>> e163032a

FROZEN_ONLY = os.path.join(os.path.dirname(__file__), "flag.py")

STDLIB_DIR: str
FROZEN_MODULES_DIR: str

OS_PATH = 'ntpath' if os.name == 'nt' else 'posixpath'

# These are modules that get frozen.
# If you're debugging new bytecode instructions,
# you can delete all sections except 'import system'.
# This also speeds up building somewhat.
TESTS_SECTION = 'Test module'
FROZEN = [
    # See parse_frozen_spec() for the format.
    # In cases where the frozenid is duplicated, the first one is re-used.
    ('import system', [
        # These frozen modules are necessary for bootstrapping
        # the import system.
        'importlib._bootstrap : _frozen_importlib',
        'importlib._bootstrap_external : _frozen_importlib_external',
        # This module is important because some Python builds rely
        # on a builtin zip file instead of a filesystem.
        'zipimport',
        ]),
    # (You can delete entries from here down to the end of the list.)
    ('stdlib - startup, without site (python -S)', [
        'abc',
        'codecs',
        '<encodings.*>',
        'io',
        ]),
    ('stdlib - startup, with site', [
        '_py_abc',
        '_weakrefset',
        'types',
        'enum',
        'sre_constants',
        'sre_parse',
        'sre_compile',
        'operator',
        'keyword',
        'heapq',
        'reprlib',
        '<collections.*>',
        'functools',
        'copyreg',
        '<re.*>',
        'locale',
        'rlcompleter',
        '_collections_abc',
        '_sitebuiltins',
        'genericpath',
        'ntpath',
        'posixpath',
        # We must explicitly mark os.path as a frozen module
        # even though it will never be imported.
        f'{OS_PATH} : os.path',
        'os',
        'site',
        'stat',
        'datetime',
        'contextlib',
        'warnings',
        'inspect',
        ]),
    ('runpy - run module with -m', [
        "importlib.util",
        "importlib.machinery",
        "runpy",
    ]),
    (TESTS_SECTION, [
        '__hello__',
        '__hello__ : __hello_alias__',
        '__hello__ : <__phello_alias__>',
        '__hello__ : __phello_alias__.spam',
        '<__phello__.**.*>',
        f'frozen_only : __hello_only__ = {FROZEN_ONLY}',
        ]),
    # (End of stuff you could delete.)
]
BOOTSTRAP = {
    'importlib._bootstrap',
    'importlib._bootstrap_external',
    'zipimport',
}


# add graalpython modules and core files
def add_graalpython_core():
    lib_graalpython = os.path.join(os.path.dirname(__file__), "..", "lib-graalpython")
    l = []
    for name in [
        "modules/_sysconfigdata",
    ]:
        modname = os.path.basename(name)
        modpath = os.path.join(lib_graalpython, f"{name}.py")
        l.append(f"{modname} : {modname} = {modpath}")
    for name in [
        "__graalpython__",
        "_polyglot",
        "_sre",
        "_sysconfig",
        "_weakref",
        "builtins",
        "java",
        "pip_hook",
        "unicodedata",
        "sulong_support",
    ]:
        modname = f"graalpy.{os.path.basename(name)}"
        modpath = os.path.join(lib_graalpython, f"{name}.py")
        l.append(f"{modname} : {modname} = {modpath}")
    FROZEN.append(("graalpython-lib", l))


add_graalpython_core()

#######################################
# platform-specific helpers

if os.path is posixpath:
    relpath_for_posix_display = os.path.relpath

    def relpath_for_windows_display(path, base):
        return ntpath.relpath(
            ntpath.join(*path.split(os.path.sep)),
            ntpath.join(*base.split(os.path.sep)),
        )

else:
    relpath_for_windows_display = ntpath.relpath

    def relpath_for_posix_display(path, base):
        return posixpath.relpath(
            posixpath.join(*path.split(os.path.sep)),
            posixpath.join(*base.split(os.path.sep)),
        )


#######################################
# specs

def parse_frozen_specs():
    seen = {}
    for section, specs in FROZEN:
        parsed = _parse_specs(specs, section, seen)
        for item in parsed:
            frozenid, pyfile, modname, ispkg, section = item
            try:
                source = seen[frozenid]
            except KeyError:
                source = FrozenSource.from_id(frozenid, pyfile)
                seen[frozenid] = source
            else:
                assert not pyfile or pyfile == source.pyfile, item
            yield FrozenModule(modname, ispkg, section, source)


def _parse_specs(specs, section, seen):
    for spec in specs:
        info, subs = _parse_spec(spec, seen, section)
        yield info
        for info in subs or ():
            yield info


def _parse_spec(spec, knownids=None, section=None):
    """Yield an info tuple for each module corresponding to the given spec.

    The info consists of: (frozenid, pyfile, modname, ispkg, section).

    Supported formats:

      frozenid
      frozenid : modname
      frozenid : modname = pyfile

    "frozenid" and "modname" must be valid module names (dot-separated
    identifiers).  If "modname" is not provided then "frozenid" is used.
    If "pyfile" is not provided then the filename of the module
    corresponding to "frozenid" is used.

    Angle brackets around a frozenid (e.g. '<encodings>") indicate
    it is a package.  This also means it must be an actual module
    (i.e. "pyfile" cannot have been provided).  Such values can have
    patterns to expand submodules:

      <encodings.*>    - also freeze all direct submodules
      <encodings.**.*> - also freeze the full submodule tree

    As with "frozenid", angle brackets around "modname" indicate
    it is a package.  However, in this case "pyfile" should not
    have been provided and patterns in "modname" are not supported.
    Also, if "modname" has brackets then "frozenid" should not,
    and "pyfile" should have been provided..
    """
    frozenid, _, remainder = spec.partition(':')
    modname, _, pyfile = remainder.partition('=')
    frozenid = frozenid.strip()
    modname = modname.strip()
    pyfile = pyfile.strip()

    submodules = None
    if modname.startswith('<') and modname.endswith('>'):
        assert check_modname(frozenid), spec
        modname = modname[1:-1]
        assert check_modname(modname), spec
        if frozenid in knownids:
            pass
        elif pyfile:
            assert not os.path.isdir(pyfile), spec
        else:
            pyfile = _resolve_module(frozenid, ispkg=False)
        ispkg = True
    elif pyfile:
        assert check_modname(frozenid), spec
        assert not knownids or frozenid not in knownids, spec
        assert check_modname(modname), spec
        assert not os.path.isdir(pyfile), spec
        ispkg = False
    elif knownids and frozenid in knownids:
        assert check_modname(frozenid), spec
        assert check_modname(modname), spec
        ispkg = False
    else:
        assert not modname or check_modname(modname), spec
        resolved = iter(resolve_modules(frozenid))
        frozenid, pyfile, ispkg = next(resolved)
        if not modname:
            modname = frozenid
        if ispkg:
            pkgid = frozenid
            pkgname = modname
            pkgfiles = {pyfile: pkgid}
            def iter_subs():
                for frozenid, pyfile, ispkg in resolved:
                    if pkgname:
                        modname = frozenid.replace(pkgid, pkgname, 1)
                    else:
                        modname = frozenid
                    if pyfile:
                        if pyfile in pkgfiles:
                            frozenid = pkgfiles[pyfile]
                            pyfile = None
                        elif ispkg:
                            pkgfiles[pyfile] = frozenid
                    yield frozenid, pyfile, modname, ispkg, section
            submodules = iter_subs()

    info = (frozenid, pyfile or None, modname, ispkg, section)
    return info, submodules


#######################################
# frozen source files

class FrozenSource(namedtuple('FrozenSource', 'id pyfile frozenfile deepfreezefile')):

    @classmethod
    def from_id(cls, frozenid, pyfile=None):
        if not pyfile:
            pyfile = os.path.join(STDLIB_DIR, *frozenid.split('.')) + '.py'
            #assert os.path.exists(pyfile), (frozenid, pyfile)
        frozenfile = resolve_frozen_file(frozenid, FROZEN_MODULES_DIR)
        return cls(frozenid, pyfile, frozenfile, STDLIB_DIR)

    @classmethod
    def resolve_symbol(cls, frozen_id):
        return frozen_id.replace(".", "_").upper()

    @property
    def frozenid(self):
        return self.id

    @property
    def modname(self):
        if self.pyfile.startswith(STDLIB_DIR):
            return self.id
        return None

    @property
    def symbol(self):
        # This matches the name we assign for our Java files
        return self.resolve_symbol(self.frozenid)

    @property
    def ispkg(self):
        if not self.pyfile:
            return False
        elif self.frozenid.endswith('.__init__'):
            return False
        else:
            return os.path.basename(self.pyfile) == '__init__.py'

    @property
    def isbootstrap(self):
        return self.id in BOOTSTRAP


def resolve_frozen_file(frozenid, destdir):
    """Return the filename corresponding to the given frozen ID.

    For stdlib modules the ID will always be the full name
    of the source module.
    """
    if not isinstance(frozenid, str):
        try:
            frozenid = frozenid.frozenid
        except AttributeError:
            raise ValueError(f'unsupported frozenid {frozenid!r}')
    # We use a consistent naming convention for all frozen modules.
    frozen_symbol = FrozenSource.resolve_symbol(frozenid)
    frozenfile = f"Frozen{frozen_symbol}.bin"

    if not destdir:
        return frozenfile
    return os.path.join(destdir, frozenfile)


#######################################
# frozen modules

class FrozenModule(namedtuple('FrozenModule', 'name ispkg section source')):

    def __getattr__(self, name):
        return getattr(self.source, name)

    @property
    def modname(self):
        return self.name

    @property
    def orig(self):
        return self.source.modname

    @property
    def isalias(self):
        orig = self.source.modname
        if not orig:
            return True
        return self.name != orig

    def summarize(self):
        source = self.source.modname
        if source:
            source = f'<{source}>'
        else:
            source = relpath_for_posix_display(self.pyfile, ROOT_DIR)
        return {
            'module': self.name,
            'ispkg': self.ispkg,
            'source': source,
            'frozen': os.path.basename(self.frozenfile),
            'checksum': _get_checksum(self.frozenfile),
        }


def _iter_sources(modules):
    seen = set()
    for mod in modules:
        if mod.source not in seen:
            yield mod.source
            seen.add(mod.source)


#######################################
# generic helpers

def _get_checksum(filename):
    with open(filename, "rb") as infile:
        contents = infile.read()
    m = sha256()
    m.update(contents)
    return m.hexdigest()


def resolve_modules(modname, pyfile=None):
    if modname.startswith('<') and modname.endswith('>'):
        if pyfile:
            assert os.path.isdir(pyfile) or os.path.basename(pyfile) == '__init__.py', pyfile
        ispkg = True
        modname = modname[1:-1]
        rawname = modname
        # For now, we only expect match patterns at the end of the name.
        _modname, sep, match = modname.rpartition('.')
        if sep:
            if _modname.endswith('.**'):
                modname = _modname[:-3]
                match = f'**.{match}'
            elif match and not match.isidentifier():
                modname = _modname
            # Otherwise it's a plain name so we leave it alone.
        else:
            match = None
    else:
        ispkg = False
        rawname = modname
        match = None

    if not check_modname(modname):
        raise ValueError(f'not a valid module name ({rawname})')

    if not pyfile:
        pyfile = _resolve_module(modname, ispkg=ispkg)
    elif os.path.isdir(pyfile):
        pyfile = _resolve_module(modname, pyfile, ispkg)
    yield modname, pyfile, ispkg

    if match:
        pkgdir = os.path.dirname(pyfile)
        yield from iter_submodules(modname, pkgdir, match)


def check_modname(modname):
    return all(n.isidentifier() for n in modname.split('.'))


def iter_submodules(pkgname, pkgdir=None, match='*'):
    if not pkgdir:
        pkgdir = os.path.join(STDLIB_DIR, *pkgname.split('.'))
    if not match:
        match = '**.*'
    match_modname = _resolve_modname_matcher(match, pkgdir)

    def _iter_submodules(pkgname, pkgdir):
        for entry in sorted(os.scandir(pkgdir), key=lambda e: e.name):
            matched, recursive = match_modname(entry.name)
            if not matched:
                continue
            modname = f'{pkgname}.{entry.name}'
            if modname.endswith('.py'):
                yield modname[:-3], entry.path, False
            elif entry.is_dir():
                pyfile = os.path.join(entry.path, '__init__.py')
                # We ignore namespace packages.
                if os.path.exists(pyfile):
                    yield modname, pyfile, True
                    if recursive:
                        yield from _iter_submodules(modname, entry.path)

    return _iter_submodules(pkgname, pkgdir)


def _resolve_modname_matcher(match, rootdir=None):
    if isinstance(match, str):
        if match.startswith('**.'):
            recursive = True
            pat = match[3:]
            assert match
        else:
            recursive = False
            pat = match

        if pat == '*':
            def match_modname(modname):
                return True, recursive
        else:
            raise NotImplementedError(match)
    elif callable(match):
        match_modname = match(rootdir)
    else:
        raise ValueError(f'unsupported matcher {match!r}')
    return match_modname


def _resolve_module(modname, pathentry=None, ispkg=False):
    if pathentry is None:
        pathentry = STDLIB_DIR
    assert pathentry, pathentry
    pathentry = os.path.normpath(pathentry)
    assert os.path.isabs(pathentry)
    if ispkg:
        return os.path.join(pathentry, *modname.split('.'), '__init__.py')
    return os.path.join(pathentry, *modname.split('.')) + '.py'


<<<<<<< HEAD
def lower_camel_case(str):
    return str[0].lower() + str[1:] if str[1:] else ""


#############################################
# write frozen files

FROZEN_MODULES_HEADER = """/*
 * Copyright (c) 2021, 2024, Oracle and/or its affiliates. All rights reserved.
 * DO NOT ALTER OR REMOVE COPYRIGHT NOTICES OR THIS FILE HEADER.
 *
 * The Universal Permissive License (UPL), Version 1.0
 *
 * Subject to the condition set forth below, permission is hereby granted to any
 * person obtaining a copy of this software, associated documentation and/or
 * data (collectively the "Software"), free of charge and under any and all
 * copyright rights in the Software, and any and all patent rights owned or
 * freely licensable by each licensor hereunder covering either (i) the
 * unmodified Software as contributed to or provided by such licensor, or (ii)
 * the Larger Works (as defined below), to deal in both
 *
 * (a) the Software, and
 *
 * (b) any piece of software and/or hardware listed in the lrgrwrks.txt file if
 * one is included with the Software each a "Larger Work" to which the Software
 * is contributed by such licensors),
 *
 * without restriction, including without limitation the rights to copy, create
 * derivative works of, display, perform, and distribute the Software and make,
 * use, sell, offer for sale, import, export, have made, and have sold the
 * Software and the Larger Work(s), and to sublicense the foregoing rights on
 * either these or other terms.
 *
 * This license is subject to the following condition:
 *
 * The above copyright notice and either this complete permission notice or at a
 * minimum a reference to the UPL must be included in all copies or substantial
 * portions of the Software.
 *
 * THE SOFTWARE IS PROVIDED "AS IS", WITHOUT WARRANTY OF ANY KIND, EXPRESS OR
 * IMPLIED, INCLUDING BUT NOT LIMITED TO THE WARRANTIES OF MERCHANTABILITY,
 * FITNESS FOR A PARTICULAR PURPOSE AND NONINFRINGEMENT. IN NO EVENT SHALL THE
 * AUTHORS OR COPYRIGHT HOLDERS BE LIABLE FOR ANY CLAIM, DAMAGES OR OTHER
 * LIABILITY, WHETHER IN AN ACTION OF CONTRACT, TORT OR OTHERWISE, ARISING FROM,
 * OUT OF OR IN CONNECTION WITH THE SOFTWARE OR THE USE OR OTHER DEALINGS IN THE
 * SOFTWARE.
 */
package com.oracle.graal.python.builtins.objects.module;

import com.oracle.graal.python.builtins.PythonOS;

public final class FrozenModules {"""


def freeze_module(src):
    with open(src.pyfile, "r", encoding="utf-8") as src_file, open(src.frozenfile, "wb") as binary_file:
        code_obj = compile(src_file.read(), f"<frozen {src.id}>", "exec")
        marshal.dump(code_obj, binary_file)


def write_frozen_modules_map(out_file, modules):
    out_file.write("    private static final class Map {\n")
    for module in modules:
        if (
            not module.isalias
            or not module.orig
            or not any(module.orig == m.orig for m in modules if m != module)
        ):
            ispkg = "true" if module.ispkg else "false"
            orig = f'"{module.orig}"' if module.orig else "null"
            out_file.write(
                f'        private static final PythonFrozenModule {module.symbol} = new PythonFrozenModule("{module.symbol}", {orig}, {ispkg});\n'
            )
    out_file.write("    }\n")


def write_frozen_lookup(out_file, modules):
    out_file.write("    public static final PythonFrozenModule lookup(String name) {\n")
    out_file.write("        switch (name) {\n")
    for module in modules:
        if module.source and (module.source.ispkg != module.ispkg):
            out_file.write(f'            case "{module.name}":\n')
            out_file.write(
                f'                return Map.{module.symbol}.asPackage({"true" if module.ispkg else "false"});\n'
            )
        elif module.name == "os.path": # Special case for os.path
            out_file.write(u'            case "os.path":\n')
            out_file.write(u'                return PythonOS.getPythonOS() != PythonOS.PLATFORM_WIN32 ? Map.POSIXPATH : Map.NTPATH;\n')
        else:
            out_file.write(f'            case "{module.name}":\n')
            out_file.write(f"                return Map.{module.symbol};\n")
    out_file.write("            default:\n")
    out_file.write("                return null;\n")
    out_file.write("        }\n")
    out_file.write("    }\n")


def write_frozen_module_file(file, modules):
    if os.path.exists(file):
        with open(file, "r", encoding="utf-8", newline=os.linesep) as f:
            content = f.read()
        stat_result = os.stat(file)
        atime, mtime = stat_result.st_atime, stat_result.st_mtime
    else:
        content = None
    os.makedirs(os.path.dirname(file), exist_ok=True)
    with open(file, "w", encoding="utf-8", newline=os.linesep) as out_file:
        out_file.write(FROZEN_MODULES_HEADER)
        out_file.write("\n\n")
        write_frozen_modules_map(out_file, modules)
        out_file.write("\n")
        write_frozen_lookup(out_file, modules)
        out_file.write("}\n")
    with open(file, "r", encoding="utf-8", newline=os.linesep) as f:
        new_content = f.read()
    if new_content == content:
        # set mtime to the old one, if we didn't change anything
        print(f"{file} not modified")
        os.utime(file, (atime, mtime))
    else:
        print(f"{file} modified, rebuild needed!")
        sys.exit(1)


def add_tabs(str, number):
    lines = str.splitlines()
    tabbed_lines = []
    for line in lines:
        tabs = "\t" * number
        tabbed_lines.append(f"{tabs}{line}")
=======
#######################################
# regenerating dependent files

def find_marker(lines, marker, file):
    for pos, line in enumerate(lines):
        if marker in line:
            return pos
    raise Exception(f"Can't find {marker!r} in file {file}")


def replace_block(lines, start_marker, end_marker, replacements, file):
    start_pos = find_marker(lines, start_marker, file)
    end_pos = find_marker(lines, end_marker, file)
    if end_pos <= start_pos:
        raise Exception(f"End marker {end_marker!r} "
                        f"occurs before start marker {start_marker!r} "
                        f"in file {file}")
    replacements = [line.rstrip() + '\n' for line in replacements]
    return lines[:start_pos + 1] + replacements + lines[end_pos:]


class UniqueList(list):
    def __init__(self):
        self._seen = set()

    def append(self, item):
        if item in self._seen:
            return
        super().append(item)
        self._seen.add(item)


def regen_frozen(modules, frozen_modules: bool):
    headerlines = []
    parentdir = os.path.dirname(FROZEN_FILE)
    if frozen_modules:
        for src in _iter_sources(modules):
            # Adding a comment to separate sections here doesn't add much,
            # so we don't.
            header = relpath_for_posix_display(src.frozenfile, parentdir)
            headerlines.append(f'#include "{header}"')

    externlines = UniqueList()
    bootstraplines = []
    stdliblines = []
    testlines = []
    aliaslines = []
    indent = '    '
    lastsection = None
    for mod in modules:
        if mod.isbootstrap:
            lines = bootstraplines
        elif mod.section == TESTS_SECTION:
            lines = testlines
        else:
            lines = stdliblines
            if mod.section != lastsection:
                if lastsection is not None:
                    lines.append('')
                lines.append(f'/* {mod.section} */')
            lastsection = mod.section

        # Also add a extern declaration for the corresponding
        # deepfreeze-generated function.
        orig_name = mod.source.id
        code_name = orig_name.replace(".", "_")
        get_code_name = "_Py_get_%s_toplevel" % code_name
        externlines.append("extern PyObject *%s(void);" % get_code_name)

        symbol = mod.symbol
        pkg = 'true' if mod.ispkg else 'false'
        if not frozen_modules:
            line = ('{"%s", NULL, 0, %s, GET_CODE(%s)},'
                ) % (mod.name, pkg, code_name)
        else:
            line = ('{"%s", %s, (int)sizeof(%s), %s, GET_CODE(%s)},'
                ) % (mod.name, symbol, symbol, pkg, code_name)
        lines.append(line)

        if mod.isalias:
            if not mod.orig:
                entry = '{"%s", NULL},' % (mod.name,)
            elif mod.source.ispkg:
                entry = '{"%s", "<%s"},' % (mod.name, mod.orig)
            else:
                entry = '{"%s", "%s"},' % (mod.name, mod.orig)
            aliaslines.append(indent + entry)

    for lines in (bootstraplines, stdliblines, testlines):
        # TODO: Is this necessary any more?
        if lines and not lines[0]:
            del lines[0]
        for i, line in enumerate(lines):
            if line:
                lines[i] = indent + line

    print(f'# Updating {os.path.relpath(FROZEN_FILE)}')
    with updating_file_with_tmpfile(FROZEN_FILE) as (infile, outfile):
        lines = infile.readlines()
        # TODO: Use more obvious markers, e.g.
        # $START GENERATED FOOBAR$ / $END GENERATED FOOBAR$
        lines = replace_block(
            lines,
            "/* Includes for frozen modules: */",
            "/* End includes */",
            headerlines,
            FROZEN_FILE,
        )
        lines = replace_block(
            lines,
            "/* Start extern declarations */",
            "/* End extern declarations */",
            externlines,
            FROZEN_FILE,
        )
        lines = replace_block(
            lines,
            "static const struct _frozen bootstrap_modules[] =",
            "/* bootstrap sentinel */",
            bootstraplines,
            FROZEN_FILE,
        )
        lines = replace_block(
            lines,
            "static const struct _frozen stdlib_modules[] =",
            "/* stdlib sentinel */",
            stdliblines,
            FROZEN_FILE,
        )
        lines = replace_block(
            lines,
            "static const struct _frozen test_modules[] =",
            "/* test sentinel */",
            testlines,
            FROZEN_FILE,
        )
        lines = replace_block(
            lines,
            "const struct _module_alias aliases[] =",
            "/* aliases sentinel */",
            aliaslines,
            FROZEN_FILE,
        )
        outfile.writelines(lines)


def regen_makefile(modules):
    pyfiles = []
    frozenfiles = []
    rules = ['']
    deepfreezerules = ["$(DEEPFREEZE_C): $(DEEPFREEZE_DEPS)",
                       "\t$(PYTHON_FOR_FREEZE) $(srcdir)/Tools/build/deepfreeze.py \\"]
    for src in _iter_sources(modules):
        frozen_header = relpath_for_posix_display(src.frozenfile, ROOT_DIR)
        frozenfiles.append(f'\t\t{frozen_header} \\')
>>>>>>> e163032a

    return "\n".join(tabbed_lines)

<<<<<<< HEAD
=======
        if src.isbootstrap:
            freezecmd = '$(FREEZE_MODULE_BOOTSTRAP)'
            freezedep = '$(FREEZE_MODULE_BOOTSTRAP_DEPS)'
        else:
            freezecmd = '$(FREEZE_MODULE)'
            freezedep = '$(FREEZE_MODULE_DEPS)'

        freeze = (f'{freezecmd} {src.frozenid} '
                    f'$(srcdir)/{pyfile} {frozen_header}')
        rules.extend([
            f'{frozen_header}: {pyfile} {freezedep}',
            f'\t{freeze}',
            '',
        ])
        deepfreezerules.append(f"\t{frozen_header}:{src.frozenid} \\")
    deepfreezerules.append('\t-o Python/deepfreeze/deepfreeze.c')
    pyfiles[-1] = pyfiles[-1].rstrip(" \\")
    frozenfiles[-1] = frozenfiles[-1].rstrip(" \\")

    print(f'# Updating {os.path.relpath(MAKEFILE)}')
    with updating_file_with_tmpfile(MAKEFILE) as (infile, outfile):
        lines = infile.readlines()
        lines = replace_block(
            lines,
            "FROZEN_FILES_IN =",
            "# End FROZEN_FILES_IN",
            pyfiles,
            MAKEFILE,
        )
        lines = replace_block(
            lines,
            "FROZEN_FILES_OUT =",
            "# End FROZEN_FILES_OUT",
            frozenfiles,
            MAKEFILE,
        )
        lines = replace_block(
            lines,
            "# BEGIN: freezing modules",
            "# END: freezing modules",
            rules,
            MAKEFILE,
        )
        lines = replace_block(
            lines,
            "# BEGIN: deepfreeze modules",
            "# END: deepfreeze modules",
            deepfreezerules,
            MAKEFILE,
        )
        outfile.writelines(lines)


def regen_pcbuild(modules):
    projlines = []
    filterlines = []
    corelines = []
    deepfreezerules = ['\t<Exec Command=\'$(PythonForBuild) "$(PySourcePath)Tools\\build\\deepfreeze.py" ^']
    for src in _iter_sources(modules):
        pyfile = relpath_for_windows_display(src.pyfile, ROOT_DIR)
        header = relpath_for_windows_display(src.frozenfile, ROOT_DIR)
        intfile = ntpath.splitext(ntpath.basename(header))[0] + '.g.h'
        projlines.append(f'    <None Include="..\\{pyfile}">')
        projlines.append(f'      <ModName>{src.frozenid}</ModName>')
        projlines.append(f'      <IntFile>$(IntDir){intfile}</IntFile>')
        projlines.append(f'      <OutFile>$(PySourcePath){header}</OutFile>')
        projlines.append(f'    </None>')

        filterlines.append(f'    <None Include="..\\{pyfile}">')
        filterlines.append('      <Filter>Python Files</Filter>')
        filterlines.append('    </None>')
        deepfreezerules.append(f'\t\t "$(PySourcePath){header}:{src.frozenid}" ^')
    deepfreezerules.append('\t\t "-o" "$(PySourcePath)Python\\deepfreeze\\deepfreeze.c"\'/>' )

    corelines.append(f'    <ClCompile Include="..\\Python\\deepfreeze\\deepfreeze.c" />')

    print(f'# Updating {os.path.relpath(PCBUILD_PROJECT)}')
    with updating_file_with_tmpfile(PCBUILD_PROJECT) as (infile, outfile):
        lines = infile.readlines()
        lines = replace_block(
            lines,
            '<!-- BEGIN frozen modules -->',
            '<!-- END frozen modules -->',
            projlines,
            PCBUILD_PROJECT,
        )
        outfile.writelines(lines)
    with updating_file_with_tmpfile(PCBUILD_PROJECT) as (infile, outfile):
        lines = infile.readlines()
        lines = replace_block(
            lines,
            '<!-- BEGIN deepfreeze rule -->',
            '<!-- END deepfreeze rule -->',
            deepfreezerules,
            PCBUILD_PROJECT,
        )
        outfile.writelines(lines)
    print(f'# Updating {os.path.relpath(PCBUILD_FILTERS)}')
    with updating_file_with_tmpfile(PCBUILD_FILTERS) as (infile, outfile):
        lines = infile.readlines()
        lines = replace_block(
            lines,
            '<!-- BEGIN frozen modules -->',
            '<!-- END frozen modules -->',
            filterlines,
            PCBUILD_FILTERS,
        )
        outfile.writelines(lines)
    print(f'# Updating {os.path.relpath(PCBUILD_PYTHONCORE)}')
    with updating_file_with_tmpfile(PCBUILD_PYTHONCORE) as (infile, outfile):
        lines = infile.readlines()
        lines = replace_block(
            lines,
            '<!-- BEGIN deepfreeze -->',
            '<!-- END deepfreeze -->',
            corelines,
            PCBUILD_FILTERS,
        )
        outfile.writelines(lines)
>>>>>>> e163032a

def main():

    parser = argparse.ArgumentParser()
    parser.add_argument("--python-lib", required=True)
    parser.add_argument("--binary-dir", required=True)
    parser.add_argument("--sources-dir", required=True)
    parsed_args = parser.parse_args()

    global STDLIB_DIR, FROZEN_MODULES_DIR
    STDLIB_DIR = os.path.abspath(parsed_args.python_lib)
    FROZEN_MODULES_DIR = os.path.abspath(parsed_args.binary_dir)

    # create module specs
    modules = list(parse_frozen_specs())

    shutil.rmtree(parsed_args.binary_dir, ignore_errors=True)
    os.makedirs(parsed_args.binary_dir)
    # write frozen module binary files containing the byte code and class files
    # used for importing the binary files
    for src in _iter_sources(modules):
        freeze_module(src)

    # write frozen modules class used for storing frozen modules byte code arrays
    write_frozen_module_file(
        os.path.join(parsed_args.sources_dir, "FrozenModules.java"), modules
    )


if __name__ == '__main__':
    main()<|MERGE_RESOLUTION|>--- conflicted
+++ resolved
@@ -11,26 +11,10 @@
 import ntpath
 import os
 import posixpath
-<<<<<<< HEAD
 import shutil
 import sys
 from _sha256 import sha256
 from collections import namedtuple
-=======
-import argparse
-from update_file import updating_file_with_tmpfile
-
-
-ROOT_DIR = os.path.dirname(os.path.dirname(os.path.dirname(__file__)))
-ROOT_DIR = os.path.abspath(ROOT_DIR)
-FROZEN_ONLY = os.path.join(ROOT_DIR, 'Tools', 'freeze', 'flag.py')
-
-STDLIB_DIR = os.path.join(ROOT_DIR, 'Lib')
-# If FROZEN_MODULES_DIR or DEEPFROZEN_MODULES_DIR is changed then the
-# .gitattributes and .gitignore files needs to be updated.
-FROZEN_MODULES_DIR = os.path.join(ROOT_DIR, 'Python', 'frozen_modules')
-DEEPFROZEN_MODULES_DIR = os.path.join(ROOT_DIR, 'Python', 'deepfreeze')
->>>>>>> e163032a
 
 FROZEN_ONLY = os.path.join(os.path.dirname(__file__), "flag.py")
 
@@ -508,7 +492,6 @@
     return os.path.join(pathentry, *modname.split('.')) + '.py'
 
 
-<<<<<<< HEAD
 def lower_camel_case(str):
     return str[0].lower() + str[1:] if str[1:] else ""
 
@@ -639,288 +622,9 @@
     for line in lines:
         tabs = "\t" * number
         tabbed_lines.append(f"{tabs}{line}")
-=======
-#######################################
-# regenerating dependent files
-
-def find_marker(lines, marker, file):
-    for pos, line in enumerate(lines):
-        if marker in line:
-            return pos
-    raise Exception(f"Can't find {marker!r} in file {file}")
-
-
-def replace_block(lines, start_marker, end_marker, replacements, file):
-    start_pos = find_marker(lines, start_marker, file)
-    end_pos = find_marker(lines, end_marker, file)
-    if end_pos <= start_pos:
-        raise Exception(f"End marker {end_marker!r} "
-                        f"occurs before start marker {start_marker!r} "
-                        f"in file {file}")
-    replacements = [line.rstrip() + '\n' for line in replacements]
-    return lines[:start_pos + 1] + replacements + lines[end_pos:]
-
-
-class UniqueList(list):
-    def __init__(self):
-        self._seen = set()
-
-    def append(self, item):
-        if item in self._seen:
-            return
-        super().append(item)
-        self._seen.add(item)
-
-
-def regen_frozen(modules, frozen_modules: bool):
-    headerlines = []
-    parentdir = os.path.dirname(FROZEN_FILE)
-    if frozen_modules:
-        for src in _iter_sources(modules):
-            # Adding a comment to separate sections here doesn't add much,
-            # so we don't.
-            header = relpath_for_posix_display(src.frozenfile, parentdir)
-            headerlines.append(f'#include "{header}"')
-
-    externlines = UniqueList()
-    bootstraplines = []
-    stdliblines = []
-    testlines = []
-    aliaslines = []
-    indent = '    '
-    lastsection = None
-    for mod in modules:
-        if mod.isbootstrap:
-            lines = bootstraplines
-        elif mod.section == TESTS_SECTION:
-            lines = testlines
-        else:
-            lines = stdliblines
-            if mod.section != lastsection:
-                if lastsection is not None:
-                    lines.append('')
-                lines.append(f'/* {mod.section} */')
-            lastsection = mod.section
-
-        # Also add a extern declaration for the corresponding
-        # deepfreeze-generated function.
-        orig_name = mod.source.id
-        code_name = orig_name.replace(".", "_")
-        get_code_name = "_Py_get_%s_toplevel" % code_name
-        externlines.append("extern PyObject *%s(void);" % get_code_name)
-
-        symbol = mod.symbol
-        pkg = 'true' if mod.ispkg else 'false'
-        if not frozen_modules:
-            line = ('{"%s", NULL, 0, %s, GET_CODE(%s)},'
-                ) % (mod.name, pkg, code_name)
-        else:
-            line = ('{"%s", %s, (int)sizeof(%s), %s, GET_CODE(%s)},'
-                ) % (mod.name, symbol, symbol, pkg, code_name)
-        lines.append(line)
-
-        if mod.isalias:
-            if not mod.orig:
-                entry = '{"%s", NULL},' % (mod.name,)
-            elif mod.source.ispkg:
-                entry = '{"%s", "<%s"},' % (mod.name, mod.orig)
-            else:
-                entry = '{"%s", "%s"},' % (mod.name, mod.orig)
-            aliaslines.append(indent + entry)
-
-    for lines in (bootstraplines, stdliblines, testlines):
-        # TODO: Is this necessary any more?
-        if lines and not lines[0]:
-            del lines[0]
-        for i, line in enumerate(lines):
-            if line:
-                lines[i] = indent + line
-
-    print(f'# Updating {os.path.relpath(FROZEN_FILE)}')
-    with updating_file_with_tmpfile(FROZEN_FILE) as (infile, outfile):
-        lines = infile.readlines()
-        # TODO: Use more obvious markers, e.g.
-        # $START GENERATED FOOBAR$ / $END GENERATED FOOBAR$
-        lines = replace_block(
-            lines,
-            "/* Includes for frozen modules: */",
-            "/* End includes */",
-            headerlines,
-            FROZEN_FILE,
-        )
-        lines = replace_block(
-            lines,
-            "/* Start extern declarations */",
-            "/* End extern declarations */",
-            externlines,
-            FROZEN_FILE,
-        )
-        lines = replace_block(
-            lines,
-            "static const struct _frozen bootstrap_modules[] =",
-            "/* bootstrap sentinel */",
-            bootstraplines,
-            FROZEN_FILE,
-        )
-        lines = replace_block(
-            lines,
-            "static const struct _frozen stdlib_modules[] =",
-            "/* stdlib sentinel */",
-            stdliblines,
-            FROZEN_FILE,
-        )
-        lines = replace_block(
-            lines,
-            "static const struct _frozen test_modules[] =",
-            "/* test sentinel */",
-            testlines,
-            FROZEN_FILE,
-        )
-        lines = replace_block(
-            lines,
-            "const struct _module_alias aliases[] =",
-            "/* aliases sentinel */",
-            aliaslines,
-            FROZEN_FILE,
-        )
-        outfile.writelines(lines)
-
-
-def regen_makefile(modules):
-    pyfiles = []
-    frozenfiles = []
-    rules = ['']
-    deepfreezerules = ["$(DEEPFREEZE_C): $(DEEPFREEZE_DEPS)",
-                       "\t$(PYTHON_FOR_FREEZE) $(srcdir)/Tools/build/deepfreeze.py \\"]
-    for src in _iter_sources(modules):
-        frozen_header = relpath_for_posix_display(src.frozenfile, ROOT_DIR)
-        frozenfiles.append(f'\t\t{frozen_header} \\')
->>>>>>> e163032a
 
     return "\n".join(tabbed_lines)
 
-<<<<<<< HEAD
-=======
-        if src.isbootstrap:
-            freezecmd = '$(FREEZE_MODULE_BOOTSTRAP)'
-            freezedep = '$(FREEZE_MODULE_BOOTSTRAP_DEPS)'
-        else:
-            freezecmd = '$(FREEZE_MODULE)'
-            freezedep = '$(FREEZE_MODULE_DEPS)'
-
-        freeze = (f'{freezecmd} {src.frozenid} '
-                    f'$(srcdir)/{pyfile} {frozen_header}')
-        rules.extend([
-            f'{frozen_header}: {pyfile} {freezedep}',
-            f'\t{freeze}',
-            '',
-        ])
-        deepfreezerules.append(f"\t{frozen_header}:{src.frozenid} \\")
-    deepfreezerules.append('\t-o Python/deepfreeze/deepfreeze.c')
-    pyfiles[-1] = pyfiles[-1].rstrip(" \\")
-    frozenfiles[-1] = frozenfiles[-1].rstrip(" \\")
-
-    print(f'# Updating {os.path.relpath(MAKEFILE)}')
-    with updating_file_with_tmpfile(MAKEFILE) as (infile, outfile):
-        lines = infile.readlines()
-        lines = replace_block(
-            lines,
-            "FROZEN_FILES_IN =",
-            "# End FROZEN_FILES_IN",
-            pyfiles,
-            MAKEFILE,
-        )
-        lines = replace_block(
-            lines,
-            "FROZEN_FILES_OUT =",
-            "# End FROZEN_FILES_OUT",
-            frozenfiles,
-            MAKEFILE,
-        )
-        lines = replace_block(
-            lines,
-            "# BEGIN: freezing modules",
-            "# END: freezing modules",
-            rules,
-            MAKEFILE,
-        )
-        lines = replace_block(
-            lines,
-            "# BEGIN: deepfreeze modules",
-            "# END: deepfreeze modules",
-            deepfreezerules,
-            MAKEFILE,
-        )
-        outfile.writelines(lines)
-
-
-def regen_pcbuild(modules):
-    projlines = []
-    filterlines = []
-    corelines = []
-    deepfreezerules = ['\t<Exec Command=\'$(PythonForBuild) "$(PySourcePath)Tools\\build\\deepfreeze.py" ^']
-    for src in _iter_sources(modules):
-        pyfile = relpath_for_windows_display(src.pyfile, ROOT_DIR)
-        header = relpath_for_windows_display(src.frozenfile, ROOT_DIR)
-        intfile = ntpath.splitext(ntpath.basename(header))[0] + '.g.h'
-        projlines.append(f'    <None Include="..\\{pyfile}">')
-        projlines.append(f'      <ModName>{src.frozenid}</ModName>')
-        projlines.append(f'      <IntFile>$(IntDir){intfile}</IntFile>')
-        projlines.append(f'      <OutFile>$(PySourcePath){header}</OutFile>')
-        projlines.append(f'    </None>')
-
-        filterlines.append(f'    <None Include="..\\{pyfile}">')
-        filterlines.append('      <Filter>Python Files</Filter>')
-        filterlines.append('    </None>')
-        deepfreezerules.append(f'\t\t "$(PySourcePath){header}:{src.frozenid}" ^')
-    deepfreezerules.append('\t\t "-o" "$(PySourcePath)Python\\deepfreeze\\deepfreeze.c"\'/>' )
-
-    corelines.append(f'    <ClCompile Include="..\\Python\\deepfreeze\\deepfreeze.c" />')
-
-    print(f'# Updating {os.path.relpath(PCBUILD_PROJECT)}')
-    with updating_file_with_tmpfile(PCBUILD_PROJECT) as (infile, outfile):
-        lines = infile.readlines()
-        lines = replace_block(
-            lines,
-            '<!-- BEGIN frozen modules -->',
-            '<!-- END frozen modules -->',
-            projlines,
-            PCBUILD_PROJECT,
-        )
-        outfile.writelines(lines)
-    with updating_file_with_tmpfile(PCBUILD_PROJECT) as (infile, outfile):
-        lines = infile.readlines()
-        lines = replace_block(
-            lines,
-            '<!-- BEGIN deepfreeze rule -->',
-            '<!-- END deepfreeze rule -->',
-            deepfreezerules,
-            PCBUILD_PROJECT,
-        )
-        outfile.writelines(lines)
-    print(f'# Updating {os.path.relpath(PCBUILD_FILTERS)}')
-    with updating_file_with_tmpfile(PCBUILD_FILTERS) as (infile, outfile):
-        lines = infile.readlines()
-        lines = replace_block(
-            lines,
-            '<!-- BEGIN frozen modules -->',
-            '<!-- END frozen modules -->',
-            filterlines,
-            PCBUILD_FILTERS,
-        )
-        outfile.writelines(lines)
-    print(f'# Updating {os.path.relpath(PCBUILD_PYTHONCORE)}')
-    with updating_file_with_tmpfile(PCBUILD_PYTHONCORE) as (infile, outfile):
-        lines = infile.readlines()
-        lines = replace_block(
-            lines,
-            '<!-- BEGIN deepfreeze -->',
-            '<!-- END deepfreeze -->',
-            corelines,
-            PCBUILD_FILTERS,
-        )
-        outfile.writelines(lines)
->>>>>>> e163032a
 
 def main():
 
