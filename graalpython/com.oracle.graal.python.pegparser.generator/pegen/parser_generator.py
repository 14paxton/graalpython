--- conflicted
+++ resolved
@@ -1,11 +1,8 @@
-<<<<<<< HEAD
 # Copyright (c) 2022, Oracle and/or its affiliates.
 # Copyright (C) 1996-2022 Python Software Foundation
 #
 # Licensed under the PYTHON SOFTWARE FOUNDATION LICENSE VERSION 2
-=======
 import ast
->>>>>>> 8f1105d6
 import contextlib
 import re
 from abc import abstractmethod
