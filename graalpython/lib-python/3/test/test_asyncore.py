--- conflicted
+++ resolved
@@ -17,14 +17,9 @@
     raise unittest.SkipTest("test is not helpful for PGO")
 
 
-<<<<<<< HEAD
-HAS_UNIX_SOCKETS = hasattr(socket, 'AF_UNIX')
-=======
-TIMEOUT = 3
 # GR-28433
 HAS_UNIX_SOCKETS = hasattr(socket, 'AF_UNIX') and sys.implementation.name != 'graalpy'
 
->>>>>>> 667533a5
 
 class dummysocket:
     def __init__(self):
