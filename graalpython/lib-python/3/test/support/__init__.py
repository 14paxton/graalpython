--- conflicted
+++ resolved
@@ -749,11 +749,6 @@
     """
     import gc
     gc.collect()
-<<<<<<< HEAD
-    if is_jython or is_graalpy:
-        time.sleep(0.1)
-=======
->>>>>>> 59a17a9e
     gc.collect()
     if is_graalpy:
         time.sleep(0.1)
