--- conflicted
+++ resolved
@@ -430,13 +430,7 @@
 
         self.assertEqual(C().method(), sentinel)
 
-<<<<<<< HEAD
-    def test_annotations(self):
-        assert global_inner_has_pos_only().__annotations__ == {'x': int}
-
     @support.impl_detail("bytecode, compiler instructions", graalvm=False)
-=======
->>>>>>> 14136578
     def test_annotations_constant_fold(self):
         def g():
             def f(x: not (int is int), /): ...
