--- conflicted
+++ resolved
@@ -1091,11 +1091,7 @@
 
             def random_io():
                 '''Loop for a while sleeping random tiny amounts and doing some I/O.'''
-<<<<<<< HEAD
-                import __future__ as mod
-=======
                 import test.test_threading as mod
->>>>>>> 8f1105d6
                 while True:
                     with open(mod.__file__, 'rb') as in_f:
                         stuff = in_f.read(200)
