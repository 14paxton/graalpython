import gc
import sys
import doctest
import unittest
import collections
import weakref
import operator
import contextlib
import copy
import threading
import time
import random

from test import support
from test.support import script_helper, ALWAYS_EQ, impl_detail
from test.support import gc_collect
from test.support import threading_helper

# Used in ReferencesTestCase.test_ref_created_during_del() .
ref_from_del = None

# Used by FinalizeTestCase as a global that may be replaced by None
# when the interpreter shuts down.
_global_var = 'foobar'

class C:
    def method(self):
        pass


class Callable:
    bar = None

    def __call__(self, x):
        self.bar = x


def create_function():
    def f(): pass
    return f

def create_bound_method():
    return C().method


class Object:
    def __init__(self, arg):
        self.arg = arg
    def __repr__(self):
        return "<Object %r>" % self.arg
    def __eq__(self, other):
        if isinstance(other, Object):
            return self.arg == other.arg
        return NotImplemented
    def __lt__(self, other):
        if isinstance(other, Object):
            return self.arg < other.arg
        return NotImplemented
    def __hash__(self):
        return hash(self.arg)
    def some_method(self):
        return 4
    def other_method(self):
        return 5


class RefCycle:
    def __init__(self):
        self.cycle = self


class TestBase(unittest.TestCase):

    def setUp(self):
        self.cbcalled = 0

    def callback(self, ref):
        self.cbcalled += 1


@contextlib.contextmanager
def collect_in_thread(period=0.0001):
    """
    Ensure GC collections happen in a different thread, at a high frequency.
    """
    please_stop = False

    def collect():
        while not please_stop:
            time.sleep(period)
            gc.collect()

    with support.disable_gc():
        t = threading.Thread(target=collect)
        t.start()
        try:
            yield
        finally:
            please_stop = True
            t.join()


class ReferencesTestCase(TestBase):

    def test_basic_ref(self):
        self.check_basic_ref(C)
        self.check_basic_ref(create_function)
        self.check_basic_ref(create_bound_method)

        # Just make sure the tp_repr handler doesn't raise an exception.
        # Live reference:
        o = C()
        wr = weakref.ref(o)
        repr(wr)
        # Dead reference:
        del o
        repr(wr)

    def test_repr_failure_gh99184(self):
        class MyConfig(dict):
            def __getattr__(self, x):
                return self[x]

        obj = MyConfig(offset=5)
        obj_weakref = weakref.ref(obj)

        self.assertIn('MyConfig', repr(obj_weakref))
        self.assertIn('MyConfig', str(obj_weakref))

    def test_basic_callback(self):
        self.check_basic_callback(C)
        self.check_basic_callback(create_function)
        self.check_basic_callback(create_bound_method)

    @support.cpython_only
    def test_cfunction(self):
        import _testcapi
        create_cfunction = _testcapi.create_cfunction
        f = create_cfunction()
        wr = weakref.ref(f)
        self.assertIs(wr(), f)
        del f
        self.assertIsNone(wr())
        self.check_basic_ref(create_cfunction)
        self.check_basic_callback(create_cfunction)

    def test_multiple_callbacks(self):
        o = C()
        ref1 = weakref.ref(o, self.callback)
        ref2 = weakref.ref(o, self.callback)
        del o
        gc_collect()  # For PyPy or other GCs.
        self.assertIsNone(ref1(), "expected reference to be invalidated")
        self.assertIsNone(ref2(), "expected reference to be invalidated")
        self.assertEqual(self.cbcalled, 2,
                     "callback not called the right number of times")

    def test_multiple_selfref_callbacks(self):
        # Make sure all references are invalidated before callbacks are called
        #
        # What's important here is that we're using the first
        # reference in the callback invoked on the second reference
        # (the most recently created ref is cleaned up first).  This
        # tests that all references to the object are invalidated
        # before any of the callbacks are invoked, so that we only
        # have one invocation of _weakref.c:cleanup_helper() active
        # for a particular object at a time.
        #
        def callback(object, self=self):
            self.ref()
        c = C()
        self.ref = weakref.ref(c, callback)
        ref1 = weakref.ref(c, callback)
        del c

    def test_constructor_kwargs(self):
        c = C()
        self.assertRaises(TypeError, weakref.ref, c, callback=None)

    def test_proxy_ref(self):
        o = C()
        o.bar = 1
        ref1 = weakref.proxy(o, self.callback)
        ref2 = weakref.proxy(o, self.callback)
        del o
        gc_collect()  # For PyPy or other GCs.

        def check(proxy):
            proxy.bar

        self.assertRaises(ReferenceError, check, ref1)
        self.assertRaises(ReferenceError, check, ref2)
        ref3 = weakref.proxy(C())
        gc_collect()  # For PyPy or other GCs.
        self.assertRaises(ReferenceError, bool, ref3)
        self.assertEqual(self.cbcalled, 2)

    def check_basic_ref(self, factory):
        o = factory()
        ref = weakref.ref(o)
        self.assertIsNotNone(ref(),
                     "weak reference to live object should be live")
        o2 = ref()
        self.assertIs(o, o2,
                     "<ref>() should return original object if live")

    def check_basic_callback(self, factory):
        self.cbcalled = 0
        o = factory()
        ref = weakref.ref(o, self.callback)
        del o
        gc_collect()  # For PyPy or other GCs.
        self.assertEqual(self.cbcalled, 1,
                     "callback did not properly set 'cbcalled'")
        self.assertIsNone(ref(),
                     "ref2 should be dead after deleting object reference")

    def test_ref_reuse(self):
        o = C()
        ref1 = weakref.ref(o)
        # create a proxy to make sure that there's an intervening creation
        # between these two; it should make no difference
        proxy = weakref.proxy(o)
        ref2 = weakref.ref(o)
        self.assertIs(ref1, ref2,
                     "reference object w/out callback should be re-used")

        o = C()
        proxy = weakref.proxy(o)
        ref1 = weakref.ref(o)
        ref2 = weakref.ref(o)
        self.assertIs(ref1, ref2,
                     "reference object w/out callback should be re-used")
        self.assertEqual(weakref.getweakrefcount(o), 2,
                     "wrong weak ref count for object")
        del proxy
        gc_collect()  # For PyPy or other GCs.
        self.assertEqual(weakref.getweakrefcount(o), 1,
                     "wrong weak ref count for object after deleting proxy")

    def test_proxy_reuse(self):
        o = C()
        proxy1 = weakref.proxy(o)
        ref = weakref.ref(o)
        proxy2 = weakref.proxy(o)
        self.assertIs(proxy1, proxy2,
                     "proxy object w/out callback should have been re-used")

    def test_basic_proxy(self):
        o = C()
        self.check_proxy(o, weakref.proxy(o))

        L = collections.UserList()
        p = weakref.proxy(L)
        self.assertFalse(p, "proxy for empty UserList should be false")
        p.append(12)
        self.assertEqual(len(L), 1)
        self.assertTrue(p, "proxy for non-empty UserList should be true")
        p[:] = [2, 3]
        self.assertEqual(len(L), 2)
        self.assertEqual(len(p), 2)
        self.assertIn(3, p, "proxy didn't support __contains__() properly")
        p[1] = 5
        self.assertEqual(L[1], 5)
        self.assertEqual(p[1], 5)
        L2 = collections.UserList(L)
        p2 = weakref.proxy(L2)
        self.assertEqual(p, p2)
        ## self.assertEqual(repr(L2), repr(p2))
        L3 = collections.UserList(range(10))
        p3 = weakref.proxy(L3)
        self.assertEqual(L3[:], p3[:])
        self.assertEqual(L3[5:], p3[5:])
        self.assertEqual(L3[:5], p3[:5])
        self.assertEqual(L3[2:5], p3[2:5])

    def test_proxy_unicode(self):
        # See bug 5037
        class C(object):
            def __str__(self):
                return "string"
            def __bytes__(self):
                return b"bytes"
        instance = C()
        self.assertIn("__bytes__", dir(weakref.proxy(instance)))
        self.assertEqual(bytes(weakref.proxy(instance)), b"bytes")

    def test_proxy_index(self):
        class C:
            def __index__(self):
                return 10
        o = C()
        p = weakref.proxy(o)
        self.assertEqual(operator.index(p), 10)

    def test_proxy_div(self):
        class C:
            def __floordiv__(self, other):
                return 42
            def __ifloordiv__(self, other):
                return 21
        o = C()
        p = weakref.proxy(o)
        self.assertEqual(p // 5, 42)
        p //= 5
        self.assertEqual(p, 21)

    def test_proxy_matmul(self):
        class C:
            def __matmul__(self, other):
                return 1729
            def __rmatmul__(self, other):
                return -163
            def __imatmul__(self, other):
                return 561
        o = C()
        p = weakref.proxy(o)
        self.assertEqual(p @ 5, 1729)
        self.assertEqual(5 @ p, -163)
        p @= 5
        self.assertEqual(p, 561)

    # The PyWeakref_* C API is documented as allowing either NULL or
    # None as the value for the callback, where either means "no
    # callback".  The "no callback" ref and proxy objects are supposed
    # to be shared so long as they exist by all callers so long as
    # they are active.  In Python 2.3.3 and earlier, this guarantee
    # was not honored, and was broken in different ways for
    # PyWeakref_NewRef() and PyWeakref_NewProxy().  (Two tests.)

    def test_shared_ref_without_callback(self):
        self.check_shared_without_callback(weakref.ref)

    def test_shared_proxy_without_callback(self):
        self.check_shared_without_callback(weakref.proxy)

    def check_shared_without_callback(self, makeref):
        o = Object(1)
        p1 = makeref(o, None)
        p2 = makeref(o, None)
        self.assertIs(p1, p2, "both callbacks were None in the C API")
        del p1, p2
        p1 = makeref(o)
        p2 = makeref(o, None)
        self.assertIs(p1, p2, "callbacks were NULL, None in the C API")
        del p1, p2
        p1 = makeref(o)
        p2 = makeref(o)
        self.assertIs(p1, p2, "both callbacks were NULL in the C API")
        del p1, p2
        p1 = makeref(o, None)
        p2 = makeref(o)
        self.assertIs(p1, p2, "callbacks were None, NULL in the C API")

    def test_callable_proxy(self):
        o = Callable()
        ref1 = weakref.proxy(o)

        self.check_proxy(o, ref1)

        self.assertIs(type(ref1), weakref.CallableProxyType,
                     "proxy is not of callable type")
        ref1('twinkies!')
        self.assertEqual(o.bar, 'twinkies!',
                     "call through proxy not passed through to original")
        ref1(x='Splat.')
        self.assertEqual(o.bar, 'Splat.',
                     "call through proxy not passed through to original")

        # expect due to too few args
        self.assertRaises(TypeError, ref1)

        # expect due to too many args
        self.assertRaises(TypeError, ref1, 1, 2, 3)

    def check_proxy(self, o, proxy):
        o.foo = 1
        self.assertEqual(proxy.foo, 1,
                     "proxy does not reflect attribute addition")
        o.foo = 2
        self.assertEqual(proxy.foo, 2,
                     "proxy does not reflect attribute modification")
        del o.foo
        self.assertFalse(hasattr(proxy, 'foo'),
                     "proxy does not reflect attribute removal")

        proxy.foo = 1
        self.assertEqual(o.foo, 1,
                     "object does not reflect attribute addition via proxy")
        proxy.foo = 2
        self.assertEqual(o.foo, 2,
            "object does not reflect attribute modification via proxy")
        del proxy.foo
        self.assertFalse(hasattr(o, 'foo'),
                     "object does not reflect attribute removal via proxy")

    def test_proxy_deletion(self):
        # Test clearing of SF bug #762891
        class Foo:
            result = None
            def __delitem__(self, accessor):
                self.result = accessor
        g = Foo()
        f = weakref.proxy(g)
        del f[0]
        self.assertEqual(f.result, 0)

    def test_proxy_bool(self):
        # Test clearing of SF bug #1170766
        class List(list): pass
        lyst = List()
        self.assertEqual(bool(weakref.proxy(lyst)), bool(lyst))

    def test_proxy_iter(self):
        # Test fails with a debug build of the interpreter
        # (see bpo-38395).

        obj = None

        class MyObj:
            def __iter__(self):
                nonlocal obj
                del obj
                return NotImplemented

        obj = MyObj()
        p = weakref.proxy(obj)
        with self.assertRaises(TypeError):
            # "blech" in p calls MyObj.__iter__ through the proxy,
            # without keeping a reference to the real object, so it
            # can be killed in the middle of the call
            "blech" in p

    def test_proxy_next(self):
        arr = [4, 5, 6]
        def iterator_func():
            yield from arr
        it = iterator_func()

        class IteratesWeakly:
            def __iter__(self):
                return weakref.proxy(it)

        weak_it = IteratesWeakly()

        # Calls proxy.__next__
        self.assertEqual(list(weak_it), [4, 5, 6])

    def test_proxy_bad_next(self):
        # bpo-44720: PyIter_Next() shouldn't be called if the reference
        # isn't an iterator.

        not_an_iterator = lambda: 0

        class A:
            def __iter__(self):
                return weakref.proxy(not_an_iterator)
        a = A()

        msg = "Weakref proxy referenced a non-iterator"
        with self.assertRaisesRegex(TypeError, msg):
            list(a)

    def test_proxy_reversed(self):
        class MyObj:
            def __len__(self):
                return 3
            def __reversed__(self):
                return iter('cba')

        obj = MyObj()
        self.assertEqual("".join(reversed(weakref.proxy(obj))), "cba")

    def test_proxy_hash(self):
        class MyObj:
            def __hash__(self):
                return 42

        obj = MyObj()
        with self.assertRaises(TypeError):
            hash(weakref.proxy(obj))

        class MyObj:
            __hash__ = None

        obj = MyObj()
        with self.assertRaises(TypeError):
            hash(weakref.proxy(obj))

    def test_getweakrefcount(self):
        o = C()
        ref1 = weakref.ref(o)
        ref2 = weakref.ref(o, self.callback)
        self.assertEqual(weakref.getweakrefcount(o), 2,
                     "got wrong number of weak reference objects")

        proxy1 = weakref.proxy(o)
        proxy2 = weakref.proxy(o, self.callback)
        self.assertEqual(weakref.getweakrefcount(o), 4,
                     "got wrong number of weak reference objects")

        del ref1, ref2, proxy1, proxy2
        gc_collect()  # For PyPy or other GCs.
        self.assertEqual(weakref.getweakrefcount(o), 0,
                     "weak reference objects not unlinked from"
                     " referent when discarded.")

        # assumes ints do not support weakrefs
        self.assertEqual(weakref.getweakrefcount(1), 0,
                     "got wrong number of weak reference objects for int")

    def test_getweakrefs(self):
        o = C()
        ref1 = weakref.ref(o, self.callback)
        ref2 = weakref.ref(o, self.callback)
        del ref1
        gc_collect()  # For PyPy or other GCs.
        self.assertEqual(weakref.getweakrefs(o), [ref2],
                     "list of refs does not match")

        o = C()
        ref1 = weakref.ref(o, self.callback)
        ref2 = weakref.ref(o, self.callback)
        del ref2
        gc_collect()  # For PyPy or other GCs.
        self.assertEqual(weakref.getweakrefs(o), [ref1],
                     "list of refs does not match")

        del ref1
        gc_collect()  # For PyPy or other GCs.
        self.assertEqual(weakref.getweakrefs(o), [],
                     "list of refs not cleared")

        # assumes ints do not support weakrefs
        self.assertEqual(weakref.getweakrefs(1), [],
                     "list of refs does not match for int")

    def test_newstyle_number_ops(self):
        class F(float):
            pass
        f = F(2.0)
        p = weakref.proxy(f)
        self.assertEqual(p + 1.0, 3.0)
        self.assertEqual(1.0 + p, 3.0)  # this used to SEGV

    def test_callbacks_protected(self):
        # Callbacks protected from already-set exceptions?
        # Regression test for SF bug #478534.
        class BogusError(Exception):
            pass
        data = {}
        def remove(k):
            del data[k]
        def encapsulate():
            f = lambda : ()
            data[weakref.ref(f, remove)] = None
            raise BogusError
        try:
            encapsulate()
        except BogusError:
            pass
        else:
            self.fail("exception not properly restored")
        try:
            encapsulate()
        except BogusError:
            pass
        else:
            self.fail("exception not properly restored")

    def test_sf_bug_840829(self):
        # "weakref callbacks and gc corrupt memory"
        # subtype_dealloc erroneously exposed a new-style instance
        # already in the process of getting deallocated to gc,
        # causing double-deallocation if the instance had a weakref
        # callback that triggered gc.
        # If the bug exists, there probably won't be an obvious symptom
        # in a release build.  In a debug build, a segfault will occur
        # when the second attempt to remove the instance from the "list
        # of all objects" occurs.

        import gc

        class C(object):
            pass

        c = C()
        wr = weakref.ref(c, lambda ignore: gc.collect())
        del c

        # There endeth the first part.  It gets worse.
        del wr

        c1 = C()
        c1.i = C()
        wr = weakref.ref(c1.i, lambda ignore: gc.collect())

        c2 = C()
        c2.c1 = c1
        del c1  # still alive because c2 points to it

        # Now when subtype_dealloc gets called on c2, it's not enough just
        # that c2 is immune from gc while the weakref callbacks associated
        # with c2 execute (there are none in this 2nd half of the test, btw).
        # subtype_dealloc goes on to call the base classes' deallocs too,
        # so any gc triggered by weakref callbacks associated with anything
        # torn down by a base class dealloc can also trigger double
        # deallocation of c2.
        del c2

    def test_callback_in_cycle(self):
        import gc

        class J(object):
            pass

        class II(object):
            def acallback(self, ignore):
                self.J

        I = II()
        I.J = J
        I.wr = weakref.ref(J, I.acallback)

        # Now J and II are each in a self-cycle (as all new-style class
        # objects are, since their __mro__ points back to them).  I holds
        # both a weak reference (I.wr) and a strong reference (I.J) to class
        # J.  I is also in a cycle (I.wr points to a weakref that references
        # I.acallback).  When we del these three, they all become trash, but
        # the cycles prevent any of them from getting cleaned up immediately.
        # Instead they have to wait for cyclic gc to deduce that they're
        # trash.
        #
        # gc used to call tp_clear on all of them, and the order in which
        # it does that is pretty accidental.  The exact order in which we
        # built up these things manages to provoke gc into running tp_clear
        # in just the right order (I last).  Calling tp_clear on II leaves
        # behind an insane class object (its __mro__ becomes NULL).  Calling
        # tp_clear on J breaks its self-cycle, but J doesn't get deleted
        # just then because of the strong reference from I.J.  Calling
        # tp_clear on I starts to clear I's __dict__, and just happens to
        # clear I.J first -- I.wr is still intact.  That removes the last
        # reference to J, which triggers the weakref callback.  The callback
        # tries to do "self.J", and instances of new-style classes look up
        # attributes ("J") in the class dict first.  The class (II) wants to
        # search II.__mro__, but that's NULL.   The result was a segfault in
        # a release build, and an assert failure in a debug build.
        del I, J, II
        gc.collect()

    def test_callback_reachable_one_way(self):
        import gc

        # This one broke the first patch that fixed the previous test. In this case,
        # the objects reachable from the callback aren't also reachable
        # from the object (c1) *triggering* the callback:  you can get to
        # c1 from c2, but not vice-versa.  The result was that c2's __dict__
        # got tp_clear'ed by the time the c2.cb callback got invoked.

        class C:
            def cb(self, ignore):
                self.me
                self.c1
                self.wr

        c1, c2 = C(), C()

        c2.me = c2
        c2.c1 = c1
        c2.wr = weakref.ref(c1, c2.cb)

        del c1, c2
        gc.collect()

    def test_callback_different_classes(self):
        import gc

        # Like test_callback_reachable_one_way, except c2 and c1 have different
        # classes.  c2's class (C) isn't reachable from c1 then, so protecting
        # objects reachable from the dying object (c1) isn't enough to stop
        # c2's class (C) from getting tp_clear'ed before c2.cb is invoked.
        # The result was a segfault (C.__mro__ was NULL when the callback
        # tried to look up self.me).

        class C(object):
            def cb(self, ignore):
                self.me
                self.c1
                self.wr

        class D:
            pass

        c1, c2 = D(), C()

        c2.me = c2
        c2.c1 = c1
        c2.wr = weakref.ref(c1, c2.cb)

        del c1, c2, C, D
        gc.collect()

    def test_callback_in_cycle_resurrection(self):
        import gc

        # Do something nasty in a weakref callback:  resurrect objects
        # from dead cycles.  For this to be attempted, the weakref and
        # its callback must also be part of the cyclic trash (else the
        # objects reachable via the callback couldn't be in cyclic trash
        # to begin with -- the callback would act like an external root).
        # But gc clears trash weakrefs with callbacks early now, which
        # disables the callbacks, so the callbacks shouldn't get called
        # at all (and so nothing actually gets resurrected).

        alist = []
        class C(object):
            def __init__(self, value):
                self.attribute = value

            def acallback(self, ignore):
                alist.append(self.c)

        c1, c2 = C(1), C(2)
        c1.c = c2
        c2.c = c1
        c1.wr = weakref.ref(c2, c1.acallback)
        c2.wr = weakref.ref(c1, c2.acallback)

        def C_went_away(ignore):
            alist.append("C went away")
        wr = weakref.ref(C, C_went_away)

        del c1, c2, C   # make them all trash
        self.assertEqual(alist, [])  # del isn't enough to reclaim anything

        gc.collect()
        # c1.wr and c2.wr were part of the cyclic trash, so should have
        # been cleared without their callbacks executing.  OTOH, the weakref
        # to C is bound to a function local (wr), and wasn't trash, so that
        # callback should have been invoked when C went away.
        self.assertEqual(alist, ["C went away"])
        # The remaining weakref should be dead now (its callback ran).
        self.assertEqual(wr(), None)

        del alist[:]
        gc.collect()
        self.assertEqual(alist, [])

    def test_callbacks_on_callback(self):
        import gc

        # Set up weakref callbacks *on* weakref callbacks.
        alist = []
        def safe_callback(ignore):
            alist.append("safe_callback called")

        class C(object):
            def cb(self, ignore):
                alist.append("cb called")

        c, d = C(), C()
        c.other = d
        d.other = c
        callback = c.cb
        c.wr = weakref.ref(d, callback)     # this won't trigger
        d.wr = weakref.ref(callback, d.cb)  # ditto
        external_wr = weakref.ref(callback, safe_callback)  # but this will
        self.assertIs(external_wr(), callback)

        # The weakrefs attached to c and d should get cleared, so that
        # C.cb is never called.  But external_wr isn't part of the cyclic
        # trash, and no cyclic trash is reachable from it, so safe_callback
        # should get invoked when the bound method object callback (c.cb)
        # -- which is itself a callback, and also part of the cyclic trash --
        # gets reclaimed at the end of gc.

        del callback, c, d, C
        self.assertEqual(alist, [])  # del isn't enough to clean up cycles
        gc_collect() # GR-41525 - Truffle change to give the GC more time to run
        self.assertEqual(alist, ["safe_callback called"])
        self.assertEqual(external_wr(), None)

        del alist[:]
        gc.collect()
        self.assertEqual(alist, [])

    def test_gc_during_ref_creation(self):
        self.check_gc_during_creation(weakref.ref)

    def test_gc_during_proxy_creation(self):
        self.check_gc_during_creation(weakref.proxy)

    def check_gc_during_creation(self, makeref):
        thresholds = gc.get_threshold()
        gc.set_threshold(1, 1, 1)
        gc.collect()
        class A:
            pass

        def callback(*args):
            pass

        referenced = A()

        a = A()
        a.a = a
        a.wr = makeref(referenced)

        try:
            # now make sure the object and the ref get labeled as
            # cyclic trash:
            a = A()
            weakref.ref(referenced, callback)

        finally:
            gc.set_threshold(*thresholds)

    def test_ref_created_during_del(self):
        # Bug #1377858
        # A weakref created in an object's __del__() would crash the
        # interpreter when the weakref was cleaned up since it would refer to
        # non-existent memory.  This test should not segfault the interpreter.
        class Target(object):
            def __del__(self):
                global ref_from_del
                ref_from_del = weakref.ref(self)

        w = Target()

    def test_init(self):
        # Issue 3634
        # <weakref to class>.__init__() doesn't check errors correctly
        r = weakref.ref(Exception)
        self.assertRaises(TypeError, r.__init__, 0, 0, 0, 0, 0)
        # No exception should be raised here
        gc.collect()

    @support.impl_detail("weakref nondeterministic", graalpy=False)
    def test_classes(self):
        # Check that classes are weakrefable.
        class A(object):
            pass
        l = []
        weakref.ref(int)
        a = weakref.ref(A, l.append)
        A = None
        gc.collect()
        self.assertEqual(a(), None)
        self.assertEqual(l, [a])

    def test_equality(self):
        # Alive weakrefs defer equality testing to their underlying object.
        x = Object(1)
        y = Object(1)
        z = Object(2)
        a = weakref.ref(x)
        b = weakref.ref(y)
        c = weakref.ref(z)
        d = weakref.ref(x)
        # Note how we directly test the operators here, to stress both
        # __eq__ and __ne__.
        self.assertTrue(a == b)
        self.assertFalse(a != b)
        self.assertFalse(a == c)
        self.assertTrue(a != c)
        self.assertTrue(a == d)
        self.assertFalse(a != d)
        self.assertFalse(a == x)
        self.assertTrue(a != x)
        self.assertTrue(a == ALWAYS_EQ)
        self.assertFalse(a != ALWAYS_EQ)
        del x, y, z
        gc.collect()
        for r in a, b, c:
            # Sanity check
            self.assertIs(r(), None)
        # Dead weakrefs compare by identity: whether `a` and `d` are the
        # same weakref object is an implementation detail, since they pointed
        # to the same original object and didn't have a callback.
        # (see issue #16453).
        self.assertFalse(a == b)
        self.assertTrue(a != b)
        self.assertFalse(a == c)
        self.assertTrue(a != c)
        self.assertEqual(a == d, a is d)
        self.assertEqual(a != d, a is not d)

    def test_ordering(self):
        # weakrefs cannot be ordered, even if the underlying objects can.
        ops = [operator.lt, operator.gt, operator.le, operator.ge]
        x = Object(1)
        y = Object(1)
        a = weakref.ref(x)
        b = weakref.ref(y)
        for op in ops:
            self.assertRaises(TypeError, op, a, b)
        # Same when dead.
        del x, y
        gc.collect()
        for op in ops:
            self.assertRaises(TypeError, op, a, b)

    def test_hashing(self):
        # Alive weakrefs hash the same as the underlying object
        x = Object(42)
        y = Object(42)
        a = weakref.ref(x)
        b = weakref.ref(y)
        self.assertEqual(hash(a), hash(42))
        del x, y
        gc.collect()
        # Dead weakrefs:
        # - retain their hash is they were hashed when alive;
        # - otherwise, cannot be hashed.
        self.assertEqual(hash(a), hash(42))
        self.assertRaises(TypeError, hash, b)

    def test_trashcan_16602(self):
        # Issue #16602: when a weakref's target was part of a long
        # deallocation chain, the trashcan mechanism could delay clearing
        # of the weakref and make the target object visible from outside
        # code even though its refcount had dropped to 0.  A crash ensued.
        class C:
            def __init__(self, parent):
                if not parent:
                    return
                wself = weakref.ref(self)
                def cb(wparent):
                    o = wself()
                self.wparent = weakref.ref(parent, cb)

        d = weakref.WeakKeyDictionary()
        root = c = C(None)
        for n in range(100):
            d[c] = c = C(c)
        del root
        gc.collect()

    def test_callback_attribute(self):
        x = Object(1)
        callback = lambda ref: None
        ref1 = weakref.ref(x, callback)
        self.assertIs(ref1.__callback__, callback)

        ref2 = weakref.ref(x)
        self.assertIsNone(ref2.__callback__)

    def test_callback_attribute_after_deletion(self):
        x = Object(1)
        ref = weakref.ref(x, self.callback)
        self.assertIsNotNone(ref.__callback__)
        del x
        support.gc_collect()
        self.assertIsNone(ref.__callback__)

    def test_set_callback_attribute(self):
        x = Object(1)
        callback = lambda ref: None
        ref1 = weakref.ref(x, callback)
        with self.assertRaises(AttributeError):
            ref1.__callback__ = lambda ref: None

    def test_callback_gcs(self):
        class ObjectWithDel(Object):
            def __del__(self): pass
        x = ObjectWithDel(1)
        ref1 = weakref.ref(x, lambda ref: support.gc_collect())
        del x
        support.gc_collect()


class SubclassableWeakrefTestCase(TestBase):

    def test_subclass_refs(self):
        class MyRef(weakref.ref):
            def __init__(self, ob, callback=None, value=42):
                self.value = value
                super().__init__(ob, callback)
            def __call__(self):
                self.called = True
                return super().__call__()
        o = Object("foo")
        mr = MyRef(o, value=24)
        self.assertIs(mr(), o)
        self.assertTrue(mr.called)
        self.assertEqual(mr.value, 24)
        del o
        gc_collect()  # For PyPy or other GCs.
        self.assertIsNone(mr())
        self.assertTrue(mr.called)

    def test_subclass_refs_dont_replace_standard_refs(self):
        class MyRef(weakref.ref):
            pass
        o = Object(42)
        r1 = MyRef(o)
        r2 = weakref.ref(o)
        self.assertIsNot(r1, r2)
        self.assertEqual(weakref.getweakrefs(o), [r2, r1])
        self.assertEqual(weakref.getweakrefcount(o), 2)
        r3 = MyRef(o)
        self.assertEqual(weakref.getweakrefcount(o), 3)
        refs = weakref.getweakrefs(o)
        self.assertEqual(len(refs), 3)
        self.assertIs(r2, refs[0])
        self.assertIn(r1, refs[1:])
        self.assertIn(r3, refs[1:])

    def test_subclass_refs_dont_conflate_callbacks(self):
        class MyRef(weakref.ref):
            pass
        o = Object(42)
        r1 = MyRef(o, id)
        r2 = MyRef(o, str)
        self.assertIsNot(r1, r2)
        refs = weakref.getweakrefs(o)
        self.assertIn(r1, refs)
        self.assertIn(r2, refs)

    def test_subclass_refs_with_slots(self):
        class MyRef(weakref.ref):
            __slots__ = "slot1", "slot2"
            def __new__(type, ob, callback, slot1, slot2):
                return weakref.ref.__new__(type, ob, callback)
            def __init__(self, ob, callback, slot1, slot2):
                self.slot1 = slot1
                self.slot2 = slot2
            def meth(self):
                return self.slot1 + self.slot2
        o = Object(42)
        r = MyRef(o, None, "abc", "def")
        self.assertEqual(r.slot1, "abc")
        self.assertEqual(r.slot2, "def")
        self.assertEqual(r.meth(), "abcdef")
        self.assertFalse(hasattr(r, "__dict__"))

    def test_subclass_refs_with_cycle(self):
        """Confirm https://bugs.python.org/issue3100 is fixed."""
        # An instance of a weakref subclass can have attributes.
        # If such a weakref holds the only strong reference to the object,
        # deleting the weakref will delete the object. In this case,
        # the callback must not be called, because the ref object is
        # being deleted.
        class MyRef(weakref.ref):
            pass

        # Use a local callback, for "regrtest -R::"
        # to detect refcounting problems
        def callback(w):
            self.cbcalled += 1

        o = C()
        r1 = MyRef(o, callback)
        r1.o = o
        del o

        del r1 # Used to crash here

        self.assertEqual(self.cbcalled, 0)

        # Same test, with two weakrefs to the same object
        # (since code paths are different)
        o = C()
        r1 = MyRef(o, callback)
        r2 = MyRef(o, callback)
        r1.r = r2
        r2.o = o
        del o
        del r2

        del r1 # Used to crash here

        self.assertEqual(self.cbcalled, 0)


class WeakMethodTestCase(unittest.TestCase):

    def _subclass(self):
        """Return an Object subclass overriding `some_method`."""
        class C(Object):
            def some_method(self):
                return 6
        return C

    def test_alive(self):
        o = Object(1)
        r = weakref.WeakMethod(o.some_method)
        self.assertIsInstance(r, weakref.ReferenceType)
        self.assertIsInstance(r(), type(o.some_method))
        self.assertIs(r().__self__, o)
        self.assertIs(r().__func__, o.some_method.__func__)
        self.assertEqual(r()(), 4)

    def test_object_dead(self):
        o = Object(1)
        r = weakref.WeakMethod(o.some_method)
        del o
        gc.collect()
        self.assertIs(r(), None)

    def test_method_dead(self):
        C = self._subclass()
        o = C(1)
        r = weakref.WeakMethod(o.some_method)
        del C.some_method
        gc.collect()
        self.assertIs(r(), None)

    @support.impl_detail("weakref nondeterministic", graalpy=False)
    def test_callback_when_object_dead(self):
        # Test callback behaviour when object dies first.
        C = self._subclass()
        calls = []
        def cb(arg):
            calls.append(arg)
        o = C(1)
        r = weakref.WeakMethod(o.some_method, cb)
        del o
        gc.collect()
        self.assertEqual(calls, [r])
        # Callback is only called once.
        C.some_method = Object.some_method
        gc.collect()
        self.assertEqual(calls, [r])

    def test_callback_when_method_dead(self):
        # Test callback behaviour when method dies first.
        C = self._subclass()
        calls = []
        def cb(arg):
            calls.append(arg)
        o = C(1)
        r = weakref.WeakMethod(o.some_method, cb)
        del C.some_method
        gc.collect()
        self.assertEqual(calls, [r])
        # Callback is only called once.
        del o
        gc.collect()
        self.assertEqual(calls, [r])

    @support.cpython_only
    def test_no_cycles(self):
        # A WeakMethod doesn't create any reference cycle to itself.
        o = Object(1)
        def cb(_):
            pass
        r = weakref.WeakMethod(o.some_method, cb)
        wr = weakref.ref(r)
        del r
        self.assertIs(wr(), None)

    def test_equality(self):
        def _eq(a, b):
            self.assertTrue(a == b)
            self.assertFalse(a != b)
        def _ne(a, b):
            self.assertTrue(a != b)
            self.assertFalse(a == b)
        x = Object(1)
        y = Object(1)
        a = weakref.WeakMethod(x.some_method)
        b = weakref.WeakMethod(y.some_method)
        c = weakref.WeakMethod(x.other_method)
        d = weakref.WeakMethod(y.other_method)
        # Objects equal, same method
        _eq(a, b)
        _eq(c, d)
        # Objects equal, different method
        _ne(a, c)
        _ne(a, d)
        _ne(b, c)
        _ne(b, d)
        # Objects unequal, same or different method
        z = Object(2)
        e = weakref.WeakMethod(z.some_method)
        f = weakref.WeakMethod(z.other_method)
        _ne(a, e)
        _ne(a, f)
        _ne(b, e)
        _ne(b, f)
        # Compare with different types
        _ne(a, x.some_method)
        _eq(a, ALWAYS_EQ)
        del x, y, z
        gc.collect()
        # Dead WeakMethods compare by identity
        refs = a, b, c, d, e, f
        for q in refs:
            for r in refs:
                self.assertEqual(q == r, q is r)
                self.assertEqual(q != r, q is not r)

    @support.impl_detail("weakref nondeterministic", graalpy=False)
    def test_hashing(self):
        # Alive WeakMethods are hashable if the underlying object is
        # hashable.
        x = Object(1)
        y = Object(1)
        a = weakref.WeakMethod(x.some_method)
        b = weakref.WeakMethod(y.some_method)
        c = weakref.WeakMethod(y.other_method)
        # Since WeakMethod objects are equal, the hashes should be equal.
        self.assertEqual(hash(a), hash(b))
        ha = hash(a)
        # Dead WeakMethods retain their old hash value
        del x, y
        gc.collect()
        self.assertEqual(hash(a), ha)
        self.assertEqual(hash(b), ha)
        # If it wasn't hashed when alive, a dead WeakMethod cannot be hashed.
        self.assertRaises(TypeError, hash, c)


class MappingTestCase(TestBase):

    COUNT = 10

    def check_len_cycles(self, dict_type, cons):
        N = 20
        items = [RefCycle() for i in range(N)]
        dct = dict_type(cons(o) for o in items)
        # Keep an iterator alive
        it = dct.items()
        try:
            next(it)
        except StopIteration:
            pass
        del items
        gc.collect()
        n1 = len(dct)
        del it
        gc.collect()
        n2 = len(dct)
        # one item may be kept alive inside the iterator
        self.assertIn(n1, (0, 1))
        self.assertEqual(n2, 0)

    def test_weak_keyed_len_cycles(self):
        self.check_len_cycles(weakref.WeakKeyDictionary, lambda k: (k, 1))

    def test_weak_valued_len_cycles(self):
        self.check_len_cycles(weakref.WeakValueDictionary, lambda k: (1, k))

    def check_len_race(self, dict_type, cons):
        # Extended sanity checks for len() in the face of cyclic collection
        self.addCleanup(gc.set_threshold, *gc.get_threshold())
        for th in range(1, 100):
            N = 20
            gc.collect(0)
            gc.set_threshold(th, th, th)
            items = [RefCycle() for i in range(N)]
            dct = dict_type(cons(o) for o in items)
            del items
            # All items will be collected at next garbage collection pass
            it = dct.items()
            try:
                next(it)
            except StopIteration:
                pass
            n1 = len(dct)
            del it
            n2 = len(dct)
            self.assertGreaterEqual(n1, 0)
            self.assertLessEqual(n1, N)
            self.assertGreaterEqual(n2, 0)
            self.assertLessEqual(n2, n1)

    def test_weak_keyed_len_race(self):
        self.check_len_race(weakref.WeakKeyDictionary, lambda k: (k, 1))

    def test_weak_valued_len_race(self):
        self.check_len_race(weakref.WeakValueDictionary, lambda k: (1, k))

    def test_weak_values(self):
        #
        #  This exercises d.copy(), d.items(), d[], del d[], len(d).
        #
        dict, objects = self.make_weak_valued_dict()
        for o in objects:
            self.assertEqual(weakref.getweakrefcount(o), 1)
            self.assertIs(o, dict[o.arg],
                         "wrong object returned by weak dict!")
        items1 = list(dict.items())
        items2 = list(dict.copy().items())
        items1.sort()
        items2.sort()
        self.assertEqual(items1, items2,
                     "cloning of weak-valued dictionary did not work!")
        del items1, items2
        self.assertEqual(len(dict), self.COUNT)
        del objects[0]
        gc_collect()  # For PyPy or other GCs.
        self.assertEqual(len(dict), self.COUNT - 1,
                     "deleting object did not cause dictionary update")
        del objects, o
        gc_collect()  # For PyPy or other GCs.
        self.assertEqual(len(dict), 0,
                     "deleting the values did not clear the dictionary")
        # regression on SF bug #447152:
        dict = weakref.WeakValueDictionary()
        self.assertRaises(KeyError, dict.__getitem__, 1)
        dict[2] = C()
        gc_collect()  # For PyPy or other GCs.
        self.assertRaises(KeyError, dict.__getitem__, 2)

    def test_weak_keys(self):
        #
        #  This exercises d.copy(), d.items(), d[] = v, d[], del d[],
        #  len(d), k in d.
        #
        dict, objects = self.make_weak_keyed_dict()
        for o in objects:
            self.assertEqual(weakref.getweakrefcount(o), 1,
                         "wrong number of weak references to %r!" % o)
            self.assertIs(o.arg, dict[o],
                         "wrong object returned by weak dict!")
        items1 = dict.items()
        items2 = dict.copy().items()
        self.assertEqual(set(items1), set(items2),
                     "cloning of weak-keyed dictionary did not work!")
        del items1, items2
        self.assertEqual(len(dict), self.COUNT)
        del objects[0]
        gc_collect()  # For PyPy or other GCs.
        self.assertEqual(len(dict), (self.COUNT - 1),
                     "deleting object did not cause dictionary update")
        del objects, o
        gc_collect()  # For PyPy or other GCs.
        self.assertEqual(len(dict), 0,
                     "deleting the keys did not clear the dictionary")
        o = Object(42)
        dict[o] = "What is the meaning of the universe?"
        self.assertIn(o, dict)
        self.assertNotIn(34, dict)

    def test_weak_keyed_iters(self):
        dict, objects = self.make_weak_keyed_dict()
        self.check_iters(dict)

        # Test keyrefs()
        refs = dict.keyrefs()
        self.assertEqual(len(refs), len(objects))
        objects2 = list(objects)
        for wr in refs:
            ob = wr()
            self.assertIn(ob, dict)
            self.assertIn(ob, dict)
            self.assertEqual(ob.arg, dict[ob])
            objects2.remove(ob)
        self.assertEqual(len(objects2), 0)

        # Test iterkeyrefs()
        objects2 = list(objects)
        self.assertEqual(len(list(dict.keyrefs())), len(objects))
        for wr in dict.keyrefs():
            ob = wr()
            self.assertIn(ob, dict)
            self.assertIn(ob, dict)
            self.assertEqual(ob.arg, dict[ob])
            objects2.remove(ob)
        self.assertEqual(len(objects2), 0)

    def test_weak_valued_iters(self):
        dict, objects = self.make_weak_valued_dict()
        self.check_iters(dict)

        # Test valuerefs()
        refs = dict.valuerefs()
        self.assertEqual(len(refs), len(objects))
        objects2 = list(objects)
        for wr in refs:
            ob = wr()
            self.assertEqual(ob, dict[ob.arg])
            self.assertEqual(ob.arg, dict[ob.arg].arg)
            objects2.remove(ob)
        self.assertEqual(len(objects2), 0)

        # Test itervaluerefs()
        objects2 = list(objects)
        self.assertEqual(len(list(dict.itervaluerefs())), len(objects))
        for wr in dict.itervaluerefs():
            ob = wr()
            self.assertEqual(ob, dict[ob.arg])
            self.assertEqual(ob.arg, dict[ob.arg].arg)
            objects2.remove(ob)
        self.assertEqual(len(objects2), 0)

    def check_iters(self, dict):
        # item iterator:
        items = list(dict.items())
        for item in dict.items():
            items.remove(item)
        self.assertFalse(items, "items() did not touch all items")

        # key iterator, via __iter__():
        keys = list(dict.keys())
        for k in dict:
            keys.remove(k)
        self.assertFalse(keys, "__iter__() did not touch all keys")

        # key iterator, via iterkeys():
        keys = list(dict.keys())
        for k in dict.keys():
            keys.remove(k)
        self.assertFalse(keys, "iterkeys() did not touch all keys")

        # value iterator:
        values = list(dict.values())
        for v in dict.values():
            values.remove(v)
        self.assertFalse(values,
                     "itervalues() did not touch all values")

    def check_weak_destroy_while_iterating(self, dict, objects, iter_name):
        n = len(dict)
        it = iter(getattr(dict, iter_name)())
        next(it)             # Trigger internal iteration
        # Destroy an object
        del objects[-1]
        gc.collect()    # just in case
        # We have removed either the first consumed object, or another one
        self.assertIn(len(list(it)), [len(objects), len(objects) - 1])
        del it
        # The removal has been committed
        self.assertEqual(len(dict), n - 1)

    def check_weak_destroy_and_mutate_while_iterating(self, dict, testcontext):
        # Check that we can explicitly mutate the weak dict without
        # interfering with delayed removal.
        # `testcontext` should create an iterator, destroy one of the
        # weakref'ed objects and then return a new key/value pair corresponding
        # to the destroyed object.
        with testcontext() as (k, v):
            self.assertNotIn(k, dict)
        with testcontext() as (k, v):
            self.assertRaises(KeyError, dict.__delitem__, k)
        self.assertNotIn(k, dict)
        with testcontext() as (k, v):
            self.assertRaises(KeyError, dict.pop, k)
        self.assertNotIn(k, dict)
        with testcontext() as (k, v):
            dict[k] = v
        self.assertEqual(dict[k], v)
        ddict = copy.copy(dict)
        with testcontext() as (k, v):
            dict.update(ddict)
        self.assertEqual(dict, ddict)
        with testcontext() as (k, v):
            dict.clear()
        self.assertEqual(len(dict), 0)

    def check_weak_del_and_len_while_iterating(self, dict, testcontext):
        # Check that len() works when both iterating and removing keys
        # explicitly through various means (.pop(), .clear()...), while
        # implicit mutation is deferred because an iterator is alive.
        # (each call to testcontext() should schedule one item for removal
        #  for this test to work properly)
        o = Object(123456)
        with testcontext():
            n = len(dict)
            # Since underlying dict is ordered, first item is popped
            dict.pop(next(dict.keys()))
            self.assertEqual(len(dict), n - 1)
            dict[o] = o
            self.assertEqual(len(dict), n)
        # last item in objects is removed from dict in context shutdown
        with testcontext():
            self.assertEqual(len(dict), n - 1)
            # Then, (o, o) is popped
            dict.popitem()
            self.assertEqual(len(dict), n - 2)
        with testcontext():
            self.assertEqual(len(dict), n - 3)
            del dict[next(dict.keys())]
            self.assertEqual(len(dict), n - 4)
        with testcontext():
            self.assertEqual(len(dict), n - 5)
            dict.popitem()
            self.assertEqual(len(dict), n - 6)
        with testcontext():
            dict.clear()
            self.assertEqual(len(dict), 0)
        self.assertEqual(len(dict), 0)

    def test_weak_keys_destroy_while_iterating(self):
        # Issue #7105: iterators shouldn't crash when a key is implicitly removed
        dict, objects = self.make_weak_keyed_dict()
        self.check_weak_destroy_while_iterating(dict, objects, 'keys')
        self.check_weak_destroy_while_iterating(dict, objects, 'items')
        self.check_weak_destroy_while_iterating(dict, objects, 'values')
        self.check_weak_destroy_while_iterating(dict, objects, 'keyrefs')
        dict, objects = self.make_weak_keyed_dict()
        @contextlib.contextmanager
        def testcontext():
            try:
                it = iter(dict.items())
                next(it)
                # Schedule a key/value for removal and recreate it
                v = objects.pop().arg
                gc.collect()      # just in case
                yield Object(v), v
            finally:
                it = None           # should commit all removals
                gc.collect()
        self.check_weak_destroy_and_mutate_while_iterating(dict, testcontext)
        # Issue #21173: len() fragile when keys are both implicitly and
        # explicitly removed.
        dict, objects = self.make_weak_keyed_dict()
        self.check_weak_del_and_len_while_iterating(dict, testcontext)

    def test_weak_values_destroy_while_iterating(self):
        # Issue #7105: iterators shouldn't crash when a key is implicitly removed
        dict, objects = self.make_weak_valued_dict()
        self.check_weak_destroy_while_iterating(dict, objects, 'keys')
        self.check_weak_destroy_while_iterating(dict, objects, 'items')
        self.check_weak_destroy_while_iterating(dict, objects, 'values')
        self.check_weak_destroy_while_iterating(dict, objects, 'itervaluerefs')
        self.check_weak_destroy_while_iterating(dict, objects, 'valuerefs')
        dict, objects = self.make_weak_valued_dict()
        @contextlib.contextmanager
        def testcontext():
            try:
                it = iter(dict.items())
                next(it)
                # Schedule a key/value for removal and recreate it
                k = objects.pop().arg
                gc.collect()      # just in case
                yield k, Object(k)
            finally:
                it = None           # should commit all removals
                gc.collect()
        self.check_weak_destroy_and_mutate_while_iterating(dict, testcontext)
        dict, objects = self.make_weak_valued_dict()
        self.check_weak_del_and_len_while_iterating(dict, testcontext)

    def test_make_weak_keyed_dict_from_dict(self):
        o = Object(3)
        dict = weakref.WeakKeyDictionary({o:364})
        self.assertEqual(dict[o], 364)

    def test_make_weak_keyed_dict_from_weak_keyed_dict(self):
        o = Object(3)
        dict = weakref.WeakKeyDictionary({o:364})
        dict2 = weakref.WeakKeyDictionary(dict)
        self.assertEqual(dict[o], 364)

    def make_weak_keyed_dict(self):
        dict = weakref.WeakKeyDictionary()
        objects = list(map(Object, range(self.COUNT)))
        for o in objects:
            dict[o] = o.arg
        return dict, objects

    def test_make_weak_valued_dict_from_dict(self):
        o = Object(3)
        dict = weakref.WeakValueDictionary({364:o})
        self.assertEqual(dict[364], o)

    def test_make_weak_valued_dict_from_weak_valued_dict(self):
        o = Object(3)
        dict = weakref.WeakValueDictionary({364:o})
        dict2 = weakref.WeakValueDictionary(dict)
        self.assertEqual(dict[364], o)

    def test_make_weak_valued_dict_misc(self):
        # errors
        self.assertRaises(TypeError, weakref.WeakValueDictionary.__init__)
        self.assertRaises(TypeError, weakref.WeakValueDictionary, {}, {})
        self.assertRaises(TypeError, weakref.WeakValueDictionary, (), ())
        # special keyword arguments
        o = Object(3)
        for kw in 'self', 'dict', 'other', 'iterable':
            d = weakref.WeakValueDictionary(**{kw: o})
            self.assertEqual(list(d.keys()), [kw])
            self.assertEqual(d[kw], o)

    def make_weak_valued_dict(self):
        dict = weakref.WeakValueDictionary()
        objects = list(map(Object, range(self.COUNT)))
        for o in objects:
            dict[o.arg] = o
        return dict, objects

    def check_popitem(self, klass, key1, value1, key2, value2):
        weakdict = klass()
        weakdict[key1] = value1
        weakdict[key2] = value2
        self.assertEqual(len(weakdict), 2)
        k, v = weakdict.popitem()
        self.assertEqual(len(weakdict), 1)
        if k is key1:
            self.assertIs(v, value1)
        else:
            self.assertIs(v, value2)
        k, v = weakdict.popitem()
        self.assertEqual(len(weakdict), 0)
        if k is key1:
            self.assertIs(v, value1)
        else:
            self.assertIs(v, value2)

    def test_weak_valued_dict_popitem(self):
        self.check_popitem(weakref.WeakValueDictionary,
                           "key1", C(), "key2", C())

    def test_weak_keyed_dict_popitem(self):
        self.check_popitem(weakref.WeakKeyDictionary,
                           C(), "value 1", C(), "value 2")

    def check_setdefault(self, klass, key, value1, value2):
        self.assertIsNot(value1, value2,
                     "invalid test"
                     " -- value parameters must be distinct objects")
        weakdict = klass()
        o = weakdict.setdefault(key, value1)
        self.assertIs(o, value1)
        self.assertIn(key, weakdict)
        self.assertIs(weakdict.get(key), value1)
        self.assertIs(weakdict[key], value1)

        o = weakdict.setdefault(key, value2)
        self.assertIs(o, value1)
        self.assertIn(key, weakdict)
        self.assertIs(weakdict.get(key), value1)
        self.assertIs(weakdict[key], value1)

    def test_weak_valued_dict_setdefault(self):
        self.check_setdefault(weakref.WeakValueDictionary,
                              "key", C(), C())

    def test_weak_keyed_dict_setdefault(self):
        self.check_setdefault(weakref.WeakKeyDictionary,
                              C(), "value 1", "value 2")

    def check_update(self, klass, dict):
        #
        #  This exercises d.update(), len(d), d.keys(), k in d,
        #  d.get(), d[].
        #
        weakdict = klass()
        weakdict.update(dict)
        self.assertEqual(len(weakdict), len(dict))
        for k in weakdict.keys():
            self.assertIn(k, dict, "mysterious new key appeared in weak dict")
            v = dict.get(k)
            self.assertIs(v, weakdict[k])
            self.assertIs(v, weakdict.get(k))
        for k in dict.keys():
            self.assertIn(k, weakdict, "original key disappeared in weak dict")
            v = dict[k]
            self.assertIs(v, weakdict[k])
            self.assertIs(v, weakdict.get(k))

    def test_weak_valued_dict_update(self):
        self.check_update(weakref.WeakValueDictionary,
                          {1: C(), 'a': C(), C(): C()})
        # errors
        self.assertRaises(TypeError, weakref.WeakValueDictionary.update)
        d = weakref.WeakValueDictionary()
        self.assertRaises(TypeError, d.update, {}, {})
        self.assertRaises(TypeError, d.update, (), ())
        self.assertEqual(list(d.keys()), [])
        # special keyword arguments
        o = Object(3)
        for kw in 'self', 'dict', 'other', 'iterable':
            d = weakref.WeakValueDictionary()
            d.update(**{kw: o})
            self.assertEqual(list(d.keys()), [kw])
            self.assertEqual(d[kw], o)

    def test_weak_valued_union_operators(self):
        a = C()
        b = C()
        c = C()
        wvd1 = weakref.WeakValueDictionary({1: a})
        wvd2 = weakref.WeakValueDictionary({1: b, 2: a})
        wvd3 = wvd1.copy()
        d1 = {1: c, 3: b}
        pairs = [(5, c), (6, b)]

        tmp1 = wvd1 | wvd2 # Between two WeakValueDictionaries
        self.assertEqual(dict(tmp1), dict(wvd1) | dict(wvd2))
        self.assertIs(type(tmp1), weakref.WeakValueDictionary)
        wvd1 |= wvd2
        self.assertEqual(wvd1, tmp1)

        tmp2 = wvd2 | d1 # Between WeakValueDictionary and mapping
        self.assertEqual(dict(tmp2), dict(wvd2) | d1)
        self.assertIs(type(tmp2), weakref.WeakValueDictionary)
        wvd2 |= d1
        self.assertEqual(wvd2, tmp2)

        tmp3 = wvd3.copy() # Between WeakValueDictionary and iterable key, value
        tmp3 |= pairs
        self.assertEqual(dict(tmp3), dict(wvd3) | dict(pairs))
        self.assertIs(type(tmp3), weakref.WeakValueDictionary)

        tmp4 = d1 | wvd3 # Testing .__ror__
        self.assertEqual(dict(tmp4), d1 | dict(wvd3))
        self.assertIs(type(tmp4), weakref.WeakValueDictionary)

        del a
        self.assertNotIn(2, tmp1)
        self.assertNotIn(2, tmp2)
        self.assertNotIn(1, tmp3)
        self.assertNotIn(1, tmp4)

    def test_weak_keyed_dict_update(self):
        self.check_update(weakref.WeakKeyDictionary,
                          {C(): 1, C(): 2, C(): 3})

    def test_weak_keyed_delitem(self):
        d = weakref.WeakKeyDictionary()
        o1 = Object('1')
        o2 = Object('2')
        d[o1] = 'something'
        d[o2] = 'something'
        self.assertEqual(len(d), 2)
        del d[o1]
        self.assertEqual(len(d), 1)
        self.assertEqual(list(d.keys()), [o2])

    def test_weak_keyed_union_operators(self):
        o1 = C()
        o2 = C()
        o3 = C()
        wkd1 = weakref.WeakKeyDictionary({o1: 1, o2: 2})
        wkd2 = weakref.WeakKeyDictionary({o3: 3, o1: 4})
        wkd3 = wkd1.copy()
        d1 = {o2: '5', o3: '6'}
        pairs = [(o2, 7), (o3, 8)]

        tmp1 = wkd1 | wkd2 # Between two WeakKeyDictionaries
        self.assertEqual(dict(tmp1), dict(wkd1) | dict(wkd2))
        self.assertIs(type(tmp1), weakref.WeakKeyDictionary)
        wkd1 |= wkd2
        self.assertEqual(wkd1, tmp1)

        tmp2 = wkd2 | d1 # Between WeakKeyDictionary and mapping
        self.assertEqual(dict(tmp2), dict(wkd2) | d1)
        self.assertIs(type(tmp2), weakref.WeakKeyDictionary)
        wkd2 |= d1
        self.assertEqual(wkd2, tmp2)

        tmp3 = wkd3.copy() # Between WeakKeyDictionary and iterable key, value
        tmp3 |= pairs
        self.assertEqual(dict(tmp3), dict(wkd3) | dict(pairs))
        self.assertIs(type(tmp3), weakref.WeakKeyDictionary)

        tmp4 = d1 | wkd3 # Testing .__ror__
        self.assertEqual(dict(tmp4), d1 | dict(wkd3))
        self.assertIs(type(tmp4), weakref.WeakKeyDictionary)

        del o1
        self.assertNotIn(4, tmp1.values())
        self.assertNotIn(4, tmp2.values())
        self.assertNotIn(1, tmp3.values())
        self.assertNotIn(1, tmp4.values())

    def test_weak_valued_delitem(self):
        d = weakref.WeakValueDictionary()
        o1 = Object('1')
        o2 = Object('2')
        d['something'] = o1
        d['something else'] = o2
        self.assertEqual(len(d), 2)
        del d['something']
        self.assertEqual(len(d), 1)
        self.assertEqual(list(d.items()), [('something else', o2)])

    def test_weak_keyed_bad_delitem(self):
        d = weakref.WeakKeyDictionary()
        o = Object('1')
        # An attempt to delete an object that isn't there should raise
        # KeyError.  It didn't before 2.3.
        self.assertRaises(KeyError, d.__delitem__, o)
        self.assertRaises(KeyError, d.__getitem__, o)

        # If a key isn't of a weakly referencable type, __getitem__ and
        # __setitem__ raise TypeError.  __delitem__ should too.
        self.assertRaises(TypeError, d.__delitem__,  13)
        self.assertRaises(TypeError, d.__getitem__,  13)
        self.assertRaises(TypeError, d.__setitem__,  13, 13)

    def test_weak_keyed_cascading_deletes(self):
        # SF bug 742860.  For some reason, before 2.3 __delitem__ iterated
        # over the keys via self.data.iterkeys().  If things vanished from
        # the dict during this (or got added), that caused a RuntimeError.

        d = weakref.WeakKeyDictionary()
        mutate = False

        class C(object):
            def __init__(self, i):
                self.value = i
            def __hash__(self):
                return hash(self.value)
            def __eq__(self, other):
                if mutate:
                    # Side effect that mutates the dict, by removing the
                    # last strong reference to a key.
                    del objs[-1]
                return self.value == other.value

        objs = [C(i) for i in range(4)]
        for o in objs:
            d[o] = o.value
        del o   # now the only strong references to keys are in objs
        # Find the order in which iterkeys sees the keys.
        objs = list(d.keys())
        # Reverse it, so that the iteration implementation of __delitem__
        # has to keep looping to find the first object we delete.
        objs.reverse()

        # Turn on mutation in C.__eq__.  The first time through the loop,
        # under the iterkeys() business the first comparison will delete
        # the last item iterkeys() would see, and that causes a
        #     RuntimeError: dictionary changed size during iteration
        # when the iterkeys() loop goes around to try comparing the next
        # key.  After this was fixed, it just deletes the last object *our*
        # "for o in obj" loop would have gotten to.
        mutate = True
        count = 0
        for o in objs:
            count += 1
            del d[o]
        gc_collect()  # For PyPy or other GCs.
        self.assertEqual(len(d), 0)
        self.assertEqual(count, 2)

    def test_make_weak_valued_dict_repr(self):
        dict = weakref.WeakValueDictionary()
        self.assertRegex(repr(dict), '<WeakValueDictionary at 0x.*>')

    def test_make_weak_keyed_dict_repr(self):
        dict = weakref.WeakKeyDictionary()
        self.assertRegex(repr(dict), '<WeakKeyDictionary at 0x.*>')

    @threading_helper.requires_working_threading()
    def test_threaded_weak_valued_setdefault(self):
        d = weakref.WeakValueDictionary()
        with collect_in_thread():
            for i in range(100000):
                x = d.setdefault(10, RefCycle())
                self.assertIsNot(x, None)  # we never put None in there!
                del x

    @threading_helper.requires_working_threading()
    def test_threaded_weak_valued_pop(self):
        d = weakref.WeakValueDictionary()
        with collect_in_thread():
            for i in range(100000):
                d[10] = RefCycle()
                x = d.pop(10, 10)
                self.assertIsNot(x, None)  # we never put None in there!

    @threading_helper.requires_working_threading()
    def test_threaded_weak_valued_consistency(self):
        # Issue #28427: old keys should not remove new values from
        # WeakValueDictionary when collecting from another thread.
        d = weakref.WeakValueDictionary()
        with collect_in_thread():
            for i in range(200000):
                o = RefCycle()
                d[10] = o
                # o is still alive, so the dict can't be empty
                self.assertEqual(len(d), 1)
                o = None  # lose ref

    def check_threaded_weak_dict_copy(self, type_, deepcopy):
        # `type_` should be either WeakKeyDictionary or WeakValueDictionary.
        # `deepcopy` should be either True or False.
        exc = []

        class DummyKey:
            def __init__(self, ctr):
                self.ctr = ctr

        class DummyValue:
            def __init__(self, ctr):
                self.ctr = ctr

        def dict_copy(d, exc):
            try:
                if deepcopy is True:
                    _ = copy.deepcopy(d)
                else:
                    _ = d.copy()
            except Exception as ex:
                exc.append(ex)

        def pop_and_collect(lst):
            gc_ctr = 0
            while lst:
                i = random.randint(0, len(lst) - 1)
                gc_ctr += 1
                lst.pop(i)
                if gc_ctr % 10000 == 0:
                    gc.collect()  # just in case

        self.assertIn(type_, (weakref.WeakKeyDictionary, weakref.WeakValueDictionary))

        d = type_()
        keys = []
        values = []
        # Initialize d with many entries
        for i in range(70000):
            k, v = DummyKey(i), DummyValue(i)
            keys.append(k)
            values.append(v)
            d[k] = v
            del k
            del v

        t_copy = threading.Thread(target=dict_copy, args=(d, exc,))
        if type_ is weakref.WeakKeyDictionary:
            t_collect = threading.Thread(target=pop_and_collect, args=(keys,))
        else:  # weakref.WeakValueDictionary
            t_collect = threading.Thread(target=pop_and_collect, args=(values,))

        t_copy.start()
        t_collect.start()

        t_copy.join()
        t_collect.join()

        # Test exceptions
        if exc:
            raise exc[0]

    @threading_helper.requires_working_threading()
    def test_threaded_weak_key_dict_copy(self):
        # Issue #35615: Weakref keys or values getting GC'ed during dict
        # copying should not result in a crash.
        self.check_threaded_weak_dict_copy(weakref.WeakKeyDictionary, False)

<<<<<<< HEAD
    @support.impl_detail("refcounting", graalpy=False)
=======
    @threading_helper.requires_working_threading()
>>>>>>> 8f1105d6
    def test_threaded_weak_key_dict_deepcopy(self):
        # Issue #35615: Weakref keys or values getting GC'ed during dict
        # copying should not result in a crash.
        self.check_threaded_weak_dict_copy(weakref.WeakKeyDictionary, True)

    @threading_helper.requires_working_threading()
    def test_threaded_weak_value_dict_copy(self):
        # Issue #35615: Weakref keys or values getting GC'ed during dict
        # copying should not result in a crash.
        self.check_threaded_weak_dict_copy(weakref.WeakValueDictionary, False)

    @threading_helper.requires_working_threading()
    def test_threaded_weak_value_dict_deepcopy(self):
        # Issue #35615: Weakref keys or values getting GC'ed during dict
        # copying should not result in a crash.
        self.check_threaded_weak_dict_copy(weakref.WeakValueDictionary, True)

    @support.cpython_only
    def test_remove_closure(self):
        d = weakref.WeakValueDictionary()
        self.assertIsNone(d._remove.__closure__)


from test import mapping_tests

class WeakValueDictionaryTestCase(mapping_tests.BasicTestMappingProtocol):
    """Check that WeakValueDictionary conforms to the mapping protocol"""
    __ref = {"key1":Object(1), "key2":Object(2), "key3":Object(3)}
    type2test = weakref.WeakValueDictionary
    def _reference(self):
        return self.__ref.copy()

class WeakKeyDictionaryTestCase(mapping_tests.BasicTestMappingProtocol):
    """Check that WeakKeyDictionary conforms to the mapping protocol"""
    __ref = {Object("key1"):1, Object("key2"):2, Object("key3"):3}
    type2test = weakref.WeakKeyDictionary
    def _reference(self):
        return self.__ref.copy()


class FinalizeTestCase(unittest.TestCase):

    class A:
        pass

    def _collect_if_necessary(self):
        # we create no ref-cycles so in CPython no gc should be needed
        if sys.implementation.name != 'cpython':
            support.gc_collect()

    def test_finalize(self):
        def add(x,y,z):
            res.append(x + y + z)
            return x + y + z

        a = self.A()

        res = []
        f = weakref.finalize(a, add, 67, 43, z=89)
        self.assertEqual(f.alive, True)
        self.assertEqual(f.peek(), (a, add, (67,43), {'z':89}))
        self.assertEqual(f(), 199)
        self.assertEqual(f(), None)
        self.assertEqual(f(), None)
        self.assertEqual(f.peek(), None)
        self.assertEqual(f.detach(), None)
        self.assertEqual(f.alive, False)
        self.assertEqual(res, [199])

        res = []
        f = weakref.finalize(a, add, 67, 43, 89)
        self.assertEqual(f.peek(), (a, add, (67,43,89), {}))
        self.assertEqual(f.detach(), (a, add, (67,43,89), {}))
        self.assertEqual(f(), None)
        self.assertEqual(f(), None)
        self.assertEqual(f.peek(), None)
        self.assertEqual(f.detach(), None)
        self.assertEqual(f.alive, False)
        self.assertEqual(res, [])

        res = []
        f = weakref.finalize(a, add, x=67, y=43, z=89)
        del a
        self._collect_if_necessary()
        self.assertEqual(f(), None)
        self.assertEqual(f(), None)
        self.assertEqual(f.peek(), None)
        self.assertEqual(f.detach(), None)
        self.assertEqual(f.alive, False)
        self.assertEqual(res, [199])

    def test_arg_errors(self):
        def fin(*args, **kwargs):
            res.append((args, kwargs))

        a = self.A()

        res = []
        f = weakref.finalize(a, fin, 1, 2, func=3, obj=4)
        self.assertEqual(f.peek(), (a, fin, (1, 2), {'func': 3, 'obj': 4}))
        f()
        self.assertEqual(res, [((1, 2), {'func': 3, 'obj': 4})])

        with self.assertRaises(TypeError):
            weakref.finalize(a, func=fin, arg=1)
        with self.assertRaises(TypeError):
            weakref.finalize(obj=a, func=fin, arg=1)
        self.assertRaises(TypeError, weakref.finalize, a)
        self.assertRaises(TypeError, weakref.finalize)

    @impl_detail("finalization", graalpy=False)  # We cannot guarantee that objects get collected in a specific order
    def test_order(self):
        a = self.A()
        res = []

        f1 = weakref.finalize(a, res.append, 'f1')
        f2 = weakref.finalize(a, res.append, 'f2')
        f3 = weakref.finalize(a, res.append, 'f3')
        f4 = weakref.finalize(a, res.append, 'f4')
        f5 = weakref.finalize(a, res.append, 'f5')

        # make sure finalizers can keep themselves alive
        del f1, f4

        self.assertTrue(f2.alive)
        self.assertTrue(f3.alive)
        self.assertTrue(f5.alive)

        self.assertTrue(f5.detach())
        self.assertFalse(f5.alive)

        f5()                       # nothing because previously unregistered
        res.append('A')
        f3()                       # => res.append('f3')
        self.assertFalse(f3.alive)
        res.append('B')
        f3()                       # nothing because previously called
        res.append('C')
        del a
        self._collect_if_necessary()
                                   # => res.append('f4')
                                   # => res.append('f2')
                                   # => res.append('f1')
        self.assertFalse(f2.alive)
        res.append('D')
        f2()                       # nothing because previously called by gc

        expected = ['A', 'f3', 'B', 'C', 'f4', 'f2', 'f1', 'D']
        self.assertEqual(res, expected)

    def test_all_freed(self):
        # we want a weakrefable subclass of weakref.finalize
        class MyFinalizer(weakref.finalize):
            pass

        a = self.A()
        res = []
        def callback():
            res.append(123)
        f = MyFinalizer(a, callback)

        wr_callback = weakref.ref(callback)
        wr_f = weakref.ref(f)
        del callback, f

        self.assertIsNotNone(wr_callback())
        self.assertIsNotNone(wr_f())

        del a
        self._collect_if_necessary()

        self.assertIsNone(wr_callback())
        self.assertIsNone(wr_f())
        self.assertEqual(res, [123])

    @classmethod
    def run_in_child(cls):
        def error():
            # Create an atexit finalizer from inside a finalizer called
            # at exit.  This should be the next to be run.
            g1 = weakref.finalize(cls, print, 'g1')
            print('f3 error')
            1/0

        # cls should stay alive till atexit callbacks run
        f1 = weakref.finalize(cls, print, 'f1', _global_var)
        f2 = weakref.finalize(cls, print, 'f2', _global_var)
        f3 = weakref.finalize(cls, error)
        f4 = weakref.finalize(cls, print, 'f4', _global_var)

        assert f1.atexit == True
        f2.atexit = False
        assert f3.atexit == True
        assert f4.atexit == True

    def test_atexit(self):
        prog = ('from test.test_weakref import FinalizeTestCase;'+
                'FinalizeTestCase.run_in_child()')
        rc, out, err = script_helper.assert_python_ok('-c', prog)
        out = out.decode('ascii').splitlines()
        self.assertEqual(out, ['f4 foobar', 'f3 error', 'g1', 'f1 foobar'])
        self.assertTrue(b'ZeroDivisionError' in err)


class ModuleTestCase(unittest.TestCase):
    def test_names(self):
        for name in ('ReferenceType', 'ProxyType', 'CallableProxyType',
                     'WeakMethod', 'WeakSet', 'WeakKeyDictionary', 'WeakValueDictionary'):
            obj = getattr(weakref, name)
            if name != 'WeakSet':
                self.assertEqual(obj.__module__, 'weakref')
            self.assertEqual(obj.__name__, name)
            self.assertEqual(obj.__qualname__, name)


libreftest = """ Doctest for examples in the library reference: weakref.rst

>>> from test.support import gc_collect
>>> import weakref
>>> class Dict(dict):
...     pass
...
>>> obj = Dict(red=1, green=2, blue=3)   # this object is weak referencable
>>> r = weakref.ref(obj)
>>> print(r() is obj)
True

>>> import weakref
>>> class Object:
...     pass
...
>>> o = Object()
>>> r = weakref.ref(o)
>>> o2 = r()
>>> o is o2
True
>>> del o, o2
>>> gc_collect()  # For PyPy or other GCs.
>>> print(r())
None

>>> import weakref
>>> class ExtendedRef(weakref.ref):
...     def __init__(self, ob, callback=None, **annotations):
...         super().__init__(ob, callback)
...         self.__counter = 0
...         for k, v in annotations.items():
...             setattr(self, k, v)
...     def __call__(self):
...         '''Return a pair containing the referent and the number of
...         times the reference has been called.
...         '''
...         ob = super().__call__()
...         if ob is not None:
...             self.__counter += 1
...             ob = (ob, self.__counter)
...         return ob
...
>>> class A:   # not in docs from here, just testing the ExtendedRef
...     pass
...
>>> a = A()
>>> r = ExtendedRef(a, foo=1, bar="baz")
>>> r.foo
1
>>> r.bar
'baz'
>>> r()[1]
1
>>> r()[1]
2
>>> r()[0] is a
True


>>> import weakref
>>> _id2obj_dict = weakref.WeakValueDictionary()
>>> def remember(obj):
...     oid = id(obj)
...     _id2obj_dict[oid] = obj
...     return oid
...
>>> def id2obj(oid):
...     return _id2obj_dict[oid]
...
>>> a = A()             # from here, just testing
>>> a_id = remember(a)
>>> id2obj(a_id) is a
True
>>> del a
>>> gc_collect()  # For PyPy or other GCs.
>>> try:
...     id2obj(a_id)
... except KeyError:
...     print('OK')
... else:
...     print('WeakValueDictionary error')
OK

"""

__test__ = {'libreftest' : libreftest}

def load_tests(loader, tests, pattern):
    tests.addTest(doctest.DocTestSuite())
    return tests


if __name__ == "__main__":
    unittest.main()<|MERGE_RESOLUTION|>--- conflicted
+++ resolved
@@ -1935,11 +1935,8 @@
         # copying should not result in a crash.
         self.check_threaded_weak_dict_copy(weakref.WeakKeyDictionary, False)
 
-<<<<<<< HEAD
+    @threading_helper.requires_working_threading()
     @support.impl_detail("refcounting", graalpy=False)
-=======
-    @threading_helper.requires_working_threading()
->>>>>>> 8f1105d6
     def test_threaded_weak_key_dict_deepcopy(self):
         # Issue #35615: Weakref keys or values getting GC'ed during dict
         # copying should not result in a crash.
