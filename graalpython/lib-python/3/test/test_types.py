--- conflicted
+++ resolved
@@ -1,11 +1,7 @@
 # Python test set -- part 6, built-in types
 
-<<<<<<< HEAD
-from test.support import run_with_locale
+from test.support import run_with_locale, cpython_only
 from test import support
-=======
-from test.support import run_with_locale, cpython_only
->>>>>>> 02d0a87a
 import collections.abc
 from collections import namedtuple
 import copy
