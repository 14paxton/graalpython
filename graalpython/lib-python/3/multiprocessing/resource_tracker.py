###############################################################################
# Server process to keep track of unlinked resources (like shared memory
# segments, semaphores etc.) and clean them.
#
# On Unix we run a server process which keeps track of unlinked
# resources. The server ignores SIGINT and SIGTERM and reads from a
# pipe.  Every other process of the program has a copy of the writable
# end of the pipe, so we get EOF when all other processes have exited.
# Then the server process unlinks any remaining resource names.
#
# This is important because there may be system limits for such resources: for
# instance, the system only supports a limited number of named semaphores, and
# shared-memory segments live in the RAM. If a python process leaks such a
# resource, this resource will not be removed till the next reboot.  Without
# this resource tracker process, "killall python" would probably leave unlinked
# resources.

import os
import signal
import sys
import threading
import warnings

from . import spawn
from . import util

# Begin Truffle change
from .context import _default_context
# End Truffle change

__all__ = ['ensure_running', 'register', 'unregister']

_HAVE_SIGMASK = hasattr(signal, 'pthread_sigmask')
_IGNORED_SIGNALS = (signal.SIGINT, signal.SIGTERM)

_CLEANUP_FUNCS = {
    'noop': lambda: None,
}

if os.name == 'posix':
    # Begin Truffle change
    try:
        import _multiprocessing
        import _posixshmem

        # Use sem_unlink() to clean up named semaphores.
        #
        # sem_unlink() may be missing if the Python build process detected the
        # absence of POSIX named semaphores. In that case, no named semaphores were
        # ever opened, so no cleanup would be necessary.
        if hasattr(_multiprocessing, 'sem_unlink'):
            _CLEANUP_FUNCS.update({
                'semaphore': _multiprocessing.sem_unlink,
            })
        # GraalPy chagen: comment out until we get shm support
        # _CLEANUP_FUNCS.update({
        #    'shared_memory': _posixshmem.shm_unlink,
        # })
    except ImportError:
        # We don't have _multiprocessing, so we're running graalpy mode
        pass
    # End Truffle change


class ReentrantCallError(RuntimeError):
    pass


class ResourceTracker(object):

    def __init__(self):
        self._lock = threading.RLock()
        self._fd = None
        self._pid = None

    def _reentrant_call_error(self):
        # gh-109629: this happens if an explicit call to the ResourceTracker
        # gets interrupted by a garbage collection, invoking a finalizer (*)
        # that itself calls back into ResourceTracker.
        #   (*) for example the SemLock finalizer
        raise ReentrantCallError(
            "Reentrant call into the multiprocessing resource tracker")

    def _stop(self):
        with self._lock:
            # This should not happen (_stop() isn't called by a finalizer)
            # but we check for it anyway.
            if self._lock._recursion_count() > 1:
                return self._reentrant_call_error()
            if self._fd is None:
                # not running
                return

            # closing the "alive" file descriptor stops main()
            os.close(self._fd)
            self._fd = None

            os.waitpid(self._pid, 0)
            self._pid = None

    def getfd(self):
        self.ensure_running()
        return self._fd

    def ensure_running(self):
        '''Make sure that resource tracker process is running.

        This can be run from any process.  Usually a child process will use
        the resource created by its parent.'''
        # Begin Truffle change
        if _default_context._is_graalpy():
            # No resource_tracker needed in graalpy mode
            return
        # End Truffle change
        with self._lock:
            if self._lock._recursion_count() > 1:
                # The code below is certainly not reentrant-safe, so bail out
                return self._reentrant_call_error()
            if self._fd is not None:
                # resource tracker was launched before, is it still running?
                if self._check_alive():
                    # => still alive
                    return
                # => dead, launch it again
                os.close(self._fd)

                # Clean-up to avoid dangling processes.
                try:
                    # _pid can be None if this process is a child from another
                    # python process, which has started the resource_tracker.
                    if self._pid is not None:
                        os.waitpid(self._pid, 0)
                except ChildProcessError:
                    # The resource_tracker has already been terminated.
                    pass
                self._fd = None
                self._pid = None

                warnings.warn('resource_tracker: process died unexpectedly, '
                              'relaunching.  Some resources might leak.')

            fds_to_pass = []
            try:
                fds_to_pass.append(sys.stderr.fileno())
            except Exception:
                pass
            cmd = 'from multiprocessing.resource_tracker import main;main(%d)'
            r, w = os.pipe()
            try:
                fds_to_pass.append(r)
                # process will out live us, so no need to wait on pid
                exe = spawn.get_executable()
                args = [exe] + util._args_from_interpreter_flags()
                args += ['-c', cmd % r]
                # bpo-33613: Register a signal mask that will block the signals.
                # This signal mask will be inherited by the child that is going
                # to be spawned and will protect the child from a race condition
                # that can make the child die before it registers signal handlers
                # for SIGINT and SIGTERM. The mask is unregistered after spawning
                # the child.
                try:
                    if _HAVE_SIGMASK:
                        signal.pthread_sigmask(signal.SIG_BLOCK, _IGNORED_SIGNALS)
                    pid = util.spawnv_passfds(exe, args, fds_to_pass)
                finally:
                    if _HAVE_SIGMASK:
                        signal.pthread_sigmask(signal.SIG_UNBLOCK, _IGNORED_SIGNALS)
            except:
                os.close(w)
                raise
            else:
                self._fd = w
                self._pid = pid
            finally:
                os.close(r)

    def _check_alive(self):
        '''Check that the pipe has not been closed by sending a probe.'''
        # Begin Truffle change
        if _default_context._is_graalpy():
            # No resource_tracker needed in graalpy mode
            return True
        # End Truffle change
        try:
            # We cannot use send here as it calls ensure_running, creating
            # a cycle.
            os.write(self._fd, b'PROBE:0:noop\n')
        except OSError:
            return False
        else:
            return True

    def register(self, name, rtype):
        '''Register name of resource with resource tracker.'''
        self._send('REGISTER', name, rtype)

    def unregister(self, name, rtype):
        '''Unregister name of resource with resource tracker.'''
        self._send('UNREGISTER', name, rtype)

    def _send(self, cmd, name, rtype):
<<<<<<< HEAD
        # Begin Truffle change
        if _default_context._is_graalpy():
            # No resource_tracker needed in graalpy mode
            return
        # End Truffle change
        self.ensure_running()
=======
        try:
            self.ensure_running()
        except ReentrantCallError:
            # The code below might or might not work, depending on whether
            # the resource tracker was already running and still alive.
            # Better warn the user.
            # (XXX is warnings.warn itself reentrant-safe? :-)
            warnings.warn(
                f"ResourceTracker called reentrantly for resource cleanup, "
                f"which is unsupported. "
                f"The {rtype} object {name!r} might leak.")
>>>>>>> 7967d558
        msg = '{0}:{1}:{2}\n'.format(cmd, name, rtype).encode('ascii')
        if len(msg) > 512:
            # posix guarantees that writes to a pipe of less than PIPE_BUF
            # bytes are atomic, and that PIPE_BUF >= 512
            raise ValueError('msg too long')
        nbytes = os.write(self._fd, msg)
        assert nbytes == len(msg), "nbytes {0:n} but len(msg) {1:n}".format(
            nbytes, len(msg))


_resource_tracker = ResourceTracker()
ensure_running = _resource_tracker.ensure_running
register = _resource_tracker.register
unregister = _resource_tracker.unregister
getfd = _resource_tracker.getfd


def main(fd):
    '''Run resource tracker.'''
    # protect the process from ^C and "killall python" etc
    signal.signal(signal.SIGINT, signal.SIG_IGN)
    signal.signal(signal.SIGTERM, signal.SIG_IGN)
    if _HAVE_SIGMASK:
        signal.pthread_sigmask(signal.SIG_UNBLOCK, _IGNORED_SIGNALS)

    for f in (sys.stdin, sys.stdout):
        try:
            f.close()
        except Exception:
            pass

    cache = {rtype: set() for rtype in _CLEANUP_FUNCS.keys()}
    try:
        # keep track of registered/unregistered resources
        with open(fd, 'rb') as f:
            for line in f:
                try:
                    cmd, name, rtype = line.strip().decode('ascii').split(':')
                    cleanup_func = _CLEANUP_FUNCS.get(rtype, None)
                    if cleanup_func is None:
                        raise ValueError(
                            f'Cannot register {name} for automatic cleanup: '
                            f'unknown resource type {rtype}')

                    if cmd == 'REGISTER':
                        cache[rtype].add(name)
                    elif cmd == 'UNREGISTER':
                        cache[rtype].remove(name)
                    elif cmd == 'PROBE':
                        pass
                    else:
                        raise RuntimeError('unrecognized command %r' % cmd)
                except Exception:
                    try:
                        sys.excepthook(*sys.exc_info())
                    except:
                        pass
    finally:
        # all processes have terminated; cleanup any remaining resources
        for rtype, rtype_cache in cache.items():
            if rtype_cache:
                try:
                    warnings.warn('resource_tracker: There appear to be %d '
                                  'leaked %s objects to clean up at shutdown' %
                                  (len(rtype_cache), rtype))
                except Exception:
                    pass
            for name in rtype_cache:
                # For some reason the process which created and registered this
                # resource has failed to unregister it. Presumably it has
                # died.  We therefore unlink it.
                try:
                    try:
                        _CLEANUP_FUNCS[rtype](name)
                    except Exception as e:
                        warnings.warn('resource_tracker: %r: %s' % (name, e))
                finally:
                    pass<|MERGE_RESOLUTION|>--- conflicted
+++ resolved
@@ -199,14 +199,11 @@
         self._send('UNREGISTER', name, rtype)
 
     def _send(self, cmd, name, rtype):
-<<<<<<< HEAD
         # Begin Truffle change
         if _default_context._is_graalpy():
             # No resource_tracker needed in graalpy mode
             return
         # End Truffle change
-        self.ensure_running()
-=======
         try:
             self.ensure_running()
         except ReentrantCallError:
@@ -218,7 +215,6 @@
                 f"ResourceTracker called reentrantly for resource cleanup, "
                 f"which is unsupported. "
                 f"The {rtype} object {name!r} might leak.")
->>>>>>> 7967d558
         msg = '{0}:{1}:{2}\n'.format(cmd, name, rtype).encode('ascii')
         if len(msg) > 512:
             # posix guarantees that writes to a pipe of less than PIPE_BUF
