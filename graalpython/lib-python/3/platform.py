--- conflicted
+++ resolved
@@ -186,16 +186,10 @@
 
         executable = sys.executable
 
-<<<<<<< HEAD
     if sys.implementation.name == "graalpy":
         if executable == sys.executable and not os.path.exists(executable):
             return lib, version
-=======
-        if not executable:
-            # sys.executable is not set.
-            return lib, version
-
->>>>>>> 8f1105d6
+
     V = _comparable_version
     # We use os.path.realpath()
     # here to work around problems with Cygwin not being
