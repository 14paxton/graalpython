"""An extensible library for opening URLs using a variety of protocols

The simplest way to use this module is to call the urlopen function,
which accepts a string containing a URL or a Request object (described
below).  It opens the URL and returns the results as file-like
object; the returned object has some extra methods described below.

The OpenerDirector manages a collection of Handler objects that do
all the actual work.  Each Handler implements a particular protocol or
option.  The OpenerDirector is a composite object that invokes the
Handlers needed to open the requested URL.  For example, the
HTTPHandler performs HTTP GET and POST requests and deals with
non-error returns.  The HTTPRedirectHandler automatically deals with
HTTP 301, 302, 303, 307, and 308 redirect errors, and the
HTTPDigestAuthHandler deals with digest authentication.

urlopen(url, data=None) -- Basic usage is the same as original
urllib.  pass the url and optionally data to post to an HTTP URL, and
get a file-like object back.  One difference is that you can also pass
a Request instance instead of URL.  Raises a URLError (subclass of
OSError); for HTTP errors, raises an HTTPError, which can also be
treated as a valid response.

build_opener -- Function that creates a new OpenerDirector instance.
Will install the default handlers.  Accepts one or more Handlers as
arguments, either instances or Handler classes that it will
instantiate.  If one of the argument is a subclass of the default
handler, the argument will be installed instead of the default.

install_opener -- Installs a new opener as the default opener.

objects of interest:

OpenerDirector -- Sets up the User Agent as the Python-urllib client and manages
the Handler classes, while dealing with requests and responses.

Request -- An object that encapsulates the state of a request.  The
state can be as simple as the URL.  It can also include extra HTTP
headers, e.g. a User-Agent.

BaseHandler --

internals:
BaseHandler and parent
_call_chain conventions

Example usage:

import urllib.request

# set up authentication info
authinfo = urllib.request.HTTPBasicAuthHandler()
authinfo.add_password(realm='PDQ Application',
                      uri='https://mahler:8092/site-updates.py',
                      user='klem',
                      passwd='geheim$parole')

proxy_support = urllib.request.ProxyHandler({"http" : "http://ahad-haam:3128"})

# build a new opener that adds authentication and caching FTP handlers
opener = urllib.request.build_opener(proxy_support, authinfo,
                                     urllib.request.CacheFTPHandler)

# install it
urllib.request.install_opener(opener)

f = urllib.request.urlopen('https://www.python.org/')
"""

# XXX issues:
# If an authentication error handler that tries to perform
# authentication for some reason but fails, how should the error be
# signalled?  The client needs to know the HTTP error code.  But if
# the handler knows that the problem was, e.g., that it didn't know
# that hash algo that requested in the challenge, it would be good to
# pass that information along to the client, too.
# ftp errors aren't handled cleanly
# check digest against correct (i.e. non-apache) implementation

# Possible extensions:
# complex proxies  XXX not sure what exactly was meant by this
# abstract factory for opener

import base64
import bisect
import email
import hashlib
import http.client
import io
import os
import re
import socket
import string
import sys
import time
import tempfile
import contextlib
import warnings


from urllib.error import URLError, HTTPError, ContentTooShortError
from urllib.parse import (
    urlparse, urlsplit, urljoin, unwrap, quote, unquote,
    _splittype, _splithost, _splitport, _splituser, _splitpasswd,
    _splitattr, _splitquery, _splitvalue, _splittag, _to_bytes,
    unquote_to_bytes, urlunparse)
from urllib.response import addinfourl, addclosehook

# check for SSL
try:
    import ssl
except ImportError:
    _have_ssl = False
else:
    _have_ssl = True

__all__ = [
    # Classes
    'Request', 'OpenerDirector', 'BaseHandler', 'HTTPDefaultErrorHandler',
    'HTTPRedirectHandler', 'HTTPCookieProcessor', 'ProxyHandler',
    'HTTPPasswordMgr', 'HTTPPasswordMgrWithDefaultRealm',
    'HTTPPasswordMgrWithPriorAuth', 'AbstractBasicAuthHandler',
    'HTTPBasicAuthHandler', 'ProxyBasicAuthHandler', 'AbstractDigestAuthHandler',
    'HTTPDigestAuthHandler', 'ProxyDigestAuthHandler', 'HTTPHandler',
    'FileHandler', 'FTPHandler', 'CacheFTPHandler', 'DataHandler',
    'UnknownHandler', 'HTTPErrorProcessor',
    # Functions
    'urlopen', 'install_opener', 'build_opener',
    'pathname2url', 'url2pathname', 'getproxies',
    # Legacy interface
    'urlretrieve', 'urlcleanup', 'URLopener', 'FancyURLopener',
]

# used in User-Agent header sent
__version__ = '%d.%d' % sys.version_info[:2]

_opener = None
def urlopen(url, data=None, timeout=socket._GLOBAL_DEFAULT_TIMEOUT,
            *, cafile=None, capath=None, cadefault=False, context=None):
    '''Open the URL url, which can be either a string or a Request object.

    *data* must be an object specifying additional data to be sent to
    the server, or None if no such data is needed.  See Request for
    details.

    urllib.request module uses HTTP/1.1 and includes a "Connection:close"
    header in its HTTP requests.

    The optional *timeout* parameter specifies a timeout in seconds for
    blocking operations like the connection attempt (if not specified, the
    global default timeout setting will be used). This only works for HTTP,
    HTTPS and FTP connections.

    If *context* is specified, it must be a ssl.SSLContext instance describing
    the various SSL options. See HTTPSConnection for more details.

    The optional *cafile* and *capath* parameters specify a set of trusted CA
    certificates for HTTPS requests. cafile should point to a single file
    containing a bundle of CA certificates, whereas capath should point to a
    directory of hashed certificate files. More information can be found in
    ssl.SSLContext.load_verify_locations().

    The *cadefault* parameter is ignored.


    This function always returns an object which can work as a
    context manager and has the properties url, headers, and status.
    See urllib.response.addinfourl for more detail on these properties.

    For HTTP and HTTPS URLs, this function returns a http.client.HTTPResponse
    object slightly modified. In addition to the three new methods above, the
    msg attribute contains the same information as the reason attribute ---
    the reason phrase returned by the server --- instead of the response
    headers as it is specified in the documentation for HTTPResponse.

    For FTP, file, and data URLs and requests explicitly handled by legacy
    URLopener and FancyURLopener classes, this function returns a
    urllib.response.addinfourl object.

    Note that None may be returned if no handler handles the request (though
    the default installed global OpenerDirector uses UnknownHandler to ensure
    this never happens).

    In addition, if proxy settings are detected (for example, when a *_proxy
    environment variable like http_proxy is set), ProxyHandler is default
    installed and makes sure the requests are handled through the proxy.

    '''
    global _opener
    if cafile or capath or cadefault:
        import warnings
        warnings.warn("cafile, capath and cadefault are deprecated, use a "
                      "custom context instead.", DeprecationWarning, 2)
        if context is not None:
            raise ValueError(
                "You can't pass both context and any of cafile, capath, and "
                "cadefault"
            )
        if not _have_ssl:
            raise ValueError('SSL support not available')
        context = ssl.create_default_context(ssl.Purpose.SERVER_AUTH,
                                             cafile=cafile,
                                             capath=capath)
        # send ALPN extension to indicate HTTP/1.1 protocol
        context.set_alpn_protocols(['http/1.1'])
        https_handler = HTTPSHandler(context=context)
        opener = build_opener(https_handler)
    elif context:
        https_handler = HTTPSHandler(context=context)
        opener = build_opener(https_handler)
    elif _opener is None:
        _opener = opener = build_opener()
    else:
        opener = _opener
    return opener.open(url, data, timeout)

def install_opener(opener):
    global _opener
    _opener = opener

_url_tempfiles = []
def urlretrieve(url, filename=None, reporthook=None, data=None):
    """
    Retrieve a URL into a temporary location on disk.

    Requires a URL argument. If a filename is passed, it is used as
    the temporary file location. The reporthook argument should be
    a callable that accepts a block number, a read size, and the
    total file size of the URL target. The data argument should be
    valid URL encoded data.

    If a filename is passed and the URL points to a local resource,
    the result is a copy from local file to new file.

    Returns a tuple containing the path to the newly created
    data file as well as the resulting HTTPMessage object.
    """
    url_type, path = _splittype(url)

    with contextlib.closing(urlopen(url, data)) as fp:
        headers = fp.info()

        # Just return the local path and the "headers" for file://
        # URLs. No sense in performing a copy unless requested.
        if url_type == "file" and not filename:
            return os.path.normpath(path), headers

        # Handle temporary file setup.
        if filename:
            tfp = open(filename, 'wb')
        else:
            tfp = tempfile.NamedTemporaryFile(delete=False)
            filename = tfp.name
            _url_tempfiles.append(filename)

        with tfp:
            result = filename, headers
            bs = 1024*8
            size = -1
            read = 0
            blocknum = 0
            if "content-length" in headers:
                size = int(headers["Content-Length"])

            if reporthook:
                reporthook(blocknum, bs, size)

            while block := fp.read(bs):
                read += len(block)
                tfp.write(block)
                blocknum += 1
                if reporthook:
                    reporthook(blocknum, bs, size)

    if size >= 0 and read < size:
        raise ContentTooShortError(
            "retrieval incomplete: got only %i out of %i bytes"
            % (read, size), result)

    return result

def urlcleanup():
    """Clean up temporary files from urlretrieve calls."""
    for temp_file in _url_tempfiles:
        try:
            os.unlink(temp_file)
        except OSError:
            pass

    del _url_tempfiles[:]
    global _opener
    if _opener:
        _opener = None

# copied from cookielib.py
_cut_port_re = re.compile(r":\d+$", re.ASCII)
def request_host(request):
    """Return request-host, as defined by RFC 2965.

    Variation from RFC: returned value is lowercased, for convenient
    comparison.

    """
    url = request.full_url
    host = urlparse(url)[1]
    if host == "":
        host = request.get_header("Host", "")

    # remove port, if present
    host = _cut_port_re.sub("", host, 1)
    return host.lower()

class Request:

    def __init__(self, url, data=None, headers={},
                 origin_req_host=None, unverifiable=False,
                 method=None):
        self.full_url = url
        self.headers = {}
        self.unredirected_hdrs = {}
        self._data = None
        self.data = data
        self._tunnel_host = None
        for key, value in headers.items():
            self.add_header(key, value)
        if origin_req_host is None:
            origin_req_host = request_host(self)
        self.origin_req_host = origin_req_host
        self.unverifiable = unverifiable
        if method:
            self.method = method

    @property
    def full_url(self):
        if self.fragment:
            return '{}#{}'.format(self._full_url, self.fragment)
        return self._full_url

    @full_url.setter
    def full_url(self, url):
        # unwrap('<URL:type://host/path>') --> 'type://host/path'
        self._full_url = unwrap(url)
        self._full_url, self.fragment = _splittag(self._full_url)
        self._parse()

    @full_url.deleter
    def full_url(self):
        self._full_url = None
        self.fragment = None
        self.selector = ''

    @property
    def data(self):
        return self._data

    @data.setter
    def data(self, data):
        if data != self._data:
            self._data = data
            # issue 16464
            # if we change data we need to remove content-length header
            # (cause it's most probably calculated for previous value)
            if self.has_header("Content-length"):
                self.remove_header("Content-length")

    @data.deleter
    def data(self):
        self.data = None

    def _parse(self):
        self.type, rest = _splittype(self._full_url)
        if self.type is None:
            raise ValueError("unknown url type: %r" % self.full_url)
        self.host, self.selector = _splithost(rest)
        if self.host:
            self.host = unquote(self.host)

    def get_method(self):
        """Return a string indicating the HTTP request method."""
        default_method = "POST" if self.data is not None else "GET"
        return getattr(self, 'method', default_method)

    def get_full_url(self):
        return self.full_url

    def set_proxy(self, host, type):
        if self.type == 'https' and not self._tunnel_host:
            self._tunnel_host = self.host
        else:
            self.type= type
            self.selector = self.full_url
        self.host = host

    def has_proxy(self):
        return self.selector == self.full_url

    def add_header(self, key, val):
        # useful for something like authentication
        self.headers[key.capitalize()] = val

    def add_unredirected_header(self, key, val):
        # will not be added to a redirected request
        self.unredirected_hdrs[key.capitalize()] = val

    def has_header(self, header_name):
        return (header_name in self.headers or
                header_name in self.unredirected_hdrs)

    def get_header(self, header_name, default=None):
        return self.headers.get(
            header_name,
            self.unredirected_hdrs.get(header_name, default))

    def remove_header(self, header_name):
        self.headers.pop(header_name, None)
        self.unredirected_hdrs.pop(header_name, None)

    def header_items(self):
        hdrs = {**self.unredirected_hdrs, **self.headers}
        return list(hdrs.items())

class OpenerDirector:
    def __init__(self):
        client_version = "Python-urllib/%s" % __version__
        self.addheaders = [('User-agent', client_version)]
        # self.handlers is retained only for backward compatibility
        self.handlers = []
        # manage the individual handlers
        self.handle_open = {}
        self.handle_error = {}
        self.process_response = {}
        self.process_request = {}

    def add_handler(self, handler):
        if not hasattr(handler, "add_parent"):
            raise TypeError("expected BaseHandler instance, got %r" %
                            type(handler))

        added = False
        for meth in dir(handler):
            if meth in ["redirect_request", "do_open", "proxy_open"]:
                # oops, coincidental match
                continue

            i = meth.find("_")
            protocol = meth[:i]
            condition = meth[i+1:]

            if condition.startswith("error"):
                j = condition.find("_") + i + 1
                kind = meth[j+1:]
                try:
                    kind = int(kind)
                except ValueError:
                    pass
                lookup = self.handle_error.get(protocol, {})
                self.handle_error[protocol] = lookup
            elif condition == "open":
                kind = protocol
                lookup = self.handle_open
            elif condition == "response":
                kind = protocol
                lookup = self.process_response
            elif condition == "request":
                kind = protocol
                lookup = self.process_request
            else:
                continue

            handlers = lookup.setdefault(kind, [])
            if handlers:
                bisect.insort(handlers, handler)
            else:
                handlers.append(handler)
            added = True

        if added:
            bisect.insort(self.handlers, handler)
            handler.add_parent(self)

    def close(self):
        # Only exists for backwards compatibility.
        pass

    def _call_chain(self, chain, kind, meth_name, *args):
        # Handlers raise an exception if no one else should try to handle
        # the request, or return None if they can't but another handler
        # could.  Otherwise, they return the response.
        handlers = chain.get(kind, ())
        for handler in handlers:
            func = getattr(handler, meth_name)
            result = func(*args)
            if result is not None:
                return result

    def open(self, fullurl, data=None, timeout=socket._GLOBAL_DEFAULT_TIMEOUT):
        # accept a URL or a Request object
        if isinstance(fullurl, str):
            req = Request(fullurl, data)
        else:
            req = fullurl
            if data is not None:
                req.data = data

        req.timeout = timeout
        protocol = req.type

        # pre-process request
        meth_name = protocol+"_request"
        for processor in self.process_request.get(protocol, []):
            meth = getattr(processor, meth_name)
            req = meth(req)

        sys.audit('urllib.Request', req.full_url, req.data, req.headers, req.get_method())
        response = self._open(req, data)

        # post-process response
        meth_name = protocol+"_response"
        for processor in self.process_response.get(protocol, []):
            meth = getattr(processor, meth_name)
            response = meth(req, response)

        return response

    def _open(self, req, data=None):
        result = self._call_chain(self.handle_open, 'default',
                                  'default_open', req)
        if result:
            return result

        protocol = req.type
        result = self._call_chain(self.handle_open, protocol, protocol +
                                  '_open', req)
        if result:
            return result

        return self._call_chain(self.handle_open, 'unknown',
                                'unknown_open', req)

    def error(self, proto, *args):
        if proto in ('http', 'https'):
            # XXX http[s] protocols are special-cased
            dict = self.handle_error['http'] # https is not different than http
            proto = args[2]  # YUCK!
            meth_name = 'http_error_%s' % proto
            http_err = 1
            orig_args = args
        else:
            dict = self.handle_error
            meth_name = proto + '_error'
            http_err = 0
        args = (dict, proto, meth_name) + args
        result = self._call_chain(*args)
        if result:
            return result

        if http_err:
            args = (dict, 'default', 'http_error_default') + orig_args
            return self._call_chain(*args)

# XXX probably also want an abstract factory that knows when it makes
# sense to skip a superclass in favor of a subclass and when it might
# make sense to include both

def build_opener(*handlers):
    """Create an opener object from a list of handlers.

    The opener will use several default handlers, including support
    for HTTP, FTP and when applicable HTTPS.

    If any of the handlers passed as arguments are subclasses of the
    default handlers, the default handlers will not be used.
    """
    opener = OpenerDirector()
    default_classes = [ProxyHandler, UnknownHandler, HTTPHandler,
                       HTTPDefaultErrorHandler, HTTPRedirectHandler,
                       FTPHandler, FileHandler, HTTPErrorProcessor,
                       DataHandler]
    if hasattr(http.client, "HTTPSConnection"):
        default_classes.append(HTTPSHandler)
    skip = set()
    for klass in default_classes:
        for check in handlers:
            if isinstance(check, type):
                if issubclass(check, klass):
                    skip.add(klass)
            elif isinstance(check, klass):
                skip.add(klass)
    for klass in skip:
        default_classes.remove(klass)

    for klass in default_classes:
        opener.add_handler(klass())

    for h in handlers:
        if isinstance(h, type):
            h = h()
        opener.add_handler(h)
    return opener

class BaseHandler:
    handler_order = 500

    def add_parent(self, parent):
        self.parent = parent

    def close(self):
        # Only exists for backwards compatibility
        pass

    def __lt__(self, other):
        if not hasattr(other, "handler_order"):
            # Try to preserve the old behavior of having custom classes
            # inserted after default ones (works only for custom user
            # classes which are not aware of handler_order).
            return True
        return self.handler_order < other.handler_order


class HTTPErrorProcessor(BaseHandler):
    """Process HTTP error responses."""
    handler_order = 1000  # after all other processing

    def http_response(self, request, response):
        code, msg, hdrs = response.code, response.msg, response.info()

        # According to RFC 2616, "2xx" code indicates that the client's
        # request was successfully received, understood, and accepted.
        if not (200 <= code < 300):
            response = self.parent.error(
                'http', request, response, code, msg, hdrs)

        return response

    https_response = http_response

class HTTPDefaultErrorHandler(BaseHandler):
    def http_error_default(self, req, fp, code, msg, hdrs):
        raise HTTPError(req.full_url, code, msg, hdrs, fp)

class HTTPRedirectHandler(BaseHandler):
    # maximum number of redirections to any single URL
    # this is needed because of the state that cookies introduce
    max_repeats = 4
    # maximum total number of redirections (regardless of URL) before
    # assuming we're in a loop
    max_redirections = 10

    def redirect_request(self, req, fp, code, msg, headers, newurl):
        """Return a Request or None in response to a redirect.

        This is called by the http_error_30x methods when a
        redirection response is received.  If a redirection should
        take place, return a new Request to allow http_error_30x to
        perform the redirect.  Otherwise, raise HTTPError if no-one
        else should try to handle this url.  Return None if you can't
        but another Handler might.
        """
        m = req.get_method()
        if (not (code in (301, 302, 303, 307, 308) and m in ("GET", "HEAD")
            or code in (301, 302, 303) and m == "POST")):
            raise HTTPError(req.full_url, code, msg, headers, fp)

        # Strictly (according to RFC 2616), 301 or 302 in response to
        # a POST MUST NOT cause a redirection without confirmation
        # from the user (of urllib.request, in this case).  In practice,
        # essentially all clients do redirect in this case, so we do
        # the same.

        # Be conciliant with URIs containing a space.  This is mainly
        # redundant with the more complete encoding done in http_error_302(),
        # but it is kept for compatibility with other callers.
        newurl = newurl.replace(' ', '%20')

        CONTENT_HEADERS = ("content-length", "content-type")
        newheaders = {k: v for k, v in req.headers.items()
                      if k.lower() not in CONTENT_HEADERS}
        return Request(newurl,
                       headers=newheaders,
                       origin_req_host=req.origin_req_host,
                       unverifiable=True)

    # Implementation note: To avoid the server sending us into an
    # infinite loop, the request object needs to track what URLs we
    # have already seen.  Do this by adding a handler-specific
    # attribute to the Request object.
    def http_error_302(self, req, fp, code, msg, headers):
        # Some servers (incorrectly) return multiple Location headers
        # (so probably same goes for URI).  Use first header.
        if "location" in headers:
            newurl = headers["location"]
        elif "uri" in headers:
            newurl = headers["uri"]
        else:
            return

        # fix a possible malformed URL
        urlparts = urlparse(newurl)

        # For security reasons we don't allow redirection to anything other
        # than http, https or ftp.

        if urlparts.scheme not in ('http', 'https', 'ftp', ''):
            raise HTTPError(
                newurl, code,
                "%s - Redirection to url '%s' is not allowed" % (msg, newurl),
                headers, fp)

        if not urlparts.path and urlparts.netloc:
            urlparts = list(urlparts)
            urlparts[2] = "/"
        newurl = urlunparse(urlparts)

        # http.client.parse_headers() decodes as ISO-8859-1.  Recover the
        # original bytes and percent-encode non-ASCII bytes, and any special
        # characters such as the space.
        newurl = quote(
            newurl, encoding="iso-8859-1", safe=string.punctuation)
        newurl = urljoin(req.full_url, newurl)

        # XXX Probably want to forget about the state of the current
        # request, although that might interact poorly with other
        # handlers that also use handler-specific request attributes
        new = self.redirect_request(req, fp, code, msg, headers, newurl)
        if new is None:
            return

        # loop detection
        # .redirect_dict has a key url if url was previously visited.
        if hasattr(req, 'redirect_dict'):
            visited = new.redirect_dict = req.redirect_dict
            if (visited.get(newurl, 0) >= self.max_repeats or
                len(visited) >= self.max_redirections):
                raise HTTPError(req.full_url, code,
                                self.inf_msg + msg, headers, fp)
        else:
            visited = new.redirect_dict = req.redirect_dict = {}
        visited[newurl] = visited.get(newurl, 0) + 1

        # Don't close the fp until we are sure that we won't use it
        # with HTTPError.
        fp.read()
        fp.close()

        return self.parent.open(new, timeout=req.timeout)

    http_error_301 = http_error_303 = http_error_307 = http_error_308 = http_error_302

    inf_msg = "The HTTP server returned a redirect error that would " \
              "lead to an infinite loop.\n" \
              "The last 30x error message was:\n"


def _parse_proxy(proxy):
    """Return (scheme, user, password, host/port) given a URL or an authority.

    If a URL is supplied, it must have an authority (host:port) component.
    According to RFC 3986, having an authority component means the URL must
    have two slashes after the scheme.
    """
    scheme, r_scheme = _splittype(proxy)
    if not r_scheme.startswith("/"):
        # authority
        scheme = None
        authority = proxy
    else:
        # URL
        if not r_scheme.startswith("//"):
            raise ValueError("proxy URL with no authority: %r" % proxy)
        # We have an authority, so for RFC 3986-compliant URLs (by ss 3.
        # and 3.3.), path is empty or starts with '/'
        if '@' in r_scheme:
            host_separator = r_scheme.find('@')
            end = r_scheme.find("/", host_separator)
        else:
            end = r_scheme.find("/", 2)
        if end == -1:
            end = None
        authority = r_scheme[2:end]
    userinfo, hostport = _splituser(authority)
    if userinfo is not None:
        user, password = _splitpasswd(userinfo)
    else:
        user = password = None
    return scheme, user, password, hostport

class ProxyHandler(BaseHandler):
    # Proxies must be in front
    handler_order = 100

    def __init__(self, proxies=None):
        if proxies is None:
            proxies = getproxies()
        assert hasattr(proxies, 'keys'), "proxies must be a mapping"
        self.proxies = proxies
        for type, url in proxies.items():
            type = type.lower()
            setattr(self, '%s_open' % type,
                    lambda r, proxy=url, type=type, meth=self.proxy_open:
                        meth(r, proxy, type))

    def proxy_open(self, req, proxy, type):
        orig_type = req.type
        proxy_type, user, password, hostport = _parse_proxy(proxy)
        if proxy_type is None:
            proxy_type = orig_type

        if req.host and proxy_bypass(req.host):
            return None

        if user and password:
            user_pass = '%s:%s' % (unquote(user),
                                   unquote(password))
            creds = base64.b64encode(user_pass.encode()).decode("ascii")
            req.add_header('Proxy-authorization', 'Basic ' + creds)
        hostport = unquote(hostport)
        req.set_proxy(hostport, proxy_type)
        if orig_type == proxy_type or orig_type == 'https':
            # let other handlers take care of it
            return None
        else:
            # need to start over, because the other handlers don't
            # grok the proxy's URL type
            # e.g. if we have a constructor arg proxies like so:
            # {'http': 'ftp://proxy.example.com'}, we may end up turning
            # a request for http://acme.example.com/a into one for
            # ftp://proxy.example.com/a
            return self.parent.open(req, timeout=req.timeout)

class HTTPPasswordMgr:

    def __init__(self):
        self.passwd = {}

    def add_password(self, realm, uri, user, passwd):
        # uri could be a single URI or a sequence
        if isinstance(uri, str):
            uri = [uri]
        if realm not in self.passwd:
            self.passwd[realm] = {}
        for default_port in True, False:
            reduced_uri = tuple(
                self.reduce_uri(u, default_port) for u in uri)
            self.passwd[realm][reduced_uri] = (user, passwd)

    def find_user_password(self, realm, authuri):
        domains = self.passwd.get(realm, {})
        for default_port in True, False:
            reduced_authuri = self.reduce_uri(authuri, default_port)
            for uris, authinfo in domains.items():
                for uri in uris:
                    if self.is_suburi(uri, reduced_authuri):
                        return authinfo
        return None, None

    def reduce_uri(self, uri, default_port=True):
        """Accept authority or URI and extract only the authority and path."""
        # note HTTP URLs do not have a userinfo component
        parts = urlsplit(uri)
        if parts[1]:
            # URI
            scheme = parts[0]
            authority = parts[1]
            path = parts[2] or '/'
        else:
            # host or host:port
            scheme = None
            authority = uri
            path = '/'
        host, port = _splitport(authority)
        if default_port and port is None and scheme is not None:
            dport = {"http": 80,
                     "https": 443,
                     }.get(scheme)
            if dport is not None:
                authority = "%s:%d" % (host, dport)
        return authority, path

    def is_suburi(self, base, test):
        """Check if test is below base in a URI tree

        Both args must be URIs in reduced form.
        """
        if base == test:
            return True
        if base[0] != test[0]:
            return False
        prefix = base[1]
        if prefix[-1:] != '/':
            prefix += '/'
        return test[1].startswith(prefix)


class HTTPPasswordMgrWithDefaultRealm(HTTPPasswordMgr):

    def find_user_password(self, realm, authuri):
        user, password = HTTPPasswordMgr.find_user_password(self, realm,
                                                            authuri)
        if user is not None:
            return user, password
        return HTTPPasswordMgr.find_user_password(self, None, authuri)


class HTTPPasswordMgrWithPriorAuth(HTTPPasswordMgrWithDefaultRealm):

    def __init__(self, *args, **kwargs):
        self.authenticated = {}
        super().__init__(*args, **kwargs)

    def add_password(self, realm, uri, user, passwd, is_authenticated=False):
        self.update_authenticated(uri, is_authenticated)
        # Add a default for prior auth requests
        if realm is not None:
            super().add_password(None, uri, user, passwd)
        super().add_password(realm, uri, user, passwd)

    def update_authenticated(self, uri, is_authenticated=False):
        # uri could be a single URI or a sequence
        if isinstance(uri, str):
            uri = [uri]

        for default_port in True, False:
            for u in uri:
                reduced_uri = self.reduce_uri(u, default_port)
                self.authenticated[reduced_uri] = is_authenticated

    def is_authenticated(self, authuri):
        for default_port in True, False:
            reduced_authuri = self.reduce_uri(authuri, default_port)
            for uri in self.authenticated:
                if self.is_suburi(uri, reduced_authuri):
                    return self.authenticated[uri]


class AbstractBasicAuthHandler:

    # XXX this allows for multiple auth-schemes, but will stupidly pick
    # the last one with a realm specified.

    # allow for double- and single-quoted realm values
    # (single quotes are a violation of the RFC, but appear in the wild)
    rx = re.compile('(?:^|,)'   # start of the string or ','
                    '[ \t]*'    # optional whitespaces
                    '([^ \t,]+)' # scheme like "Basic"
                    '[ \t]+'    # mandatory whitespaces
                    # realm=xxx
                    # realm='xxx'
                    # realm="xxx"
                    'realm=(["\']?)([^"\']*)\\2',
                    re.I)

    # XXX could pre-emptively send auth info already accepted (RFC 2617,
    # end of section 2, and section 1.2 immediately after "credentials"
    # production).

    def __init__(self, password_mgr=None):
        if password_mgr is None:
            password_mgr = HTTPPasswordMgr()
        self.passwd = password_mgr
        self.add_password = self.passwd.add_password

    def _parse_realm(self, header):
        # parse WWW-Authenticate header: accept multiple challenges per header
        found_challenge = False
        for mo in AbstractBasicAuthHandler.rx.finditer(header):
            scheme, quote, realm = mo.groups()
            if quote not in ['"', "'"]:
                warnings.warn("Basic Auth Realm was unquoted",
                              UserWarning, 3)

            yield (scheme, realm)

            found_challenge = True

        if not found_challenge:
            if header:
                scheme = header.split()[0]
            else:
                scheme = ''
            yield (scheme, None)

    def http_error_auth_reqed(self, authreq, host, req, headers):
        # host may be an authority (without userinfo) or a URL with an
        # authority
        headers = headers.get_all(authreq)
        if not headers:
            # no header found
            return

        unsupported = None
        for header in headers:
            for scheme, realm in self._parse_realm(header):
                if scheme.lower() != 'basic':
                    unsupported = scheme
                    continue

                if realm is not None:
                    # Use the first matching Basic challenge.
                    # Ignore following challenges even if they use the Basic
                    # scheme.
                    return self.retry_http_basic_auth(host, req, realm)

        if unsupported is not None:
            raise ValueError("AbstractBasicAuthHandler does not "
                             "support the following scheme: %r"
                             % (scheme,))

    def retry_http_basic_auth(self, host, req, realm):
        user, pw = self.passwd.find_user_password(realm, host)
        if pw is not None:
            raw = "%s:%s" % (user, pw)
            auth = "Basic " + base64.b64encode(raw.encode()).decode("ascii")
            if req.get_header(self.auth_header, None) == auth:
                return None
            req.add_unredirected_header(self.auth_header, auth)
            return self.parent.open(req, timeout=req.timeout)
        else:
            return None

    def http_request(self, req):
        if (not hasattr(self.passwd, 'is_authenticated') or
           not self.passwd.is_authenticated(req.full_url)):
            return req

        if not req.has_header('Authorization'):
            user, passwd = self.passwd.find_user_password(None, req.full_url)
            credentials = '{0}:{1}'.format(user, passwd).encode()
            auth_str = base64.standard_b64encode(credentials).decode()
            req.add_unredirected_header('Authorization',
                                        'Basic {}'.format(auth_str.strip()))
        return req

    def http_response(self, req, response):
        if hasattr(self.passwd, 'is_authenticated'):
            if 200 <= response.code < 300:
                self.passwd.update_authenticated(req.full_url, True)
            else:
                self.passwd.update_authenticated(req.full_url, False)
        return response

    https_request = http_request
    https_response = http_response



class HTTPBasicAuthHandler(AbstractBasicAuthHandler, BaseHandler):

    auth_header = 'Authorization'

    def http_error_401(self, req, fp, code, msg, headers):
        url = req.full_url
        response = self.http_error_auth_reqed('www-authenticate',
                                          url, req, headers)
        return response


class ProxyBasicAuthHandler(AbstractBasicAuthHandler, BaseHandler):

    auth_header = 'Proxy-authorization'

    def http_error_407(self, req, fp, code, msg, headers):
        # http_error_auth_reqed requires that there is no userinfo component in
        # authority.  Assume there isn't one, since urllib.request does not (and
        # should not, RFC 3986 s. 3.2.1) support requests for URLs containing
        # userinfo.
        authority = req.host
        response = self.http_error_auth_reqed('proxy-authenticate',
                                          authority, req, headers)
        return response


# Return n random bytes.
_randombytes = os.urandom


class AbstractDigestAuthHandler:
    # Digest authentication is specified in RFC 2617.

    # XXX The client does not inspect the Authentication-Info header
    # in a successful response.

    # XXX It should be possible to test this implementation against
    # a mock server that just generates a static set of challenges.

    # XXX qop="auth-int" supports is shaky

    def __init__(self, passwd=None):
        if passwd is None:
            passwd = HTTPPasswordMgr()
        self.passwd = passwd
        self.add_password = self.passwd.add_password
        self.retried = 0
        self.nonce_count = 0
        self.last_nonce = None

    def reset_retry_count(self):
        self.retried = 0

    def http_error_auth_reqed(self, auth_header, host, req, headers):
        authreq = headers.get(auth_header, None)
        if self.retried > 5:
            # Don't fail endlessly - if we failed once, we'll probably
            # fail a second time. Hm. Unless the Password Manager is
            # prompting for the information. Crap. This isn't great
            # but it's better than the current 'repeat until recursion
            # depth exceeded' approach <wink>
            raise HTTPError(req.full_url, 401, "digest auth failed",
                            headers, None)
        else:
            self.retried += 1
        if authreq:
            scheme = authreq.split()[0]
            if scheme.lower() == 'digest':
                return self.retry_http_digest_auth(req, authreq)
            elif scheme.lower() != 'basic':
                raise ValueError("AbstractDigestAuthHandler does not support"
                                 " the following scheme: '%s'" % scheme)

    def retry_http_digest_auth(self, req, auth):
        token, challenge = auth.split(' ', 1)
        chal = parse_keqv_list(filter(None, parse_http_list(challenge)))
        auth = self.get_authorization(req, chal)
        if auth:
            auth_val = 'Digest %s' % auth
            if req.headers.get(self.auth_header, None) == auth_val:
                return None
            req.add_unredirected_header(self.auth_header, auth_val)
            resp = self.parent.open(req, timeout=req.timeout)
            return resp

    def get_cnonce(self, nonce):
        # The cnonce-value is an opaque
        # quoted string value provided by the client and used by both client
        # and server to avoid chosen plaintext attacks, to provide mutual
        # authentication, and to provide some message integrity protection.
        # This isn't a fabulous effort, but it's probably Good Enough.
        s = "%s:%s:%s:" % (self.nonce_count, nonce, time.ctime())
        b = s.encode("ascii") + _randombytes(8)
        dig = hashlib.sha1(b).hexdigest()
        return dig[:16]

    def get_authorization(self, req, chal):
        try:
            realm = chal['realm']
            nonce = chal['nonce']
            qop = chal.get('qop')
            algorithm = chal.get('algorithm', 'MD5')
            # mod_digest doesn't send an opaque, even though it isn't
            # supposed to be optional
            opaque = chal.get('opaque', None)
        except KeyError:
            return None

        H, KD = self.get_algorithm_impls(algorithm)
        if H is None:
            return None

        user, pw = self.passwd.find_user_password(realm, req.full_url)
        if user is None:
            return None

        # XXX not implemented yet
        if req.data is not None:
            entdig = self.get_entity_digest(req.data, chal)
        else:
            entdig = None

        A1 = "%s:%s:%s" % (user, realm, pw)
        A2 = "%s:%s" % (req.get_method(),
                        # XXX selector: what about proxies and full urls
                        req.selector)
        # NOTE: As per  RFC 2617, when server sends "auth,auth-int", the client could use either `auth`
        #     or `auth-int` to the response back. we use `auth` to send the response back.
        if qop is None:
            respdig = KD(H(A1), "%s:%s" % (nonce, H(A2)))
        elif 'auth' in qop.split(','):
            if nonce == self.last_nonce:
                self.nonce_count += 1
            else:
                self.nonce_count = 1
                self.last_nonce = nonce
            ncvalue = '%08x' % self.nonce_count
            cnonce = self.get_cnonce(nonce)
            noncebit = "%s:%s:%s:%s:%s" % (nonce, ncvalue, cnonce, 'auth', H(A2))
            respdig = KD(H(A1), noncebit)
        else:
            # XXX handle auth-int.
            raise URLError("qop '%s' is not supported." % qop)

        # XXX should the partial digests be encoded too?

        base = 'username="%s", realm="%s", nonce="%s", uri="%s", ' \
               'response="%s"' % (user, realm, nonce, req.selector,
                                  respdig)
        if opaque:
            base += ', opaque="%s"' % opaque
        if entdig:
            base += ', digest="%s"' % entdig
        base += ', algorithm="%s"' % algorithm
        if qop:
            base += ', qop=auth, nc=%s, cnonce="%s"' % (ncvalue, cnonce)
        return base

    def get_algorithm_impls(self, algorithm):
        # lambdas assume digest modules are imported at the top level
        if algorithm == 'MD5':
            H = lambda x: hashlib.md5(x.encode("ascii")).hexdigest()
        elif algorithm == 'SHA':
            H = lambda x: hashlib.sha1(x.encode("ascii")).hexdigest()
        # XXX MD5-sess
        else:
            raise ValueError("Unsupported digest authentication "
                             "algorithm %r" % algorithm)
        KD = lambda s, d: H("%s:%s" % (s, d))
        return H, KD

    def get_entity_digest(self, data, chal):
        # XXX not implemented yet
        return None


class HTTPDigestAuthHandler(BaseHandler, AbstractDigestAuthHandler):
    """An authentication protocol defined by RFC 2069

    Digest authentication improves on basic authentication because it
    does not transmit passwords in the clear.
    """

    auth_header = 'Authorization'
    handler_order = 490  # before Basic auth

    def http_error_401(self, req, fp, code, msg, headers):
        host = urlparse(req.full_url)[1]
        retry = self.http_error_auth_reqed('www-authenticate',
                                           host, req, headers)
        self.reset_retry_count()
        return retry


class ProxyDigestAuthHandler(BaseHandler, AbstractDigestAuthHandler):

    auth_header = 'Proxy-Authorization'
    handler_order = 490  # before Basic auth

    def http_error_407(self, req, fp, code, msg, headers):
        host = req.host
        retry = self.http_error_auth_reqed('proxy-authenticate',
                                           host, req, headers)
        self.reset_retry_count()
        return retry

class AbstractHTTPHandler(BaseHandler):

    def __init__(self, debuglevel=None):
        self._debuglevel = debuglevel if debuglevel is not None else http.client.HTTPConnection.debuglevel

    def set_http_debuglevel(self, level):
        self._debuglevel = level

    def _get_content_length(self, request):
        return http.client.HTTPConnection._get_content_length(
            request.data,
            request.get_method())

    def do_request_(self, request):
        host = request.host
        if not host:
            raise URLError('no host given')

        if request.data is not None:  # POST
            data = request.data
            if isinstance(data, str):
                msg = "POST data should be bytes, an iterable of bytes, " \
                      "or a file object. It cannot be of type str."
                raise TypeError(msg)
            if not request.has_header('Content-type'):
                request.add_unredirected_header(
                    'Content-type',
                    'application/x-www-form-urlencoded')
            if (not request.has_header('Content-length')
                    and not request.has_header('Transfer-encoding')):
                content_length = self._get_content_length(request)
                if content_length is not None:
                    request.add_unredirected_header(
                            'Content-length', str(content_length))
                else:
                    request.add_unredirected_header(
                            'Transfer-encoding', 'chunked')

        sel_host = host
        if request.has_proxy():
            scheme, sel = _splittype(request.selector)
            sel_host, sel_path = _splithost(sel)
        if not request.has_header('Host'):
            request.add_unredirected_header('Host', sel_host)
        for name, value in self.parent.addheaders:
            name = name.capitalize()
            if not request.has_header(name):
                request.add_unredirected_header(name, value)

        return request

    def do_open(self, http_class, req, **http_conn_args):
        """Return an HTTPResponse object for the request, using http_class.

        http_class must implement the HTTPConnection API from http.client.
        """
        host = req.host
        if not host:
            raise URLError('no host given')

        # will parse host:port
        h = http_class(host, timeout=req.timeout, **http_conn_args)
        h.set_debuglevel(self._debuglevel)

        headers = dict(req.unredirected_hdrs)
        headers.update({k: v for k, v in req.headers.items()
                        if k not in headers})

        # TODO(jhylton): Should this be redesigned to handle
        # persistent connections?

        # We want to make an HTTP/1.1 request, but the addinfourl
        # class isn't prepared to deal with a persistent connection.
        # It will try to read all remaining data from the socket,
        # which will block while the server waits for the next request.
        # So make sure the connection gets closed after the (only)
        # request.
        headers["Connection"] = "close"
        headers = {name.title(): val for name, val in headers.items()}

        if req._tunnel_host:
            tunnel_headers = {}
            proxy_auth_hdr = "Proxy-Authorization"
            if proxy_auth_hdr in headers:
                tunnel_headers[proxy_auth_hdr] = headers[proxy_auth_hdr]
                # Proxy-Authorization should not be sent to origin
                # server.
                del headers[proxy_auth_hdr]
            h.set_tunnel(req._tunnel_host, headers=tunnel_headers)

        try:
            try:
                h.request(req.get_method(), req.selector, req.data, headers,
                          encode_chunked=req.has_header('Transfer-encoding'))
            except OSError as err: # timeout error
                raise URLError(err)
            r = h.getresponse()
        except:
            h.close()
            raise

        # If the server does not send us a 'Connection: close' header,
        # HTTPConnection assumes the socket should be left open. Manually
        # mark the socket to be closed when this response object goes away.
        if h.sock:
            h.sock.close()
            h.sock = None

        r.url = req.get_full_url()
        # This line replaces the .msg attribute of the HTTPResponse
        # with .headers, because urllib clients expect the response to
        # have the reason in .msg.  It would be good to mark this
        # attribute is deprecated and get then to use info() or
        # .headers.
        r.msg = r.reason
        return r


class HTTPHandler(AbstractHTTPHandler):

    def http_open(self, req):
        return self.do_open(http.client.HTTPConnection, req)

    http_request = AbstractHTTPHandler.do_request_

if hasattr(http.client, 'HTTPSConnection'):

    class HTTPSHandler(AbstractHTTPHandler):

        def __init__(self, debuglevel=None, context=None, check_hostname=None):
            debuglevel = debuglevel if debuglevel is not None else http.client.HTTPSConnection.debuglevel
            AbstractHTTPHandler.__init__(self, debuglevel)
            if context is None:
                http_version = http.client.HTTPSConnection._http_vsn
                context = http.client._create_https_context(http_version)
            if check_hostname is not None:
                context.check_hostname = check_hostname
            self._context = context

        def https_open(self, req):
            return self.do_open(http.client.HTTPSConnection, req,
                                context=self._context)

        https_request = AbstractHTTPHandler.do_request_

    __all__.append('HTTPSHandler')

class HTTPCookieProcessor(BaseHandler):
    def __init__(self, cookiejar=None):
        import http.cookiejar
        if cookiejar is None:
            cookiejar = http.cookiejar.CookieJar()
        self.cookiejar = cookiejar

    def http_request(self, request):
        self.cookiejar.add_cookie_header(request)
        return request

    def http_response(self, request, response):
        self.cookiejar.extract_cookies(response, request)
        return response

    https_request = http_request
    https_response = http_response

class UnknownHandler(BaseHandler):
    def unknown_open(self, req):
        type = req.type
        raise URLError('unknown url type: %s' % type)

def parse_keqv_list(l):
    """Parse list of key=value strings where keys are not duplicated."""
    parsed = {}
    for elt in l:
        k, v = elt.split('=', 1)
        if v[0] == '"' and v[-1] == '"':
            v = v[1:-1]
        parsed[k] = v
    return parsed

def parse_http_list(s):
    """Parse lists as described by RFC 2068 Section 2.

    In particular, parse comma-separated lists where the elements of
    the list may include quoted-strings.  A quoted-string could
    contain a comma.  A non-quoted string could have quotes in the
    middle.  Neither commas nor quotes count if they are escaped.
    Only double-quotes count, not single-quotes.
    """
    res = []
    part = ''

    escape = quote = False
    for cur in s:
        if escape:
            part += cur
            escape = False
            continue
        if quote:
            if cur == '\\':
                escape = True
                continue
            elif cur == '"':
                quote = False
            part += cur
            continue

        if cur == ',':
            res.append(part)
            part = ''
            continue

        if cur == '"':
            quote = True

        part += cur

    # append last part
    if part:
        res.append(part)

    return [part.strip() for part in res]

class FileHandler(BaseHandler):
    # Use local file or FTP depending on form of URL
    def file_open(self, req):
        url = req.selector
        if url[:2] == '//' and url[2:3] != '/' and (req.host and
                req.host != 'localhost'):
            if not req.host in self.get_names():
                raise URLError("file:// scheme is supported only on localhost")
        else:
            return self.open_local_file(req)

    # names for the localhost
    names = None
    def get_names(self):
        if FileHandler.names is None:
            try:
                FileHandler.names = tuple(
                    socket.gethostbyname_ex('localhost')[2] +
                    socket.gethostbyname_ex(socket.gethostname())[2])
            except socket.gaierror:
                FileHandler.names = (socket.gethostbyname('localhost'),)
        return FileHandler.names

    # not entirely sure what the rules are here
    def open_local_file(self, req):
        import email.utils
        import mimetypes
        host = req.host
        filename = req.selector
        localfile = url2pathname(filename)
        try:
            stats = os.stat(localfile)
            size = stats.st_size
            modified = email.utils.formatdate(stats.st_mtime, usegmt=True)
            mtype = mimetypes.guess_type(filename)[0]
            headers = email.message_from_string(
                'Content-type: %s\nContent-length: %d\nLast-modified: %s\n' %
                (mtype or 'text/plain', size, modified))
            if host:
                host, port = _splitport(host)
            if not host or \
                (not port and _safe_gethostbyname(host) in self.get_names()):
                if host:
                    origurl = 'file://' + host + filename
                else:
                    origurl = 'file://' + filename
                return addinfourl(open(localfile, 'rb'), headers, origurl)
        except OSError as exp:
            raise URLError(exp)
        raise URLError('file not on local host')

def _safe_gethostbyname(host):
    try:
        return socket.gethostbyname(host)
    except socket.gaierror:
        return None

class FTPHandler(BaseHandler):
    def ftp_open(self, req):
        import ftplib
        import mimetypes
        host = req.host
        if not host:
            raise URLError('ftp error: no host given')
        host, port = _splitport(host)
        if port is None:
            port = ftplib.FTP_PORT
        else:
            port = int(port)

        # username/password handling
        user, host = _splituser(host)
        if user:
            user, passwd = _splitpasswd(user)
        else:
            passwd = None
        host = unquote(host)
        user = user or ''
        passwd = passwd or ''

        try:
            host = socket.gethostbyname(host)
        except OSError as msg:
            raise URLError(msg)
        path, attrs = _splitattr(req.selector)
        dirs = path.split('/')
        dirs = list(map(unquote, dirs))
        dirs, file = dirs[:-1], dirs[-1]
        if dirs and not dirs[0]:
            dirs = dirs[1:]
        try:
            fw = self.connect_ftp(user, passwd, host, port, dirs, req.timeout)
            type = file and 'I' or 'D'
            for attr in attrs:
                attr, value = _splitvalue(attr)
                if attr.lower() == 'type' and \
                   value in ('a', 'A', 'i', 'I', 'd', 'D'):
                    type = value.upper()
            fp, retrlen = fw.retrfile(file, type)
            headers = ""
            mtype = mimetypes.guess_type(req.full_url)[0]
            if mtype:
                headers += "Content-type: %s\n" % mtype
            if retrlen is not None and retrlen >= 0:
                headers += "Content-length: %d\n" % retrlen
            headers = email.message_from_string(headers)
            return addinfourl(fp, headers, req.full_url)
        except ftplib.all_errors as exp:
            raise URLError(exp) from exp

    def connect_ftp(self, user, passwd, host, port, dirs, timeout):
        return ftpwrapper(user, passwd, host, port, dirs, timeout,
                          persistent=False)

class CacheFTPHandler(FTPHandler):
    # XXX would be nice to have pluggable cache strategies
    # XXX this stuff is definitely not thread safe
    def __init__(self):
        self.cache = {}
        self.timeout = {}
        self.soonest = 0
        self.delay = 60
        self.max_conns = 16

    def setTimeout(self, t):
        self.delay = t

    def setMaxConns(self, m):
        self.max_conns = m

    def connect_ftp(self, user, passwd, host, port, dirs, timeout):
        key = user, host, port, '/'.join(dirs), timeout
        if key in self.cache:
            self.timeout[key] = time.time() + self.delay
        else:
            self.cache[key] = ftpwrapper(user, passwd, host, port,
                                         dirs, timeout)
            self.timeout[key] = time.time() + self.delay
        self.check_cache()
        return self.cache[key]

    def check_cache(self):
        # first check for old ones
        t = time.time()
        if self.soonest <= t:
            for k, v in list(self.timeout.items()):
                if v < t:
                    self.cache[k].close()
                    del self.cache[k]
                    del self.timeout[k]
        self.soonest = min(list(self.timeout.values()))

        # then check the size
        if len(self.cache) == self.max_conns:
            for k, v in list(self.timeout.items()):
                if v == self.soonest:
                    del self.cache[k]
                    del self.timeout[k]
                    break
            self.soonest = min(list(self.timeout.values()))

    def clear_cache(self):
        for conn in self.cache.values():
            conn.close()
        self.cache.clear()
        self.timeout.clear()

class DataHandler(BaseHandler):
    def data_open(self, req):
        # data URLs as specified in RFC 2397.
        #
        # ignores POSTed data
        #
        # syntax:
        # dataurl   := "data:" [ mediatype ] [ ";base64" ] "," data
        # mediatype := [ type "/" subtype ] *( ";" parameter )
        # data      := *urlchar
        # parameter := attribute "=" value
        url = req.full_url

        scheme, data = url.split(":",1)
        mediatype, data = data.split(",",1)

        # even base64 encoded data URLs might be quoted so unquote in any case:
        data = unquote_to_bytes(data)
        if mediatype.endswith(";base64"):
            data = base64.decodebytes(data)
            mediatype = mediatype[:-7]

        if not mediatype:
            mediatype = "text/plain;charset=US-ASCII"

        headers = email.message_from_string("Content-type: %s\nContent-length: %d\n" %
            (mediatype, len(data)))

        return addinfourl(io.BytesIO(data), headers, url)


# Code move from the old urllib module

MAXFTPCACHE = 10        # Trim the ftp cache beyond this size

# Helper for non-unix systems
if os.name == 'nt':
    from nturl2path import url2pathname, pathname2url
else:
    def url2pathname(pathname):
        """OS-specific conversion from a relative URL of the 'file' scheme
        to a file system path; not recommended for general use."""
        if pathname[:3] == '///':
            # URL has an empty authority section, so the path begins on the
            # third character.
            pathname = pathname[2:]
        elif pathname[:12] == '//localhost/':
            # Skip past 'localhost' authority.
            pathname = pathname[11:]
        encoding = sys.getfilesystemencoding()
        errors = sys.getfilesystemencodeerrors()
        return unquote(pathname, encoding=encoding, errors=errors)

    def pathname2url(pathname):
        """OS-specific conversion from a file system path to a relative URL
        of the 'file' scheme; not recommended for general use."""
        if pathname[:2] == '//':
            # Add explicitly empty authority to avoid interpreting the path
            # as authority.
            pathname = '//' + pathname
        encoding = sys.getfilesystemencoding()
        errors = sys.getfilesystemencodeerrors()
        return quote(pathname, encoding=encoding, errors=errors)


ftpcache = {}


class URLopener:
    """Class to open URLs.
    This is a class rather than just a subroutine because we may need
    more than one set of global protocol-specific options.
    Note -- this is a base class for those who don't want the
    automatic handling of errors type 302 (relocated) and 401
    (authorization needed)."""

    __tempfiles = None

    version = "Python-urllib/%s" % __version__

    # Constructor
    def __init__(self, proxies=None, **x509):
        msg = "%(class)s style of invoking requests is deprecated. " \
              "Use newer urlopen functions/methods" % {'class': self.__class__.__name__}
        warnings.warn(msg, DeprecationWarning, stacklevel=3)
        if proxies is None:
            proxies = getproxies()
        assert hasattr(proxies, 'keys'), "proxies must be a mapping"
        self.proxies = proxies
        self.key_file = x509.get('key_file')
        self.cert_file = x509.get('cert_file')
        self.addheaders = [('User-Agent', self.version), ('Accept', '*/*')]
        self.__tempfiles = []
        self.__unlink = os.unlink # See cleanup()
        self.tempcache = None
        # Undocumented feature: if you assign {} to tempcache,
        # it is used to cache files retrieved with
        # self.retrieve().  This is not enabled by default
        # since it does not work for changing documents (and I
        # haven't got the logic to check expiration headers
        # yet).
        self.ftpcache = ftpcache
        # Undocumented feature: you can use a different
        # ftp cache by assigning to the .ftpcache member;
        # in case you want logically independent URL openers
        # XXX This is not threadsafe.  Bah.

    def __del__(self):
        self.close()

    def close(self):
        self.cleanup()

    def cleanup(self):
        # This code sometimes runs when the rest of this module
        # has already been deleted, so it can't use any globals
        # or import anything.
        if self.__tempfiles:
            for file in self.__tempfiles:
                try:
                    self.__unlink(file)
                except OSError:
                    pass
            del self.__tempfiles[:]
        if self.tempcache:
            self.tempcache.clear()

    def addheader(self, *args):
        """Add a header to be used by the HTTP interface only
        e.g. u.addheader('Accept', 'sound/basic')"""
        self.addheaders.append(args)

    # External interface
    def open(self, fullurl, data=None):
        """Use URLopener().open(file) instead of open(file, 'r')."""
        fullurl = unwrap(_to_bytes(fullurl))
        fullurl = quote(fullurl, safe="%/:=&?~#+!$,;'@()*[]|")
        if self.tempcache and fullurl in self.tempcache:
            filename, headers = self.tempcache[fullurl]
            fp = open(filename, 'rb')
            return addinfourl(fp, headers, fullurl)
        urltype, url = _splittype(fullurl)
        if not urltype:
            urltype = 'file'
        if urltype in self.proxies:
            proxy = self.proxies[urltype]
            urltype, proxyhost = _splittype(proxy)
            host, selector = _splithost(proxyhost)
            url = (host, fullurl) # Signal special case to open_*()
        else:
            proxy = None
        name = 'open_' + urltype
        self.type = urltype
        name = name.replace('-', '_')
        if not hasattr(self, name) or name == 'open_local_file':
            if proxy:
                return self.open_unknown_proxy(proxy, fullurl, data)
            else:
                return self.open_unknown(fullurl, data)
        try:
            if data is None:
                return getattr(self, name)(url)
            else:
                return getattr(self, name)(url, data)
        except (HTTPError, URLError):
            raise
        except OSError as msg:
            raise OSError('socket error', msg) from msg

    def open_unknown(self, fullurl, data=None):
        """Overridable interface to open unknown URL type."""
        type, url = _splittype(fullurl)
        raise OSError('url error', 'unknown url type', type)

    def open_unknown_proxy(self, proxy, fullurl, data=None):
        """Overridable interface to open unknown URL type."""
        type, url = _splittype(fullurl)
        raise OSError('url error', 'invalid proxy for %s' % type, proxy)

    # External interface
    def retrieve(self, url, filename=None, reporthook=None, data=None):
        """retrieve(url) returns (filename, headers) for a local object
        or (tempfilename, headers) for a remote object."""
        url = unwrap(_to_bytes(url))
        if self.tempcache and url in self.tempcache:
            return self.tempcache[url]
        type, url1 = _splittype(url)
        if filename is None and (not type or type == 'file'):
            try:
                fp = self.open_local_file(url1)
                hdrs = fp.info()
                fp.close()
                return url2pathname(_splithost(url1)[1]), hdrs
            except OSError:
                pass
        fp = self.open(url, data)
        try:
            headers = fp.info()
            if filename:
                tfp = open(filename, 'wb')
            else:
                garbage, path = _splittype(url)
                garbage, path = _splithost(path or "")
                path, garbage = _splitquery(path or "")
                path, garbage = _splitattr(path or "")
                suffix = os.path.splitext(path)[1]
                (fd, filename) = tempfile.mkstemp(suffix)
                self.__tempfiles.append(filename)
                tfp = os.fdopen(fd, 'wb')
            try:
                result = filename, headers
                if self.tempcache is not None:
                    self.tempcache[url] = result
                bs = 1024*8
                size = -1
                read = 0
                blocknum = 0
                if "content-length" in headers:
                    size = int(headers["Content-Length"])
                if reporthook:
                    reporthook(blocknum, bs, size)
                while block := fp.read(bs):
                    read += len(block)
                    tfp.write(block)
                    blocknum += 1
                    if reporthook:
                        reporthook(blocknum, bs, size)
            finally:
                tfp.close()
        finally:
            fp.close()

        # raise exception if actual size does not match content-length header
        if size >= 0 and read < size:
            raise ContentTooShortError(
                "retrieval incomplete: got only %i out of %i bytes"
                % (read, size), result)

        return result

    # Each method named open_<type> knows how to open that type of URL

    def _open_generic_http(self, connection_factory, url, data):
        """Make an HTTP connection using connection_class.

        This is an internal method that should be called from
        open_http() or open_https().

        Arguments:
        - connection_factory should take a host name and return an
          HTTPConnection instance.
        - url is the url to retrieval or a host, relative-path pair.
        - data is payload for a POST request or None.
        """

        user_passwd = None
        proxy_passwd= None
        if isinstance(url, str):
            host, selector = _splithost(url)
            if host:
                user_passwd, host = _splituser(host)
                host = unquote(host)
            realhost = host
        else:
            host, selector = url
            # check whether the proxy contains authorization information
            proxy_passwd, host = _splituser(host)
            # now we proceed with the url we want to obtain
            urltype, rest = _splittype(selector)
            url = rest
            user_passwd = None
            if urltype.lower() != 'http':
                realhost = None
            else:
                realhost, rest = _splithost(rest)
                if realhost:
                    user_passwd, realhost = _splituser(realhost)
                if user_passwd:
                    selector = "%s://%s%s" % (urltype, realhost, rest)
                if proxy_bypass(realhost):
                    host = realhost

        if not host: raise OSError('http error', 'no host given')

        if proxy_passwd:
            proxy_passwd = unquote(proxy_passwd)
            proxy_auth = base64.b64encode(proxy_passwd.encode()).decode('ascii')
        else:
            proxy_auth = None

        if user_passwd:
            user_passwd = unquote(user_passwd)
            auth = base64.b64encode(user_passwd.encode()).decode('ascii')
        else:
            auth = None
        http_conn = connection_factory(host)
        headers = {}
        if proxy_auth:
            headers["Proxy-Authorization"] = "Basic %s" % proxy_auth
        if auth:
            headers["Authorization"] =  "Basic %s" % auth
        if realhost:
            headers["Host"] = realhost

        # Add Connection:close as we don't support persistent connections yet.
        # This helps in closing the socket and avoiding ResourceWarning

        headers["Connection"] = "close"

        for header, value in self.addheaders:
            headers[header] = value

        if data is not None:
            headers["Content-Type"] = "application/x-www-form-urlencoded"
            http_conn.request("POST", selector, data, headers)
        else:
            http_conn.request("GET", selector, headers=headers)

        try:
            response = http_conn.getresponse()
        except http.client.BadStatusLine:
            # something went wrong with the HTTP status line
            raise URLError("http protocol error: bad status line")

        # According to RFC 2616, "2xx" code indicates that the client's
        # request was successfully received, understood, and accepted.
        if 200 <= response.status < 300:
            return addinfourl(response, response.msg, "http:" + url,
                              response.status)
        else:
            return self.http_error(
                url, response.fp,
                response.status, response.reason, response.msg, data)

    def open_http(self, url, data=None):
        """Use HTTP protocol."""
        return self._open_generic_http(http.client.HTTPConnection, url, data)

    def http_error(self, url, fp, errcode, errmsg, headers, data=None):
        """Handle http errors.

        Derived class can override this, or provide specific handlers
        named http_error_DDD where DDD is the 3-digit error code."""
        # First check if there's a specific handler for this error
        name = 'http_error_%d' % errcode
        if hasattr(self, name):
            method = getattr(self, name)
            if data is None:
                result = method(url, fp, errcode, errmsg, headers)
            else:
                result = method(url, fp, errcode, errmsg, headers, data)
            if result: return result
        return self.http_error_default(url, fp, errcode, errmsg, headers)

    def http_error_default(self, url, fp, errcode, errmsg, headers):
        """Default error handler: close the connection and raise OSError."""
        fp.close()
        raise HTTPError(url, errcode, errmsg, headers, None)

    if _have_ssl:
        def _https_connection(self, host):
            if self.key_file or self.cert_file:
                http_version = http.client.HTTPSConnection._http_vsn
                context = http.client._create_https_context(http_version)
                context.load_cert_chain(self.cert_file, self.key_file)
                # cert and key file means the user wants to authenticate.
                # enable TLS 1.3 PHA implicitly even for custom contexts.
                if context.post_handshake_auth is not None:
                    context.post_handshake_auth = True
            else:
                context = None
            return http.client.HTTPSConnection(host, context=context)

        def open_https(self, url, data=None):
            """Use HTTPS protocol."""
            return self._open_generic_http(self._https_connection, url, data)

    def open_file(self, url):
        """Use local file or FTP depending on form of URL."""
        if not isinstance(url, str):
            raise URLError('file error: proxy support for file protocol currently not implemented')
        if url[:2] == '//' and url[2:3] != '/' and url[2:12].lower() != 'localhost/':
            raise ValueError("file:// scheme is supported only on localhost")
        else:
            return self.open_local_file(url)

    def open_local_file(self, url):
        """Use local file."""
        import email.utils
        import mimetypes
        host, file = _splithost(url)
        localname = url2pathname(file)
        try:
            stats = os.stat(localname)
        except OSError as e:
            raise URLError(e.strerror, e.filename)
        size = stats.st_size
        modified = email.utils.formatdate(stats.st_mtime, usegmt=True)
        mtype = mimetypes.guess_type(url)[0]
        headers = email.message_from_string(
            'Content-Type: %s\nContent-Length: %d\nLast-modified: %s\n' %
            (mtype or 'text/plain', size, modified))
        if not host:
            urlfile = file
            if file[:1] == '/':
                urlfile = 'file://' + file
            return addinfourl(open(localname, 'rb'), headers, urlfile)
        host, port = _splitport(host)
        if (not port
           and socket.gethostbyname(host) in ((localhost(),) + thishost())):
            urlfile = file
            if file[:1] == '/':
                urlfile = 'file://' + file
            elif file[:2] == './':
                raise ValueError("local file url may start with / or file:. Unknown url of type: %s" % url)
            return addinfourl(open(localname, 'rb'), headers, urlfile)
        raise URLError('local file error: not on local host')

    def open_ftp(self, url):
        """Use FTP protocol."""
        if not isinstance(url, str):
            raise URLError('ftp error: proxy support for ftp protocol currently not implemented')
        import mimetypes
        host, path = _splithost(url)
        if not host: raise URLError('ftp error: no host given')
        host, port = _splitport(host)
        user, host = _splituser(host)
        if user: user, passwd = _splitpasswd(user)
        else: passwd = None
        host = unquote(host)
        user = unquote(user or '')
        passwd = unquote(passwd or '')
        host = socket.gethostbyname(host)
        if not port:
            import ftplib
            port = ftplib.FTP_PORT
        else:
            port = int(port)
        path, attrs = _splitattr(path)
        path = unquote(path)
        dirs = path.split('/')
        dirs, file = dirs[:-1], dirs[-1]
        if dirs and not dirs[0]: dirs = dirs[1:]
        if dirs and not dirs[0]: dirs[0] = '/'
        key = user, host, port, '/'.join(dirs)
        # XXX thread unsafe!
        if len(self.ftpcache) > MAXFTPCACHE:
            # Prune the cache, rather arbitrarily
            for k in list(self.ftpcache):
                if k != key:
                    v = self.ftpcache[k]
                    del self.ftpcache[k]
                    v.close()
        try:
            if key not in self.ftpcache:
                self.ftpcache[key] = \
                    ftpwrapper(user, passwd, host, port, dirs)
            if not file: type = 'D'
            else: type = 'I'
            for attr in attrs:
                attr, value = _splitvalue(attr)
                if attr.lower() == 'type' and \
                   value in ('a', 'A', 'i', 'I', 'd', 'D'):
                    type = value.upper()
            (fp, retrlen) = self.ftpcache[key].retrfile(file, type)
            mtype = mimetypes.guess_type("ftp:" + url)[0]
            headers = ""
            if mtype:
                headers += "Content-Type: %s\n" % mtype
            if retrlen is not None and retrlen >= 0:
                headers += "Content-Length: %d\n" % retrlen
            headers = email.message_from_string(headers)
            return addinfourl(fp, headers, "ftp:" + url)
        except ftperrors() as exp:
            raise URLError(f'ftp error: {exp}') from exp

    def open_data(self, url, data=None):
        """Use "data" URL."""
        if not isinstance(url, str):
            raise URLError('data error: proxy support for data protocol currently not implemented')
        # ignore POSTed data
        #
        # syntax of data URLs:
        # dataurl   := "data:" [ mediatype ] [ ";base64" ] "," data
        # mediatype := [ type "/" subtype ] *( ";" parameter )
        # data      := *urlchar
        # parameter := attribute "=" value
        try:
            [type, data] = url.split(',', 1)
        except ValueError:
            raise OSError('data error', 'bad data URL')
        if not type:
            type = 'text/plain;charset=US-ASCII'
        semi = type.rfind(';')
        if semi >= 0 and '=' not in type[semi:]:
            encoding = type[semi+1:]
            type = type[:semi]
        else:
            encoding = ''
        msg = []
        msg.append('Date: %s'%time.strftime('%a, %d %b %Y %H:%M:%S GMT',
                                            time.gmtime(time.time())))
        msg.append('Content-type: %s' % type)
        if encoding == 'base64':
            # XXX is this encoding/decoding ok?
            data = base64.decodebytes(data.encode('ascii')).decode('latin-1')
        else:
            data = unquote(data)
        msg.append('Content-Length: %d' % len(data))
        msg.append('')
        msg.append(data)
        msg = '\n'.join(msg)
        headers = email.message_from_string(msg)
        f = io.StringIO(msg)
        #f.fileno = None     # needed for addinfourl
        return addinfourl(f, headers, url)


class FancyURLopener(URLopener):
    """Derived class with handlers for errors we can handle (perhaps)."""

    def __init__(self, *args, **kwargs):
        URLopener.__init__(self, *args, **kwargs)
        self.auth_cache = {}
        self.tries = 0
        self.maxtries = 10

    def http_error_default(self, url, fp, errcode, errmsg, headers):
        """Default error handling -- don't raise an exception."""
        return addinfourl(fp, headers, "http:" + url, errcode)

    def http_error_302(self, url, fp, errcode, errmsg, headers, data=None):
        """Error 302 -- relocated (temporarily)."""
        self.tries += 1
        try:
            if self.maxtries and self.tries >= self.maxtries:
                if hasattr(self, "http_error_500"):
                    meth = self.http_error_500
                else:
                    meth = self.http_error_default
                return meth(url, fp, 500,
                            "Internal Server Error: Redirect Recursion",
                            headers)
            result = self.redirect_internal(url, fp, errcode, errmsg,
                                            headers, data)
            return result
        finally:
            self.tries = 0

    def redirect_internal(self, url, fp, errcode, errmsg, headers, data):
        if 'location' in headers:
            newurl = headers['location']
        elif 'uri' in headers:
            newurl = headers['uri']
        else:
            return
        fp.close()

        # In case the server sent a relative URL, join with original:
        newurl = urljoin(self.type + ":" + url, newurl)

        urlparts = urlparse(newurl)

        # For security reasons, we don't allow redirection to anything other
        # than http, https and ftp.

        # We are using newer HTTPError with older redirect_internal method
        # This older method will get deprecated in 3.3

        if urlparts.scheme not in ('http', 'https', 'ftp', ''):
            raise HTTPError(newurl, errcode,
                            errmsg +
                            " Redirection to url '%s' is not allowed." % newurl,
                            headers, fp)

        return self.open(newurl)

    def http_error_301(self, url, fp, errcode, errmsg, headers, data=None):
        """Error 301 -- also relocated (permanently)."""
        return self.http_error_302(url, fp, errcode, errmsg, headers, data)

    def http_error_303(self, url, fp, errcode, errmsg, headers, data=None):
        """Error 303 -- also relocated (essentially identical to 302)."""
        return self.http_error_302(url, fp, errcode, errmsg, headers, data)

    def http_error_307(self, url, fp, errcode, errmsg, headers, data=None):
        """Error 307 -- relocated, but turn POST into error."""
        if data is None:
            return self.http_error_302(url, fp, errcode, errmsg, headers, data)
        else:
            return self.http_error_default(url, fp, errcode, errmsg, headers)

    def http_error_308(self, url, fp, errcode, errmsg, headers, data=None):
        """Error 308 -- relocated, but turn POST into error."""
        if data is None:
            return self.http_error_301(url, fp, errcode, errmsg, headers, data)
        else:
            return self.http_error_default(url, fp, errcode, errmsg, headers)

    def http_error_401(self, url, fp, errcode, errmsg, headers, data=None,
            retry=False):
        """Error 401 -- authentication required.
        This function supports Basic authentication only."""
        if 'www-authenticate' not in headers:
            URLopener.http_error_default(self, url, fp,
                                         errcode, errmsg, headers)
        stuff = headers['www-authenticate']
        match = re.match('[ \t]*([^ \t]+)[ \t]+realm="([^"]*)"', stuff)
        if not match:
            URLopener.http_error_default(self, url, fp,
                                         errcode, errmsg, headers)
        scheme, realm = match.groups()
        if scheme.lower() != 'basic':
            URLopener.http_error_default(self, url, fp,
                                         errcode, errmsg, headers)
        if not retry:
            URLopener.http_error_default(self, url, fp, errcode, errmsg,
                    headers)
        name = 'retry_' + self.type + '_basic_auth'
        if data is None:
            return getattr(self,name)(url, realm)
        else:
            return getattr(self,name)(url, realm, data)

    def http_error_407(self, url, fp, errcode, errmsg, headers, data=None,
            retry=False):
        """Error 407 -- proxy authentication required.
        This function supports Basic authentication only."""
        if 'proxy-authenticate' not in headers:
            URLopener.http_error_default(self, url, fp,
                                         errcode, errmsg, headers)
        stuff = headers['proxy-authenticate']
        match = re.match('[ \t]*([^ \t]+)[ \t]+realm="([^"]*)"', stuff)
        if not match:
            URLopener.http_error_default(self, url, fp,
                                         errcode, errmsg, headers)
        scheme, realm = match.groups()
        if scheme.lower() != 'basic':
            URLopener.http_error_default(self, url, fp,
                                         errcode, errmsg, headers)
        if not retry:
            URLopener.http_error_default(self, url, fp, errcode, errmsg,
                    headers)
        name = 'retry_proxy_' + self.type + '_basic_auth'
        if data is None:
            return getattr(self,name)(url, realm)
        else:
            return getattr(self,name)(url, realm, data)

    def retry_proxy_http_basic_auth(self, url, realm, data=None):
        host, selector = _splithost(url)
        newurl = 'http://' + host + selector
        proxy = self.proxies['http']
        urltype, proxyhost = _splittype(proxy)
        proxyhost, proxyselector = _splithost(proxyhost)
        i = proxyhost.find('@') + 1
        proxyhost = proxyhost[i:]
        user, passwd = self.get_user_passwd(proxyhost, realm, i)
        if not (user or passwd): return None
        proxyhost = "%s:%s@%s" % (quote(user, safe=''),
                                  quote(passwd, safe=''), proxyhost)
        self.proxies['http'] = 'http://' + proxyhost + proxyselector
        if data is None:
            return self.open(newurl)
        else:
            return self.open(newurl, data)

    def retry_proxy_https_basic_auth(self, url, realm, data=None):
        host, selector = _splithost(url)
        newurl = 'https://' + host + selector
        proxy = self.proxies['https']
        urltype, proxyhost = _splittype(proxy)
        proxyhost, proxyselector = _splithost(proxyhost)
        i = proxyhost.find('@') + 1
        proxyhost = proxyhost[i:]
        user, passwd = self.get_user_passwd(proxyhost, realm, i)
        if not (user or passwd): return None
        proxyhost = "%s:%s@%s" % (quote(user, safe=''),
                                  quote(passwd, safe=''), proxyhost)
        self.proxies['https'] = 'https://' + proxyhost + proxyselector
        if data is None:
            return self.open(newurl)
        else:
            return self.open(newurl, data)

    def retry_http_basic_auth(self, url, realm, data=None):
        host, selector = _splithost(url)
        i = host.find('@') + 1
        host = host[i:]
        user, passwd = self.get_user_passwd(host, realm, i)
        if not (user or passwd): return None
        host = "%s:%s@%s" % (quote(user, safe=''),
                             quote(passwd, safe=''), host)
        newurl = 'http://' + host + selector
        if data is None:
            return self.open(newurl)
        else:
            return self.open(newurl, data)

    def retry_https_basic_auth(self, url, realm, data=None):
        host, selector = _splithost(url)
        i = host.find('@') + 1
        host = host[i:]
        user, passwd = self.get_user_passwd(host, realm, i)
        if not (user or passwd): return None
        host = "%s:%s@%s" % (quote(user, safe=''),
                             quote(passwd, safe=''), host)
        newurl = 'https://' + host + selector
        if data is None:
            return self.open(newurl)
        else:
            return self.open(newurl, data)

    def get_user_passwd(self, host, realm, clear_cache=0):
        key = realm + '@' + host.lower()
        if key in self.auth_cache:
            if clear_cache:
                del self.auth_cache[key]
            else:
                return self.auth_cache[key]
        user, passwd = self.prompt_user_passwd(host, realm)
        if user or passwd: self.auth_cache[key] = (user, passwd)
        return user, passwd

    def prompt_user_passwd(self, host, realm):
        """Override this in a GUI environment!"""
        import getpass
        try:
            user = input("Enter username for %s at %s: " % (realm, host))
            passwd = getpass.getpass("Enter password for %s in %s at %s: " %
                (user, realm, host))
            return user, passwd
        except KeyboardInterrupt:
            print()
            return None, None


# Utility functions

_localhost = None
def localhost():
    """Return the IP address of the magic hostname 'localhost'."""
    global _localhost
    if _localhost is None:
        _localhost = socket.gethostbyname('localhost')
    return _localhost

_thishost = None
def thishost():
    """Return the IP addresses of the current host."""
    global _thishost
    if _thishost is None:
        try:
            _thishost = tuple(socket.gethostbyname_ex(socket.gethostname())[2])
        except socket.gaierror:
            _thishost = tuple(socket.gethostbyname_ex('localhost')[2])
    return _thishost

_ftperrors = None
def ftperrors():
    """Return the set of errors raised by the FTP class."""
    global _ftperrors
    if _ftperrors is None:
        import ftplib
        _ftperrors = ftplib.all_errors
    return _ftperrors

_noheaders = None
def noheaders():
    """Return an empty email Message object."""
    global _noheaders
    if _noheaders is None:
        _noheaders = email.message_from_string("")
    return _noheaders


# Utility classes

class ftpwrapper:
    """Class used by open_ftp() for cache of open FTP connections."""

    def __init__(self, user, passwd, host, port, dirs, timeout=None,
                 persistent=True):
        self.user = user
        self.passwd = passwd
        self.host = host
        self.port = port
        self.dirs = dirs
        self.timeout = timeout
        self.refcount = 0
        self.keepalive = persistent
        try:
            self.init()
        except:
            self.close()
            raise

    def init(self):
        import ftplib
        self.busy = 0
        self.ftp = ftplib.FTP()
        self.ftp.connect(self.host, self.port, self.timeout)
        self.ftp.login(self.user, self.passwd)
        _target = '/'.join(self.dirs)
        self.ftp.cwd(_target)

    def retrfile(self, file, type):
        import ftplib
        self.endtransfer()
        if type in ('d', 'D'): cmd = 'TYPE A'; isdir = 1
        else: cmd = 'TYPE ' + type; isdir = 0
        try:
            self.ftp.voidcmd(cmd)
        except ftplib.all_errors:
            self.init()
            self.ftp.voidcmd(cmd)
        conn = None
        if file and not isdir:
            # Try to retrieve as a file
            try:
                cmd = 'RETR ' + file
                conn, retrlen = self.ftp.ntransfercmd(cmd)
            except ftplib.error_perm as reason:
                if str(reason)[:3] != '550':
                    raise URLError(f'ftp error: {reason}') from reason
        if not conn:
            # Set transfer mode to ASCII!
            self.ftp.voidcmd('TYPE A')
            # Try a directory listing. Verify that directory exists.
            if file:
                pwd = self.ftp.pwd()
                try:
                    try:
                        self.ftp.cwd(file)
                    except ftplib.error_perm as reason:
                        raise URLError('ftp error: %r' % reason) from reason
                finally:
                    self.ftp.cwd(pwd)
                cmd = 'LIST ' + file
            else:
                cmd = 'LIST'
            conn, retrlen = self.ftp.ntransfercmd(cmd)
        self.busy = 1

        ftpobj = addclosehook(conn.makefile('rb'), self.file_close)
        self.refcount += 1
        conn.close()
        # Pass back both a suitably decorated object and a retrieval length
        return (ftpobj, retrlen)

    def endtransfer(self):
        if not self.busy:
            return
        self.busy = 0
        try:
            self.ftp.voidresp()
        except ftperrors():
            pass

    def close(self):
        self.keepalive = False
        if self.refcount <= 0:
            self.real_close()

    def file_close(self):
        self.endtransfer()
        self.refcount -= 1
        if self.refcount <= 0 and not self.keepalive:
            self.real_close()

    def real_close(self):
        self.endtransfer()
        try:
            self.ftp.close()
        except ftperrors():
            pass

# Proxy handling
def getproxies_environment():
    """Return a dictionary of scheme -> proxy server URL mappings.

    Scan the environment for variables named <scheme>_proxy;
    this seems to be the standard convention.  If you need a
    different way, you can pass a proxies dictionary to the
    [Fancy]URLopener constructor.
    """
    # in order to prefer lowercase variables, process environment in
    # two passes: first matches any, second pass matches lowercase only

    # select only environment variables which end in (after making lowercase) _proxy
    proxies = {}
    environment = []
    for name in os.environ.keys():
        # fast screen underscore position before more expensive case-folding
        if len(name) > 5 and name[-6] == "_" and name[-5:].lower() == "proxy":
            value = os.environ[name]
            proxy_name = name[:-6].lower()
            environment.append((name, value, proxy_name))
            if value:
                proxies[proxy_name] = value
    # CVE-2016-1000110 - If we are running as CGI script, forget HTTP_PROXY
    # (non-all-lowercase) as it may be set from the web server by a "Proxy:"
    # header from the client
    # If "proxy" is lowercase, it will still be used thanks to the next block
    if 'REQUEST_METHOD' in os.environ:
        proxies.pop('http', None)
    for name, value, proxy_name in environment:
        # not case-folded, checking here for lower-case env vars only
        if name[-6:] == '_proxy':
            if value:
                proxies[proxy_name] = value
            else:
                proxies.pop(proxy_name, None)
    return proxies

def proxy_bypass_environment(host, proxies=None):
    """Test if proxies should not be used for a particular host.

    Checks the proxy dict for the value of no_proxy, which should
    be a list of comma separated DNS suffixes, or '*' for all hosts.

    """
    if proxies is None:
        proxies = getproxies_environment()
    # don't bypass, if no_proxy isn't specified
    try:
        no_proxy = proxies['no']
    except KeyError:
        return False
    # '*' is special case for always bypass
    if no_proxy == '*':
        return True
    host = host.lower()
    # strip port off host
    hostonly, port = _splitport(host)
    # check if the host ends with any of the DNS suffixes
    for name in no_proxy.split(','):
        name = name.strip()
        if name:
            name = name.lstrip('.')  # ignore leading dots
            name = name.lower()
            if hostonly == name or host == name:
                return True
            name = '.' + name
            if hostonly.endswith(name) or host.endswith(name):
                return True
    # otherwise, don't bypass
    return False


# This code tests an OSX specific data structure but is testable on all
# platforms
def _proxy_bypass_macosx_sysconf(host, proxy_settings):
    """
    Return True iff this host shouldn't be accessed using a proxy

    This function uses the MacOSX framework SystemConfiguration
    to fetch the proxy information.

    proxy_settings come from _scproxy._get_proxy_settings or get mocked ie:
    { 'exclude_simple': bool,
      'exceptions': ['foo.bar', '*.bar.com', '127.0.0.1', '10.1', '10.0/16']
    }
    """
    from fnmatch import fnmatch
    from ipaddress import AddressValueError, IPv4Address

    hostonly, port = _splitport(host)

    def ip2num(ipAddr):
        parts = ipAddr.split('.')
        parts = list(map(int, parts))
        if len(parts) != 4:
            parts = (parts + [0, 0, 0, 0])[:4]
        return (parts[0] << 24) | (parts[1] << 16) | (parts[2] << 8) | parts[3]

    # Check for simple host names:
    if '.' not in host:
        if proxy_settings['exclude_simple']:
            return True

    hostIP = None
    try:
        hostIP = int(IPv4Address(hostonly))
    except AddressValueError:
        pass

    for value in proxy_settings.get('exceptions', ()):
        # Items in the list are strings like these: *.local, 169.254/16
        if not value: continue

        m = re.match(r"(\d+(?:\.\d+)*)(/\d+)?", value)
        if m is not None and hostIP is not None:
            base = ip2num(m.group(1))
            mask = m.group(2)
            if mask is None:
                mask = 8 * (m.group(1).count('.') + 1)
            else:
                mask = int(mask[1:])

            if mask < 0 or mask > 32:
                # System libraries ignore invalid prefix lengths
                continue

            mask = 32 - mask

            if (hostIP >> mask) == (base >> mask):
                return True

        elif fnmatch(host, value):
            return True

    return False


<<<<<<< HEAD
if sys.platform == 'darwin' and False: # changed: use default path in darwin
=======
# Same as _proxy_bypass_macosx_sysconf, testable on all platforms
def _proxy_bypass_winreg_override(host, override):
    """Return True if the host should bypass the proxy server.

    The proxy override list is obtained from the Windows
    Internet settings proxy override registry value.

    An example of a proxy override value is:
    "www.example.com;*.example.net; 192.168.0.1"
    """
    from fnmatch import fnmatch

    host, _ = _splitport(host)
    proxy_override = override.split(';')
    for test in proxy_override:
        test = test.strip()
        # "<local>" should bypass the proxy server for all intranet addresses
        if test == '<local>':
            if '.' not in host:
                return True
        elif fnmatch(host, test):
            return True
    return False


if sys.platform == 'darwin':
>>>>>>> 57002a73
    from _scproxy import _get_proxy_settings, _get_proxies

    def proxy_bypass_macosx_sysconf(host):
        proxy_settings = _get_proxy_settings()
        return _proxy_bypass_macosx_sysconf(host, proxy_settings)

    def getproxies_macosx_sysconf():
        """Return a dictionary of scheme -> proxy server URL mappings.

        This function uses the MacOSX framework SystemConfiguration
        to fetch the proxy information.
        """
        return _get_proxies()



    def proxy_bypass(host):
        """Return True, if host should be bypassed.

        Checks proxy settings gathered from the environment, if specified,
        or from the MacOSX framework SystemConfiguration.

        """
        proxies = getproxies_environment()
        if proxies:
            return proxy_bypass_environment(host, proxies)
        else:
            return proxy_bypass_macosx_sysconf(host)

    def getproxies():
        return getproxies_environment() or getproxies_macosx_sysconf()


elif os.name == 'nt':
    def getproxies_registry():
        """Return a dictionary of scheme -> proxy server URL mappings.

        Win32 uses the registry to store proxies.

        """
        proxies = {}
        try:
            import winreg
        except ImportError:
            # Std module, so should be around - but you never know!
            return proxies
        try:
            internetSettings = winreg.OpenKey(winreg.HKEY_CURRENT_USER,
                r'Software\Microsoft\Windows\CurrentVersion\Internet Settings')
            proxyEnable = winreg.QueryValueEx(internetSettings,
                                               'ProxyEnable')[0]
            if proxyEnable:
                # Returned as Unicode but problems if not converted to ASCII
                proxyServer = str(winreg.QueryValueEx(internetSettings,
                                                       'ProxyServer')[0])
                if '=' not in proxyServer and ';' not in proxyServer:
                    # Use one setting for all protocols.
                    proxyServer = 'http={0};https={0};ftp={0}'.format(proxyServer)
                for p in proxyServer.split(';'):
                    protocol, address = p.split('=', 1)
                    # See if address has a type:// prefix
                    if not re.match('(?:[^/:]+)://', address):
                        # Add type:// prefix to address without specifying type
                        if protocol in ('http', 'https', 'ftp'):
                            # The default proxy type of Windows is HTTP
                            address = 'http://' + address
                        elif protocol == 'socks':
                            address = 'socks://' + address
                    proxies[protocol] = address
                # Use SOCKS proxy for HTTP(S) protocols
                if proxies.get('socks'):
                    # The default SOCKS proxy type of Windows is SOCKS4
                    address = re.sub(r'^socks://', 'socks4://', proxies['socks'])
                    proxies['http'] = proxies.get('http') or address
                    proxies['https'] = proxies.get('https') or address
            internetSettings.Close()
        except (OSError, ValueError, TypeError):
            # Either registry key not found etc, or the value in an
            # unexpected format.
            # proxies already set up to be empty so nothing to do
            pass
        return proxies

    def getproxies():
        """Return a dictionary of scheme -> proxy server URL mappings.

        Returns settings gathered from the environment, if specified,
        or the registry.

        """
        return getproxies_environment() or getproxies_registry()

    def proxy_bypass_registry(host):
        try:
            import winreg
        except ImportError:
            # Std modules, so should be around - but you never know!
            return False
        try:
            internetSettings = winreg.OpenKey(winreg.HKEY_CURRENT_USER,
                r'Software\Microsoft\Windows\CurrentVersion\Internet Settings')
            proxyEnable = winreg.QueryValueEx(internetSettings,
                                               'ProxyEnable')[0]
            proxyOverride = str(winreg.QueryValueEx(internetSettings,
                                                     'ProxyOverride')[0])
            # ^^^^ Returned as Unicode but problems if not converted to ASCII
        except OSError:
            return False
        if not proxyEnable or not proxyOverride:
            return False
        return _proxy_bypass_winreg_override(host, proxyOverride)

    def proxy_bypass(host):
        """Return True, if host should be bypassed.

        Checks proxy settings gathered from the environment, if specified,
        or the registry.

        """
        proxies = getproxies_environment()
        if proxies:
            return proxy_bypass_environment(host, proxies)
        else:
            return proxy_bypass_registry(host)

else:
    # By default use environment variables
    getproxies = getproxies_environment
    proxy_bypass = proxy_bypass_environment<|MERGE_RESOLUTION|>--- conflicted
+++ resolved
@@ -2654,9 +2654,6 @@
     return False
 
 
-<<<<<<< HEAD
-if sys.platform == 'darwin' and False: # changed: use default path in darwin
-=======
 # Same as _proxy_bypass_macosx_sysconf, testable on all platforms
 def _proxy_bypass_winreg_override(host, override):
     """Return True if the host should bypass the proxy server.
@@ -2682,8 +2679,7 @@
     return False
 
 
-if sys.platform == 'darwin':
->>>>>>> 57002a73
+if sys.platform == 'darwin' and False: # changed: use default path in darwin
     from _scproxy import _get_proxy_settings, _get_proxies
 
     def proxy_bypass_macosx_sysconf(host):
