--- conflicted
+++ resolved
@@ -165,7 +165,6 @@
         self.symlinks = False
         # End of Truffle change
 
-<<<<<<< HEAD
         if sys.platform == 'win32':
             binname = 'Scripts'
             incpath = 'Include'
@@ -177,8 +176,6 @@
                                    'python%d.%d' % sys.version_info[:2],
                                    'site-packages')
         context.lib_path = os.path.dirname(libpath)
-=======
->>>>>>> 2a719050
         context.inc_path = path = os.path.join(env_dir, incpath)
         create_if_needed(path)
         create_if_needed(libpath)
