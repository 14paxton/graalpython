--- conflicted
+++ resolved
@@ -422,13 +422,6 @@
 
     # Create all the named tuple methods to be added to the class namespace
 
-<<<<<<< HEAD
-    s = 'def __new__(_cls, {0}): return _tuple_new(_cls, ({0}))'.format(arg_list)
-    namespace = {'_tuple_new': tuple_new, '__name__': 'namedtuple_{}'.format(typename)}
-    # Note: exec() has the side-effect of interning the field names
-    exec(s, namespace)
-    __new__ = namespace['__new__']
-=======
     namespace = {
         '_tuple_new': tuple_new,
         '__builtins__': None,
@@ -437,7 +430,6 @@
     code = f'lambda _cls, {arg_list}: _tuple_new(_cls, ({arg_list}))'
     __new__ = eval(code, namespace)
     __new__.__name__ = '__new__'
->>>>>>> 14136578
     __new__.__doc__ = f'Create new instance of {typename}({arg_list})'
     if defaults is not None:
         __new__.__defaults__ = defaults
