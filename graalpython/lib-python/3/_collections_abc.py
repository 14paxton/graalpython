--- conflicted
+++ resolved
@@ -62,19 +62,12 @@
 # _coro.close()  # Prevent ResourceWarning
 del _coro
 ## asynchronous generator ##
-<<<<<<< HEAD
-## This should be reverted, once async generators are supported.
+## Truffle todo: This should be reverted, once async generators are supported.
 ## Temporary fix.
 #async def _ag(): yield
 #_ag = _ag()
 #async_generator = type(_ag)
 #del _ag
-=======
-async def _ag(): yield
-_ag = _ag()
-async_generator = type(_ag)
-del _ag
->>>>>>> 813b4eab
 
 
 ### ONE-TRICK PONIES ###
