/* Copyright (c) 2022, 2024, Oracle and/or its affiliates.
 * Copyright (C) 1996-2022 Python Software Foundation
 *
 * Licensed under the PYTHON SOFTWARE FOUNDATION LICENSE VERSION 2
 */
#include "capi.h"

/* Module object implementation */

#include "Python.h"
#if 0 // GraalPy change
#include "pycore_call.h"          // _PyObject_CallNoArgs()
#include "pycore_interp.h"        // PyInterpreterState.importlib
#include "pycore_object.h"        // _PyType_AllocNoTrack
#include "pycore_pystate.h"       // _PyInterpreterState_GET()
#include "pycore_moduleobject.h"  // _PyModule_GetDef()
#include "structmember.h"         // PyMemberDef
#endif // GraalPy change


#if 0 // GraalPy change
static PyMemberDef module_members[] = {
    {"__dict__", T_OBJECT, offsetof(PyModuleObject, md_dict), READONLY},
    {0}
};


PyTypeObject PyModuleDef_Type = {
    PyVarObject_HEAD_INIT(&PyType_Type, 0)
    "moduledef",                                /* tp_name */
    sizeof(PyModuleDef),                        /* tp_basicsize */
    0,                                          /* tp_itemsize */
};


int
_PyModule_IsExtension(PyObject *obj)
{
    if (!PyModule_Check(obj)) {
        return 0;
    }
    PyModuleObject *module = (PyModuleObject*)obj;

    PyModuleDef *def = module->md_def;
    return (def != NULL && def->m_methods != NULL);
}
#endif // GraalPy change


PyObject*
PyModuleDef_Init(PyModuleDef* def)
{
    assert(PyModuleDef_Type.tp_flags & Py_TPFLAGS_READY);
    if (def->m_base.m_index == 0) {
        Py_SET_REFCNT(def, 1);
        Py_SET_TYPE(def, &PyModuleDef_Type);
        def->m_base.m_index = _PyImport_GetNextModuleIndex();
    }
    return (PyObject*)def;
}

#if 0 // GraalPy change
static int
module_init_dict(PyModuleObject *mod, PyObject *md_dict,
                 PyObject *name, PyObject *doc)
{
    assert(md_dict != NULL);
    if (doc == NULL)
        doc = Py_None;

    if (PyDict_SetItem(md_dict, &_Py_ID(__name__), name) != 0)
        return -1;
    if (PyDict_SetItem(md_dict, &_Py_ID(__doc__), doc) != 0)
        return -1;
    if (PyDict_SetItem(md_dict, &_Py_ID(__package__), Py_None) != 0)
        return -1;
    if (PyDict_SetItem(md_dict, &_Py_ID(__loader__), Py_None) != 0)
        return -1;
    if (PyDict_SetItem(md_dict, &_Py_ID(__spec__), Py_None) != 0)
        return -1;
    if (PyUnicode_CheckExact(name)) {
        Py_XSETREF(mod->md_name, Py_NewRef(name));
    }

    return 0;
}

static PyModuleObject *
new_module_notrack(PyTypeObject *mt)
{
    PyModuleObject *m;
    m = (PyModuleObject *)_PyType_AllocNoTrack(mt, 0);
    if (m == NULL)
        return NULL;
    m->md_def = NULL;
    m->md_state = NULL;
    m->md_weaklist = NULL;
    m->md_name = NULL;
    m->md_dict = PyDict_New();
    if (m->md_dict != NULL) {
        return m;
    }
    Py_DECREF(m);
    return NULL;
}

static PyObject *
new_module(PyTypeObject *mt, PyObject *args, PyObject *kws)
{
    PyObject *m = (PyObject *)new_module_notrack(mt);
    if (m != NULL) {
        PyObject_GC_Track(m);
    }
    return m;
}

PyObject *
PyModule_NewObject(PyObject *name)
{
    PyModuleObject *m = new_module_notrack(&PyModule_Type);
    if (m == NULL)
        return NULL;
    if (module_init_dict(m, m->md_dict, name, NULL) != 0)
        goto fail;
    PyObject_GC_Track(m);
    return (PyObject *)m;

 fail:
    Py_DECREF(m);
    return NULL;
}

PyObject *
PyModule_New(const char *name)
{
    PyObject *nameobj, *module;
    nameobj = PyUnicode_FromString(name);
    if (nameobj == NULL)
        return NULL;
    module = PyModule_NewObject(nameobj);
    Py_DECREF(nameobj);
    return module;
}
#endif // GraalPy change

/* Check API/ABI version
 * Issues a warning on mismatch, which is usually not fatal.
 * Returns 0 if an exception is raised.
 */
static int
check_api_version(const char *name, int module_api_version)
{
    if (module_api_version != PYTHON_API_VERSION && module_api_version != PYTHON_ABI_VERSION) {
        int err;
        err = PyErr_WarnFormat(PyExc_RuntimeWarning, 1,
            "Python C API version mismatch for module %.100s: "
            "This Python has API version %d, module %.100s has version %d.",
             name,
             PYTHON_API_VERSION, name, module_api_version);
        if (err)
            return 0;
    }
    return 1;
}

#if 0 // GraalPy change
static int
_add_methods_to_object(PyObject *module, PyObject *name, PyMethodDef *functions)
{
    PyObject *func;
    PyMethodDef *fdef;

    for (fdef = functions; fdef->ml_name != NULL; fdef++) {
        if ((fdef->ml_flags & METH_CLASS) ||
            (fdef->ml_flags & METH_STATIC)) {
            PyErr_SetString(PyExc_ValueError,
                            "module functions cannot set"
                            " METH_CLASS or METH_STATIC");
            return -1;
        }
        func = PyCFunction_NewEx(fdef, (PyObject*)module, name);
        if (func == NULL) {
            return -1;
        }
        if (PyObject_SetAttrString(module, fdef->ml_name, func) != 0) {
            Py_DECREF(func);
            return -1;
        }
        Py_DECREF(func);
    }

    return 0;
}
#endif // GraalPy change

PyObject *
PyModule_Create2(PyModuleDef* module, int module_api_version)
{
#if 0 // GraalPy change
    if (!_PyImport_IsInitialized(_PyInterpreterState_GET())) {
        PyErr_SetString(PyExc_SystemError,
                        "Python import machinery not initialized");
        return NULL;
    }
#endif // GraalPy change
    return _PyModule_CreateInitialized(module, module_api_version);
}

PyObject *
_PyModule_CreateInitialized(PyModuleDef* module, int module_api_version)
{
    const char* name;
    PyModuleObject *m;

    if (!PyModuleDef_Init(module))
        return NULL;
    name = module->m_name;
    if (!check_api_version(name, module_api_version)) {
        return NULL;
    }
    if (module->m_slots) {
        PyErr_Format(
            PyExc_SystemError,
            "module %s: PyModule_Create is incompatible with m_slots", name);
        return NULL;
    }
<<<<<<< HEAD
    // GraalPy change
    m = Graal_PyTruffleModule_CreateInitialized_PyModule_New(name);
=======
    name = _PyImport_ResolveNameWithPackageContext(name);
    if ((m = (PyModuleObject*)PyModule_New(name)) == NULL)
        return NULL;
>>>>>>> eaf508b2

    if (module->m_size > 0) {
        // GraalPy change: avoid direct struct access
        void* md_state = PyMem_Malloc(module->m_size);
        if (!md_state) {
            PyErr_NoMemory();
            Py_DECREF(m);
            return NULL;
        }
        memset(md_state, 0, module->m_size);
        GraalPy_set_PyModuleObject_md_state(m, md_state);
    }

    if (module->m_methods != NULL) {
        if (PyModule_AddFunctions((PyObject *) m, module->m_methods) != 0) {
            Py_DECREF(m);
            return NULL;
        }
    }
    if (module->m_doc != NULL) {
        if (PyModule_SetDocString((PyObject *) m, module->m_doc) != 0) {
            Py_DECREF(m);
            return NULL;
        }
    }
    GraalPy_set_PyModuleObject_md_def(m, module);
    return (PyObject*)m;
}

#if 0 // GraalPy change
PyObject *
PyModule_FromDefAndSpec2(PyModuleDef* def, PyObject *spec, int module_api_version)
{
    PyModuleDef_Slot* cur_slot;
    PyObject *(*create)(PyObject *, PyModuleDef*) = NULL;
    PyObject *nameobj;
    PyObject *m = NULL;
    int has_multiple_interpreters_slot = 0;
    void *multiple_interpreters = (void *)0;
    int has_execution_slots = 0;
    const char *name;
    int ret;
    PyInterpreterState *interp = _PyInterpreterState_GET();

    PyModuleDef_Init(def);

    nameobj = PyObject_GetAttrString(spec, "name");
    if (nameobj == NULL) {
        return NULL;
    }
    name = PyUnicode_AsUTF8(nameobj);
    if (name == NULL) {
        goto error;
    }

    if (!check_api_version(name, module_api_version)) {
        goto error;
    }

    if (def->m_size < 0) {
        PyErr_Format(
            PyExc_SystemError,
            "module %s: m_size may not be negative for multi-phase initialization",
            name);
        goto error;
    }

    for (cur_slot = def->m_slots; cur_slot && cur_slot->slot; cur_slot++) {
        switch (cur_slot->slot) {
            case Py_mod_create:
                if (create) {
                    PyErr_Format(
                        PyExc_SystemError,
                        "module %s has multiple create slots",
                        name);
                    goto error;
                }
                create = cur_slot->value;
                break;
            case Py_mod_exec:
                has_execution_slots = 1;
                break;
            case Py_mod_multiple_interpreters:
                if (has_multiple_interpreters_slot) {
                    PyErr_Format(
                        PyExc_SystemError,
                        "module %s has more than one 'multiple interpreters' slots",
                        name);
                    goto error;
                }
                multiple_interpreters = cur_slot->value;
                has_multiple_interpreters_slot = 1;
                break;
            default:
                assert(cur_slot->slot < 0 || cur_slot->slot > _Py_mod_LAST_SLOT);
                PyErr_Format(
                    PyExc_SystemError,
                    "module %s uses unknown slot ID %i",
                    name, cur_slot->slot);
                goto error;
        }
    }

    /* By default, multi-phase init modules are expected
       to work under multiple interpreters. */
    if (!has_multiple_interpreters_slot) {
        multiple_interpreters = Py_MOD_MULTIPLE_INTERPRETERS_SUPPORTED;
    }
    if (multiple_interpreters == Py_MOD_MULTIPLE_INTERPRETERS_NOT_SUPPORTED) {
        if (!_Py_IsMainInterpreter(interp)
            && _PyImport_CheckSubinterpIncompatibleExtensionAllowed(name) < 0)
        {
            goto error;
        }
    }
    else if (multiple_interpreters != Py_MOD_PER_INTERPRETER_GIL_SUPPORTED
             && interp->ceval.own_gil
             && !_Py_IsMainInterpreter(interp)
             && _PyImport_CheckSubinterpIncompatibleExtensionAllowed(name) < 0)
    {
        goto error;
    }

    if (create) {
        m = create(spec, def);
        if (m == NULL) {
            if (!PyErr_Occurred()) {
                PyErr_Format(
                    PyExc_SystemError,
                    "creation of module %s failed without setting an exception",
                    name);
            }
            goto error;
        } else {
            if (PyErr_Occurred()) {
                _PyErr_FormatFromCause(
                    PyExc_SystemError,
                    "creation of module %s raised unreported exception",
                    name);
                goto error;
            }
        }
    } else {
        m = PyModule_NewObject(nameobj);
        if (m == NULL) {
            goto error;
        }
    }

    if (PyModule_Check(m)) {
        ((PyModuleObject*)m)->md_state = NULL;
        ((PyModuleObject*)m)->md_def = def;
    } else {
        if (def->m_size > 0 || def->m_traverse || def->m_clear || def->m_free) {
            PyErr_Format(
                PyExc_SystemError,
                "module %s is not a module object, but requests module state",
                name);
            goto error;
        }
        if (has_execution_slots) {
            PyErr_Format(
                PyExc_SystemError,
                "module %s specifies execution slots, but did not create "
                    "a ModuleType instance",
                name);
            goto error;
        }
    }

    if (def->m_methods != NULL) {
        ret = _add_methods_to_object(m, nameobj, def->m_methods);
        if (ret != 0) {
            goto error;
        }
    }

    if (def->m_doc != NULL) {
        ret = PyModule_SetDocString(m, def->m_doc);
        if (ret != 0) {
            goto error;
        }
    }

    Py_DECREF(nameobj);
    return m;

error:
    Py_DECREF(nameobj);
    Py_XDECREF(m);
    return NULL;
}

int
PyModule_ExecDef(PyObject *module, PyModuleDef *def)
{
    PyModuleDef_Slot *cur_slot;
    const char *name;
    int ret;

    name = PyModule_GetName(module);
    if (name == NULL) {
        return -1;
    }

    if (def->m_size >= 0) {
        PyModuleObject *md = (PyModuleObject*)module;
        if (md->md_state == NULL) {
            /* Always set a state pointer; this serves as a marker to skip
             * multiple initialization (importlib.reload() is no-op) */
            md->md_state = PyMem_Malloc(def->m_size);
            if (!md->md_state) {
                PyErr_NoMemory();
                return -1;
            }
            memset(md->md_state, 0, def->m_size);
        }
    }

    if (def->m_slots == NULL) {
        return 0;
    }

    for (cur_slot = def->m_slots; cur_slot && cur_slot->slot; cur_slot++) {
        switch (cur_slot->slot) {
            case Py_mod_create:
                /* handled in PyModule_FromDefAndSpec2 */
                break;
            case Py_mod_exec:
                ret = ((int (*)(PyObject *))cur_slot->value)(module);
                if (ret != 0) {
                    if (!PyErr_Occurred()) {
                        PyErr_Format(
                            PyExc_SystemError,
                            "execution of module %s failed without setting an exception",
                            name);
                    }
                    return -1;
                }
                if (PyErr_Occurred()) {
                    _PyErr_FormatFromCause(
                        PyExc_SystemError,
                        "execution of module %s raised unreported exception",
                        name);
                    return -1;
                }
                break;
            case Py_mod_multiple_interpreters:
                /* handled in PyModule_FromDefAndSpec2 */
                break;
            default:
                PyErr_Format(
                    PyExc_SystemError,
                    "module %s initialized with unknown slot %i",
                    name, cur_slot->slot);
                return -1;
        }
    }
    return 0;
}
#endif // GraalPy change

int
PyModule_AddFunctions(PyObject *m, PyMethodDef *functions)
{
    // GraalPy change: different implementation
    if (!functions) {
        return -1;
    }
    for (PyMethodDef* def = functions; def->ml_name != NULL; def++) {
        GraalPyTruffleModule_AddFunctionToModule(def,
                       m,
                       def->ml_name,
                       def->ml_meth,
                       def->ml_flags,
                       get_method_flags_wrapper(def->ml_flags),
					   def->ml_doc);
    }
    return 0;
}

#if 0 // GraalPy change
int
PyModule_SetDocString(PyObject *m, const char *doc)
{
    PyObject *v;

    v = PyUnicode_FromString(doc);
    if (v == NULL || PyObject_SetAttr(m, &_Py_ID(__doc__), v) != 0) {
        Py_XDECREF(v);
        return -1;
    }
    Py_DECREF(v);
    return 0;
}
#endif // GraalPy change

PyObject *
PyModule_GetDict(PyObject *m)
{
    if (!PyModule_Check(m)) {
        PyErr_BadInternalCall();
        return NULL;
    }
    // GraalPy change
    return GraalPy_get_PyModuleObject_md_dict((PyModuleObject*) m);
}

#if 0 // GraalPy change
PyObject*
PyModule_GetNameObject(PyObject *m)
{
    PyObject *d;
    PyObject *name;
    if (!PyModule_Check(m)) {
        PyErr_BadArgument();
        return NULL;
    }
    d = ((PyModuleObject *)m)->md_dict;
    if (d == NULL || !PyDict_Check(d) ||
        (name = PyDict_GetItemWithError(d, &_Py_ID(__name__))) == NULL ||
        !PyUnicode_Check(name))
    {
        if (!PyErr_Occurred()) {
            PyErr_SetString(PyExc_SystemError, "nameless module");
        }
        return NULL;
    }
    return Py_NewRef(name);
}
#endif // GraalPy change

const char *
PyModule_GetName(PyObject *m)
{
    PyObject *name = PyModule_GetNameObject(m);
    if (name == NULL) {
        return NULL;
    }
    assert(Py_REFCNT(name) >= 2);
    Py_DECREF(name);   /* module dict has still a reference */
    return PyUnicode_AsUTF8(name);
}

#if 0 // GraalPy change
PyObject*
PyModule_GetFilenameObject(PyObject *m)
{
    PyObject *d;
    PyObject *fileobj;
    if (!PyModule_Check(m)) {
        PyErr_BadArgument();
        return NULL;
    }
    d = ((PyModuleObject *)m)->md_dict;
    if (d == NULL ||
        (fileobj = PyDict_GetItemWithError(d, &_Py_ID(__file__))) == NULL ||
        !PyUnicode_Check(fileobj))
    {
        if (!PyErr_Occurred()) {
            PyErr_SetString(PyExc_SystemError, "module filename missing");
        }
        return NULL;
    }
    return Py_NewRef(fileobj);
}

const char *
PyModule_GetFilename(PyObject *m)
{
    PyObject *fileobj;
    const char *utf8;
    fileobj = PyModule_GetFilenameObject(m);
    if (fileobj == NULL)
        return NULL;
    utf8 = PyUnicode_AsUTF8(fileobj);
    Py_DECREF(fileobj);   /* module dict has still a reference */
    return utf8;
}
#endif // GraalPy change

PyModuleDef*
PyModule_GetDef(PyObject* m)
{
    if (!PyModule_Check(m)) {
        PyErr_BadArgument();
        return NULL;
    }
    // GraalPy change
    return GraalPy_get_PyModuleObject_md_def((PyModuleObject*) m);
}

void*
PyModule_GetState(PyObject* m)
{
    if (!PyModule_Check(m)) {
        PyErr_BadArgument();
        return NULL;
    }
    // GraalPy change
    return GraalPy_get_PyModuleObject_md_state((PyModuleObject*) m);
}

#if 0 // GraalPy change
void
_PyModule_Clear(PyObject *m)
{
    PyObject *d = ((PyModuleObject *)m)->md_dict;
    if (d != NULL)
        _PyModule_ClearDict(d);
}

void
_PyModule_ClearDict(PyObject *d)
{
    /* To make the execution order of destructors for global
       objects a bit more predictable, we first zap all objects
       whose name starts with a single underscore, before we clear
       the entire dictionary.  We zap them by replacing them with
       None, rather than deleting them from the dictionary, to
       avoid rehashing the dictionary (to some extent). */

    Py_ssize_t pos;
    PyObject *key, *value;

    int verbose = _Py_GetConfig()->verbose;

    /* First, clear only names starting with a single underscore */
    pos = 0;
    while (PyDict_Next(d, &pos, &key, &value)) {
        if (value != Py_None && PyUnicode_Check(key)) {
            if (PyUnicode_READ_CHAR(key, 0) == '_' &&
                PyUnicode_READ_CHAR(key, 1) != '_') {
                if (verbose > 1) {
                    const char *s = PyUnicode_AsUTF8(key);
                    if (s != NULL)
                        PySys_WriteStderr("#   clear[1] %s\n", s);
                    else
                        PyErr_Clear();
                }
                if (PyDict_SetItem(d, key, Py_None) != 0) {
                    PyErr_WriteUnraisable(NULL);
                }
            }
        }
    }

    /* Next, clear all names except for __builtins__ */
    pos = 0;
    while (PyDict_Next(d, &pos, &key, &value)) {
        if (value != Py_None && PyUnicode_Check(key)) {
            if (PyUnicode_READ_CHAR(key, 0) != '_' ||
                !_PyUnicode_EqualToASCIIString(key, "__builtins__"))
            {
                if (verbose > 1) {
                    const char *s = PyUnicode_AsUTF8(key);
                    if (s != NULL)
                        PySys_WriteStderr("#   clear[2] %s\n", s);
                    else
                        PyErr_Clear();
                }
                if (PyDict_SetItem(d, key, Py_None) != 0) {
                    PyErr_WriteUnraisable(NULL);
                }
            }
        }
    }

    /* Note: we leave __builtins__ in place, so that destructors
       of non-global objects defined in this module can still use
       builtins, in particularly 'None'. */

}

/*[clinic input]
class module "PyModuleObject *" "&PyModule_Type"
[clinic start generated code]*/
/*[clinic end generated code: output=da39a3ee5e6b4b0d input=3e35d4f708ecb6af]*/

#include "clinic/moduleobject.c.h"

/* Methods */

/*[clinic input]
module.__init__
    name: unicode
    doc: object = None

Create a module object.

The name must be a string; the optional doc argument can have any type.
[clinic start generated code]*/

static int
module___init___impl(PyModuleObject *self, PyObject *name, PyObject *doc)
/*[clinic end generated code: output=e7e721c26ce7aad7 input=57f9e177401e5e1e]*/
{
    PyObject *dict = self->md_dict;
    if (dict == NULL) {
        dict = PyDict_New();
        if (dict == NULL)
            return -1;
        self->md_dict = dict;
    }
    if (module_init_dict(self, dict, name, doc) < 0)
        return -1;
    return 0;
}

static void
module_dealloc(PyModuleObject *m)
{
    int verbose = _Py_GetConfig()->verbose;

    PyObject_GC_UnTrack(m);
    if (verbose && m->md_name) {
        PySys_FormatStderr("# destroy %U\n", m->md_name);
    }
    if (m->md_weaklist != NULL)
        PyObject_ClearWeakRefs((PyObject *) m);
    /* bpo-39824: Don't call m_free() if m_size > 0 and md_state=NULL */
    if (m->md_def && m->md_def->m_free
        && (m->md_def->m_size <= 0 || m->md_state != NULL))
    {
        m->md_def->m_free(m);
    }
    Py_XDECREF(m->md_dict);
    Py_XDECREF(m->md_name);
    if (m->md_state != NULL)
        PyMem_Free(m->md_state);
    Py_TYPE(m)->tp_free((PyObject *)m);
}

static PyObject *
module_repr(PyModuleObject *m)
{
    PyInterpreterState *interp = _PyInterpreterState_GET();
    return _PyImport_ImportlibModuleRepr(interp, (PyObject *)m);
}

/* Check if the "_initializing" attribute of the module spec is set to true.
   Clear the exception and return 0 if spec is NULL.
 */
int
_PyModuleSpec_IsInitializing(PyObject *spec)
{
    if (spec != NULL) {
        PyObject *value;
        int ok = _PyObject_LookupAttr(spec, &_Py_ID(_initializing), &value);
        if (ok == 0) {
            return 0;
        }
        if (value != NULL) {
            int initializing = PyObject_IsTrue(value);
            Py_DECREF(value);
            if (initializing >= 0) {
                return initializing;
            }
        }
    }
    PyErr_Clear();
    return 0;
}

/* Check if the submodule name is in the "_uninitialized_submodules" attribute
   of the module spec.
 */
int
_PyModuleSpec_IsUninitializedSubmodule(PyObject *spec, PyObject *name)
{
    if (spec == NULL) {
         return 0;
    }

    PyObject *value = PyObject_GetAttr(spec, &_Py_ID(_uninitialized_submodules));
    if (value == NULL) {
        return 0;
    }

    int is_uninitialized = PySequence_Contains(value, name);
    Py_DECREF(value);
    if (is_uninitialized == -1) {
        return 0;
    }
    return is_uninitialized;
}

PyObject*
_Py_module_getattro_impl(PyModuleObject *m, PyObject *name, int suppress)
{
    // When suppress=1, this function suppresses AttributeError.
    PyObject *attr, *mod_name, *getattr;
    attr = _PyObject_GenericGetAttrWithDict((PyObject *)m, name, NULL, suppress);
    if (attr) {
        return attr;
    }
    if (suppress == 1) {
        if (PyErr_Occurred()) {
            // pass up non-AttributeError exception
            return NULL;
        }
    }
    else {
        if (!PyErr_ExceptionMatches(PyExc_AttributeError)) {
            // pass up non-AttributeError exception
            return NULL;
        }
        PyErr_Clear();
    }
    assert(m->md_dict != NULL);
    getattr = PyDict_GetItemWithError(m->md_dict, &_Py_ID(__getattr__));
    if (getattr) {
        PyObject *result = PyObject_CallOneArg(getattr, name);
        if (result == NULL && suppress == 1 && PyErr_ExceptionMatches(PyExc_AttributeError)) {
            // suppress AttributeError
            PyErr_Clear();
        }
        return result;
    }
    if (PyErr_Occurred()) {
        return NULL;
    }
    mod_name = PyDict_GetItemWithError(m->md_dict, &_Py_ID(__name__));
    if (mod_name && PyUnicode_Check(mod_name)) {
        Py_INCREF(mod_name);
        PyObject *spec = PyDict_GetItemWithError(m->md_dict, &_Py_ID(__spec__));
        if (spec == NULL && PyErr_Occurred()) {
            Py_DECREF(mod_name);
            return NULL;
        }
        if (suppress != 1) {
            Py_XINCREF(spec);
            if (_PyModuleSpec_IsInitializing(spec)) {
                PyErr_Format(PyExc_AttributeError,
                                "partially initialized "
                                "module '%U' has no attribute '%U' "
                                "(most likely due to a circular import)",
                                mod_name, name);
            }
            else if (_PyModuleSpec_IsUninitializedSubmodule(spec, name)) {
                PyErr_Format(PyExc_AttributeError,
                                "cannot access submodule '%U' of module '%U' "
                                "(most likely due to a circular import)",
                                name, mod_name);
            }
            else {
                PyErr_Format(PyExc_AttributeError,
                                "module '%U' has no attribute '%U'",
                                mod_name, name);
            }
            Py_XDECREF(spec);
        }
        Py_DECREF(mod_name);
        return NULL;
    }
    else if (PyErr_Occurred()) {
        return NULL;
    }
    if (suppress != 1) {
        PyErr_Format(PyExc_AttributeError,
                    "module has no attribute '%U'", name);
    }
    return NULL;
}

PyObject*
_Py_module_getattro(PyModuleObject *m, PyObject *name)
{
    return _Py_module_getattro_impl(m, name, 0);
}

#endif // GraalPy change

static int
module_traverse(PyModuleObject *m, visitproc visit, void *arg)
{
    // GraalPy change
    if (points_to_py_handle_space(m)) {
        return GraalPyTruffleModule_Traverse((PyObject *)m, visit, arg);
    }
    /* bpo-39824: Don't call m_traverse() if m_size > 0 and md_state=NULL */
    if (m->md_def && m->md_def->m_traverse
        && (m->md_def->m_size <= 0 || m->md_state != NULL))
    {
        int res = m->md_def->m_traverse((PyObject*)m, visit, arg);
        if (res)
            return res;
    }
    Py_VISIT(m->md_dict);
    return 0;
}

static int
module_clear(PyModuleObject *m)
{
    // GraalPy change: managed objects don't need to be cleared
    if (points_to_py_handle_space(m)) {
        return 0;
    }
    /* bpo-39824: Don't call m_clear() if m_size > 0 and md_state=NULL */
    if (m->md_def && m->md_def->m_clear
        && (m->md_def->m_size <= 0 || m->md_state != NULL))
    {
        int res = m->md_def->m_clear((PyObject*)m);
        if (PyErr_Occurred()) {
            PySys_FormatStderr("Exception ignored in m_clear of module%s%V\n",
                               m->md_name ? " " : "",
                               m->md_name, "");
            PyErr_WriteUnraisable(NULL);
        }
        if (res)
            return res;
    }
    Py_CLEAR(m->md_dict);
    return 0;
}

#if 0 // GraalPy change
static PyObject *
module_dir(PyObject *self, PyObject *args)
{
    PyObject *result = NULL;
    PyObject *dict = PyObject_GetAttr(self, &_Py_ID(__dict__));

    if (dict != NULL) {
        if (PyDict_Check(dict)) {
            PyObject *dirfunc = PyDict_GetItemWithError(dict, &_Py_ID(__dir__));
            if (dirfunc) {
                result = _PyObject_CallNoArgs(dirfunc);
            }
            else if (!PyErr_Occurred()) {
                result = PyDict_Keys(dict);
            }
        }
        else {
            PyErr_Format(PyExc_TypeError, "<module>.__dict__ is not a dictionary");
        }
    }

    Py_XDECREF(dict);
    return result;
}

static PyMethodDef module_methods[] = {
    {"__dir__", module_dir, METH_NOARGS,
     PyDoc_STR("__dir__() -> list\nspecialized dir() implementation")},
    {0}
};

static PyObject *
module_get_annotations(PyModuleObject *m, void *Py_UNUSED(ignored))
{
    PyObject *dict = PyObject_GetAttr((PyObject *)m, &_Py_ID(__dict__));
    if (dict == NULL) {
        return NULL;
    }
    if (!PyDict_Check(dict)) {
        PyErr_Format(PyExc_TypeError, "<module>.__dict__ is not a dictionary");
        Py_DECREF(dict);
        return NULL;
    }

    PyObject *annotations = PyDict_GetItemWithError(dict, &_Py_ID(__annotations__));
    if (annotations) {
        Py_INCREF(annotations);
    }
    else if (!PyErr_Occurred()) {
        annotations = PyDict_New();
        if (annotations) {
            int result = PyDict_SetItem(
                    dict, &_Py_ID(__annotations__), annotations);
            if (result) {
                Py_CLEAR(annotations);
            }
        }
    }
    Py_DECREF(dict);
    return annotations;
}

static int
module_set_annotations(PyModuleObject *m, PyObject *value, void *Py_UNUSED(ignored))
{
    int ret = -1;
    PyObject *dict = PyObject_GetAttr((PyObject *)m, &_Py_ID(__dict__));
    if (dict == NULL) {
        return -1;
    }
    if (!PyDict_Check(dict)) {
        PyErr_Format(PyExc_TypeError, "<module>.__dict__ is not a dictionary");
        goto exit;
    }

    if (value != NULL) {
        /* set */
        ret = PyDict_SetItem(dict, &_Py_ID(__annotations__), value);
    }
    else {
        /* delete */
        ret = PyDict_DelItem(dict, &_Py_ID(__annotations__));
        if (ret < 0 && PyErr_ExceptionMatches(PyExc_KeyError)) {
            PyErr_SetString(PyExc_AttributeError, "__annotations__");
        }
    }

exit:
    Py_DECREF(dict);
    return ret;
}


static PyGetSetDef module_getsets[] = {
    {"__annotations__", (getter)module_get_annotations, (setter)module_set_annotations},
    {NULL}
};
#endif // GraalPy change

PyTypeObject PyModule_Type = {
    PyVarObject_HEAD_INIT(&PyType_Type, 0)
    "module",                                   /* tp_name */
    sizeof(PyModuleObject),                     /* tp_basicsize */
    0,                                          /* tp_itemsize */
    0,                                          /* tp_dealloc */ // GraalPy change: nulled
    0,                                          /* tp_vectorcall_offset */
    0,                                          /* tp_getattr */
    0,                                          /* tp_setattr */
    0,                                          /* tp_as_async */
    0,                                          /* tp_repr */ // GraalPy change: nulled
    0,                                          /* tp_as_number */
    0,                                          /* tp_as_sequence */
    0,                                          /* tp_as_mapping */
    0,                                          /* tp_hash */
    0,                                          /* tp_call */
    0,                                          /* tp_str */
<<<<<<< HEAD
    0,                                          /* tp_getattro */ // GraalPy change: nulled
    0,                                          /* tp_setattro */ // GraalPy change: nulled
=======
    (getattrofunc)_Py_module_getattro,          /* tp_getattro */
    PyObject_GenericSetAttr,                    /* tp_setattro */
>>>>>>> eaf508b2
    0,                                          /* tp_as_buffer */
    Py_TPFLAGS_DEFAULT | Py_TPFLAGS_HAVE_GC |
        Py_TPFLAGS_BASETYPE,                    /* tp_flags */
    0,                                          /* tp_doc */ // GraalPy change: nulled
    (traverseproc)module_traverse,              /* tp_traverse */
    (inquiry)module_clear,                      /* tp_clear */
    0,                                          /* tp_richcompare */
    0,                                          /* tp_weaklistoffset */ // GraalPy change: nulled
    0,                                          /* tp_iter */
    0,                                          /* tp_iternext */
    0,                                          /* tp_methods */ // GraalPy change: nulled
    0,                                          /* tp_members */ // GraalPy change: nulled
    0,                                          /* tp_getset */ // GraalPy change: nulled
    0,                                          /* tp_base */
    0,                                          /* tp_dict */
    0,                                          /* tp_descr_get */
    0,                                          /* tp_descr_set */
    0,                                          /* tp_dictoffset */ // GraalPy change: nulled
    0,                                          /* tp_init */ // GraalPy change: nulled
    0,                                          /* tp_alloc */
    0,                                          /* tp_new */ // GraalPy change: nulled
    GraalPyObject_GC_Del,                       /* tp_free */ // GraalPy change: different function
};<|MERGE_RESOLUTION|>--- conflicted
+++ resolved
@@ -224,14 +224,8 @@
             "module %s: PyModule_Create is incompatible with m_slots", name);
         return NULL;
     }
-<<<<<<< HEAD
     // GraalPy change
     m = Graal_PyTruffleModule_CreateInitialized_PyModule_New(name);
-=======
-    name = _PyImport_ResolveNameWithPackageContext(name);
-    if ((m = (PyModuleObject*)PyModule_New(name)) == NULL)
-        return NULL;
->>>>>>> eaf508b2
 
     if (module->m_size > 0) {
         // GraalPy change: avoid direct struct access
@@ -1066,13 +1060,8 @@
     0,                                          /* tp_hash */
     0,                                          /* tp_call */
     0,                                          /* tp_str */
-<<<<<<< HEAD
     0,                                          /* tp_getattro */ // GraalPy change: nulled
     0,                                          /* tp_setattro */ // GraalPy change: nulled
-=======
-    (getattrofunc)_Py_module_getattro,          /* tp_getattro */
-    PyObject_GenericSetAttr,                    /* tp_setattro */
->>>>>>> eaf508b2
     0,                                          /* tp_as_buffer */
     Py_TPFLAGS_DEFAULT | Py_TPFLAGS_HAVE_GC |
         Py_TPFLAGS_BASETYPE,                    /* tp_flags */
