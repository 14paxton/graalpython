--- conflicted
+++ resolved
@@ -1963,15 +1963,6 @@
 void
 _PyFloat_InitState(PyInterpreterState *interp)
 {
-<<<<<<< HEAD
-#if 0 // GraalPy change
-    if (!_Py_IsMainInterpreter(interp)) {
-        return;
-    }
-#endif // GraalPy change
-
-=======
->>>>>>> 02856929
     float_format_type detected_double_format, detected_float_format;
 
     /* We attempt to determine if this machine is using IEEE
