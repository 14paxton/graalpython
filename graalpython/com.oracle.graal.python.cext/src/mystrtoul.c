--- conflicted
+++ resolved
@@ -1,12 +1,8 @@
-<<<<<<< HEAD
 /* Copyright (c) 2019, 2022, Oracle and/or its affiliates.
  * Copyright (C) 1996-2020 Python Software Foundation
  *
  * Licensed under the PYTHON SOFTWARE FOUNDATION LICENSE VERSION 2
  */
-
-=======
->>>>>>> 8f1105d6
 #include "Python.h"
 #include "pycore_long.h"          // _PyLong_DigitValue
 
