/* Copyright (c) 2024, 2025, Oracle and/or its affiliates.
 * Copyright (C) 1996-2022 Python Software Foundation
 *
 * Licensed under the PYTHON SOFTWARE FOUNDATION LICENSE VERSION 2
 */
/* Implementation helper: a struct that looks like a tuple.
   See timemodule and posixmodule for example uses.

   The structseq helper is considered an internal CPython implementation
   detail.  Docs for modules using structseqs should call them
   "named tuples" (be sure to include a space between the two
   words and add a link back to the term in Docs/glossary.rst).
*/

#include "capi.h" // GraalPy change
#include "Python.h"
#include "pycore_tuple.h"         // _PyTuple_FromArray()
#include "pycore_object.h"        // _PyObject_GC_TRACK()
#if 0 // GraalPy change
#include "structmember.h"         // PyMemberDef
#include "pycore_structseq.h"     // PyStructSequence_InitType()
#include "pycore_initconfig.h"    // _PyStatus_OK()

static const char visible_length_key[] = "n_sequence_fields";
static const char real_length_key[] = "n_fields";
static const char unnamed_fields_key[] = "n_unnamed_fields";
static const char match_args_key[] = "__match_args__";
#endif // GraalPy change

/* Fields with this name have only a field index, not a field name.
   They are only allowed for indices < n_visible_fields. */
const char * const PyStructSequence_UnnamedField = "unnamed field";

// GraalPy change: take _Py_Indentifier
static Py_ssize_t
get_type_attr_as_size(PyTypeObject *tp, _Py_Identifier *key)
{
    PyObject *name = _PyUnicode_FromId(key); /* borrowed */
    if (name == NULL) {
        return -1;
    }
    PyObject *v = PyDict_GetItemWithError(_PyType_GetDict(tp), name);
    if (v == NULL && !PyErr_Occurred()) {
        PyErr_Format(PyExc_TypeError,
                     "Missed attribute '%U' of type %s",
                     name, tp->tp_name);
        return -1;
    }
    return PyLong_AsSsize_t(v);
}

// GraalPy change: cannot use CPython's current _Py_ID mechanism
_Py_IDENTIFIER(n_sequence_fields);
_Py_IDENTIFIER(n_fields);
_Py_IDENTIFIER(n_unnamed_fields);

// GraalPy change: cannot use CPython's current _Py_ID mechanism
#define VISIBLE_SIZE(op) Py_SIZE(op)
#define VISIBLE_SIZE_TP(tp) \
    get_type_attr_as_size(tp, &PyId_n_sequence_fields)
// GraalPy change: cannot use CPython's current _Py_ID mechanism
#define REAL_SIZE_TP(tp) \
    get_type_attr_as_size(tp, &PyId_n_fields)
#if 0 // GraalPy change: we do not store items within the struct
#define REAL_SIZE(op) get_real_size((PyObject *)op)
#else // GraalPy change
#define REAL_SIZE(op) REAL_SIZE_TP(Py_TYPE(op))
#endif // GraalPy change

#define UNNAMED_FIELDS_TP(tp) \
    get_type_attr_as_size(tp, &PyId_n_unnamed_fields)
#define UNNAMED_FIELDS(op) UNNAMED_FIELDS_TP(Py_TYPE(op))

static Py_ssize_t
get_real_size(PyObject *op)
{
    // Compute the real size from the visible size (i.e., Py_SIZE()) and the
    // number of non-sequence fields accounted for in tp_basicsize.
    Py_ssize_t hidden = Py_TYPE(op)->tp_basicsize - offsetof(PyStructSequence, ob_item);
    return Py_SIZE(op) + hidden / sizeof(PyObject *);
}

#if 0 // GraalPy change
PyObject *
PyStructSequence_New(PyTypeObject *type)
{
    PyStructSequence *obj;
    Py_ssize_t size = REAL_SIZE_TP(type), i;
    if (size < 0) {
        return NULL;
    }
    Py_ssize_t vsize = VISIBLE_SIZE_TP(type);
    if (vsize < 0) {
        return NULL;
    }

    obj = PyObject_GC_NewVar(PyStructSequence, type, size);
    if (obj == NULL)
        return NULL;
    /* Hack the size of the variable object, so invisible fields don't appear
     to Python code. */
    Py_SET_SIZE(obj, vsize);
    for (i = 0; i < size; i++)
        obj->ob_item[i] = NULL;

    return (PyObject*)obj;
}
#endif // GraalPy change

void
PyStructSequence_SetItem(PyObject* op, Py_ssize_t i, PyObject* v)
{
    PyStructSequence_SET_ITEM(op, i, v);
}

PyObject*
PyStructSequence_GetItem(PyObject* op, Py_ssize_t i)
{
    return PyStructSequence_GET_ITEM(op, i);
}


static int
structseq_traverse(PyStructSequence *obj, visitproc visit, void *arg)
{
    if (Py_TYPE(obj)->tp_flags & Py_TPFLAGS_HEAPTYPE) {
        Py_VISIT(Py_TYPE(obj));
    }
    Py_ssize_t i, size;
    size = REAL_SIZE(obj);
    for (i = 0; i < size; ++i) {
        // GraalPy change: avoid direct struct access
        Py_VISIT(PyStructSequence_GET_ITEM(obj, i));
    }
    return 0;
}

static void
structseq_dealloc(PyStructSequence *obj)
{
    Py_ssize_t i, size;
    PyObject_GC_UnTrack(obj);

    PyTypeObject *tp = Py_TYPE(obj);
    // gh-122527: We can't use REAL_SIZE_TP() or any macros that access the
    // type's dictionary here, because the dictionary may have already been
    // cleared by the garbage collector.
    size = REAL_SIZE(obj);
    for (i = 0; i < size; ++i) {
        // GraalPy change: avoid direct struct access
        Py_XDECREF(PyStructSequence_GET_ITEM(obj, i));
    }
    PyObject_GC_Del(obj);
    if (_PyType_HasFeature(tp, Py_TPFLAGS_HEAPTYPE)) {
        Py_DECREF(tp);
    }
}

#if 0 // GraalPy change
/*[clinic input]
class structseq "PyStructSequence *" "NULL"
[clinic start generated code]*/
/*[clinic end generated code: output=da39a3ee5e6b4b0d input=9d781c6922c77752]*/

#include "clinic/structseq.c.h"

/*[clinic input]
@classmethod
structseq.__new__ as structseq_new
    sequence as arg: object
    dict: object(c_default="NULL") = {}
[clinic start generated code]*/

static PyObject *
structseq_new_impl(PyTypeObject *type, PyObject *arg, PyObject *dict)
/*[clinic end generated code: output=baa082e788b171da input=90532511101aa3fb]*/
{
    PyObject *ob;
    PyStructSequence *res = NULL;
    Py_ssize_t len, min_len, max_len, i, n_unnamed_fields;

    min_len = VISIBLE_SIZE_TP(type);
    if (min_len < 0) {
        return NULL;
    }
    max_len = REAL_SIZE_TP(type);
    if (max_len < 0) {
        return NULL;
    }
    n_unnamed_fields = UNNAMED_FIELDS_TP(type);
    if (n_unnamed_fields < 0) {
        return NULL;
    }

    arg = PySequence_Fast(arg, "constructor requires a sequence");

    if (!arg) {
        return NULL;
    }

    if (dict && !PyDict_Check(dict)) {
        PyErr_Format(PyExc_TypeError,
                     "%.500s() takes a dict as second arg, if any",
                     type->tp_name);
        Py_DECREF(arg);
        return NULL;
    }

    len = PySequence_Fast_GET_SIZE(arg);
    if (min_len != max_len) {
        if (len < min_len) {
            PyErr_Format(PyExc_TypeError,
                "%.500s() takes an at least %zd-sequence (%zd-sequence given)",
                type->tp_name, min_len, len);
            Py_DECREF(arg);
            return NULL;
        }

        if (len > max_len) {
            PyErr_Format(PyExc_TypeError,
                "%.500s() takes an at most %zd-sequence (%zd-sequence given)",
                type->tp_name, max_len, len);
            Py_DECREF(arg);
            return NULL;
        }
    }
    else {
        if (len != min_len) {
            PyErr_Format(PyExc_TypeError,
                         "%.500s() takes a %zd-sequence (%zd-sequence given)",
                         type->tp_name, min_len, len);
            Py_DECREF(arg);
            return NULL;
        }
    }

    res = (PyStructSequence*) PyStructSequence_New(type);
    if (res == NULL) {
        Py_DECREF(arg);
        return NULL;
    }
    for (i = 0; i < len; ++i) {
        PyObject *v = PySequence_Fast_GET_ITEM(arg, i);
        res->ob_item[i] = Py_NewRef(v);
    }
    Py_DECREF(arg);
    for (; i < max_len; ++i) {
        if (dict == NULL) {
            ob = Py_None;
        }
        else {
            ob = _PyDict_GetItemStringWithError(dict,
                type->tp_members[i-n_unnamed_fields].name);
            if (ob == NULL) {
                if (PyErr_Occurred()) {
                    Py_DECREF(res);
                    return NULL;
                }
                ob = Py_None;
            }
        }
        res->ob_item[i] = Py_NewRef(ob);
    }

    _PyObject_GC_TRACK(res);
    return (PyObject*) res;
}


static PyObject *
structseq_repr(PyStructSequence *obj)
{
    PyTypeObject *typ = Py_TYPE(obj);
    _PyUnicodeWriter writer;

    /* Write "typename(" */
    PyObject *type_name = PyUnicode_DecodeUTF8(typ->tp_name,
                                               strlen(typ->tp_name),
                                               NULL);
    if (type_name == NULL) {
        return NULL;
    }

    _PyUnicodeWriter_Init(&writer);
    writer.overallocate = 1;
    /* count 5 characters per item: "x=1, " */
    writer.min_length = (PyUnicode_GET_LENGTH(type_name) + 1
                         + VISIBLE_SIZE(obj) * 5 + 1);

    if (_PyUnicodeWriter_WriteStr(&writer, type_name) < 0) {
        Py_DECREF(type_name);
        goto error;
    }
    Py_DECREF(type_name);

    if (_PyUnicodeWriter_WriteChar(&writer, '(') < 0) {
        goto error;
    }

    for (Py_ssize_t i=0; i < VISIBLE_SIZE(obj); i++) {
        if (i > 0) {
            /* Write ", " */
            if (_PyUnicodeWriter_WriteASCIIString(&writer, ", ", 2) < 0) {
                goto error;
            }
        }

        /* Write "name=repr" */
        const char *name_utf8 = typ->tp_members[i].name;
        if (name_utf8 == NULL) {
            PyErr_Format(PyExc_SystemError, "In structseq_repr(), member %zd name is NULL"
                         " for type %.500s", i, typ->tp_name);
            goto error;
        }

        PyObject *name = PyUnicode_DecodeUTF8(name_utf8, strlen(name_utf8), NULL);
        if (name == NULL) {
            goto error;
        }
        if (_PyUnicodeWriter_WriteStr(&writer, name) < 0) {
            Py_DECREF(name);
            goto error;
        }
        Py_DECREF(name);

        if (_PyUnicodeWriter_WriteChar(&writer, '=') < 0) {
            goto error;
        }

        PyObject *value = PyStructSequence_GET_ITEM(obj, i);
        assert(value != NULL);
        PyObject *repr = PyObject_Repr(value);
        if (repr == NULL) {
            goto error;
        }
        if (_PyUnicodeWriter_WriteStr(&writer, repr) < 0) {
            Py_DECREF(repr);
            goto error;
        }
        Py_DECREF(repr);
    }

    if (_PyUnicodeWriter_WriteChar(&writer, ')') < 0) {
        goto error;
    }

    return _PyUnicodeWriter_Finish(&writer);

error:
    _PyUnicodeWriter_Dealloc(&writer);
    return NULL;
}


static PyObject *
structseq_reduce(PyStructSequence* self, PyObject *Py_UNUSED(ignored))
{
    PyObject* tup = NULL;
    PyObject* dict = NULL;
    PyObject* result;
    Py_ssize_t n_fields, n_visible_fields, n_unnamed_fields, i;

    n_fields = REAL_SIZE(self);
    if (n_fields < 0) {
        return NULL;
    }
    n_visible_fields = VISIBLE_SIZE(self);
    n_unnamed_fields = UNNAMED_FIELDS(self);
    if (n_unnamed_fields < 0) {
        return NULL;
    }
    tup = _PyTuple_FromArray(self->ob_item, n_visible_fields);
    if (!tup)
        goto error;

    dict = PyDict_New();
    if (!dict)
        goto error;

    for (i = n_visible_fields; i < n_fields; i++) {
        const char *n = Py_TYPE(self)->tp_members[i-n_unnamed_fields].name;
        if (PyDict_SetItemString(dict, n, self->ob_item[i]) < 0)
            goto error;
    }

    result = Py_BuildValue("(O(OO))", Py_TYPE(self), tup, dict);

    Py_DECREF(tup);
    Py_DECREF(dict);

    return result;

error:
    Py_XDECREF(tup);
    Py_XDECREF(dict);
    return NULL;
}

static PyMethodDef structseq_methods[] = {
    {"__reduce__", (PyCFunction)structseq_reduce, METH_NOARGS, NULL},
    {NULL, NULL}
};
#endif // GraalPy change

static Py_ssize_t
count_members(PyStructSequence_Desc *desc, Py_ssize_t *n_unnamed_members) {
    Py_ssize_t i;

    *n_unnamed_members = 0;
    for (i = 0; desc->fields[i].name != NULL; ++i) {
        if (desc->fields[i].name == PyStructSequence_UnnamedField) {
            (*n_unnamed_members)++;
        }
    }
    return i;
}

#if 0 // GraalPy change
static int
initialize_structseq_dict(PyStructSequence_Desc *desc, PyObject* dict,
                          Py_ssize_t n_members, Py_ssize_t n_unnamed_members) {
    PyObject *v;

#define SET_DICT_FROM_SIZE(key, value)                                         \
    do {                                                                       \
        v = PyLong_FromSsize_t(value);                                         \
        if (v == NULL) {                                                       \
            return -1;                                                         \
        }                                                                      \
        if (PyDict_SetItemString(dict, key, v) < 0) {                          \
            Py_DECREF(v);                                                      \
            return -1;                                                         \
        }                                                                      \
        Py_DECREF(v);                                                          \
    } while (0)

    SET_DICT_FROM_SIZE(visible_length_key, desc->n_in_sequence);
    SET_DICT_FROM_SIZE(real_length_key, n_members);
    SET_DICT_FROM_SIZE(unnamed_fields_key, n_unnamed_members);

    // Prepare and set __match_args__
    Py_ssize_t i, k;
    PyObject* keys = PyTuple_New(desc->n_in_sequence);
    if (keys == NULL) {
        return -1;
    }

    for (i = k = 0; i < desc->n_in_sequence; ++i) {
        if (desc->fields[i].name == PyStructSequence_UnnamedField) {
            continue;
        }
        PyObject* new_member = PyUnicode_FromString(desc->fields[i].name);
        if (new_member == NULL) {
            goto error;
        }
        PyTuple_SET_ITEM(keys, k, new_member);
        k++;
    }

    if (_PyTuple_Resize(&keys, k) == -1) {
        goto error;
    }

    if (PyDict_SetItemString(dict, match_args_key, keys) < 0) {
        goto error;
    }

    Py_DECREF(keys);
    return 0;

error:
    Py_DECREF(keys);
    return -1;
}
#endif // GraalPy change

static PyMemberDef *
initialize_members(PyStructSequence_Desc *desc,
                   Py_ssize_t n_members, Py_ssize_t n_unnamed_members)
{
    PyMemberDef *members;

    members = PyMem_NEW(PyMemberDef, n_members - n_unnamed_members + 1);
    if (members == NULL) {
        PyErr_NoMemory();
        return NULL;
    }

    Py_ssize_t i, k;
    for (i = k = 0; i < n_members; ++i) {
        if (desc->fields[i].name == PyStructSequence_UnnamedField) {
            continue;
        }

        /* The names and docstrings in these MemberDefs are statically */
        /* allocated so it is expected that they'll outlive the MemberDef */
        members[k].name = desc->fields[i].name;
        members[k].type = T_OBJECT;
        members[k].offset = offsetof(PyStructSequence, ob_item)
          + i * sizeof(PyObject*);
        members[k].flags = READONLY;
        members[k].doc = desc->fields[i].doc;
        k++;
    }
    members[k].name = NULL;

    return members;
}


static void
initialize_static_fields(PyTypeObject *type, PyStructSequence_Desc *desc,
                         PyMemberDef *tp_members, Py_ssize_t n_members,
                         unsigned long tp_flags)
{
    type->tp_name = desc->name;
    // Account for hidden members in tp_basicsize because they are not
    // included in the variable size.
    Py_ssize_t n_hidden = n_members - desc->n_in_sequence;
    n_hidden = 2; // GraalPy change: we store members and desc within tp_dict
    type->tp_basicsize = sizeof(PyStructSequence) + (n_hidden - 1) * sizeof(PyObject *);
    type->tp_itemsize = sizeof(PyObject *);
    type->tp_dealloc = (destructor)structseq_dealloc;
    // GraalPy change: set in a later upcall
    type->tp_repr = NULL;
    type->tp_doc = desc->doc;
    type->tp_base = &PyTuple_Type;
    // GraalPy change: set in a later upcall
    type->tp_methods = NULL;
    type->tp_new = NULL;
    type->tp_flags = Py_TPFLAGS_DEFAULT | Py_TPFLAGS_HAVE_GC | tp_flags;
    type->tp_traverse = (traverseproc) structseq_traverse;
    type->tp_members = tp_members;
}

<<<<<<< HEAD
static int
initialize_static_type(PyTypeObject *type, PyStructSequence_Desc *desc,
                       Py_ssize_t n_members, Py_ssize_t n_unnamed_members) {
    /* initialize_static_fields() should have been called already. */
=======
    n_members = count_members(desc, &n_unnamed_members);
    members = PyMem_NEW(PyMemberDef, n_members - n_unnamed_members + 1);
    if (members == NULL) {
        PyErr_NoMemory();
        return -1;
    }
    initialize_members(desc, members, n_members);
    type->tp_members = members;

>>>>>>> 881f81d3
    if (PyType_Ready(type) < 0) {
        return -1;
    }
    Py_INCREF(type);

#if 0 // GraalPy change: initialize dict in an upcall later
    if (initialize_structseq_dict(
            desc, _PyType_GetDict(type), n_members, n_unnamed_members) < 0) {
        Py_DECREF(type);
        return -1;
    }
#endif // GraalPy change

    // GraalPy change: upcall to set the members and methods
    return GraalPyTruffleStructSequence_InitType2(type, desc->fields, desc->n_in_sequence);
}

int
_PyStructSequence_InitBuiltinWithFlags(PyInterpreterState *interp,
                                       PyTypeObject *type,
                                       PyStructSequence_Desc *desc,
                                       unsigned long tp_flags)
{
    Py_ssize_t n_unnamed_members;
#if 0 // GraalPy change
    Py_ssize_t n_members = count_members(desc, &n_unnamed_members);
#else // GraalPy change
    Py_ssize_t n_members = 0;
#endif // GraalPy change
    PyMemberDef *members = NULL;

    if ((type->tp_flags & Py_TPFLAGS_READY) == 0) {
        assert(type->tp_name == NULL);
        assert(type->tp_members == NULL);
        assert(type->tp_base == NULL);

#if 0 // GraalPy change: initialize members in an upcall later
        members = initialize_members(desc, n_members, n_unnamed_members);
        if (members == NULL) {
            goto error;
        }
#endif // GraalPy change
        initialize_static_fields(type, desc, members, n_members, tp_flags);

        _Py_SetImmortal(type);
    }
#ifndef NDEBUG
    else {
        // Ensure that the type was initialized.
        assert(type->tp_name != NULL);
        assert(type->tp_members != NULL);
        assert(type->tp_base == &PyTuple_Type);
        assert((type->tp_flags & _Py_TPFLAGS_STATIC_BUILTIN));
        assert(_Py_IsImmortal(type));
    }
#endif

#if 0 // GraalPy change
    if (_PyStaticType_InitBuiltin(interp, type) < 0) {
        PyErr_Format(PyExc_RuntimeError,
                     "Can't initialize builtin type %s",
                     desc->name);
        goto error;
    }

    if (initialize_structseq_dict(
            desc, _PyType_GetDict(type), n_members, n_unnamed_members) < 0)
    {
        goto error;
    }
#endif // GraalPy change

    return 0;

error:
    if (members != NULL) {
        PyMem_Free(members);
    }
    return -1;
}

int
PyStructSequence_InitType2(PyTypeObject *type, PyStructSequence_Desc *desc)
{
    PyMemberDef *members;
    Py_ssize_t n_members, n_unnamed_members;

#ifdef Py_TRACE_REFS
    /* if the type object was chained, unchain it first
       before overwriting its storage */
    if (type->ob_base.ob_base._ob_next) {
        _Py_ForgetReference((PyObject *)type);
    }
#endif

#if 0 // GraalPy change
    /* PyTypeObject has already been initialized */
    if (Py_REFCNT(type) != 0) {
        PyErr_BadInternalCall();
        return -1;
    }
#endif // GraalPy change

#if 0 // GraalPy change: initialize members in an upcall later
    n_members = count_members(desc, &n_unnamed_members);
    members = initialize_members(desc, n_members, n_unnamed_members);
    if (members == NULL) {
        return -1;
    }
#else // GraalPy change
    n_members = 0;
    members = NULL;
#endif // GraalPy change

    initialize_static_fields(type, desc, members, n_members, 0);
    if (initialize_static_type(type, desc, n_members, n_unnamed_members) < 0) {
        // GraalPy change: not initialized
        // PyMem_Free(members);
        return -1;
    }
    return 0;
}

void
PyStructSequence_InitType(PyTypeObject *type, PyStructSequence_Desc *desc)
{
    (void)PyStructSequence_InitType2(type, desc);
}


#if 0 // GraalPy change
/* This is exposed in the internal API, not the public API.
   It is only called on builtin static types, which are all
   initialized via _PyStructSequence_InitBuiltinWithFlags(). */

void
_PyStructSequence_FiniBuiltin(PyInterpreterState *interp, PyTypeObject *type)
{
    // Ensure that the type is initialized
    assert(type->tp_name != NULL);
    assert(type->tp_base == &PyTuple_Type);
    assert((type->tp_flags & _Py_TPFLAGS_STATIC_BUILTIN));
    assert(_Py_IsImmortal(type));

    // Cannot delete a type if it still has subclasses
    if (_PyType_HasSubclasses(type)) {
        // XXX Shouldn't this be an error?
        return;
    }

    _PyStaticType_Dealloc(interp, type);

    if (_Py_IsMainInterpreter(interp)) {
        // Undo _PyStructSequence_InitBuiltinWithFlags().
        type->tp_name = NULL;
        PyMem_Free(type->tp_members);
        type->tp_members = NULL;
        type->tp_base = NULL;
    }
}

PyTypeObject *
_PyStructSequence_NewType(PyStructSequence_Desc *desc, unsigned long tp_flags)
{
    PyMemberDef *members;
    PyTypeObject *type;
    PyType_Slot slots[8];
    PyType_Spec spec;
    Py_ssize_t n_members, n_unnamed_members;

    /* Initialize MemberDefs */
    n_members = count_members(desc, &n_unnamed_members);
    members = initialize_members(desc, n_members, n_unnamed_members);
    if (members == NULL) {
        return NULL;
    }

    /* Initialize Slots */
    slots[0] = (PyType_Slot){Py_tp_dealloc, (destructor)structseq_dealloc};
    slots[1] = (PyType_Slot){Py_tp_repr, (reprfunc)structseq_repr};
    slots[2] = (PyType_Slot){Py_tp_doc, (void *)desc->doc};
    slots[3] = (PyType_Slot){Py_tp_methods, structseq_methods};
    slots[4] = (PyType_Slot){Py_tp_new, structseq_new};
    slots[5] = (PyType_Slot){Py_tp_members, members};
    slots[6] = (PyType_Slot){Py_tp_traverse, (traverseproc)structseq_traverse};
    slots[7] = (PyType_Slot){0, 0};

    /* Initialize Spec */
    /* The name in this PyType_Spec is statically allocated so it is */
    /* expected that it'll outlive the PyType_Spec */
    spec.name = desc->name;
    Py_ssize_t hidden = n_members - desc->n_in_sequence;
    spec.basicsize = (int)(sizeof(PyStructSequence) + (hidden - 1) * sizeof(PyObject *));
    spec.itemsize = sizeof(PyObject *);
    spec.flags = Py_TPFLAGS_DEFAULT | Py_TPFLAGS_HAVE_GC | tp_flags;
    spec.slots = slots;

    type = (PyTypeObject *)PyType_FromSpecWithBases(&spec, (PyObject *)&PyTuple_Type);
    PyMem_Free(members);
    if (type == NULL) {
        return NULL;
    }

    if (initialize_structseq_dict(
            desc, _PyType_GetDict(type), n_members, n_unnamed_members) < 0) {
        Py_DECREF(type);
        return NULL;
    }

    return type;
}

#endif // GraalPy change

PyTypeObject *
PyStructSequence_NewType(PyStructSequence_Desc *desc)
{
    // GraalPy change: different implementation
	return GraalPyTruffleStructSequence_NewType(desc->name, desc->doc, desc->fields, desc->n_in_sequence);
}<|MERGE_RESOLUTION|>--- conflicted
+++ resolved
@@ -533,22 +533,10 @@
     type->tp_members = tp_members;
 }
 
-<<<<<<< HEAD
 static int
 initialize_static_type(PyTypeObject *type, PyStructSequence_Desc *desc,
                        Py_ssize_t n_members, Py_ssize_t n_unnamed_members) {
     /* initialize_static_fields() should have been called already. */
-=======
-    n_members = count_members(desc, &n_unnamed_members);
-    members = PyMem_NEW(PyMemberDef, n_members - n_unnamed_members + 1);
-    if (members == NULL) {
-        PyErr_NoMemory();
-        return -1;
-    }
-    initialize_members(desc, members, n_members);
-    type->tp_members = members;
-
->>>>>>> 881f81d3
     if (PyType_Ready(type) < 0) {
         return -1;
     }
@@ -652,16 +640,27 @@
     }
 #endif // GraalPy change
 
-#if 0 // GraalPy change: initialize members in an upcall later
+    type->tp_name = desc->name;
+    type->tp_basicsize = sizeof(PyStructSequence) - sizeof(PyObject *);
+    type->tp_itemsize = sizeof(PyObject *);
+    type->tp_dealloc = (destructor)structseq_dealloc;
+    // GraalPy change: set in a later upcall
+    type->tp_repr = NULL;
+    type->tp_doc = desc->doc;
+    type->tp_base = &PyTuple_Type;
+    // GraalPy change: set in a later upcall
+    type->tp_methods = NULL;
+    type->tp_new = NULL;
+    type->tp_flags = Py_TPFLAGS_DEFAULT | Py_TPFLAGS_HAVE_GC | tp_flags;
+    type->tp_traverse = (traverseproc) structseq_traverse;
+
     n_members = count_members(desc, &n_unnamed_members);
     members = initialize_members(desc, n_members, n_unnamed_members);
     if (members == NULL) {
         return -1;
     }
-#else // GraalPy change
-    n_members = 0;
-    members = NULL;
-#endif // GraalPy change
+    initialize_members(desc, members, n_members);
+    type->tp_members = members;
 
     initialize_static_fields(type, desc, members, n_members, 0);
     if (initialize_static_type(type, desc, n_members, n_unnamed_members) < 0) {
