--- conflicted
+++ resolved
@@ -74,18 +74,12 @@
 _Py_IDENTIFIER(__eq__);
 _Py_IDENTIFIER(__hash__);
 
-<<<<<<< HEAD
-// GraalPy change: forward delcarations of our helpers
-static void add_slot(PyTypeObject* cls, char* name, void* meth, int flags, int signature, char* doc);
-static int type_ready_graalpy_slot_conv(PyTypeObject* cls);
 
 static void
 slot_bf_releasebuffer(PyObject *self, Py_buffer *buffer);
 
 static void
 releasebuffer_call_python(PyObject *self, Py_buffer *buffer);
-=======
->>>>>>> 4a25dcd3
 
 static PyObject *
 slot_tp_new(PyTypeObject *type, PyObject *args, PyObject *kwds);
@@ -7485,21 +7479,15 @@
 
     if (!(type->tp_flags & Py_TPFLAGS_DISALLOW_INSTANTIATION)) {
         if (type->tp_new != NULL) {
-<<<<<<< HEAD
             if (!rerunbuiltin || base == NULL || type->tp_new != base->tp_new) {
                 // If "__new__" key does not exists in the type dictionary,
                 // set it to tp_new_wrapper().
-#if 0 // GraalPy change
+#if 0 // GraalPy change: the wrapper is created in add_operators with the rest of slots
                 if (add_tp_new_wrapper(type) < 0) {
                     return -1;
                 }
-#else // GraalPy change
-                add_slot(type, "__new__", type->tp_new, METH_KEYWORDS | METH_VARARGS, JWRAPPER_NEW, NULL);
 #endif // GraalPy change
             }
-=======
-            // GraalPy change: the wrapper is created in add_operators with the rest of slots
->>>>>>> 4a25dcd3
         }
         else {
             // tp_new is NULL: inherit tp_new from base
@@ -7621,11 +7609,6 @@
     if (type_ready_fill_dict(type) < 0) {
         goto error;
     }
-<<<<<<< HEAD
-    // GraalPy change
-    if (type_ready_graalpy_slot_conv(type) < 0) {
-        goto error;
-    }
     if (!rerunbuiltin) {
         if (type_ready_inherit(type) < 0) {
             goto error;
@@ -7635,10 +7618,6 @@
             goto error;
         }
 #endif // GraalPy change
-=======
-    if (type_ready_inherit(type) < 0) {
-        return -1;
->>>>>>> 4a25dcd3
     }
     /* GraalPy change: process inherited slots
      * CPython doesn't do that in 'PyType_Ready' but we must because a native type can inherit
@@ -10340,7 +10319,7 @@
 static int
 add_operators(PyTypeObject *type)
 {
-<<<<<<< HEAD
+#if 0 // GraalPy change: different implementation
     PyObject *dict = lookup_tp_dict(type);
     pytype_slotdef *p;
     PyObject *descr;
@@ -10397,10 +10376,9 @@
         }
     }
     return 0;
-=======
-    // GraalPy change: different implementation
+#else // GraalPy change
     return GraalPyTruffleType_AddOperators(type);
->>>>>>> 4a25dcd3
+#endif // GraalPy change
 }
 
 
