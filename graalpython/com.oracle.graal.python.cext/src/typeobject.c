/* Copyright (c) 2018, 2024, Oracle and/or its affiliates.
 * Copyright (C) 1996-2022 Python Software Foundation
 *
 * Licensed under the PYTHON SOFTWARE FOUNDATION LICENSE VERSION 2
 */
/* Type object implementation */

#include "capi.h" // GraalPy change
#include "Python.h"
#if 0 // GraalPy change
#include "pycore_call.h"
#include "pycore_code.h"          // CO_FAST_FREE
#include "pycore_symtable.h"      // _Py_Mangle()
#include "pycore_dict.h"          // _PyDict_KeysSize()
#include "pycore_initconfig.h"    // _PyStatus_OK()
#include "pycore_memoryobject.h"  // _PyMemoryView_FromBufferProc()
#include "pycore_moduleobject.h"  // _PyModule_GetDef()
#endif // GraalPy change
#include "pycore_object.h"        // _PyType_HasFeature()
#include "pycore_long.h"          // _PyLong_IsNegative()
#include "pycore_pyerrors.h"      // _PyErr_Occurred()
#include "pycore_pystate.h"       // _PyThreadState_GET()
#if 0 // GraalPy change
#include "pycore_typeobject.h"    // struct type_cache
#include "pycore_unionobject.h"   // _Py_union_type_or
#include "pycore_frame.h"         // _PyInterpreterFrame
#include "opcode.h"               // MAKE_CELL
#include "structmember.h"         // PyMemberDef
#endif // GraalPy change

#include <ctype.h>
#include <stddef.h>               // ptrdiff_t

#if 0 // GraalPy change
/*[clinic input]
class type "PyTypeObject *" "&PyType_Type"
class object "PyObject *" "&PyBaseObject_Type"
[clinic start generated code]*/
/*[clinic end generated code: output=da39a3ee5e6b4b0d input=4b94608d231c434b]*/

#include "clinic/typeobject.c.h"

/* Support type attribute lookup cache */

/* The cache can keep references to the names alive for longer than
   they normally would.  This is why the maximum size is limited to
   MCACHE_MAX_ATTR_SIZE, since it might be a problem if very large
   strings are used as attribute names. */
#define MCACHE_MAX_ATTR_SIZE    100
#define MCACHE_HASH(version, name_hash)                                 \
        (((unsigned int)(version) ^ (unsigned int)(name_hash))          \
         & ((1 << MCACHE_SIZE_EXP) - 1))

#define MCACHE_HASH_METHOD(type, name)                                  \
    MCACHE_HASH((type)->tp_version_tag, ((Py_ssize_t)(name)) >> 3)
#define MCACHE_CACHEABLE_NAME(name)                             \
        PyUnicode_CheckExact(name) &&                           \
        PyUnicode_IS_READY(name) &&                             \
        (PyUnicode_GET_LENGTH(name) <= MCACHE_MAX_ATTR_SIZE)

// bpo-42745: next_version_tag remains shared by all interpreters because of static types
// Used to set PyTypeObject.tp_version_tag
static unsigned int next_version_tag = 1;
#endif // GraalPy change

typedef struct PySlot_Offset {
    short subslot_offset;
    short slot_offset;
} PySlot_Offset;

// GraalPy change: cannot use CPython's current _Py_ID mechanism
_Py_IDENTIFIER(__doc__);
_Py_IDENTIFIER(__module__);
_Py_IDENTIFIER(__eq__);
_Py_IDENTIFIER(__hash__);

// GraalPy change: forward delcarations of our helpers
static void add_slot(PyTypeObject* cls, char* name, void* meth, int flags, int signature, char* doc);
static int type_ready_graalpy_slot_conv(PyTypeObject* cls);

static void
slot_bf_releasebuffer(PyObject *self, Py_buffer *buffer);

static void
releasebuffer_call_python(PyObject *self, Py_buffer *buffer);

static PyObject *
slot_tp_new(PyTypeObject *type, PyObject *args, PyObject *kwds);

static void
clear_slotdefs(void);

static PyObject *
lookup_maybe_method(PyObject *self, PyObject *attr, int *unbound);

static int
slot_tp_setattro(PyObject *self, PyObject *name, PyObject *value);


static inline PyTypeObject *
type_from_ref(PyObject *ref)
{
    assert(PyWeakref_CheckRef(ref));
    PyObject *obj = PyWeakref_GET_OBJECT(ref);  // borrowed ref
    assert(obj != NULL);
    if (obj == Py_None) {
        return NULL;
    }
    assert(PyType_Check(obj));
    return _PyType_CAST(obj);
}


/* helpers for for static builtin types */

static inline int
static_builtin_index_is_set(PyTypeObject *self)
{
    return self->tp_subclasses != NULL;
}

static inline size_t
static_builtin_index_get(PyTypeObject *self)
{
    /* We store a 1-based index so 0 can mean "not initialized". */
    return (size_t)self->tp_subclasses - 1;
}

static inline void
static_builtin_index_set(PyTypeObject *self, size_t index)
{
    /* We store a 1-based index so 0 can mean "not initialized". */
    self->tp_subclasses = (PyObject *)(index + 1);
}

static inline void
static_builtin_index_clear(PyTypeObject *self)
{
    self->tp_subclasses = NULL;
}


static inline static_builtin_state *
static_builtin_state_get(PyInterpreterState *interp, PyTypeObject *self)
{
    return &(interp->types.builtins[static_builtin_index_get(self)]);
}

/* For static types we store some state in an array on each interpreter. */
static_builtin_state *
_PyStaticType_GetState(PyInterpreterState *interp, PyTypeObject *self)
{
    assert(self->tp_flags & _Py_TPFLAGS_STATIC_BUILTIN);
    return static_builtin_state_get(interp, self);
}

/* Set the type's per-interpreter state. */
static void
static_builtin_state_init(PyInterpreterState *interp, PyTypeObject *self)
{
    if (!static_builtin_index_is_set(self)) {
        static_builtin_index_set(self, interp->types.num_builtins_initialized);
    }
    static_builtin_state *state = static_builtin_state_get(interp, self);

    /* It should only be called once for each builtin type. */
    assert(state->type == NULL);
    state->type = self;

    /* state->tp_subclasses is left NULL until init_subclasses() sets it. */
    /* state->tp_weaklist is left NULL until insert_head() or insert_after()
       (in weakrefobject.c) sets it. */

    interp->types.num_builtins_initialized++;
}

/* Reset the type's per-interpreter state.
   This basically undoes what static_builtin_state_init() did. */
static void
static_builtin_state_clear(PyInterpreterState *interp, PyTypeObject *self)
{
    static_builtin_state *state = static_builtin_state_get(interp, self);

    assert(state->type != NULL);
    state->type = NULL;
    assert(state->tp_weaklist == NULL);  // It was already cleared out.

    if (_Py_IsMainInterpreter(interp)) {
        static_builtin_index_clear(self);
    }

    assert(interp->types.num_builtins_initialized > 0);
    interp->types.num_builtins_initialized--;
}

// Also see _PyStaticType_InitBuiltin() and _PyStaticType_Dealloc().

/* end static builtin helpers */


static inline void
start_readying(PyTypeObject *type)
{
    if (type->tp_flags & _Py_TPFLAGS_STATIC_BUILTIN) {
        PyInterpreterState *interp = _PyInterpreterState_GET();
        static_builtin_state *state = static_builtin_state_get(interp, type);
        assert(state != NULL);
        assert(!state->readying);
        state->readying = 1;
        return;
    }
    assert((type->tp_flags & Py_TPFLAGS_READYING) == 0);
    type->tp_flags |= Py_TPFLAGS_READYING;
}

static inline void
stop_readying(PyTypeObject *type)
{
    if (type->tp_flags & _Py_TPFLAGS_STATIC_BUILTIN) {
        PyInterpreterState *interp = _PyInterpreterState_GET();
        static_builtin_state *state = static_builtin_state_get(interp, type);
        assert(state != NULL);
        assert(state->readying);
        state->readying = 0;
        return;
    }
    assert(type->tp_flags & Py_TPFLAGS_READYING);
    type->tp_flags &= ~Py_TPFLAGS_READYING;
}

static inline int
is_readying(PyTypeObject *type)
{
    if (type->tp_flags & _Py_TPFLAGS_STATIC_BUILTIN) {
        PyInterpreterState *interp = _PyInterpreterState_GET();
        static_builtin_state *state = static_builtin_state_get(interp, type);
        assert(state != NULL);
        return state->readying;
    }
    return (type->tp_flags & Py_TPFLAGS_READYING) != 0;
}


/* accessors for objects stored on PyTypeObject */

static inline PyObject *
lookup_tp_dict(PyTypeObject *self)
{
    return self->tp_dict;
}

PyObject *
_PyType_GetDict(PyTypeObject *self)
{
    /* It returns a borrowed reference. */
    return lookup_tp_dict(self);
}

PyObject *
PyType_GetDict(PyTypeObject *self)
{
    PyObject *dict = lookup_tp_dict(self);
    return _Py_XNewRef(dict);
}

static inline void
set_tp_dict(PyTypeObject *self, PyObject *dict)
{
    self->tp_dict = dict;
}

static inline void
clear_tp_dict(PyTypeObject *self)
{
    Py_CLEAR(self->tp_dict);
}


static inline PyObject *
lookup_tp_bases(PyTypeObject *self)
{
    return self->tp_bases;
}

PyObject *
_PyType_GetBases(PyTypeObject *self)
{
    /* It returns a borrowed reference. */
    return lookup_tp_bases(self);
}

static inline void
set_tp_bases(PyTypeObject *self, PyObject *bases)
{
    assert(PyTuple_CheckExact(bases));
    self->tp_bases = bases;
}

static inline void
clear_tp_bases(PyTypeObject *self)
{
    Py_CLEAR(self->tp_bases);
}


static inline PyObject *
lookup_tp_mro(PyTypeObject *self)
{
    return self->tp_mro;
}

PyObject *
_PyType_GetMRO(PyTypeObject *self)
{
    /* It returns a borrowed reference. */
    return lookup_tp_mro(self);
}

static inline void
set_tp_mro(PyTypeObject *self, PyObject *mro)
{
    assert(PyTuple_CheckExact(mro));
    self->tp_mro = mro;
}

static inline void
clear_tp_mro(PyTypeObject *self)
{
    Py_CLEAR(self->tp_mro);
}


static PyObject *
init_tp_subclasses(PyTypeObject *self)
{
    PyObject *subclasses = PyDict_New();
    if (subclasses == NULL) {
        return NULL;
    }
    self->tp_subclasses = (void *)subclasses;
    return subclasses;
}

static void
clear_tp_subclasses(PyTypeObject *self)
{
    Py_CLEAR(self->tp_subclasses);
}

static inline PyObject *
lookup_tp_subclasses(PyTypeObject *self)
{
    return (PyObject *)self->tp_subclasses;
}

int
_PyType_HasSubclasses(PyTypeObject *self)
{
    if (lookup_tp_subclasses(self) == NULL) {
        return 0;
    }
    return 1;
}

PyObject*
_PyType_GetSubclasses(PyTypeObject *self)
{
    PyObject *list = PyList_New(0);
    if (list == NULL) {
        return NULL;
    }

    PyObject *subclasses = lookup_tp_subclasses(self);  // borrowed ref
    if (subclasses == NULL) {
        return list;
    }
    assert(PyDict_CheckExact(subclasses));
    // The loop cannot modify tp_subclasses, there is no need
    // to hold a strong reference (use a borrowed reference).

    Py_ssize_t i = 0;
    PyObject *ref;  // borrowed ref
    while (PyDict_Next(subclasses, &i, NULL, &ref)) {
        PyTypeObject *subclass = type_from_ref(ref);  // borrowed
        if (subclass == NULL) {
            continue;
        }

        if (PyList_Append(list, _PyObject_CAST(subclass)) < 0) {
            Py_DECREF(list);
            return NULL;
        }
    }
    return list;
}

/* end accessors for objects stored on PyTypeObject */


/*
 * finds the beginning of the docstring's introspection signature.
 * if present, returns a pointer pointing to the first '('.
 * otherwise returns NULL.
 *
 * doesn't guarantee that the signature is valid, only that it
 * has a valid prefix.  (the signature must also pass skip_signature.)
 */
static const char *
find_signature(const char *name, const char *doc)
{
    const char *dot;
    size_t length;

    if (!doc)
        return NULL;

    assert(name != NULL);

    /* for dotted names like classes, only use the last component */
    dot = strrchr(name, '.');
    if (dot)
        name = dot + 1;

    length = strlen(name);
    if (strncmp(doc, name, length))
        return NULL;
    doc += length;
    if (*doc != '(')
        return NULL;
    return doc;
}

#define SIGNATURE_END_MARKER         ")\n--\n\n"
#define SIGNATURE_END_MARKER_LENGTH  6
/*
 * skips past the end of the docstring's introspection signature.
 * (assumes doc starts with a valid signature prefix.)
 */
static const char *
skip_signature(const char *doc)
{
    while (*doc) {
        if ((*doc == *SIGNATURE_END_MARKER) &&
            !strncmp(doc, SIGNATURE_END_MARKER, SIGNATURE_END_MARKER_LENGTH))
            return doc + SIGNATURE_END_MARKER_LENGTH;
        if ((*doc == '\n') && (doc[1] == '\n'))
            return NULL;
        doc++;
    }
    return NULL;
}

int
_PyType_CheckConsistency(PyTypeObject *type)
{
#define CHECK(expr) \
    do { if (!(expr)) { _PyObject_ASSERT_FAILED_MSG((PyObject *)type, Py_STRINGIFY(expr)); } } while (0)

#if 0 // GraalPy change
    CHECK(!_PyObject_IsFreed((PyObject *)type));

    if (!(type->tp_flags & Py_TPFLAGS_READY)) {
        /* don't check static types before PyType_Ready() */
        return 1;
    }

    CHECK(Py_REFCNT(type) >= 1);
    CHECK(PyType_Check(type));

    CHECK(!is_readying(type));
    CHECK(lookup_tp_dict(type) != NULL);

    if (type->tp_flags & Py_TPFLAGS_HAVE_GC) {
        // bpo-44263: tp_traverse is required if Py_TPFLAGS_HAVE_GC is set.
        // Note: tp_clear is optional.
        CHECK(type->tp_traverse != NULL);
    }

    if (type->tp_flags & Py_TPFLAGS_DISALLOW_INSTANTIATION) {
        CHECK(type->tp_new == NULL);
        CHECK(PyDict_Contains(lookup_tp_dict(type), &_Py_ID(__new__)) == 0);
    }
#endif // GraalPy change

    return 1;
#undef CHECK
}

static const char *
_PyType_DocWithoutSignature(const char *name, const char *internal_doc)
{
    const char *doc = find_signature(name, internal_doc);

    if (doc) {
        doc = skip_signature(doc);
        if (doc)
            return doc;
        }
    return internal_doc;
}

#if 0 // GraalPy change
PyObject *
_PyType_GetDocFromInternalDoc(const char *name, const char *internal_doc)
{
    const char *doc = _PyType_DocWithoutSignature(name, internal_doc);

    if (!doc || *doc == '\0') {
        Py_RETURN_NONE;
    }

    return PyUnicode_FromString(doc);
}

PyObject *
_PyType_GetTextSignatureFromInternalDoc(const char *name, const char *internal_doc)
{
    const char *start = find_signature(name, internal_doc);
    const char *end;

    if (start)
        end = skip_signature(start);
    else
        end = NULL;
    if (!end) {
        Py_RETURN_NONE;
    }

    /* back "end" up until it points just past the final ')' */
    end -= SIGNATURE_END_MARKER_LENGTH - 1;
    assert((end - start) >= 2); /* should be "()" at least */
    assert(end[-1] == ')');
    assert(end[0] == '\n');
    return PyUnicode_FromStringAndSize(start, end - start);
}


static struct type_cache*
get_type_cache(void)
{
    PyInterpreterState *interp = _PyInterpreterState_GET();
    return &interp->types.type_cache;
}


static void
type_cache_clear(struct type_cache *cache, PyObject *value)
{
    for (Py_ssize_t i = 0; i < (1 << MCACHE_SIZE_EXP); i++) {
        struct type_cache_entry *entry = &cache->hashtable[i];
        entry->version = 0;
        Py_XSETREF(entry->name, _Py_XNewRef(value));
        entry->value = NULL;
    }
}


void
_PyType_InitCache(PyInterpreterState *interp)
{
    struct type_cache *cache = &interp->types.type_cache;
    for (Py_ssize_t i = 0; i < (1 << MCACHE_SIZE_EXP); i++) {
        struct type_cache_entry *entry = &cache->hashtable[i];
        assert(entry->name == NULL);

        entry->version = 0;
        // Set to None so _PyType_Lookup() can use Py_SETREF(),
        // rather than using slower Py_XSETREF().
        entry->name = Py_None;
        entry->value = NULL;
    }
}


static unsigned int
_PyType_ClearCache(PyInterpreterState *interp)
{
    struct type_cache *cache = &interp->types.type_cache;
    // Set to None, rather than NULL, so _PyType_Lookup() can
    // use Py_SETREF() rather than using slower Py_XSETREF().
    type_cache_clear(cache, Py_None);

    return NEXT_VERSION_TAG(interp) - 1;
}


unsigned int
PyType_ClearCache(void)
{
    PyInterpreterState *interp = _PyInterpreterState_GET();
    return _PyType_ClearCache(interp);
}


void
_PyTypes_Fini(PyInterpreterState *interp)
{
    struct type_cache *cache = &interp->types.type_cache;
    type_cache_clear(cache, NULL);

    assert(interp->types.num_builtins_initialized == 0);
    // All the static builtin types should have been finalized already.
    for (size_t i = 0; i < _Py_MAX_STATIC_BUILTIN_TYPES; i++) {
        assert(interp->types.builtins[i].type == NULL);
    }
}


int
PyType_AddWatcher(PyType_WatchCallback callback)
{
    PyInterpreterState *interp = _PyInterpreterState_GET();

    for (int i = 0; i < TYPE_MAX_WATCHERS; i++) {
        if (!interp->type_watchers[i]) {
            interp->type_watchers[i] = callback;
            return i;
        }
    }

    PyErr_SetString(PyExc_RuntimeError, "no more type watcher IDs available");
    return -1;
}

static inline int
validate_watcher_id(PyInterpreterState *interp, int watcher_id)
{
    if (watcher_id < 0 || watcher_id >= TYPE_MAX_WATCHERS) {
        PyErr_Format(PyExc_ValueError, "Invalid type watcher ID %d", watcher_id);
        return -1;
    }
    if (!interp->type_watchers[watcher_id]) {
        PyErr_Format(PyExc_ValueError, "No type watcher set for ID %d", watcher_id);
        return -1;
    }
    return 0;
}

int
PyType_ClearWatcher(int watcher_id)
{
    PyInterpreterState *interp = _PyInterpreterState_GET();
    if (validate_watcher_id(interp, watcher_id) < 0) {
        return -1;
    }
    interp->type_watchers[watcher_id] = NULL;
    return 0;
}

static int assign_version_tag(PyInterpreterState *interp, PyTypeObject *type);

int
PyType_Watch(int watcher_id, PyObject* obj)
{
    if (!PyType_Check(obj)) {
        PyErr_SetString(PyExc_ValueError, "Cannot watch non-type");
        return -1;
    }
    PyTypeObject *type = (PyTypeObject *)obj;
    PyInterpreterState *interp = _PyInterpreterState_GET();
    if (validate_watcher_id(interp, watcher_id) < 0) {
        return -1;
    }
    // ensure we will get a callback on the next modification
    assign_version_tag(interp, type);
    type->tp_watched |= (1 << watcher_id);
    return 0;
}
#endif // GraalPy change

int
PyType_Unwatch(int watcher_id, PyObject* obj)
{
    if (!PyType_Check(obj)) {
        PyErr_SetString(PyExc_ValueError, "Cannot watch non-type");
        return -1;
    }
    PyTypeObject *type = (PyTypeObject *)obj;
    PyInterpreterState *interp = _PyInterpreterState_GET();
    if (validate_watcher_id(interp, watcher_id)) {
        return -1;
    }
    type->tp_watched &= ~(1 << watcher_id);
    return 0;
}

void
PyType_Modified(PyTypeObject *type)
{
    // GraalPy change: different implementation
    GraalPyTruffle_Type_Modified(type, type->tp_name, type->tp_mro);
#if 0 // GraalPy change
    /* Invalidate any cached data for the specified type and all
       subclasses.  This function is called after the base
       classes, mro, or attributes of the type are altered.

       Invariants:

       - before Py_TPFLAGS_VALID_VERSION_TAG can be set on a type,
         it must first be set on all super types.

       This function clears the Py_TPFLAGS_VALID_VERSION_TAG of a
       type (so it must first clear it on all subclasses).  The
       tp_version_tag value is meaningless unless this flag is set.
       We don't assign new version tags eagerly, but only as
       needed.
     */
    if (!_PyType_HasFeature(type, Py_TPFLAGS_VALID_VERSION_TAG)) {
        return;
    }

    PyObject *subclasses = lookup_tp_subclasses(type);
    if (subclasses != NULL) {
        assert(PyDict_CheckExact(subclasses));

        Py_ssize_t i = 0;
        PyObject *ref;
        while (PyDict_Next(subclasses, &i, NULL, &ref)) {
            PyTypeObject *subclass = type_from_ref(ref);  // borrowed
            if (subclass == NULL) {
                continue;
            }
            PyType_Modified(subclass);
        }
    }

    // Notify registered type watchers, if any
    if (type->tp_watched) {
        PyInterpreterState *interp = _PyInterpreterState_GET();
        int bits = type->tp_watched;
        int i = 0;
        while (bits) {
            assert(i < TYPE_MAX_WATCHERS);
            if (bits & 1) {
                PyType_WatchCallback cb = interp->type_watchers[i];
                if (cb && (cb(type) < 0)) {
                    PyErr_WriteUnraisable((PyObject *)type);
                }
            }
            i++;
            bits >>= 1;
        }
    }

    type->tp_flags &= ~Py_TPFLAGS_VALID_VERSION_TAG;
    type->tp_version_tag = 0; /* 0 is not a valid version tag */
    if (PyType_HasFeature(type, Py_TPFLAGS_HEAPTYPE)) {
        // This field *must* be invalidated if the type is modified (see the
        // comment on struct _specialization_cache):
        ((PyHeapTypeObject *)type)->_spec_cache.getitem = NULL;
    }
#endif // GraalPy change
}

#if 0 // GraalPy change
static void
type_mro_modified(PyTypeObject *type, PyObject *bases) {
    /*
       Check that all base classes or elements of the MRO of type are
       able to be cached.  This function is called after the base
       classes or mro of the type are altered.

       Unset HAVE_VERSION_TAG and VALID_VERSION_TAG if the type
       has a custom MRO that includes a type which is not officially
       super type, or if the type implements its own mro() method.

       Called from mro_internal, which will subsequently be called on
       each subclass when their mro is recursively updated.
     */
    Py_ssize_t i, n;
    int custom = !Py_IS_TYPE(type, &PyType_Type);
    int unbound;

    if (custom) {
        PyObject *mro_meth, *type_mro_meth;
        mro_meth = lookup_maybe_method(
            (PyObject *)type, &_Py_ID(mro), &unbound);
        if (mro_meth == NULL) {
            goto clear;
        }
        type_mro_meth = lookup_maybe_method(
            (PyObject *)&PyType_Type, &_Py_ID(mro), &unbound);
        if (type_mro_meth == NULL) {
            Py_DECREF(mro_meth);
            goto clear;
        }
        int custom_mro = (mro_meth != type_mro_meth);
        Py_DECREF(mro_meth);
        Py_DECREF(type_mro_meth);
        if (custom_mro) {
            goto clear;
        }
    }
    n = PyTuple_GET_SIZE(bases);
    for (i = 0; i < n; i++) {
        PyObject *b = PyTuple_GET_ITEM(bases, i);
        PyTypeObject *cls = _PyType_CAST(b);

        if (!PyType_IsSubtype(type, cls)) {
            goto clear;
        }
    }
    return;

 clear:
    type->tp_flags &= ~Py_TPFLAGS_VALID_VERSION_TAG;
    type->tp_version_tag = 0; /* 0 is not a valid version tag */
    if (PyType_HasFeature(type, Py_TPFLAGS_HEAPTYPE)) {
        // This field *must* be invalidated if the type is modified (see the
        // comment on struct _specialization_cache):
        ((PyHeapTypeObject *)type)->_spec_cache.getitem = NULL;
    }
}

static int
assign_version_tag(PyInterpreterState *interp, PyTypeObject *type)
{
    /* Ensure that the tp_version_tag is valid and set
       Py_TPFLAGS_VALID_VERSION_TAG.  To respect the invariant, this
       must first be done on all super classes.  Return 0 if this
       cannot be done, 1 if Py_TPFLAGS_VALID_VERSION_TAG.
    */
    if (_PyType_HasFeature(type, Py_TPFLAGS_VALID_VERSION_TAG)) {
        return 1;
    }
    if (!_PyType_HasFeature(type, Py_TPFLAGS_READY)) {
        return 0;
    }

    if (type->tp_flags & Py_TPFLAGS_IMMUTABLETYPE) {
        /* static types */
        if (NEXT_GLOBAL_VERSION_TAG > _Py_MAX_GLOBAL_TYPE_VERSION_TAG) {
            /* We have run out of version numbers */
            return 0;
        }
        type->tp_version_tag = NEXT_GLOBAL_VERSION_TAG++;
        assert (type->tp_version_tag <= _Py_MAX_GLOBAL_TYPE_VERSION_TAG);
    }
    else {
        /* heap types */
        if (NEXT_VERSION_TAG(interp) == 0) {
            /* We have run out of version numbers */
            return 0;
        }
        type->tp_version_tag = NEXT_VERSION_TAG(interp)++;
        assert (type->tp_version_tag != 0);
    }

    PyObject *bases = lookup_tp_bases(type);
    Py_ssize_t n = PyTuple_GET_SIZE(bases);
    for (Py_ssize_t i = 0; i < n; i++) {
        PyObject *b = PyTuple_GET_ITEM(bases, i);
        if (!assign_version_tag(interp, _PyType_CAST(b)))
            return 0;
    }
    type->tp_flags |= Py_TPFLAGS_VALID_VERSION_TAG;
    return 1;
}

int PyUnstable_Type_AssignVersionTag(PyTypeObject *type)
{
    PyInterpreterState *interp = _PyInterpreterState_GET();
    return assign_version_tag(interp, type);
}


static PyMemberDef type_members[] = {
    {"__basicsize__", T_PYSSIZET, offsetof(PyTypeObject,tp_basicsize),READONLY},
    {"__itemsize__", T_PYSSIZET, offsetof(PyTypeObject, tp_itemsize), READONLY},
    {"__flags__", T_ULONG, offsetof(PyTypeObject, tp_flags), READONLY},
    /* Note that this value is misleading for static builtin types,
       since the memory at this offset will always be NULL. */
    {"__weakrefoffset__", T_PYSSIZET,
     offsetof(PyTypeObject, tp_weaklistoffset), READONLY},
    {"__base__", T_OBJECT, offsetof(PyTypeObject, tp_base), READONLY},
    {"__dictoffset__", T_PYSSIZET,
     offsetof(PyTypeObject, tp_dictoffset), READONLY},
    {"__mro__", T_OBJECT, offsetof(PyTypeObject, tp_mro), READONLY},
    {0}
};

static int
check_set_special_type_attr(PyTypeObject *type, PyObject *value, const char *name)
{
    if (_PyType_HasFeature(type, Py_TPFLAGS_IMMUTABLETYPE)) {
        PyErr_Format(PyExc_TypeError,
                     "cannot set '%s' attribute of immutable type '%s'",
                     name, type->tp_name);
        return 0;
    }
    if (!value) {
        PyErr_Format(PyExc_TypeError,
                     "cannot delete '%s' attribute of immutable type '%s'",
                     name, type->tp_name);
        return 0;
    }

    if (PySys_Audit("object.__setattr__", "OsO",
                    type, name, value) < 0) {
        return 0;
    }

    return 1;
}
#endif // GraalPy change

const char *
_PyType_Name(PyTypeObject *type)
{
    assert(type->tp_name != NULL);
    const char *s = strrchr(type->tp_name, '.');
    if (s == NULL) {
        s = type->tp_name;
    }
    else {
        s++;
    }
    return s;
}

static PyObject *
type_name(PyTypeObject *type, void *context)
{
    if (type->tp_flags & Py_TPFLAGS_HEAPTYPE) {
        PyHeapTypeObject* et = (PyHeapTypeObject*)type;

        return Py_NewRef(et->ht_name);
    }
    else {
        return PyUnicode_FromString(_PyType_Name(type));
    }
}

static PyObject *
type_qualname(PyTypeObject *type, void *context)
{
    if (type->tp_flags & Py_TPFLAGS_HEAPTYPE) {
        PyHeapTypeObject* et = (PyHeapTypeObject*)type;
        return Py_NewRef(et->ht_qualname);
    }
    else {
        return PyUnicode_FromString(_PyType_Name(type));
    }
}

#if 0 // GraalPy change
static int
type_set_name(PyTypeObject *type, PyObject *value, void *context)
{
    const char *tp_name;
    Py_ssize_t name_size;

    if (!check_set_special_type_attr(type, value, "__name__"))
        return -1;
    if (!PyUnicode_Check(value)) {
        PyErr_Format(PyExc_TypeError,
                     "can only assign string to %s.__name__, not '%s'",
                     type->tp_name, Py_TYPE(value)->tp_name);
        return -1;
    }

    tp_name = PyUnicode_AsUTF8AndSize(value, &name_size);
    if (tp_name == NULL)
        return -1;
    if (strlen(tp_name) != (size_t)name_size) {
        PyErr_SetString(PyExc_ValueError,
                        "type name must not contain null characters");
        return -1;
    }

    type->tp_name = tp_name;
    Py_SETREF(((PyHeapTypeObject*)type)->ht_name, Py_NewRef(value));

    return 0;
}

static int
type_set_qualname(PyTypeObject *type, PyObject *value, void *context)
{
    PyHeapTypeObject* et;

    if (!check_set_special_type_attr(type, value, "__qualname__"))
        return -1;
    if (!PyUnicode_Check(value)) {
        PyErr_Format(PyExc_TypeError,
                     "can only assign string to %s.__qualname__, not '%s'",
                     type->tp_name, Py_TYPE(value)->tp_name);
        return -1;
    }

    et = (PyHeapTypeObject*)type;
    Py_SETREF(et->ht_qualname, Py_NewRef(value));
    return 0;
}

static PyObject *
type_module(PyTypeObject *type, void *context)
{
    PyObject *mod;

    if (type->tp_flags & Py_TPFLAGS_HEAPTYPE) {
        PyObject *dict = lookup_tp_dict(type);
        mod = PyDict_GetItemWithError(dict, &_Py_ID(__module__));
        if (mod == NULL) {
            if (!PyErr_Occurred()) {
                PyErr_Format(PyExc_AttributeError, "__module__");
            }
            return NULL;
        }
        Py_INCREF(mod);
    }
    else {
        const char *s = strrchr(type->tp_name, '.');
        if (s != NULL) {
            mod = PyUnicode_FromStringAndSize(
                type->tp_name, (Py_ssize_t)(s - type->tp_name));
            if (mod != NULL)
                PyUnicode_InternInPlace(&mod);
        }
        else {
            mod = Py_NewRef(&_Py_ID(builtins));
        }
    }
    return mod;
}

static int
type_set_module(PyTypeObject *type, PyObject *value, void *context)
{
    if (!check_set_special_type_attr(type, value, "__module__"))
        return -1;

    PyType_Modified(type);

    PyObject *dict = lookup_tp_dict(type);
    return PyDict_SetItem(dict, &_Py_ID(__module__), value);
}

static PyObject *
type_abstractmethods(PyTypeObject *type, void *context)
{
    PyObject *mod = NULL;
    /* type itself has an __abstractmethods__ descriptor (this). Don't return
       that. */
    if (type != &PyType_Type) {
        PyObject *dict = lookup_tp_dict(type);
        mod = PyDict_GetItemWithError(dict, &_Py_ID(__abstractmethods__));
    }
    if (!mod) {
        if (!PyErr_Occurred()) {
            PyErr_SetObject(PyExc_AttributeError, &_Py_ID(__abstractmethods__));
        }
        return NULL;
    }
    return Py_NewRef(mod);
}

static int
type_set_abstractmethods(PyTypeObject *type, PyObject *value, void *context)
{
    /* __abstractmethods__ should only be set once on a type, in
       abc.ABCMeta.__new__, so this function doesn't do anything
       special to update subclasses.
    */
    int abstract, res;
    PyObject *dict = lookup_tp_dict(type);
    if (value != NULL) {
        abstract = PyObject_IsTrue(value);
        if (abstract < 0)
            return -1;
        res = PyDict_SetItem(dict, &_Py_ID(__abstractmethods__), value);
    }
    else {
        abstract = 0;
        res = PyDict_DelItem(dict, &_Py_ID(__abstractmethods__));
        if (res && PyErr_ExceptionMatches(PyExc_KeyError)) {
            PyErr_SetObject(PyExc_AttributeError, &_Py_ID(__abstractmethods__));
            return -1;
        }
    }
    if (res == 0) {
        PyType_Modified(type);
        if (abstract)
            type->tp_flags |= Py_TPFLAGS_IS_ABSTRACT;
        else
            type->tp_flags &= ~Py_TPFLAGS_IS_ABSTRACT;
    }
    return res;
}

static PyObject *
type_get_bases(PyTypeObject *type, void *context)
{
    PyObject *bases = lookup_tp_bases(type);
    if (bases == NULL) {
        Py_RETURN_NONE;
    }
    return Py_NewRef(bases);
}

static PyObject *
type_get_mro(PyTypeObject *type, void *context)
{
    PyObject *mro = lookup_tp_mro(type);
    if (mro == NULL) {
        Py_RETURN_NONE;
    }
    return Py_NewRef(mro);
}

#endif // GraalPy change
static PyTypeObject *best_base(PyObject *);
static int mro_internal(PyTypeObject *, PyObject **);
static int type_is_subtype_base_chain(PyTypeObject *, PyTypeObject *);
static int compatible_for_assignment(PyTypeObject *, PyTypeObject *, const char *);
static int add_subclass(PyTypeObject*, PyTypeObject*);
static int add_all_subclasses(PyTypeObject *type, PyObject *bases);
static void remove_subclass(PyTypeObject *, PyTypeObject *);
static void remove_all_subclasses(PyTypeObject *type, PyObject *bases);
static void update_all_slots(PyTypeObject *);

typedef int (*update_callback)(PyTypeObject *, void *);
static int update_subclasses(PyTypeObject *type, PyObject *attr_name,
                             update_callback callback, void *data);
static int recurse_down_subclasses(PyTypeObject *type, PyObject *name,
                                   update_callback callback, void *data);

#if 0 // GraalPy change
static int
mro_hierarchy(PyTypeObject *type, PyObject *temp)
{
    PyObject *old_mro;
    int res = mro_internal(type, &old_mro);
    if (res <= 0) {
        /* error / reentrance */
        return res;
    }
    PyObject *new_mro = lookup_tp_mro(type);

    PyObject *tuple;
    if (old_mro != NULL) {
        tuple = PyTuple_Pack(3, type, new_mro, old_mro);
    }
    else {
        tuple = PyTuple_Pack(2, type, new_mro);
    }

    if (tuple != NULL) {
        res = PyList_Append(temp, tuple);
    }
    else {
        res = -1;
    }
    Py_XDECREF(tuple);

    if (res < 0) {
        set_tp_mro(type, old_mro);
        Py_DECREF(new_mro);
        return -1;
    }
    Py_XDECREF(old_mro);

    // Avoid creating an empty list if there is no subclass
    if (_PyType_HasSubclasses(type)) {
        /* Obtain a copy of subclasses list to iterate over.

           Otherwise type->tp_subclasses might be altered
           in the middle of the loop, for example, through a custom mro(),
           by invoking type_set_bases on some subclass of the type
           which in turn calls remove_subclass/add_subclass on this type.

           Finally, this makes things simple avoiding the need to deal
           with dictionary iterators and weak references.
        */
        PyObject *subclasses = _PyType_GetSubclasses(type);
        if (subclasses == NULL) {
            return -1;
        }

        Py_ssize_t n = PyList_GET_SIZE(subclasses);
        for (Py_ssize_t i = 0; i < n; i++) {
            PyTypeObject *subclass = _PyType_CAST(PyList_GET_ITEM(subclasses, i));
            res = mro_hierarchy(subclass, temp);
            if (res < 0) {
                break;
            }
        }
        Py_DECREF(subclasses);
    }

    return res;
}

static int
type_set_bases(PyTypeObject *type, PyObject *new_bases, void *context)
{
    // Check arguments
    if (!check_set_special_type_attr(type, new_bases, "__bases__")) {
        return -1;
    }
    assert(new_bases != NULL);

    if (!PyTuple_Check(new_bases)) {
        PyErr_Format(PyExc_TypeError,
             "can only assign tuple to %s.__bases__, not %s",
                 type->tp_name, Py_TYPE(new_bases)->tp_name);
        return -1;
    }
    if (PyTuple_GET_SIZE(new_bases) == 0) {
        PyErr_Format(PyExc_TypeError,
             "can only assign non-empty tuple to %s.__bases__, not ()",
                 type->tp_name);
        return -1;
    }
    Py_ssize_t n = PyTuple_GET_SIZE(new_bases);
    for (Py_ssize_t i = 0; i < n; i++) {
        PyObject *ob = PyTuple_GET_ITEM(new_bases, i);
        if (!PyType_Check(ob)) {
            PyErr_Format(PyExc_TypeError,
                         "%s.__bases__ must be tuple of classes, not '%s'",
                         type->tp_name, Py_TYPE(ob)->tp_name);
            return -1;
        }
        PyTypeObject *base = (PyTypeObject*)ob;

        if (PyType_IsSubtype(base, type) ||
            /* In case of reentering here again through a custom mro()
               the above check is not enough since it relies on
               base->tp_mro which would gonna be updated inside
               mro_internal only upon returning from the mro().

               However, base->tp_base has already been assigned (see
               below), which in turn may cause an inheritance cycle
               through tp_base chain.  And this is definitely
               not what you want to ever happen.  */
            (lookup_tp_mro(base) != NULL
             && type_is_subtype_base_chain(base, type)))
        {
            PyErr_SetString(PyExc_TypeError,
                            "a __bases__ item causes an inheritance cycle");
            return -1;
        }
    }

    // Compute the new MRO and the new base class
    PyTypeObject *new_base = best_base(new_bases);
    if (new_base == NULL)
        return -1;

    if (!compatible_for_assignment(type->tp_base, new_base, "__bases__")) {
        return -1;
    }

    PyObject *old_bases = lookup_tp_bases(type);
    assert(old_bases != NULL);
    PyTypeObject *old_base = type->tp_base;

    set_tp_bases(type, Py_NewRef(new_bases));
    type->tp_base = (PyTypeObject *)Py_NewRef(new_base);

    PyObject *temp = PyList_New(0);
    if (temp == NULL) {
        goto bail;
    }
    if (mro_hierarchy(type, temp) < 0) {
        goto undo;
    }
    Py_DECREF(temp);

    /* Take no action in case if type->tp_bases has been replaced
       through reentrance.  */
    int res;
    if (lookup_tp_bases(type) == new_bases) {
        /* any base that was in __bases__ but now isn't, we
           need to remove |type| from its tp_subclasses.
           conversely, any class now in __bases__ that wasn't
           needs to have |type| added to its subclasses. */

        /* for now, sod that: just remove from all old_bases,
           add to all new_bases */
        remove_all_subclasses(type, old_bases);
        res = add_all_subclasses(type, new_bases);
        update_all_slots(type);
    }
    else {
        res = 0;
    }

    Py_DECREF(old_bases);
    Py_DECREF(old_base);

    assert(_PyType_CheckConsistency(type));
    return res;

  undo:
    n = PyList_GET_SIZE(temp);
    for (Py_ssize_t i = n - 1; i >= 0; i--) {
        PyTypeObject *cls;
        PyObject *new_mro, *old_mro = NULL;

        PyArg_UnpackTuple(PyList_GET_ITEM(temp, i),
                          "", 2, 3, &cls, &new_mro, &old_mro);
        /* Do not rollback if cls has a newer version of MRO.  */
        if (lookup_tp_mro(cls) == new_mro) {
            set_tp_mro(cls, Py_XNewRef(old_mro));
            Py_DECREF(new_mro);
        }
    }
    Py_DECREF(temp);

  bail:
    if (lookup_tp_bases(type) == new_bases) {
        assert(type->tp_base == new_base);

        set_tp_bases(type, old_bases);
        type->tp_base = old_base;

        Py_DECREF(new_bases);
        Py_DECREF(new_base);
    }
    else {
        Py_DECREF(old_bases);
        Py_DECREF(old_base);
    }

    assert(_PyType_CheckConsistency(type));
    return -1;
}

static PyObject *
type_dict(PyTypeObject *type, void *context)
{
    PyObject *dict = lookup_tp_dict(type);
    if (dict == NULL) {
        Py_RETURN_NONE;
    }
    return PyDictProxy_New(dict);
}

static PyObject *
type_get_doc(PyTypeObject *type, void *context)
{
    PyObject *result;
    if (!(type->tp_flags & Py_TPFLAGS_HEAPTYPE) && type->tp_doc != NULL) {
        return _PyType_GetDocFromInternalDoc(type->tp_name, type->tp_doc);
    }
    PyObject *dict = lookup_tp_dict(type);
    result = PyDict_GetItemWithError(dict, &_Py_ID(__doc__));
    if (result == NULL) {
        if (!PyErr_Occurred()) {
            result = Py_NewRef(Py_None);
        }
    }
    else if (Py_TYPE(result)->tp_descr_get) {
        result = Py_TYPE(result)->tp_descr_get(result, NULL,
                                               (PyObject *)type);
    }
    else {
        Py_INCREF(result);
    }
    return result;
}

static PyObject *
type_get_text_signature(PyTypeObject *type, void *context)
{
    return _PyType_GetTextSignatureFromInternalDoc(type->tp_name, type->tp_doc);
}

static int
type_set_doc(PyTypeObject *type, PyObject *value, void *context)
{
    if (!check_set_special_type_attr(type, value, "__doc__"))
        return -1;
    PyType_Modified(type);
    PyObject *dict = lookup_tp_dict(type);
    return PyDict_SetItem(dict, &_Py_ID(__doc__), value);
}

static PyObject *
type_get_annotations(PyTypeObject *type, void *context)
{
    if (!(type->tp_flags & Py_TPFLAGS_HEAPTYPE)) {
        PyErr_Format(PyExc_AttributeError, "type object '%s' has no attribute '__annotations__'", type->tp_name);
        return NULL;
    }

    PyObject *annotations;
    PyObject *dict = lookup_tp_dict(type);
    annotations = PyDict_GetItemWithError(dict, &_Py_ID(__annotations__));
    if (annotations) {
        if (Py_TYPE(annotations)->tp_descr_get) {
            annotations = Py_TYPE(annotations)->tp_descr_get(
                    annotations, NULL, (PyObject *)type);
        } else {
            Py_INCREF(annotations);
        }
    }
    else if (!PyErr_Occurred()) {
        annotations = PyDict_New();
        if (annotations) {
            int result = PyDict_SetItem(
                    dict, &_Py_ID(__annotations__), annotations);
            if (result) {
                Py_CLEAR(annotations);
            } else {
                PyType_Modified(type);
            }
        }
    }
    return annotations;
}

static int
type_set_annotations(PyTypeObject *type, PyObject *value, void *context)
{
    if (_PyType_HasFeature(type, Py_TPFLAGS_IMMUTABLETYPE)) {
        PyErr_Format(PyExc_TypeError,
                     "cannot set '__annotations__' attribute of immutable type '%s'",
                     type->tp_name);
        return -1;
    }

    int result;
    PyObject *dict = lookup_tp_dict(type);
    if (value != NULL) {
        /* set */
        result = PyDict_SetItem(dict, &_Py_ID(__annotations__), value);
    } else {
        /* delete */
        result = PyDict_DelItem(dict, &_Py_ID(__annotations__));
        if (result < 0 && PyErr_ExceptionMatches(PyExc_KeyError)) {
            PyErr_SetString(PyExc_AttributeError, "__annotations__");
        }
    }

    if (result == 0) {
        PyType_Modified(type);
    }
    return result;
}

static PyObject *
type_get_type_params(PyTypeObject *type, void *context)
{
    if (type == &PyType_Type) {
        return PyTuple_New(0);
    }

    PyObject *params = PyDict_GetItemWithError(lookup_tp_dict(type), &_Py_ID(__type_params__));
    if (params) {
        return Py_NewRef(params);
    }
    if (PyErr_Occurred()) {
        return NULL;
    }

    return PyTuple_New(0);
}

static int
type_set_type_params(PyTypeObject *type, PyObject *value, void *context)
{
    if (!check_set_special_type_attr(type, value, "__type_params__")) {
        return -1;
    }

    PyObject *dict = lookup_tp_dict(type);
    int result = PyDict_SetItem(dict, &_Py_ID(__type_params__), value);

    if (result == 0) {
        PyType_Modified(type);
    }
    return result;
}


/*[clinic input]
type.__instancecheck__ -> bool

    instance: object
    /

Check if an object is an instance.
[clinic start generated code]*/

static int
type___instancecheck___impl(PyTypeObject *self, PyObject *instance)
/*[clinic end generated code: output=08b6bf5f591c3618 input=cdbfeaee82c01a0f]*/
{
    return _PyObject_RealIsInstance(instance, (PyObject *)self);
}

/*[clinic input]
type.__subclasscheck__ -> bool

    subclass: object
    /

Check if a class is a subclass.
[clinic start generated code]*/

static int
type___subclasscheck___impl(PyTypeObject *self, PyObject *subclass)
/*[clinic end generated code: output=97a4e51694500941 input=071b2ca9e03355f4]*/
{
    return _PyObject_RealIsSubclass(subclass, (PyObject *)self);
}


static PyGetSetDef type_getsets[] = {
    {"__name__", (getter)type_name, (setter)type_set_name, NULL},
    {"__qualname__", (getter)type_qualname, (setter)type_set_qualname, NULL},
    {"__bases__", (getter)type_get_bases, (setter)type_set_bases, NULL},
    {"__module__", (getter)type_module, (setter)type_set_module, NULL},
    {"__abstractmethods__", (getter)type_abstractmethods,
     (setter)type_set_abstractmethods, NULL},
    {"__dict__",  (getter)type_dict,  NULL, NULL},
    {"__doc__", (getter)type_get_doc, (setter)type_set_doc, NULL},
    {"__text_signature__", (getter)type_get_text_signature, NULL, NULL},
    {"__annotations__", (getter)type_get_annotations, (setter)type_set_annotations, NULL},
    {0}
};

static PyObject *
type_repr(PyTypeObject *type)
{
    if (type->tp_name == NULL) {
        // type_repr() called before the type is fully initialized
        // by PyType_Ready().
        return PyUnicode_FromFormat("<class at %p>", type);
    }

    PyObject *mod, *name, *rtn;

    mod = type_module(type, NULL);
    if (mod == NULL)
        PyErr_Clear();
    else if (!PyUnicode_Check(mod)) {
        Py_SETREF(mod, NULL);
    }
    name = type_qualname(type, NULL);
    if (name == NULL) {
        Py_XDECREF(mod);
        return NULL;
    }

    if (mod != NULL && !_PyUnicode_Equal(mod, &_Py_ID(builtins)))
        rtn = PyUnicode_FromFormat("<class '%U.%U'>", mod, name);
    else
        rtn = PyUnicode_FromFormat("<class '%s'>", type->tp_name);

    Py_XDECREF(mod);
    Py_DECREF(name);
    return rtn;
}

static PyObject *
type_call(PyTypeObject *type, PyObject *args, PyObject *kwds)
{
    PyObject *obj;
    PyThreadState *tstate = _PyThreadState_GET();

#ifdef Py_DEBUG
    /* type_call() must not be called with an exception set,
       because it can clear it (directly or indirectly) and so the
       caller loses its exception */
    assert(!_PyErr_Occurred(tstate));
#endif

    /* Special case: type(x) should return Py_TYPE(x) */
    /* We only want type itself to accept the one-argument form (#27157) */
    if (type == &PyType_Type) {
        assert(args != NULL && PyTuple_Check(args));
        assert(kwds == NULL || PyDict_Check(kwds));
        Py_ssize_t nargs = PyTuple_GET_SIZE(args);

        if (nargs == 1 && (kwds == NULL || !PyDict_GET_SIZE(kwds))) {
            obj = (PyObject *) Py_TYPE(PyTuple_GET_ITEM(args, 0));
            return Py_NewRef(obj);
        }

        /* SF bug 475327 -- if that didn't trigger, we need 3
           arguments. But PyArg_ParseTuple in type_new may give
           a msg saying type() needs exactly 3. */
        if (nargs != 3) {
            PyErr_SetString(PyExc_TypeError,
                            "type() takes 1 or 3 arguments");
            return NULL;
        }
    }

    if (type->tp_new == NULL) {
        _PyErr_Format(tstate, PyExc_TypeError,
                      "cannot create '%s' instances", type->tp_name);
        return NULL;
    }

    obj = type->tp_new(type, args, kwds);
    obj = _Py_CheckFunctionResult(tstate, (PyObject*)type, obj, NULL);
    if (obj == NULL)
        return NULL;

    /* If the returned object is not an instance of type,
       it won't be initialized. */
    if (!PyObject_TypeCheck(obj, type))
        return obj;

    type = Py_TYPE(obj);
    if (type->tp_init != NULL) {
        int res = type->tp_init(obj, args, kwds);
        if (res < 0) {
            assert(_PyErr_Occurred(tstate));
            Py_SETREF(obj, NULL);
        }
        else {
            assert(!_PyErr_Occurred(tstate));
        }
    }
    return obj;
}
#endif // GraalPy change

PyObject *
_PyType_AllocNoTrack(PyTypeObject *type, Py_ssize_t nitems)
{
    PyObject *obj;
    /* The +1 on nitems is needed for most types but not all. We could save a
     * bit of space by allocating one less item in certain cases, depending on
     * the type. However, given the extra complexity (e.g. an additional type
     * flag to indicate when that is safe) it does not seem worth the memory
     * savings. An example type that doesn't need the +1 is a subclass of
     * tuple. See GH-100659 and GH-81381. */
    const size_t size = _PyObject_VAR_SIZE(type, nitems+1);

    const size_t presize = _PyType_PreHeaderSize(type);
    char *alloc = PyObject_Malloc(size + presize);
    if (alloc  == NULL) {
        return PyErr_NoMemory();
    }
    obj = (PyObject *)(alloc + presize);
    if (presize) {
        // GraalPy change: different header layout
        // ((PyObject **)alloc)[0] = NULL;
        // ((PyObject **)alloc)[1] = NULL;
        memset(alloc, '\0', presize);
        _PyObject_GC_Link(obj);
    }
    memset(obj, '\0', size);

    if (type->tp_itemsize == 0) {
        _PyObject_Init(obj, type);
    }
    else {
        _PyObject_InitVar((PyVarObject *)obj, type, nitems);
    }
    return obj;
}

PyObject *
PyType_GenericAlloc(PyTypeObject *type, Py_ssize_t nitems)
{
    PyObject *obj = _PyType_AllocNoTrack(type, nitems);
    if (obj == NULL) {
        return NULL;
    }

    if (_PyType_IS_GC(type)) {
        _PyObject_GC_TRACK(obj);
    }
    return obj;
}

PyObject *
PyType_GenericNew(PyTypeObject *type, PyObject *args, PyObject *kwds)
{
    return type->tp_alloc(type, 0);
}

/* Helpers for subtyping */

static inline PyMemberDef *
_PyHeapType_GET_MEMBERS(PyHeapTypeObject* type)
{
    return PyObject_GetItemData((PyObject *)type);
}

static int
traverse_slots(PyTypeObject *type, PyObject *self, visitproc visit, void *arg)
{
    Py_ssize_t i, n;
    PyMemberDef *mp;

    // GraalPy change: managed types don't have native slot attributes
    assert (!points_to_py_handle_space(self));

    n = Py_SIZE(type);
    mp = _PyHeapType_GET_MEMBERS((PyHeapTypeObject *)type);
    for (i = 0; i < n; i++, mp++) {
        if (mp->type == T_OBJECT_EX) {
            char *addr = (char *)self + mp->offset;
            PyObject *obj = *(PyObject **)addr;
            if (obj != NULL) {
                int err = visit(obj, arg);
                if (err)
                    return err;
            }
        }
    }
    return 0;
}

/* GraalPy change: replaced 'static' with 'PyAPI_FUNC' because we lookup the
 * symbol in Java to use it if a type receives 'toNative'.
 */
PyAPI_FUNC(int)
subtype_traverse(PyObject *self, visitproc visit, void *arg)
{
    PyTypeObject *type, *base;
    traverseproc basetraverse;

    // GraalPy change: don't traverse managed objects
    if (points_to_py_handle_space(self)) {
        return 0;
    }

    /* Find the nearest base with a different tp_traverse,
       and traverse slots while we're at it */
    type = Py_TYPE(self);
    base = type;
    while ((basetraverse = base->tp_traverse) == subtype_traverse) {
        if (Py_SIZE(base)) {
            int err = traverse_slots(base, self, visit, arg);
            if (err)
                return err;
        }
        base = base->tp_base;
        assert(base);
    }

    if (type->tp_dictoffset != base->tp_dictoffset) {
        assert(base->tp_dictoffset == 0);
        if (type->tp_flags & Py_TPFLAGS_MANAGED_DICT) {
#if 0 // GraalPy change: we don't have inlined managed dict values
            assert(type->tp_dictoffset == -1);
            int err = _PyObject_VisitInstanceAttributes(self, visit, arg);
            if (err) {
                return err;
            }
#endif // GraalPy change
        }
        else {
            PyObject **dictptr = _PyObject_DictPointer(self);
            if (dictptr && *dictptr)
                Py_VISIT(*dictptr);
        }
    }

    if (type->tp_flags & Py_TPFLAGS_HEAPTYPE
        && (!basetraverse || !(base->tp_flags & Py_TPFLAGS_HEAPTYPE))) {
        /* For a heaptype, the instances count as references
           to the type.          Traverse the type so the collector
           can find cycles involving this link.
           Skip this visit if basetraverse belongs to a heap type: in that
           case, basetraverse will visit the type when we call it later.
           */
        Py_VISIT(type);
    }

    if (basetraverse)
        return basetraverse(self, visit, arg);
    return 0;
}

#if 0 // GraalPy change
static void
clear_slots(PyTypeObject *type, PyObject *self)
{
    Py_ssize_t i, n;
    PyMemberDef *mp;

    n = Py_SIZE(type);
    mp = _PyHeapType_GET_MEMBERS((PyHeapTypeObject *)type);
    for (i = 0; i < n; i++, mp++) {
        if (mp->type == T_OBJECT_EX && !(mp->flags & READONLY)) {
            char *addr = (char *)self + mp->offset;
            PyObject *obj = *(PyObject **)addr;
            if (obj != NULL) {
                *(PyObject **)addr = NULL;
                Py_DECREF(obj);
            }
        }
    }
}

static int
subtype_clear(PyObject *self)
{
    PyTypeObject *type, *base;
    inquiry baseclear;

    /* Find the nearest base with a different tp_clear
       and clear slots while we're at it */
    type = Py_TYPE(self);
    base = type;
    while ((baseclear = base->tp_clear) == subtype_clear) {
        if (Py_SIZE(base))
            clear_slots(base, self);
        base = base->tp_base;
        assert(base);
    }

    /* Clear the instance dict (if any), to break cycles involving only
       __dict__ slots (as in the case 'self.__dict__ is self'). */
    if (type->tp_flags & Py_TPFLAGS_MANAGED_DICT) {
        if ((base->tp_flags & Py_TPFLAGS_MANAGED_DICT) == 0) {
            _PyObject_ClearManagedDict(self);
        }
    }
    else if (type->tp_dictoffset != base->tp_dictoffset) {
        PyObject **dictptr = _PyObject_ComputedDictPointer(self);
        if (dictptr && *dictptr)
            Py_CLEAR(*dictptr);
    }

    if (baseclear)
        return baseclear(self);
    return 0;
}

static void
subtype_dealloc(PyObject *self)
{
    PyTypeObject *type, *base;
    destructor basedealloc;
    int has_finalizer;

    /* Extract the type; we expect it to be a heap type */
    type = Py_TYPE(self);
    _PyObject_ASSERT((PyObject *)type, type->tp_flags & Py_TPFLAGS_HEAPTYPE);

    /* Test whether the type has GC exactly once */

    if (!_PyType_IS_GC(type)) {
        /* A non GC dynamic type allows certain simplifications:
           there's no need to call clear_slots(), or DECREF the dict,
           or clear weakrefs. */

        /* Maybe call finalizer; exit early if resurrected */
        if (type->tp_finalize) {
            if (PyObject_CallFinalizerFromDealloc(self) < 0)
                return;
        }
        if (type->tp_del) {
            type->tp_del(self);
            if (Py_REFCNT(self) > 0) {
                return;
            }
        }

        /* Find the nearest base with a different tp_dealloc */
        base = type;
        while ((basedealloc = base->tp_dealloc) == subtype_dealloc) {
            base = base->tp_base;
            assert(base);
        }

        /* Extract the type again; tp_del may have changed it */
        type = Py_TYPE(self);

        // Don't read type memory after calling basedealloc() since basedealloc()
        // can deallocate the type and free its memory.
        int type_needs_decref = (type->tp_flags & Py_TPFLAGS_HEAPTYPE
                                 && !(base->tp_flags & Py_TPFLAGS_HEAPTYPE));

        assert((type->tp_flags & Py_TPFLAGS_MANAGED_DICT) == 0);

        /* Call the base tp_dealloc() */
        assert(basedealloc);
        basedealloc(self);

        /* Can't reference self beyond this point. It's possible tp_del switched
           our type from a HEAPTYPE to a non-HEAPTYPE, so be careful about
           reference counting. Only decref if the base type is not already a heap
           allocated type. Otherwise, basedealloc should have decref'd it already */
        if (type_needs_decref) {
            Py_DECREF(type);
        }

        /* Done */
        return;
    }

    /* We get here only if the type has GC */

    /* UnTrack and re-Track around the trashcan macro, alas */
    /* See explanation at end of function for full disclosure */
    PyObject_GC_UnTrack(self);
    Py_TRASHCAN_BEGIN(self, subtype_dealloc);

    /* Find the nearest base with a different tp_dealloc */
    base = type;
    while ((/*basedealloc =*/ base->tp_dealloc) == subtype_dealloc) {
        base = base->tp_base;
        assert(base);
    }

    has_finalizer = type->tp_finalize || type->tp_del;

    if (type->tp_finalize) {
        _PyObject_GC_TRACK(self);
        if (PyObject_CallFinalizerFromDealloc(self) < 0) {
            /* Resurrected */
            goto endlabel;
        }
        _PyObject_GC_UNTRACK(self);
    }
    /*
      If we added a weaklist, we clear it. Do this *before* calling tp_del,
      clearing slots, or clearing the instance dict.

      GC tracking must be off at this point. weakref callbacks (if any, and
      whether directly here or indirectly in something we call) may trigger GC,
      and if self is tracked at that point, it will look like trash to GC and GC
      will try to delete self again.
    */
    if (type->tp_weaklistoffset && !base->tp_weaklistoffset) {
        PyObject_ClearWeakRefs(self);
    }

    if (type->tp_del) {
        _PyObject_GC_TRACK(self);
        type->tp_del(self);
        if (Py_REFCNT(self) > 0) {
            /* Resurrected */
            goto endlabel;
        }
        _PyObject_GC_UNTRACK(self);
    }
    if (has_finalizer) {
        /* New weakrefs could be created during the finalizer call.
           If this occurs, clear them out without calling their
           finalizers since they might rely on part of the object
           being finalized that has already been destroyed. */
        if (type->tp_weaklistoffset && !base->tp_weaklistoffset) {
            /* Modeled after GET_WEAKREFS_LISTPTR().

               This is never triggered for static types so we can avoid the
               (slightly) more costly _PyObject_GET_WEAKREFS_LISTPTR(). */
            PyWeakReference **list = \
                _PyObject_GET_WEAKREFS_LISTPTR_FROM_OFFSET(self);
            while (*list) {
                _PyWeakref_ClearRef(*list);
            }
        }
    }

    /*  Clear slots up to the nearest base with a different tp_dealloc */
    base = type;
    while ((basedealloc = base->tp_dealloc) == subtype_dealloc) {
        if (Py_SIZE(base))
            clear_slots(base, self);
        base = base->tp_base;
        assert(base);
    }

    /* If we added a dict, DECREF it, or free inline values. */
    if (type->tp_flags & Py_TPFLAGS_MANAGED_DICT) {
        PyDictOrValues *dorv_ptr = _PyObject_DictOrValuesPointer(self);
        if (_PyDictOrValues_IsValues(*dorv_ptr)) {
            _PyObject_FreeInstanceAttributes(self);
        }
        else {
            Py_XDECREF(_PyDictOrValues_GetDict(*dorv_ptr));
        }
        dorv_ptr->values = NULL;
    }
    else if (type->tp_dictoffset && !base->tp_dictoffset) {
        PyObject **dictptr = _PyObject_ComputedDictPointer(self);
        if (dictptr != NULL) {
            PyObject *dict = *dictptr;
            if (dict != NULL) {
                Py_DECREF(dict);
                *dictptr = NULL;
            }
        }
    }

    /* Extract the type again; tp_del may have changed it */
    type = Py_TYPE(self);

    /* Call the base tp_dealloc(); first retrack self if
     * basedealloc knows about gc.
     */
    if (_PyType_IS_GC(base)) {
        _PyObject_GC_TRACK(self);
    }

    // Don't read type memory after calling basedealloc() since basedealloc()
    // can deallocate the type and free its memory.
    int type_needs_decref = (type->tp_flags & Py_TPFLAGS_HEAPTYPE
                             && !(base->tp_flags & Py_TPFLAGS_HEAPTYPE));

    assert(basedealloc);
    basedealloc(self);

    /* Can't reference self beyond this point. It's possible tp_del switched
       our type from a HEAPTYPE to a non-HEAPTYPE, so be careful about
       reference counting. Only decref if the base type is not already a heap
       allocated type. Otherwise, basedealloc should have decref'd it already */
    if (type_needs_decref) {
        Py_DECREF(type);
    }

  endlabel:
    Py_TRASHCAN_END

    /* Explanation of the weirdness around the trashcan macros:

       Q. What do the trashcan macros do?

       A. Read the comment titled "Trashcan mechanism" in object.h.
          For one, this explains why there must be a call to GC-untrack
          before the trashcan begin macro.      Without understanding the
          trashcan code, the answers to the following questions don't make
          sense.

       Q. Why do we GC-untrack before the trashcan and then immediately
          GC-track again afterward?

       A. In the case that the base class is GC-aware, the base class
          probably GC-untracks the object.      If it does that using the
          UNTRACK macro, this will crash when the object is already
          untracked.  Because we don't know what the base class does, the
          only safe thing is to make sure the object is tracked when we
          call the base class dealloc.  But...  The trashcan begin macro
          requires that the object is *untracked* before it is called.  So
          the dance becomes:

         GC untrack
         trashcan begin
         GC track

       Q. Why did the last question say "immediately GC-track again"?
          It's nowhere near immediately.

       A. Because the code *used* to re-track immediately.      Bad Idea.
          self has a refcount of 0, and if gc ever gets its hands on it
          (which can happen if any weakref callback gets invoked), it
          looks like trash to gc too, and gc also tries to delete self
          then.  But we're already deleting self.  Double deallocation is
          a subtle disaster.
    */
}
#endif // GraalPy change

static PyTypeObject *solid_base(PyTypeObject *type);

/* type test with subclassing support */

static int
type_is_subtype_base_chain(PyTypeObject *a, PyTypeObject *b)
{
    do {
        if (a == b)
            return 1;
        a = a->tp_base;
    } while (a != NULL);

    return (b == &PyBaseObject_Type);
}

int
PyType_IsSubtype(PyTypeObject *a, PyTypeObject *b)
{
    // GraalPy change: add fast-paths for common builtin types
    if (a == b) {
        return 1;
    } else if (b == &PyType_Type) {
        return PyType_FastSubclass(a, Py_TPFLAGS_TYPE_SUBCLASS);
    } else if (b == &PyLong_Type) {
        return PyType_FastSubclass(a, Py_TPFLAGS_LONG_SUBCLASS);
    } else if (b == &PyList_Type) {
        return PyType_FastSubclass(a, Py_TPFLAGS_LIST_SUBCLASS);
    } else if (b == &PyTuple_Type) {
        return PyType_FastSubclass(a, Py_TPFLAGS_TUPLE_SUBCLASS);
    } else if (b == &PyBytes_Type) {
        return PyType_FastSubclass(a, Py_TPFLAGS_BYTES_SUBCLASS);
    } else if (b == &PyUnicode_Type) {
        return PyType_FastSubclass(a, Py_TPFLAGS_UNICODE_SUBCLASS);
    } else if (b == &PyDict_Type) {
        return PyType_FastSubclass(a, Py_TPFLAGS_DICT_SUBCLASS);
    } else if ((PyObject *)b == PyExc_BaseException) {
        return PyType_FastSubclass(a, Py_TPFLAGS_BASE_EXC_SUBCLASS);
    } else if (is_builtin_type(a) && !is_builtin_type(b)) {
        return 0;
    }
    PyObject *mro;

    mro = lookup_tp_mro(a);
    if (mro != NULL) {
        /* Deal with multiple inheritance without recursion
           by walking the MRO tuple */
        Py_ssize_t i, n;
        assert(PyTuple_Check(mro));
        n = PyTuple_GET_SIZE(mro);
        for (i = 0; i < n; i++) {
            if (PyTuple_GET_ITEM(mro, i) == (PyObject *)b)
                return 1;
        }
        return 0;
    }
    else
        /* a is not completely initialized yet; follow tp_base */
        return type_is_subtype_base_chain(a, b);
}

/* Routines to do a method lookup in the type without looking in the
   instance dictionary (so we can't use PyObject_GetAttr) but still
   binding it to the instance.

   Variants:

   - _PyObject_LookupSpecial() returns NULL without raising an exception
     when the _PyType_Lookup() call fails;

   - lookup_maybe_method() and lookup_method() are internal routines similar
     to _PyObject_LookupSpecial(), but can return unbound PyFunction
     to avoid temporary method object. Pass self as first argument when
     unbound == 1.
*/

#if 0 // GraalPy change
PyObject *
_PyObject_LookupSpecial(PyObject *self, PyObject *attr)
{
    PyObject *res;

    res = _PyType_Lookup(Py_TYPE(self), attr);
    if (res != NULL) {
        descrgetfunc f;
        if ((f = Py_TYPE(res)->tp_descr_get) == NULL)
            Py_INCREF(res);
        else
            res = f(res, self, (PyObject *)(Py_TYPE(self)));
    }
    return res;
}

PyObject *
_PyObject_LookupSpecialId(PyObject *self, _Py_Identifier *attrid)
{
    PyObject *attr = _PyUnicode_FromId(attrid);   /* borrowed */
    if (attr == NULL)
        return NULL;
    return _PyObject_LookupSpecial(self, attr);
}

static PyObject *
lookup_maybe_method(PyObject *self, PyObject *attr, int *unbound)
{
    PyObject *res = _PyType_Lookup(Py_TYPE(self), attr);
    if (res == NULL) {
        return NULL;
    }

    if (_PyType_HasFeature(Py_TYPE(res), Py_TPFLAGS_METHOD_DESCRIPTOR)) {
        /* Avoid temporary PyMethodObject */
        *unbound = 1;
        Py_INCREF(res);
    }
    else {
        *unbound = 0;
        descrgetfunc f = Py_TYPE(res)->tp_descr_get;
        if (f == NULL) {
            Py_INCREF(res);
        }
        else {
            res = f(res, self, (PyObject *)(Py_TYPE(self)));
        }
    }
    return res;
}

static PyObject *
lookup_method(PyObject *self, PyObject *attr, int *unbound)
{
    PyObject *res = lookup_maybe_method(self, attr, unbound);
    if (res == NULL && !PyErr_Occurred()) {
        PyErr_SetObject(PyExc_AttributeError, attr);
    }
    return res;
}


static inline PyObject*
vectorcall_unbound(PyThreadState *tstate, int unbound, PyObject *func,
                   PyObject *const *args, Py_ssize_t nargs)
{
    size_t nargsf = nargs;
    if (!unbound) {
        /* Skip self argument, freeing up args[0] to use for
         * PY_VECTORCALL_ARGUMENTS_OFFSET */
        args++;
        nargsf = nargsf - 1 + PY_VECTORCALL_ARGUMENTS_OFFSET;
    }
    EVAL_CALL_STAT_INC_IF_FUNCTION(EVAL_CALL_SLOT, func);
    return _PyObject_VectorcallTstate(tstate, func, args, nargsf, NULL);
}

static PyObject*
call_unbound_noarg(int unbound, PyObject *func, PyObject *self)
{
    if (unbound) {
        return PyObject_CallOneArg(func, self);
    }
    else {
        return _PyObject_CallNoArgs(func);
    }
}

/* A variation of PyObject_CallMethod* that uses lookup_method()
   instead of PyObject_GetAttrString().

   args is an argument vector of length nargs. The first element in this
   vector is the special object "self" which is used for the method lookup */
static PyObject *
vectorcall_method(PyObject *name, PyObject *const *args, Py_ssize_t nargs)
{
    assert(nargs >= 1);

    PyThreadState *tstate = _PyThreadState_GET();
    int unbound;
    PyObject *self = args[0];
    PyObject *func = lookup_method(self, name, &unbound);
    if (func == NULL) {
        return NULL;
    }
    PyObject *retval = vectorcall_unbound(tstate, unbound, func, args, nargs);
    Py_DECREF(func);
    return retval;
}

/* Clone of vectorcall_method() that returns NotImplemented
 * when the lookup fails. */
static PyObject *
vectorcall_maybe(PyThreadState *tstate, PyObject *name,
                 PyObject *const *args, Py_ssize_t nargs)
{
    assert(nargs >= 1);

    int unbound;
    PyObject *self = args[0];
    PyObject *func = lookup_maybe_method(self, name, &unbound);
    if (func == NULL) {
        if (!PyErr_Occurred())
            Py_RETURN_NOTIMPLEMENTED;
        return NULL;
    }
    PyObject *retval = vectorcall_unbound(tstate, unbound, func, args, nargs);
    Py_DECREF(func);
    return retval;
}

/*
    Method resolution order algorithm C3 described in
    "A Monotonic Superclass Linearization for Dylan",
    by Kim Barrett, Bob Cassel, Paul Haahr,
    David A. Moon, Keith Playford, and P. Tucker Withington.
    (OOPSLA 1996)

    Some notes about the rules implied by C3:

    No duplicate bases.
    It isn't legal to repeat a class in a list of base classes.

    The next three properties are the 3 constraints in "C3".

    Local precedence order.
    If A precedes B in C's MRO, then A will precede B in the MRO of all
    subclasses of C.

    Monotonicity.
    The MRO of a class must be an extension without reordering of the
    MRO of each of its superclasses.

    Extended Precedence Graph (EPG).
    Linearization is consistent if there is a path in the EPG from
    each class to all its successors in the linearization.  See
    the paper for definition of EPG.
 */

static int
tail_contains(PyObject *tuple, int whence, PyObject *o)
{
    Py_ssize_t j, size;
    size = PyTuple_GET_SIZE(tuple);

    for (j = whence+1; j < size; j++) {
        if (PyTuple_GET_ITEM(tuple, j) == o)
            return 1;
    }
    return 0;
}

static PyObject *
class_name(PyObject *cls)
{
    PyObject *name;
    if (_PyObject_LookupAttr(cls, &_Py_ID(__name__), &name) == 0) {
        name = PyObject_Repr(cls);
    }
    return name;
}

static int
check_duplicates(PyObject *tuple)
{
    Py_ssize_t i, j, n;
    /* Let's use a quadratic time algorithm,
       assuming that the bases tuples is short.
    */
    n = PyTuple_GET_SIZE(tuple);
    for (i = 0; i < n; i++) {
        PyObject *o = PyTuple_GET_ITEM(tuple, i);
        for (j = i + 1; j < n; j++) {
            if (PyTuple_GET_ITEM(tuple, j) == o) {
                o = class_name(o);
                if (o != NULL) {
                    if (PyUnicode_Check(o)) {
                        PyErr_Format(PyExc_TypeError,
                                     "duplicate base class %U", o);
                    }
                    else {
                        PyErr_SetString(PyExc_TypeError,
                                        "duplicate base class");
                    }
                    Py_DECREF(o);
                }
                return -1;
            }
        }
    }
    return 0;
}

/* Raise a TypeError for an MRO order disagreement.

   It's hard to produce a good error message.  In the absence of better
   insight into error reporting, report the classes that were candidates
   to be put next into the MRO.  There is some conflict between the
   order in which they should be put in the MRO, but it's hard to
   diagnose what constraint can't be satisfied.
*/

static void
set_mro_error(PyObject **to_merge, Py_ssize_t to_merge_size, int *remain)
{
    Py_ssize_t i, n, off;
    char buf[1000];
    PyObject *k, *v;
    PyObject *set = PyDict_New();
    if (!set) return;

    for (i = 0; i < to_merge_size; i++) {
        PyObject *L = to_merge[i];
        if (remain[i] < PyTuple_GET_SIZE(L)) {
            PyObject *c = PyTuple_GET_ITEM(L, remain[i]);
            if (PyDict_SetItem(set, c, Py_None) < 0) {
                Py_DECREF(set);
                return;
            }
        }
    }
    n = PyDict_GET_SIZE(set);

    off = PyOS_snprintf(buf, sizeof(buf), "Cannot create a \
consistent method resolution\norder (MRO) for bases");
    i = 0;
    while (PyDict_Next(set, &i, &k, &v) && (size_t)off < sizeof(buf)) {
        PyObject *name = class_name(k);
        const char *name_str = NULL;
        if (name != NULL) {
            if (PyUnicode_Check(name)) {
                name_str = PyUnicode_AsUTF8(name);
            }
            else {
                name_str = "?";
            }
        }
        if (name_str == NULL) {
            Py_XDECREF(name);
            Py_DECREF(set);
            return;
        }
        off += PyOS_snprintf(buf + off, sizeof(buf) - off, " %s", name_str);
        Py_XDECREF(name);
        if (--n && (size_t)(off+1) < sizeof(buf)) {
            buf[off++] = ',';
            buf[off] = '\0';
        }
    }
    PyErr_SetString(PyExc_TypeError, buf);
    Py_DECREF(set);
}

static int
pmerge(PyObject *acc, PyObject **to_merge, Py_ssize_t to_merge_size)
{
    int res = 0;
    Py_ssize_t i, j, empty_cnt;
    int *remain;

    /* remain stores an index into each sublist of to_merge.
       remain[i] is the index of the next base in to_merge[i]
       that is not included in acc.
    */
    remain = PyMem_New(int, to_merge_size);
    if (remain == NULL) {
        PyErr_NoMemory();
        return -1;
    }
    for (i = 0; i < to_merge_size; i++)
        remain[i] = 0;

  again:
    empty_cnt = 0;
    for (i = 0; i < to_merge_size; i++) {
        PyObject *candidate;

        PyObject *cur_tuple = to_merge[i];

        if (remain[i] >= PyTuple_GET_SIZE(cur_tuple)) {
            empty_cnt++;
            continue;
        }

        /* Choose next candidate for MRO.

           The input sequences alone can determine the choice.
           If not, choose the class which appears in the MRO
           of the earliest direct superclass of the new class.
        */

        candidate = PyTuple_GET_ITEM(cur_tuple, remain[i]);
        for (j = 0; j < to_merge_size; j++) {
            PyObject *j_lst = to_merge[j];
            if (tail_contains(j_lst, remain[j], candidate))
                goto skip; /* continue outer loop */
        }
        res = PyList_Append(acc, candidate);
        if (res < 0)
            goto out;

        for (j = 0; j < to_merge_size; j++) {
            PyObject *j_lst = to_merge[j];
            if (remain[j] < PyTuple_GET_SIZE(j_lst) &&
                PyTuple_GET_ITEM(j_lst, remain[j]) == candidate) {
                remain[j]++;
            }
        }
        goto again;
      skip: ;
    }

    if (empty_cnt != to_merge_size) {
        set_mro_error(to_merge, to_merge_size, remain);
        res = -1;
    }

  out:
    PyMem_Free(remain);

    return res;
}

static PyObject *
mro_implementation(PyTypeObject *type)
{
    if (!_PyType_IsReady(type)) {
        if (PyType_Ready(type) < 0)
            return NULL;
    }

    PyObject *bases = lookup_tp_bases(type);
    Py_ssize_t n = PyTuple_GET_SIZE(bases);
    for (Py_ssize_t i = 0; i < n; i++) {
        PyTypeObject *base = _PyType_CAST(PyTuple_GET_ITEM(bases, i));
        if (lookup_tp_mro(base) == NULL) {
            PyErr_Format(PyExc_TypeError,
                         "Cannot extend an incomplete type '%.100s'",
                         base->tp_name);
            return NULL;
        }
        assert(PyTuple_Check(lookup_tp_mro(base)));
    }

    if (n == 1) {
        /* Fast path: if there is a single base, constructing the MRO
         * is trivial.
         */
        PyTypeObject *base = _PyType_CAST(PyTuple_GET_ITEM(bases, 0));
        PyObject *base_mro = lookup_tp_mro(base);
        Py_ssize_t k = PyTuple_GET_SIZE(base_mro);
        PyObject *result = PyTuple_New(k + 1);
        if (result == NULL) {
            return NULL;
        }

        ;
        PyTuple_SET_ITEM(result, 0, Py_NewRef(type));
        for (Py_ssize_t i = 0; i < k; i++) {
            PyObject *cls = PyTuple_GET_ITEM(base_mro, i);
            PyTuple_SET_ITEM(result, i + 1, Py_NewRef(cls));
        }
        return result;
    }

    /* This is just a basic sanity check. */
    if (check_duplicates(bases) < 0) {
        return NULL;
    }

    /* Find a superclass linearization that honors the constraints
       of the explicit tuples of bases and the constraints implied by
       each base class.

       to_merge is an array of tuples, where each tuple is a superclass
       linearization implied by a base class.  The last element of
       to_merge is the declared tuple of bases.
    */
    PyObject **to_merge = PyMem_New(PyObject *, n + 1);
    if (to_merge == NULL) {
        PyErr_NoMemory();
        return NULL;
    }

    for (Py_ssize_t i = 0; i < n; i++) {
        PyTypeObject *base = _PyType_CAST(PyTuple_GET_ITEM(bases, i));
        to_merge[i] = lookup_tp_mro(base);
    }
    to_merge[n] = bases;

    PyObject *result = PyList_New(1);
    if (result == NULL) {
        PyMem_Free(to_merge);
        return NULL;
    }

    PyList_SET_ITEM(result, 0, Py_NewRef(type));
    if (pmerge(result, to_merge, n + 1) < 0) {
        Py_CLEAR(result);
    }
    PyMem_Free(to_merge);

    return result;
}

/*[clinic input]
type.mro

Return a type's method resolution order.
[clinic start generated code]*/

static PyObject *
type_mro_impl(PyTypeObject *self)
/*[clinic end generated code: output=bffc4a39b5b57027 input=28414f4e156db28d]*/
{
    PyObject *seq;
    seq = mro_implementation(self);
    if (seq != NULL && !PyList_Check(seq)) {
        Py_SETREF(seq, PySequence_List(seq));
    }
    return seq;
}

static int
mro_check(PyTypeObject *type, PyObject *mro)
{
    PyTypeObject *solid;
    Py_ssize_t i, n;

    solid = solid_base(type);

    n = PyTuple_GET_SIZE(mro);
    for (i = 0; i < n; i++) {
        PyObject *obj = PyTuple_GET_ITEM(mro, i);
        if (!PyType_Check(obj)) {
            PyErr_Format(
                PyExc_TypeError,
                "mro() returned a non-class ('%.500s')",
                Py_TYPE(obj)->tp_name);
            return -1;
        }
        PyTypeObject *base = (PyTypeObject*)obj;

        if (!PyType_IsSubtype(solid, solid_base(base))) {
            PyErr_Format(
                PyExc_TypeError,
                "mro() returned base with unsuitable layout ('%.500s')",
                base->tp_name);
            return -1;
        }
    }

    return 0;
}

/* Lookups an mcls.mro method, invokes it and checks the result (if needed,
   in case of a custom mro() implementation).

   Keep in mind that during execution of this function type->tp_mro
   can be replaced due to possible reentrance (for example,
   through type_set_bases):

      - when looking up the mcls.mro attribute (it could be
        a user-provided descriptor);

      - from inside a custom mro() itself;

      - through a finalizer of the return value of mro().
*/
static PyObject *
mro_invoke(PyTypeObject *type)
{
    PyObject *mro_result;
    PyObject *new_mro;
    const int custom = !Py_IS_TYPE(type, &PyType_Type);

    if (custom) {
        int unbound;
        PyObject *mro_meth = lookup_method(
            (PyObject *)type, &_Py_ID(mro), &unbound);
        if (mro_meth == NULL)
            return NULL;
        mro_result = call_unbound_noarg(unbound, mro_meth, (PyObject *)type);
        Py_DECREF(mro_meth);
    }
    else {
        mro_result = mro_implementation(type);
    }
    if (mro_result == NULL)
        return NULL;

    new_mro = PySequence_Tuple(mro_result);
    Py_DECREF(mro_result);
    if (new_mro == NULL) {
        return NULL;
    }

    if (PyTuple_GET_SIZE(new_mro) == 0) {
        Py_DECREF(new_mro);
        PyErr_Format(PyExc_TypeError, "type MRO must not be empty");
        return NULL;
    }

    if (custom && mro_check(type, new_mro) < 0) {
        Py_DECREF(new_mro);
        return NULL;
    }
    return new_mro;
}

/* Calculates and assigns a new MRO to type->tp_mro.
   Return values and invariants:

     - Returns 1 if a new MRO value has been set to type->tp_mro due to
       this call of mro_internal (no tricky reentrancy and no errors).

       In case if p_old_mro argument is not NULL, a previous value
       of type->tp_mro is put there, and the ownership of this
       reference is transferred to a caller.
       Otherwise, the previous value (if any) is decref'ed.

     - Returns 0 in case when type->tp_mro gets changed because of
       reentering here through a custom mro() (see a comment to mro_invoke).

       In this case, a refcount of an old type->tp_mro is adjusted
       somewhere deeper in the call stack (by the innermost mro_internal
       or its caller) and may become zero upon returning from here.
       This also implies that the whole hierarchy of subclasses of the type
       has seen the new value and updated their MRO accordingly.

     - Returns -1 in case of an error.
*/
static int
mro_internal(PyTypeObject *type, PyObject **p_old_mro)
{
    PyObject *new_mro, *old_mro;
    int reent;

    /* Keep a reference to be able to do a reentrancy check below.
       Don't let old_mro be GC'ed and its address be reused for
       another object, like (suddenly!) a new tp_mro.  */
    old_mro = Py_XNewRef(lookup_tp_mro(type));
    new_mro = mro_invoke(type);  /* might cause reentrance */
    reent = (lookup_tp_mro(type) != old_mro);
    Py_XDECREF(old_mro);
    if (new_mro == NULL) {
        return -1;
    }

    if (reent) {
        Py_DECREF(new_mro);
        return 0;
    }

    set_tp_mro(type, new_mro);

    type_mro_modified(type, new_mro);
    /* corner case: the super class might have been hidden
       from the custom MRO */
    type_mro_modified(type, lookup_tp_bases(type));

    // XXX Expand this to Py_TPFLAGS_IMMUTABLETYPE?
    if (!(type->tp_flags & _Py_TPFLAGS_STATIC_BUILTIN)) {
        PyType_Modified(type);
    }
    else {
        /* For static builtin types, this is only called during init
           before the method cache has been populated. */
        assert(_PyType_HasFeature(type, Py_TPFLAGS_VALID_VERSION_TAG));
    }

    if (p_old_mro != NULL)
        *p_old_mro = old_mro;  /* transfer the ownership */
    else
        Py_XDECREF(old_mro);

    return 1;
}
#endif // GraalPy change

/* Calculate the best base amongst multiple base classes.
   This is the first one that's on the path to the "solid base". */

static PyTypeObject *
best_base(PyObject *bases)
{
    Py_ssize_t i, n;
    PyTypeObject *base, *winner, *candidate;

    assert(PyTuple_Check(bases));
    n = PyTuple_GET_SIZE(bases);
    assert(n > 0);
    base = NULL;
    winner = NULL;
    for (i = 0; i < n; i++) {
        PyObject *base_proto = PyTuple_GET_ITEM(bases, i);
        if (!PyType_Check(base_proto)) {
            PyErr_SetString(
                PyExc_TypeError,
                "bases must be types");
            return NULL;
        }
        PyTypeObject *base_i = (PyTypeObject *)base_proto;

        if (!_PyType_IsReady(base_i)) {
            if (PyType_Ready(base_i) < 0)
                return NULL;
        }
        if (!_PyType_HasFeature(base_i, Py_TPFLAGS_BASETYPE)) {
            PyErr_Format(PyExc_TypeError,
                         "type '%.100s' is not an acceptable base type",
                         base_i->tp_name);
            return NULL;
        }
        candidate = solid_base(base_i);
        if (winner == NULL) {
            winner = candidate;
            base = base_i;
        }
        else if (PyType_IsSubtype(winner, candidate))
            ;
        else if (PyType_IsSubtype(candidate, winner)) {
            winner = candidate;
            base = base_i;
        }
        else {
            PyErr_SetString(
                PyExc_TypeError,
                "multiple bases have "
                "instance lay-out conflict");
            return NULL;
        }
    }
    assert (base != NULL);

    return base;
}

#define ADDED_FIELD_AT_OFFSET(name, offset) \
    (type->tp_ ## name  && (base->tp_ ##name == 0) && \
    type->tp_ ## name + sizeof(PyObject *) == (offset) && \
    type->tp_flags & Py_TPFLAGS_HEAPTYPE)

static int
extra_ivars(PyTypeObject *type, PyTypeObject *base)
{
    size_t t_size = type->tp_basicsize;
    size_t b_size = base->tp_basicsize;

    assert(t_size >= b_size); /* Else type smaller than base! */
    if (type->tp_itemsize || base->tp_itemsize) {
        /* If itemsize is involved, stricter rules */
        return t_size != b_size ||
            type->tp_itemsize != base->tp_itemsize;
    }
    /* Check for __dict__ and __weakrefs__ slots in either order */
    if (ADDED_FIELD_AT_OFFSET(weaklistoffset, t_size)) {
        t_size -= sizeof(PyObject *);
    }
    if ((type->tp_flags & Py_TPFLAGS_MANAGED_DICT) == 0 &&
        ADDED_FIELD_AT_OFFSET(dictoffset, t_size)) {
        t_size -= sizeof(PyObject *);
    }
    /* Check __weakrefs__ again, in case it precedes __dict__ */
    if (ADDED_FIELD_AT_OFFSET(weaklistoffset, t_size)) {
        t_size -= sizeof(PyObject *);
    }
    return t_size != b_size;
}

static PyTypeObject *
solid_base(PyTypeObject *type)
{
    PyTypeObject *base;

    if (type->tp_base)
        base = solid_base(type->tp_base);
    else
        base = &PyBaseObject_Type;
    if (extra_ivars(type, base))
        return type;
    else
        return base;
}

static void object_dealloc(PyObject *);
static PyObject *object_new(PyTypeObject *, PyObject *, PyObject *);
static int object_init(PyObject *, PyObject *, PyObject *);
static int update_slot(PyTypeObject *, PyObject *);
static void fixup_slot_dispatchers(PyTypeObject *);
static int type_new_set_names(PyTypeObject *);
static int type_new_init_subclass(PyTypeObject *, PyObject *);

#if 0 // GraalPy change
/*
 * Helpers for  __dict__ descriptor.  We don't want to expose the dicts
 * inherited from various builtin types.  The builtin base usually provides
 * its own __dict__ descriptor, so we use that when we can.
 */
static PyTypeObject *
get_builtin_base_with_dict(PyTypeObject *type)
{
    while (type->tp_base != NULL) {
        if (type->tp_dictoffset != 0 &&
            !(type->tp_flags & Py_TPFLAGS_HEAPTYPE))
            return type;
        type = type->tp_base;
    }
    return NULL;
}

static PyObject *
get_dict_descriptor(PyTypeObject *type)
{
    PyObject *descr;

    descr = _PyType_Lookup(type, &_Py_ID(__dict__));
    if (descr == NULL || !PyDescr_IsData(descr))
        return NULL;

    return descr;
}

static void
raise_dict_descr_error(PyObject *obj)
{
    PyErr_Format(PyExc_TypeError,
                 "this __dict__ descriptor does not support "
                 "'%.200s' objects", Py_TYPE(obj)->tp_name);
}

static PyObject *
subtype_dict(PyObject *obj, void *context)
{
    PyTypeObject *base;

    base = get_builtin_base_with_dict(Py_TYPE(obj));
    if (base != NULL) {
        descrgetfunc func;
        PyObject *descr = get_dict_descriptor(base);
        if (descr == NULL) {
            raise_dict_descr_error(obj);
            return NULL;
        }
        func = Py_TYPE(descr)->tp_descr_get;
        if (func == NULL) {
            raise_dict_descr_error(obj);
            return NULL;
        }
        return func(descr, obj, (PyObject *)(Py_TYPE(obj)));
    }
    return PyObject_GenericGetDict(obj, context);
}

static int
subtype_setdict(PyObject *obj, PyObject *value, void *context)
{
    PyObject **dictptr;
    PyTypeObject *base;

    base = get_builtin_base_with_dict(Py_TYPE(obj));
    if (base != NULL) {
        descrsetfunc func;
        PyObject *descr = get_dict_descriptor(base);
        if (descr == NULL) {
            raise_dict_descr_error(obj);
            return -1;
        }
        func = Py_TYPE(descr)->tp_descr_set;
        if (func == NULL) {
            raise_dict_descr_error(obj);
            return -1;
        }
        return func(descr, obj, value);
    }
    /* Almost like PyObject_GenericSetDict, but allow __dict__ to be deleted. */
    dictptr = _PyObject_GetDictPtr(obj);
    if (dictptr == NULL) {
        PyErr_SetString(PyExc_AttributeError,
                        "This object has no __dict__");
        return -1;
    }
    if (value != NULL && !PyDict_Check(value)) {
        PyErr_Format(PyExc_TypeError,
                     "__dict__ must be set to a dictionary, "
                     "not a '%.200s'", Py_TYPE(value)->tp_name);
        return -1;
    }
    Py_XSETREF(*dictptr, Py_XNewRef(value));
    return 0;
}

static PyObject *
subtype_getweakref(PyObject *obj, void *context)
{
    PyObject **weaklistptr;
    PyObject *result;
    PyTypeObject *type = Py_TYPE(obj);

    if (type->tp_weaklistoffset == 0) {
        PyErr_SetString(PyExc_AttributeError,
                        "This object has no __weakref__");
        return NULL;
    }
    _PyObject_ASSERT((PyObject *)type,
                     type->tp_weaklistoffset > 0 ||
                     type->tp_weaklistoffset == MANAGED_WEAKREF_OFFSET);
    _PyObject_ASSERT((PyObject *)type,
                     ((type->tp_weaklistoffset + (Py_ssize_t)sizeof(PyObject *))
                      <= type->tp_basicsize));
    weaklistptr = (PyObject **)((char *)obj + type->tp_weaklistoffset);
    if (*weaklistptr == NULL)
        result = Py_None;
    else
        result = *weaklistptr;
    return Py_NewRef(result);
}

/* Three variants on the subtype_getsets list. */

static PyGetSetDef subtype_getsets_full[] = {
    {"__dict__", subtype_dict, subtype_setdict,
     PyDoc_STR("dictionary for instance variables")},
    {"__weakref__", subtype_getweakref, NULL,
     PyDoc_STR("list of weak references to the object")},
    {0}
};

static PyGetSetDef subtype_getsets_dict_only[] = {
    {"__dict__", subtype_dict, subtype_setdict,
     PyDoc_STR("dictionary for instance variables")},
    {0}
};

static PyGetSetDef subtype_getsets_weakref_only[] = {
    {"__weakref__", subtype_getweakref, NULL,
     PyDoc_STR("list of weak references to the object")},
    {0}
};

static int
valid_identifier(PyObject *s)
{
    if (!PyUnicode_Check(s)) {
        PyErr_Format(PyExc_TypeError,
                     "__slots__ items must be strings, not '%.200s'",
                     Py_TYPE(s)->tp_name);
        return 0;
    }
    if (!PyUnicode_IsIdentifier(s)) {
        PyErr_SetString(PyExc_TypeError,
                        "__slots__ must be identifiers");
        return 0;
    }
    return 1;
}

static int
type_init(PyObject *cls, PyObject *args, PyObject *kwds)
{
    assert(args != NULL && PyTuple_Check(args));
    assert(kwds == NULL || PyDict_Check(kwds));

    if (kwds != NULL && PyTuple_GET_SIZE(args) == 1 &&
        PyDict_GET_SIZE(kwds) != 0) {
        PyErr_SetString(PyExc_TypeError,
                        "type.__init__() takes no keyword arguments");
        return -1;
    }

    if ((PyTuple_GET_SIZE(args) != 1 && PyTuple_GET_SIZE(args) != 3)) {
        PyErr_SetString(PyExc_TypeError,
                        "type.__init__() takes 1 or 3 arguments");
        return -1;
    }

    return 0;
}
#endif // GraalPy change


unsigned long
PyType_GetFlags(PyTypeObject *type)
{
    return type->tp_flags;
}


#if 0 // GraalPy change
int
PyType_SUPPORTS_WEAKREFS(PyTypeObject *type)
{
    return _PyType_SUPPORTS_WEAKREFS(type);
}


/* Determine the most derived metatype. */
PyTypeObject *
_PyType_CalculateMetaclass(PyTypeObject *metatype, PyObject *bases)
{
    Py_ssize_t i, nbases;
    PyTypeObject *winner;
    PyObject *tmp;
    PyTypeObject *tmptype;

    /* Determine the proper metatype to deal with this,
       and check for metatype conflicts while we're at it.
       Note that if some other metatype wins to contract,
       it's possible that its instances are not types. */

    nbases = PyTuple_GET_SIZE(bases);
    winner = metatype;
    for (i = 0; i < nbases; i++) {
        tmp = PyTuple_GET_ITEM(bases, i);
        tmptype = Py_TYPE(tmp);
        if (PyType_IsSubtype(winner, tmptype))
            continue;
        if (PyType_IsSubtype(tmptype, winner)) {
            winner = tmptype;
            continue;
        }
        /* else: */
        PyErr_SetString(PyExc_TypeError,
                        "metaclass conflict: "
                        "the metaclass of a derived class "
                        "must be a (non-strict) subclass "
                        "of the metaclasses of all its bases");
        return NULL;
    }
    return winner;
}


// Forward declaration
static PyObject *
type_new(PyTypeObject *metatype, PyObject *args, PyObject *kwds);

typedef struct {
    PyTypeObject *metatype;
    PyObject *args;
    PyObject *kwds;
    PyObject *orig_dict;
    PyObject *name;
    PyObject *bases;
    PyTypeObject *base;
    PyObject *slots;
    Py_ssize_t nslot;
    int add_dict;
    int add_weak;
    int may_add_dict;
    int may_add_weak;
} type_new_ctx;


/* Check for valid slot names and two special cases */
static int
type_new_visit_slots(type_new_ctx *ctx)
{
    PyObject *slots = ctx->slots;
    Py_ssize_t nslot = ctx->nslot;
    for (Py_ssize_t i = 0; i < nslot; i++) {
        PyObject *name = PyTuple_GET_ITEM(slots, i);
        if (!valid_identifier(name)) {
            return -1;
        }
        assert(PyUnicode_Check(name));
        if (_PyUnicode_Equal(name, &_Py_ID(__dict__))) {
            if (!ctx->may_add_dict || ctx->add_dict != 0) {
                PyErr_SetString(PyExc_TypeError,
                    "__dict__ slot disallowed: "
                    "we already got one");
                return -1;
            }
            ctx->add_dict++;
        }
        if (_PyUnicode_Equal(name, &_Py_ID(__weakref__))) {
            if (!ctx->may_add_weak || ctx->add_weak != 0) {
                PyErr_SetString(PyExc_TypeError,
                    "__weakref__ slot disallowed: "
                    "we already got one");
                return -1;
            }
            ctx->add_weak++;
        }
    }
    return 0;
}


/* Copy slots into a list, mangle names and sort them.
   Sorted names are needed for __class__ assignment.
   Convert them back to tuple at the end.
*/
static PyObject*
type_new_copy_slots(type_new_ctx *ctx, PyObject *dict)
{
    PyObject *slots = ctx->slots;
    Py_ssize_t nslot = ctx->nslot;

    Py_ssize_t new_nslot = nslot - ctx->add_dict - ctx->add_weak;
    PyObject *new_slots = PyList_New(new_nslot);
    if (new_slots == NULL) {
        return NULL;
    }

    Py_ssize_t j = 0;
    for (Py_ssize_t i = 0; i < nslot; i++) {
        PyObject *slot = PyTuple_GET_ITEM(slots, i);
        if ((ctx->add_dict && _PyUnicode_Equal(slot, &_Py_ID(__dict__))) ||
            (ctx->add_weak && _PyUnicode_Equal(slot, &_Py_ID(__weakref__))))
        {
            continue;
        }

        slot =_Py_Mangle(ctx->name, slot);
        if (!slot) {
            goto error;
        }
        PyList_SET_ITEM(new_slots, j, slot);

        int r = PyDict_Contains(dict, slot);
        if (r < 0) {
            goto error;
        }
        if (r > 0) {
            /* CPython inserts these names (when needed)
               into the namespace when creating a class.  They will be deleted
               below so won't act as class variables. */
            if (!_PyUnicode_Equal(slot, &_Py_ID(__qualname__)) &&
                !_PyUnicode_Equal(slot, &_Py_ID(__classcell__)) &&
                !_PyUnicode_Equal(slot, &_Py_ID(__classdictcell__)))
            {
                PyErr_Format(PyExc_ValueError,
                             "%R in __slots__ conflicts with class variable",
                             slot);
                goto error;
            }
        }

        j++;
    }
    assert(j == new_nslot);

    if (PyList_Sort(new_slots) == -1) {
        goto error;
    }

    PyObject *tuple = PyList_AsTuple(new_slots);
    Py_DECREF(new_slots);
    if (tuple == NULL) {
        return NULL;
    }

    assert(PyTuple_GET_SIZE(tuple) == new_nslot);
    return tuple;

error:
    Py_DECREF(new_slots);
    return NULL;
}


static void
type_new_slots_bases(type_new_ctx *ctx)
{
    Py_ssize_t nbases = PyTuple_GET_SIZE(ctx->bases);
    if (nbases > 1 &&
        ((ctx->may_add_dict && ctx->add_dict == 0) ||
         (ctx->may_add_weak && ctx->add_weak == 0)))
    {
        for (Py_ssize_t i = 0; i < nbases; i++) {
            PyObject *obj = PyTuple_GET_ITEM(ctx->bases, i);
            if (obj == (PyObject *)ctx->base) {
                /* Skip primary base */
                continue;
            }
            PyTypeObject *base = _PyType_CAST(obj);

            if (ctx->may_add_dict && ctx->add_dict == 0 &&
                base->tp_dictoffset != 0)
            {
                ctx->add_dict++;
            }
            if (ctx->may_add_weak && ctx->add_weak == 0 &&
                base->tp_weaklistoffset != 0)
            {
                ctx->add_weak++;
            }
            if (ctx->may_add_dict && ctx->add_dict == 0) {
                continue;
            }
            if (ctx->may_add_weak && ctx->add_weak == 0) {
                continue;
            }
            /* Nothing more to check */
            break;
        }
    }
}


static int
type_new_slots_impl(type_new_ctx *ctx, PyObject *dict)
{
    /* Are slots allowed? */
    if (ctx->nslot > 0 && ctx->base->tp_itemsize != 0) {
        PyErr_Format(PyExc_TypeError,
                     "nonempty __slots__ not supported for subtype of '%s'",
                     ctx->base->tp_name);
        return -1;
    }

    if (type_new_visit_slots(ctx) < 0) {
        return -1;
    }

    PyObject *new_slots = type_new_copy_slots(ctx, dict);
    if (new_slots == NULL) {
        return -1;
    }
    assert(PyTuple_CheckExact(new_slots));

    Py_XSETREF(ctx->slots, new_slots);
    ctx->nslot = PyTuple_GET_SIZE(new_slots);

    /* Secondary bases may provide weakrefs or dict */
    type_new_slots_bases(ctx);
    return 0;
}


static Py_ssize_t
type_new_slots(type_new_ctx *ctx, PyObject *dict)
{
    // Check for a __slots__ sequence variable in dict, and count it
    ctx->add_dict = 0;
    ctx->add_weak = 0;
    ctx->may_add_dict = (ctx->base->tp_dictoffset == 0);
    ctx->may_add_weak = (ctx->base->tp_weaklistoffset == 0
                         && ctx->base->tp_itemsize == 0);

    if (ctx->slots == NULL) {
        if (ctx->may_add_dict) {
            ctx->add_dict++;
        }
        if (ctx->may_add_weak) {
            ctx->add_weak++;
        }
    }
    else {
        /* Have slots */
        if (type_new_slots_impl(ctx, dict) < 0) {
            return -1;
        }
    }
    return 0;
}


static PyTypeObject*
type_new_alloc(type_new_ctx *ctx)
{
    PyTypeObject *metatype = ctx->metatype;
    PyTypeObject *type;

    // Allocate the type object
    type = (PyTypeObject *)metatype->tp_alloc(metatype, ctx->nslot);
    if (type == NULL) {
        return NULL;
    }
    PyHeapTypeObject *et = (PyHeapTypeObject *)type;

    // Initialize tp_flags.
    // All heap types need GC, since we can create a reference cycle by storing
    // an instance on one of its parents.
    type->tp_flags = (Py_TPFLAGS_DEFAULT | Py_TPFLAGS_HEAPTYPE |
                      Py_TPFLAGS_BASETYPE | Py_TPFLAGS_HAVE_GC);

    // Initialize essential fields
    type->tp_as_async = &et->as_async;
    type->tp_as_number = &et->as_number;
    type->tp_as_sequence = &et->as_sequence;
    type->tp_as_mapping = &et->as_mapping;
    type->tp_as_buffer = &et->as_buffer;

    set_tp_bases(type, Py_NewRef(ctx->bases));
    type->tp_base = (PyTypeObject *)Py_NewRef(ctx->base);

    type->tp_dealloc = subtype_dealloc;
    /* Always override allocation strategy to use regular heap */
    type->tp_alloc = PyType_GenericAlloc;
    type->tp_free = PyObject_GC_Del;

    type->tp_traverse = subtype_traverse;
    type->tp_clear = subtype_clear;

    et->ht_name = Py_NewRef(ctx->name);
    et->ht_module = NULL;
    et->_ht_tpname = NULL;

    return type;
}


static int
type_new_set_name(const type_new_ctx *ctx, PyTypeObject *type)
{
    Py_ssize_t name_size;
    type->tp_name = PyUnicode_AsUTF8AndSize(ctx->name, &name_size);
    if (!type->tp_name) {
        return -1;
    }
    if (strlen(type->tp_name) != (size_t)name_size) {
        PyErr_SetString(PyExc_ValueError,
                        "type name must not contain null characters");
        return -1;
    }
    return 0;
}


/* Set __module__ in the dict */
static int
type_new_set_module(PyTypeObject *type)
{
    PyObject *dict = lookup_tp_dict(type);
    int r = PyDict_Contains(dict, &_Py_ID(__module__));
    if (r < 0) {
        return -1;
    }
    if (r > 0) {
        return 0;
    }

    PyObject *globals = PyEval_GetGlobals();
    if (globals == NULL) {
        return 0;
    }

    PyObject *module = PyDict_GetItemWithError(globals, &_Py_ID(__name__));
    if (module == NULL) {
        if (PyErr_Occurred()) {
            return -1;
        }
        return 0;
    }

    if (PyDict_SetItem(dict, &_Py_ID(__module__), module) < 0) {
        return -1;
    }
    return 0;
}


/* Set ht_qualname to dict['__qualname__'] if available, else to
   __name__.  The __qualname__ accessor will look for ht_qualname. */
static int
type_new_set_ht_name(PyTypeObject *type)
{
    PyHeapTypeObject *et = (PyHeapTypeObject *)type;
    PyObject *dict = lookup_tp_dict(type);
    PyObject *qualname = PyDict_GetItemWithError(dict, &_Py_ID(__qualname__));
    if (qualname != NULL) {
        if (!PyUnicode_Check(qualname)) {
            PyErr_Format(PyExc_TypeError,
                    "type __qualname__ must be a str, not %s",
                    Py_TYPE(qualname)->tp_name);
            return -1;
        }
        et->ht_qualname = Py_NewRef(qualname);
        if (PyDict_DelItem(dict, &_Py_ID(__qualname__)) < 0) {
            return -1;
        }
    }
    else {
        if (PyErr_Occurred()) {
            return -1;
        }
        et->ht_qualname = Py_NewRef(et->ht_name);
    }
    return 0;
}


/* Set tp_doc to a copy of dict['__doc__'], if the latter is there
   and is a string.  The __doc__ accessor will first look for tp_doc;
   if that fails, it will still look into __dict__. */
static int
type_new_set_doc(PyTypeObject *type)
{
    PyObject *dict = lookup_tp_dict(type);
    PyObject *doc = PyDict_GetItemWithError(dict, &_Py_ID(__doc__));
    if (doc == NULL) {
        if (PyErr_Occurred()) {
            return -1;
        }
        // no __doc__ key
        return 0;
    }
    if (!PyUnicode_Check(doc)) {
        // ignore non-string __doc__
        return 0;
    }

    const char *doc_str = PyUnicode_AsUTF8(doc);
    if (doc_str == NULL) {
        return -1;
    }

    // Silently truncate the docstring if it contains a null byte
    Py_ssize_t size = strlen(doc_str) + 1;
    char *tp_doc = (char *)PyObject_Malloc(size);
    if (tp_doc == NULL) {
        PyErr_NoMemory();
        return -1;
    }

    memcpy(tp_doc, doc_str, size);
    type->tp_doc = tp_doc;
    return 0;
}


static int
type_new_staticmethod(PyTypeObject *type, PyObject *attr)
{
    PyObject *dict = lookup_tp_dict(type);
    PyObject *func = PyDict_GetItemWithError(dict, attr);
    if (func == NULL) {
        if (PyErr_Occurred()) {
            return -1;
        }
        return 0;
    }
    if (!PyFunction_Check(func)) {
        return 0;
    }

    PyObject *static_func = PyStaticMethod_New(func);
    if (static_func == NULL) {
        return -1;
    }
    if (PyDict_SetItem(dict, attr, static_func) < 0) {
        Py_DECREF(static_func);
        return -1;
    }
    Py_DECREF(static_func);
    return 0;
}


static int
type_new_classmethod(PyTypeObject *type, PyObject *attr)
{
    PyObject *dict = lookup_tp_dict(type);
    PyObject *func = PyDict_GetItemWithError(dict, attr);
    if (func == NULL) {
        if (PyErr_Occurred()) {
            return -1;
        }
        return 0;
    }
    if (!PyFunction_Check(func)) {
        return 0;
    }

    PyObject *method = PyClassMethod_New(func);
    if (method == NULL) {
        return -1;
    }

    if (PyDict_SetItem(dict, attr, method) < 0) {
        Py_DECREF(method);
        return -1;
    }
    Py_DECREF(method);
    return 0;
}


/* Add descriptors for custom slots from __slots__, or for __dict__ */
static int
type_new_descriptors(const type_new_ctx *ctx, PyTypeObject *type)
{
    PyHeapTypeObject *et = (PyHeapTypeObject *)type;
    Py_ssize_t slotoffset = ctx->base->tp_basicsize;
    if (et->ht_slots != NULL) {
        PyMemberDef *mp = _PyHeapType_GET_MEMBERS(et);
        Py_ssize_t nslot = PyTuple_GET_SIZE(et->ht_slots);
        for (Py_ssize_t i = 0; i < nslot; i++, mp++) {
            mp->name = PyUnicode_AsUTF8(
                PyTuple_GET_ITEM(et->ht_slots, i));
            if (mp->name == NULL) {
                return -1;
            }
            mp->type = T_OBJECT_EX;
            mp->offset = slotoffset;

            /* __dict__ and __weakref__ are already filtered out */
            assert(strcmp(mp->name, "__dict__") != 0);
            assert(strcmp(mp->name, "__weakref__") != 0);

            slotoffset += sizeof(PyObject *);
        }
    }

    if (ctx->add_weak) {
        assert((type->tp_flags & Py_TPFLAGS_MANAGED_WEAKREF) == 0);
        type->tp_flags |= Py_TPFLAGS_MANAGED_WEAKREF;
        type->tp_weaklistoffset = MANAGED_WEAKREF_OFFSET;
    }
    if (ctx->add_dict) {
        assert((type->tp_flags & Py_TPFLAGS_MANAGED_DICT) == 0);
        type->tp_flags |= Py_TPFLAGS_MANAGED_DICT;
        type->tp_dictoffset = -1;
    }

    type->tp_basicsize = slotoffset;
    type->tp_itemsize = ctx->base->tp_itemsize;
    type->tp_members = _PyHeapType_GET_MEMBERS(et);
    return 0;
}


static void
type_new_set_slots(const type_new_ctx *ctx, PyTypeObject *type)
{
    if (type->tp_weaklistoffset && type->tp_dictoffset) {
        type->tp_getset = subtype_getsets_full;
    }
    else if (type->tp_weaklistoffset && !type->tp_dictoffset) {
        type->tp_getset = subtype_getsets_weakref_only;
    }
    else if (!type->tp_weaklistoffset && type->tp_dictoffset) {
        type->tp_getset = subtype_getsets_dict_only;
    }
    else {
        type->tp_getset = NULL;
    }

    /* Special case some slots */
    if (type->tp_dictoffset != 0 || ctx->nslot > 0) {
        PyTypeObject *base = ctx->base;
        if (base->tp_getattr == NULL && base->tp_getattro == NULL) {
            type->tp_getattro = PyObject_GenericGetAttr;
        }
        if (base->tp_setattr == NULL && base->tp_setattro == NULL) {
            type->tp_setattro = PyObject_GenericSetAttr;
        }
    }
}


/* store type in class' cell if one is supplied */
static int
type_new_set_classcell(PyTypeObject *type)
{
    PyObject *dict = lookup_tp_dict(type);
    PyObject *cell = PyDict_GetItemWithError(dict, &_Py_ID(__classcell__));
    if (cell == NULL) {
        if (PyErr_Occurred()) {
            return -1;
        }
        return 0;
    }

    /* At least one method requires a reference to its defining class */
    if (!PyCell_Check(cell)) {
        PyErr_Format(PyExc_TypeError,
                     "__classcell__ must be a nonlocal cell, not %.200R",
                     Py_TYPE(cell));
        return -1;
    }

    (void)PyCell_Set(cell, (PyObject *) type);
    if (PyDict_DelItem(dict, &_Py_ID(__classcell__)) < 0) {
        return -1;
    }
    return 0;
}

static int
type_new_set_classdictcell(PyTypeObject *type)
{
    PyObject *dict = lookup_tp_dict(type);
    PyObject *cell = PyDict_GetItemWithError(dict, &_Py_ID(__classdictcell__));
    if (cell == NULL) {
        if (PyErr_Occurred()) {
            return -1;
        }
        return 0;
    }

    /* At least one method requires a reference to the dict of its defining class */
    if (!PyCell_Check(cell)) {
        PyErr_Format(PyExc_TypeError,
                     "__classdictcell__ must be a nonlocal cell, not %.200R",
                     Py_TYPE(cell));
        return -1;
    }

    (void)PyCell_Set(cell, (PyObject *)dict);
    if (PyDict_DelItem(dict, &_Py_ID(__classdictcell__)) < 0) {
        return -1;
    }
    return 0;
}

static int
type_new_set_attrs(const type_new_ctx *ctx, PyTypeObject *type)
{
    if (type_new_set_name(ctx, type) < 0) {
        return -1;
    }

    if (type_new_set_module(type) < 0) {
        return -1;
    }

    if (type_new_set_ht_name(type) < 0) {
        return -1;
    }

    if (type_new_set_doc(type) < 0) {
        return -1;
    }

    /* Special-case __new__: if it's a plain function,
       make it a static function */
    if (type_new_staticmethod(type, &_Py_ID(__new__)) < 0) {
        return -1;
    }

    /* Special-case __init_subclass__ and __class_getitem__:
       if they are plain functions, make them classmethods */
    if (type_new_classmethod(type, &_Py_ID(__init_subclass__)) < 0) {
        return -1;
    }
    if (type_new_classmethod(type, &_Py_ID(__class_getitem__)) < 0) {
        return -1;
    }

    if (type_new_descriptors(ctx, type) < 0) {
        return -1;
    }

    type_new_set_slots(ctx, type);

    if (type_new_set_classcell(type) < 0) {
        return -1;
    }
    if (type_new_set_classdictcell(type) < 0) {
        return -1;
    }
    return 0;
}


static int
type_new_get_slots(type_new_ctx *ctx, PyObject *dict)
{
    PyObject *slots = PyDict_GetItemWithError(dict, &_Py_ID(__slots__));
    if (slots == NULL) {
        if (PyErr_Occurred()) {
            return -1;
        }
        ctx->slots = NULL;
        ctx->nslot = 0;
        return 0;
    }

    // Make it into a tuple
    PyObject *new_slots;
    if (PyUnicode_Check(slots)) {
        new_slots = PyTuple_Pack(1, slots);
    }
    else {
        new_slots = PySequence_Tuple(slots);
    }
    if (new_slots == NULL) {
        return -1;
    }
    assert(PyTuple_CheckExact(new_slots));
    ctx->slots = new_slots;
    ctx->nslot = PyTuple_GET_SIZE(new_slots);
    return 0;
}


static PyTypeObject*
type_new_init(type_new_ctx *ctx)
{
    PyObject *dict = PyDict_Copy(ctx->orig_dict);
    if (dict == NULL) {
        goto error;
    }

    if (type_new_get_slots(ctx, dict) < 0) {
        goto error;
    }
    assert(!PyErr_Occurred());

    if (type_new_slots(ctx, dict) < 0) {
        goto error;
    }

    PyTypeObject *type = type_new_alloc(ctx);
    if (type == NULL) {
        goto error;
    }

    set_tp_dict(type, dict);

    PyHeapTypeObject *et = (PyHeapTypeObject*)type;
    et->ht_slots = ctx->slots;
    ctx->slots = NULL;

    return type;

error:
    Py_CLEAR(ctx->slots);
    Py_XDECREF(dict);
    return NULL;
}


static PyObject*
type_new_impl(type_new_ctx *ctx)
{
    PyTypeObject *type = type_new_init(ctx);
    if (type == NULL) {
        return NULL;
    }

    if (type_new_set_attrs(ctx, type) < 0) {
        goto error;
    }

    /* Initialize the rest */
    if (PyType_Ready(type) < 0) {
        goto error;
    }

    // Put the proper slots in place
    fixup_slot_dispatchers(type);

    if (type_new_set_names(type) < 0) {
        goto error;
    }

    if (type_new_init_subclass(type, ctx->kwds) < 0) {
        goto error;
    }

    assert(_PyType_CheckConsistency(type));

    return (PyObject *)type;

error:
    Py_DECREF(type);
    return NULL;
}


static int
type_new_get_bases(type_new_ctx *ctx, PyObject **type)
{
    Py_ssize_t nbases = PyTuple_GET_SIZE(ctx->bases);
    if (nbases == 0) {
        // Adjust for empty tuple bases
        ctx->base = &PyBaseObject_Type;
        PyObject *new_bases = PyTuple_Pack(1, ctx->base);
        if (new_bases == NULL) {
            return -1;
        }
        ctx->bases = new_bases;
        return 0;
    }

    for (Py_ssize_t i = 0; i < nbases; i++) {
        PyObject *base = PyTuple_GET_ITEM(ctx->bases, i);
        if (PyType_Check(base)) {
            continue;
        }
        PyObject *mro_entries;
        if (_PyObject_LookupAttr(base, &_Py_ID(__mro_entries__),
                                 &mro_entries) < 0) {
            return -1;
        }
        if (mro_entries != NULL) {
            PyErr_SetString(PyExc_TypeError,
                            "type() doesn't support MRO entry resolution; "
                            "use types.new_class()");
            Py_DECREF(mro_entries);
            return -1;
        }
    }

    // Search the bases for the proper metatype to deal with this
    PyTypeObject *winner;
    winner = _PyType_CalculateMetaclass(ctx->metatype, ctx->bases);
    if (winner == NULL) {
        return -1;
    }

    if (winner != ctx->metatype) {
        if (winner->tp_new != type_new) {
            /* Pass it to the winner */
            *type = winner->tp_new(winner, ctx->args, ctx->kwds);
            if (*type == NULL) {
                return -1;
            }
            return 1;
        }

        ctx->metatype = winner;
    }

    /* Calculate best base, and check that all bases are type objects */
    PyTypeObject *base = best_base(ctx->bases);
    if (base == NULL) {
        return -1;
    }

    ctx->base = base;
    ctx->bases = Py_NewRef(ctx->bases);
    return 0;
}


static PyObject *
type_new(PyTypeObject *metatype, PyObject *args, PyObject *kwds)
{
    assert(args != NULL && PyTuple_Check(args));
    assert(kwds == NULL || PyDict_Check(kwds));

    /* Parse arguments: (name, bases, dict) */
    PyObject *name, *bases, *orig_dict;
    if (!PyArg_ParseTuple(args, "UO!O!:type.__new__",
                          &name,
                          &PyTuple_Type, &bases,
                          &PyDict_Type, &orig_dict))
    {
        return NULL;
    }

    type_new_ctx ctx = {
        .metatype = metatype,
        .args = args,
        .kwds = kwds,
        .orig_dict = orig_dict,
        .name = name,
        .bases = bases,
        .base = NULL,
        .slots = NULL,
        .nslot = 0,
        .add_dict = 0,
        .add_weak = 0,
        .may_add_dict = 0,
        .may_add_weak = 0};
    PyObject *type = NULL;
    int res = type_new_get_bases(&ctx, &type);
    if (res < 0) {
        assert(PyErr_Occurred());
        return NULL;
    }
    if (res == 1) {
        assert(type != NULL);
        return type;
    }
    assert(ctx.base != NULL);
    assert(ctx.bases != NULL);

    type = type_new_impl(&ctx);
    Py_DECREF(ctx.bases);
    return type;
}


static PyObject *
type_vectorcall(PyObject *metatype, PyObject *const *args,
                 size_t nargsf, PyObject *kwnames)
{
    Py_ssize_t nargs = PyVectorcall_NARGS(nargsf);
    if (nargs == 1 && metatype == (PyObject *)&PyType_Type){
        if (!_PyArg_NoKwnames("type", kwnames)) {
            return NULL;
        }
        return Py_NewRef(Py_TYPE(args[0]));
    }
    /* In other (much less common) cases, fall back to
       more flexible calling conventions. */
    PyThreadState *tstate = _PyThreadState_GET();
    return _PyObject_MakeTpCall(tstate, metatype, args, nargs, kwnames);
}
#endif // GraalPy change

/* An array of type slot offsets corresponding to Py_tp_* constants,
  * for use in e.g. PyType_Spec and PyType_GetSlot.
  * Each entry has two offsets: "slot_offset" and "subslot_offset".
  * If is subslot_offset is -1, slot_offset is an offset within the
  * PyTypeObject struct.
  * Otherwise slot_offset is an offset to a pointer to a sub-slots struct
  * (such as "tp_as_number"), and subslot_offset is the offset within
  * that struct.
  * The actual table is generated by a script.
  */
static const PySlot_Offset pyslot_offsets[] = {
    {0, 0},
#include "typeslots.inc"
};

/* Align up to the nearest multiple of alignof(max_align_t)
 * (like _Py_ALIGN_UP, but for a size rather than pointer)
 */
static Py_ssize_t
_align_up(Py_ssize_t size)
{
    return (size + ALIGNOF_MAX_ALIGN_T - 1) & ~(ALIGNOF_MAX_ALIGN_T - 1);
}

PyObject *
PyType_FromSpecWithBases(PyType_Spec *spec, PyObject *bases)
{
    return PyType_FromModuleAndSpec(NULL, spec, bases);
}

PyObject *
PyType_FromModuleAndSpec(PyObject *module, PyType_Spec *spec, PyObject *bases)
{
    PyHeapTypeObject *res;
    PyObject *modname;
    PyTypeObject *type, *base;
    int r;

    /* Prepare slots that need special handling.
     * Keep in mind that a slot can be given multiple times:
     * if that would cause trouble (leaks, UB, ...), raise an exception.
     */

    const PyType_Slot *slot;
    Py_ssize_t nmembers, weaklistoffset, dictoffset, vectorcalloffset;
    char *res_start;
    short slot_offset, subslot_offset;

    nmembers = weaklistoffset = dictoffset = vectorcalloffset = 0;
    for (slot = spec->slots; slot->slot; slot++) {
        if (slot->slot == Py_tp_members) {
            nmembers = 0;
            for (const PyMemberDef *memb = slot->pfunc; memb->name != NULL; memb++) {
                nmembers++;
                if (strcmp(memb->name, "__weaklistoffset__") == 0) {
                    // The PyMemberDef must be a Py_ssize_t and readonly
                    assert(memb->type == T_PYSSIZET);
                    assert(memb->flags == READONLY);
                    weaklistoffset = memb->offset;
                }
                if (strcmp(memb->name, "__dictoffset__") == 0) {
                    // The PyMemberDef must be a Py_ssize_t and readonly
                    assert(memb->type == T_PYSSIZET);
                    assert(memb->flags == READONLY);
                    dictoffset = memb->offset;
                }
                if (strcmp(memb->name, "__vectorcalloffset__") == 0) {
                    // The PyMemberDef must be a Py_ssize_t and readonly
                    assert(memb->type == T_PYSSIZET);
                    assert(memb->flags == READONLY);
                    vectorcalloffset = memb->offset;
                }
            }
        }
    }

    res = (PyHeapTypeObject*)PyType_GenericAlloc(&PyType_Type, nmembers);
    if (res == NULL)
        return NULL;
    res_start = (char*)res;

    if (spec->name == NULL) {
        PyErr_SetString(PyExc_SystemError,
                        "Type spec does not define the name field.");
        goto fail;
    }

    type = &res->ht_type;
    /* The flags must be initialized early, before the GC traverses us */
    type->tp_flags = spec->flags | Py_TPFLAGS_HEAPTYPE;

    const char *s = strrchr(spec->name, '.');
    if (s == NULL) {
        s = spec->name;
    }
    else {
        s++;
    }

    res->ht_name = PyUnicode_FromString(s);
    if (!res->ht_name) {
        goto fail;
    }
    res->ht_qualname = Py_NewRef(res->ht_name);

    /* Copy spec->name to a buffer we own.
    *
    * Unfortunately, we can't use tp_name directly (with some
    * flag saying that it should be deallocated with the type),
    * because tp_name is public API and may be set independently
    * of any such flag.
    * So, we use a separate buffer, _ht_tpname, that's always
    * deallocated with the type (if it's non-NULL).
    */
    Py_ssize_t name_buf_len = strlen(spec->name) + 1;
    res->_ht_tpname = PyMem_Malloc(name_buf_len);
    if (res->_ht_tpname == NULL) {
        goto fail;
    }
    type->tp_name = memcpy(res->_ht_tpname, spec->name, name_buf_len);

    res->ht_module = Py_XNewRef(module);

    /* Adjust for empty tuple bases */
    if (!bases) {
        base = &PyBaseObject_Type;
        /* See whether Py_tp_base(s) was specified */
        for (slot = spec->slots; slot->slot; slot++) {
            if (slot->slot == Py_tp_base)
                base = slot->pfunc;
            else if (slot->slot == Py_tp_bases) {
                bases = slot->pfunc;
            }
        }
        if (!bases) {
            bases = PyTuple_Pack(1, base);
            if (!bases)
                goto fail;
        }
        else if (!PyTuple_Check(bases)) {
            PyErr_SetString(PyExc_SystemError, "Py_tp_bases is not a tuple");
            goto fail;
        }
        else {
            Py_INCREF(bases);
        }
    }
    else if (!PyTuple_Check(bases)) {
        bases = PyTuple_Pack(1, bases);
        if (!bases)
            goto fail;
    }
    else {
        Py_INCREF(bases);
    }

    /* Calculate best base, and check that all bases are type objects */
    base = best_base(bases);
    if (base == NULL) {
        Py_DECREF(bases);
        goto fail;
    }
    if (!_PyType_HasFeature(base, Py_TPFLAGS_BASETYPE)) {
        PyErr_Format(PyExc_TypeError,
                     "type '%.100s' is not an acceptable base type",
                     base->tp_name);
        Py_DECREF(bases);
        goto fail;
    }

    /* Initialize essential fields */

    type->tp_as_async = &res->as_async;
    type->tp_as_number = &res->as_number;
    type->tp_as_sequence = &res->as_sequence;
    type->tp_as_mapping = &res->as_mapping;
    type->tp_as_buffer = &res->as_buffer;
    /* Set tp_base and tp_bases */
    type->tp_bases = bases;
    Py_INCREF(base);
    type->tp_base = base;

    type->tp_basicsize = spec->basicsize;
    type->tp_itemsize = spec->itemsize;

    for (slot = spec->slots; slot->slot; slot++) {
        if (slot->slot < 0
            || (size_t)slot->slot >= Py_ARRAY_LENGTH(pyslot_offsets)) {
            PyErr_SetString(PyExc_RuntimeError, "invalid slot offset");
            goto fail;
        }
        else if (slot->slot == Py_tp_base || slot->slot == Py_tp_bases) {
            /* Processed above */
            continue;
        }
        else if (slot->slot == Py_tp_doc) {
            /* For the docstring slot, which usually points to a static string
               literal, we need to make a copy */
            if (slot->pfunc == NULL) {
                type->tp_doc = NULL;
                continue;
            }
            size_t len = strlen(slot->pfunc)+1;
            char *tp_doc = PyObject_Malloc(len);
            if (tp_doc == NULL) {
                type->tp_doc = NULL;
                PyErr_NoMemory();
                goto fail;
            }
            memcpy(tp_doc, slot->pfunc, len);
            type->tp_doc = tp_doc;
        }
        else if (slot->slot == Py_tp_members) {
            /* Move the slots to the heap type itself */
            size_t len = Py_TYPE(type)->tp_itemsize * nmembers;
            memcpy(_PyHeapType_GET_MEMBERS(res), slot->pfunc, len);
            type->tp_members = _PyHeapType_GET_MEMBERS(res);
        }
        else {
            /* Copy other slots directly */
            PySlot_Offset slotoffsets = pyslot_offsets[slot->slot];
            slot_offset = slotoffsets.slot_offset;
            if (slotoffsets.subslot_offset == -1) {
                *(void**)((char*)res_start + slot_offset) = slot->pfunc;
            } else {
                void *parent_slot = *(void**)((char*)res_start + slot_offset);
                subslot_offset = slotoffsets.subslot_offset;
                *(void**)((char*)parent_slot + subslot_offset) = slot->pfunc;
            }
        }
    }
    if (type->tp_dealloc == NULL) {
        /* It's a heap type, so needs the heap types' dealloc.
           subtype_dealloc will call the base type's tp_dealloc, if
           necessary. */
        /* GraalPy change: TODO(fa): patched out */
        /* type->tp_dealloc = subtype_dealloc; */
    }

    if (vectorcalloffset) {
        type->tp_vectorcall_offset = vectorcalloffset;
    }

    if (PyType_Ready(type) < 0)
        goto fail;

    if (type->tp_doc) {
        PyObject *__doc__ = PyUnicode_FromString(_PyType_DocWithoutSignature(type->tp_name, type->tp_doc));
        if (!__doc__)
            goto fail;
        // GraalPy change: cannot use CPython's current _Py_ID mechanism
        r = _PyDict_SetItemId(type->tp_dict, &PyId___doc__, __doc__);
        Py_DECREF(__doc__);
        if (r < 0)
            goto fail;
    }

    if (weaklistoffset) {
        type->tp_weaklistoffset = weaklistoffset;
        if (PyDict_DelItemString((PyObject *)type->tp_dict, "__weaklistoffset__") < 0)
            goto fail;
    }
    if (dictoffset) {
        type->tp_dictoffset = dictoffset;
        if (PyDict_DelItemString((PyObject *)type->tp_dict, "__dictoffset__") < 0)
            goto fail;
    }

    /* Set type.__module__ */
    // GraalPy change: cannot use CPython's current _Py_ID mechanism
    r = _PyDict_ContainsId(type->tp_dict, &PyId___module__);
    if (r < 0) {
        goto fail;
    }
    if (r == 0) {
        s = strrchr(spec->name, '.');
        if (s != NULL) {
            modname = PyUnicode_FromStringAndSize(
                    spec->name, (Py_ssize_t)(s - spec->name));
            if (modname == NULL) {
                goto fail;
            }
            // GraalPy change: cannot use CPython's current _Py_ID mechanism
            r = _PyDict_SetItemId(type->tp_dict, &PyId___module__, modname);
            Py_DECREF(modname);
            if (r != 0)
                goto fail;
        } else {
            if (PyErr_WarnFormat(PyExc_DeprecationWarning, 1,
                    "builtin type %.200s has no __module__ attribute",
                    spec->name))
                goto fail;
        }
    }

    assert(_PyType_CheckConsistency(type));
    return (PyObject*)res;

 fail:
    Py_DECREF(res);
    return NULL;
}

PyObject *
PyType_FromSpec(PyType_Spec *spec)
{
    return PyType_FromSpecWithBases(spec, NULL);
}

PyObject *
PyType_GetName(PyTypeObject *type)
{
    return type_name(type, NULL);
}

PyObject *
PyType_GetQualName(PyTypeObject *type)
{
    return type_qualname(type, NULL);
}

void *
PyType_GetSlot(PyTypeObject *type, int slot)
{
    void *parent_slot;
    int slots_len = Py_ARRAY_LENGTH(pyslot_offsets);

    if (slot <= 0 || slot >= slots_len) {
        PyErr_BadInternalCall();
        return NULL;
    }

    parent_slot = *(void**)((char*)type + pyslot_offsets[slot].slot_offset);
    if (parent_slot == NULL) {
        return NULL;
    }
    /* Return slot directly if we have no sub slot. */
    if (pyslot_offsets[slot].subslot_offset == -1) {
        return parent_slot;
    }
    return *(void**)((char*)parent_slot + pyslot_offsets[slot].subslot_offset);
}

PyObject *
PyType_GetModule(PyTypeObject *type)
{
    assert(PyType_Check(type));
    if (!_PyType_HasFeature(type, Py_TPFLAGS_HEAPTYPE)) {
        PyErr_Format(
            PyExc_TypeError,
            "PyType_GetModule: Type '%s' is not a heap type",
            type->tp_name);
        return NULL;
    }

    PyHeapTypeObject* et = (PyHeapTypeObject*)type;
    if (!et->ht_module) {
        PyErr_Format(
            PyExc_TypeError,
            "PyType_GetModule: Type '%s' has no associated module",
            type->tp_name);
        return NULL;
    }
    return et->ht_module;

}

void *
PyType_GetModuleState(PyTypeObject *type)
{
    PyObject *m = PyType_GetModule(type);
    if (m == NULL) {
        return NULL;
    }
    return _PyModule_GetState(m);
}


/* Get the module of the first superclass where the module has the
 * given PyModuleDef.
 */
PyObject *
PyType_GetModuleByDef(PyTypeObject *type, PyModuleDef *def)
{
    assert(PyType_Check(type));

    PyObject *mro = lookup_tp_mro(type);
    // The type must be ready
    assert(mro != NULL);
    assert(PyTuple_Check(mro));
    // mro_invoke() ensures that the type MRO cannot be empty, so we don't have
    // to check i < PyTuple_GET_SIZE(mro) at the first loop iteration.
    assert(PyTuple_GET_SIZE(mro) >= 1);

    Py_ssize_t n = PyTuple_GET_SIZE(mro);
    for (Py_ssize_t i = 0; i < n; i++) {
        PyObject *super = PyTuple_GET_ITEM(mro, i);
        if(!_PyType_HasFeature((PyTypeObject *)super, Py_TPFLAGS_HEAPTYPE)) {
            // Static types in the MRO need to be skipped
            continue;
        }

        PyHeapTypeObject *ht = (PyHeapTypeObject*)super;
        PyObject *module = ht->ht_module;
        if (module && _PyModule_GetDef(module) == def) {
            return module;
        }
    }

    PyErr_Format(
        PyExc_TypeError,
        "PyType_GetModuleByDef: No superclass of '%s' has the given module",
        type->tp_name);
    return NULL;
}

void *
PyObject_GetTypeData(PyObject *obj, PyTypeObject *cls)
{
    assert(PyObject_TypeCheck(obj, cls));
    return (char *)obj + _align_up(cls->tp_base->tp_basicsize);
}

Py_ssize_t
PyType_GetTypeDataSize(PyTypeObject *cls)
{
    ptrdiff_t result = cls->tp_basicsize - _align_up(cls->tp_base->tp_basicsize);
    if (result < 0) {
        return 0;
    }
    return result;
}

void *
PyObject_GetItemData(PyObject *obj)
{
    if (!PyType_HasFeature(Py_TYPE(obj), Py_TPFLAGS_ITEMS_AT_END)) {
        PyErr_Format(PyExc_TypeError,
                     "type '%s' does not have Py_TPFLAGS_ITEMS_AT_END",
                     Py_TYPE(obj)->tp_name);
        return NULL;
    }
    return (char *)obj + Py_TYPE(obj)->tp_basicsize;
}

#if 0 // GraalPy change
/* Internal API to look for a name through the MRO, bypassing the method cache.
   This returns a borrowed reference, and might set an exception.
   'error' is set to: -1: error with exception; 1: error without exception; 0: ok */
static PyObject *
find_name_in_mro(PyTypeObject *type, PyObject *name, int *error)
{
    Py_hash_t hash;
    if (!PyUnicode_CheckExact(name) ||
        (hash = _PyASCIIObject_CAST(name)->hash) == -1)
    {
        hash = PyObject_Hash(name);
        if (hash == -1) {
            *error = -1;
            return NULL;
        }
    }

    /* Look in tp_dict of types in MRO */
    PyObject *mro = lookup_tp_mro(type);
    if (mro == NULL) {
        if (!is_readying(type)) {
            if (PyType_Ready(type) < 0) {
                *error = -1;
                return NULL;
            }
            mro = lookup_tp_mro(type);
        }
        if (mro == NULL) {
            *error = 1;
            return NULL;
        }
    }

    PyObject *res = NULL;
    /* Keep a strong reference to mro because type->tp_mro can be replaced
       during dict lookup, e.g. when comparing to non-string keys. */
    Py_INCREF(mro);
    Py_ssize_t n = PyTuple_GET_SIZE(mro);
    for (Py_ssize_t i = 0; i < n; i++) {
        PyObject *base = PyTuple_GET_ITEM(mro, i);
        PyObject *dict = lookup_tp_dict(_PyType_CAST(base));
        assert(dict && PyDict_Check(dict));
        res = _PyDict_GetItem_KnownHash(dict, name, hash);
        if (res != NULL) {
            break;
        }
        if (PyErr_Occurred()) {
            *error = -1;
            goto done;
        }
    }
    *error = 0;
done:
    Py_DECREF(mro);
    return res;
}

/* Check if the "readied" PyUnicode name
   is a double-underscore special name. */
static int
is_dunder_name(PyObject *name)
{
    Py_ssize_t length = PyUnicode_GET_LENGTH(name);
    int kind = PyUnicode_KIND(name);
    /* Special names contain at least "__x__" and are always ASCII. */
    if (length > 4 && kind == PyUnicode_1BYTE_KIND) {
        const Py_UCS1 *characters = PyUnicode_1BYTE_DATA(name);
        return (
            ((characters[length-2] == '_') && (characters[length-1] == '_')) &&
            ((characters[0] == '_') && (characters[1] == '_'))
        );
    }
    return 0;
}

/* Internal API to look for a name through the MRO.
   This returns a borrowed reference, and doesn't set an exception! */
PyObject *
_PyType_Lookup(PyTypeObject *type, PyObject *name)
{
    PyObject *res;
    int error;
    PyInterpreterState *interp = _PyInterpreterState_GET();

    unsigned int h = MCACHE_HASH_METHOD(type, name);
    struct type_cache *cache = get_type_cache();
    struct type_cache_entry *entry = &cache->hashtable[h];
    if (entry->version == type->tp_version_tag &&
        entry->name == name) {
        assert(_PyType_HasFeature(type, Py_TPFLAGS_VALID_VERSION_TAG));
        OBJECT_STAT_INC_COND(type_cache_hits, !is_dunder_name(name));
        OBJECT_STAT_INC_COND(type_cache_dunder_hits, is_dunder_name(name));
        return entry->value;
    }
    OBJECT_STAT_INC_COND(type_cache_misses, !is_dunder_name(name));
    OBJECT_STAT_INC_COND(type_cache_dunder_misses, is_dunder_name(name));

    /* We may end up clearing live exceptions below, so make sure it's ours. */
    assert(!PyErr_Occurred());

    res = find_name_in_mro(type, name, &error);
    /* Only put NULL results into cache if there was no error. */
    if (error) {
        /* It's not ideal to clear the error condition,
           but this function is documented as not setting
           an exception, and I don't want to change that.
           E.g., when PyType_Ready() can't proceed, it won't
           set the "ready" flag, so future attempts to ready
           the same type will call it again -- hopefully
           in a context that propagates the exception out.
        */
        if (error == -1) {
            PyErr_Clear();
        }
        return NULL;
    }

    if (MCACHE_CACHEABLE_NAME(name) && assign_version_tag(interp, type)) {
        h = MCACHE_HASH_METHOD(type, name);
        struct type_cache_entry *entry = &cache->hashtable[h];
        entry->version = type->tp_version_tag;
        entry->value = res;  /* borrowed */
        assert(_PyASCIIObject_CAST(name)->hash != -1);
        OBJECT_STAT_INC_COND(type_cache_collisions, entry->name != Py_None && entry->name != name);
        assert(_PyType_HasFeature(type, Py_TPFLAGS_VALID_VERSION_TAG));
        Py_SETREF(entry->name, Py_NewRef(name));
    }
    return res;
}

PyObject *
_PyType_LookupId(PyTypeObject *type, _Py_Identifier *name)
{
    PyObject *oname;
    oname = _PyUnicode_FromId(name);   /* borrowed */
    if (oname == NULL)
        return NULL;
    return _PyType_Lookup(type, oname);
}

/* This is similar to PyObject_GenericGetAttr(),
   but uses _PyType_Lookup() instead of just looking in type->tp_dict.

   The argument suppress_missing_attribute is used to provide a
   fast path for hasattr. The possible values are:

   * NULL: do not suppress the exception
   * Non-zero pointer: suppress the PyExc_AttributeError and
     set *suppress_missing_attribute to 1 to signal we are returning NULL while
     having suppressed the exception (other exceptions are not suppressed)

   */
PyObject *
_Py_type_getattro_impl(PyTypeObject *type, PyObject *name, int * suppress_missing_attribute)
{
    PyTypeObject *metatype = Py_TYPE(type);
    PyObject *meta_attribute, *attribute;
    descrgetfunc meta_get;
    PyObject* res;

    if (!PyUnicode_Check(name)) {
        PyErr_Format(PyExc_TypeError,
                     "attribute name must be string, not '%.200s'",
                     Py_TYPE(name)->tp_name);
        return NULL;
    }

    /* Initialize this type (we'll assume the metatype is initialized) */
    if (!_PyType_IsReady(type)) {
        if (PyType_Ready(type) < 0)
            return NULL;
    }

    /* No readable descriptor found yet */
    meta_get = NULL;

    /* Look for the attribute in the metatype */
    meta_attribute = _PyType_Lookup(metatype, name);

    if (meta_attribute != NULL) {
        Py_INCREF(meta_attribute);
        meta_get = Py_TYPE(meta_attribute)->tp_descr_get;

        if (meta_get != NULL && PyDescr_IsData(meta_attribute)) {
            /* Data descriptors implement tp_descr_set to intercept
             * writes. Assume the attribute is not overridden in
             * type's tp_dict (and bases): call the descriptor now.
             */
            res = meta_get(meta_attribute, (PyObject *)type,
                           (PyObject *)metatype);
            Py_DECREF(meta_attribute);
            return res;
        }
    }

    /* No data descriptor found on metatype. Look in tp_dict of this
     * type and its bases */
    attribute = _PyType_Lookup(type, name);
    if (attribute != NULL) {
        /* Implement descriptor functionality, if any */
        Py_INCREF(attribute);
        descrgetfunc local_get = Py_TYPE(attribute)->tp_descr_get;

        Py_XDECREF(meta_attribute);

        if (local_get != NULL) {
            /* NULL 2nd argument indicates the descriptor was
             * found on the target object itself (or a base)  */
            res = local_get(attribute, (PyObject *)NULL,
                            (PyObject *)type);
            Py_DECREF(attribute);
            return res;
        }

        return attribute;
    }

    /* No attribute found in local __dict__ (or bases): use the
     * descriptor from the metatype, if any */
    if (meta_get != NULL) {
        PyObject *res;
        res = meta_get(meta_attribute, (PyObject *)type,
                       (PyObject *)metatype);
        Py_DECREF(meta_attribute);
        return res;
    }

    /* If an ordinary attribute was found on the metatype, return it now */
    if (meta_attribute != NULL) {
        return meta_attribute;
    }

    /* Give up */
    if (suppress_missing_attribute == NULL) {
        PyErr_Format(PyExc_AttributeError,
                        "type object '%.100s' has no attribute '%U'",
                        type->tp_name, name);
    } else {
        // signal the caller we have not set an PyExc_AttributeError and gave up
        *suppress_missing_attribute = 1;
    }
    return NULL;
}

/* This is similar to PyObject_GenericGetAttr(),
   but uses _PyType_Lookup() instead of just looking in type->tp_dict. */
PyObject *
_Py_type_getattro(PyTypeObject *type, PyObject *name)
{
    return _Py_type_getattro_impl(type, name, NULL);
}

static int
type_setattro(PyTypeObject *type, PyObject *name, PyObject *value)
{
    int res;
    if (type->tp_flags & Py_TPFLAGS_IMMUTABLETYPE) {
        PyErr_Format(
            PyExc_TypeError,
            "cannot set %R attribute of immutable type '%s'",
            name, type->tp_name);
        return -1;
    }
    if (PyUnicode_Check(name)) {
        if (PyUnicode_CheckExact(name)) {
            if (PyUnicode_READY(name) == -1)
                return -1;
            Py_INCREF(name);
        }
        else {
            name = _PyUnicode_Copy(name);
            if (name == NULL)
                return -1;
        }
        /* bpo-40521: Interned strings are shared by all subinterpreters */
        if (!PyUnicode_CHECK_INTERNED(name)) {
            PyInterpreterState *interp = _PyInterpreterState_GET();
            _PyUnicode_InternMortal(interp, &name);
            if (!PyUnicode_CHECK_INTERNED(name)) {
                PyErr_SetString(PyExc_MemoryError,
                                "Out of memory interning an attribute name");
                Py_DECREF(name);
                return -1;
            }
        }
    }
    else {
        /* Will fail in _PyObject_GenericSetAttrWithDict. */
        Py_INCREF(name);
    }
    res = _PyObject_GenericSetAttrWithDict((PyObject *)type, name, value, NULL);
    if (res == 0) {
        /* Clear the VALID_VERSION flag of 'type' and all its
           subclasses.  This could possibly be unified with the
           update_subclasses() recursion in update_slot(), but carefully:
           they each have their own conditions on which to stop
           recursing into subclasses. */
        PyType_Modified(type);

        if (is_dunder_name(name)) {
            res = update_slot(type, name);
        }
        assert(_PyType_CheckConsistency(type));
    }
    Py_DECREF(name);
    return res;
}

extern void
_PyDictKeys_DecRef(PyDictKeysObject *keys);

static void
type_dealloc_common(PyTypeObject *type)
{
    PyObject *bases = lookup_tp_bases(type);
    if (bases != NULL) {
        PyObject *exc = PyErr_GetRaisedException();
        remove_all_subclasses(type, bases);
        PyErr_SetRaisedException(exc);
    }
}


static void
clear_static_tp_subclasses(PyTypeObject *type)
{
    PyObject *subclasses = lookup_tp_subclasses(type);
    if (subclasses == NULL) {
        return;
    }

    /* Normally it would be a problem to finalize the type if its
       tp_subclasses wasn't cleared first.  However, this is only
       ever called at the end of runtime finalization, so we can be
       more liberal in cleaning up.  If the given type still has
       subtypes at this point then some extension module did not
       correctly finalize its objects.

       We can safely obliterate such subtypes since the extension
       module and its objects won't be used again, except maybe if
       the runtime were re-initialized.  In that case the sticky
       situation would only happen if the module were re-imported
       then and only if the subtype were stored in a global and only
       if that global were not overwritten during import.  We'd be
       fine since the extension is otherwise unsafe and unsupported
       in that situation, and likely problematic already.

       In any case, this situation means at least some memory is
       going to leak.  This mostly only affects embedding scenarios.
     */

    // For now we just do a sanity check and then clear tp_subclasses.
    Py_ssize_t i = 0;
    PyObject *key, *ref;  // borrowed ref
    while (PyDict_Next(subclasses, &i, &key, &ref)) {
        PyTypeObject *subclass = type_from_ref(ref);  // borrowed
        if (subclass == NULL) {
            continue;
        }
        // All static builtin subtypes should have been finalized already.
        assert(!(subclass->tp_flags & _Py_TPFLAGS_STATIC_BUILTIN));
    }

    clear_tp_subclasses(type);
}

static void
clear_static_type_objects(PyInterpreterState *interp, PyTypeObject *type)
{
    if (_Py_IsMainInterpreter(interp)) {
        Py_CLEAR(type->tp_cache);
    }
    clear_tp_dict(type);
    clear_tp_bases(type);
    clear_tp_mro(type);
    clear_static_tp_subclasses(type);
}

void
_PyStaticType_Dealloc(PyInterpreterState *interp, PyTypeObject *type)
{
    assert(type->tp_flags & _Py_TPFLAGS_STATIC_BUILTIN);
    assert(_Py_IsImmortal((PyObject *)type));

    type_dealloc_common(type);

    clear_static_type_objects(interp, type);

    if (_Py_IsMainInterpreter(interp)) {
        type->tp_flags &= ~Py_TPFLAGS_READY;
        type->tp_flags &= ~Py_TPFLAGS_VALID_VERSION_TAG;
        type->tp_version_tag = 0;
    }

    _PyStaticType_ClearWeakRefs(interp, type);
    static_builtin_state_clear(interp, type);
    /* We leave _Py_TPFLAGS_STATIC_BUILTIN set on tp_flags. */
}
#endif // GraalPy change


static void
type_dealloc(PyTypeObject *type)
{
    // Assert this is a heap-allocated type object
    _PyObject_ASSERT((PyObject *)type, type->tp_flags & Py_TPFLAGS_HEAPTYPE);

    _PyObject_GC_UNTRACK(type);

#if 0 // GraalPy change
    type_dealloc_common(type);
#endif // GraalPy change

    // PyObject_ClearWeakRefs() raises an exception if Py_REFCNT() != 0
    assert(Py_REFCNT(type) == 0);
    /* TODO(fa): clear weakrefs will do an upcall with an object that has
     * refcnt==0 which is currently a problem for GraalPy.
     */
#if 0 // GraalPy change
    PyObject_ClearWeakRefs((PyObject *)type);
#endif // GraalPy change

    Py_XDECREF(type->tp_base);
    Py_XDECREF(type->tp_dict);
    Py_XDECREF(type->tp_bases);
    Py_XDECREF(type->tp_mro);
    Py_XDECREF(type->tp_cache);
    clear_tp_subclasses(type);

    /* A type's tp_doc is heap allocated, unlike the tp_doc slots
     * of most other objects.  It's okay to cast it to char *.
     */
    PyObject_Free((char *)type->tp_doc);

    PyHeapTypeObject *et = (PyHeapTypeObject *)type;
    Py_XDECREF(et->ht_name);
    Py_XDECREF(et->ht_qualname);
    Py_XDECREF(et->ht_slots);
#if 0 // GraalPy change
    if (et->ht_cached_keys) {
        _PyDictKeys_DecRef(et->ht_cached_keys);
    }
#endif // GraalPy change
    Py_XDECREF(et->ht_module);
    PyMem_Free(et->_ht_tpname);
    Py_TYPE(type)->tp_free((PyObject *)type);
}


#if 0 // GraalPy change

/*[clinic input]
type.__subclasses__

Return a list of immediate subclasses.
[clinic start generated code]*/

static PyObject *
type___subclasses___impl(PyTypeObject *self)
/*[clinic end generated code: output=eb5eb54485942819 input=5af66132436f9a7b]*/
{
    return _PyType_GetSubclasses(self);
}

static PyObject *
type_prepare(PyObject *self, PyObject *const *args, Py_ssize_t nargs,
             PyObject *kwnames)
{
    return PyDict_New();
}


/*
   Merge the __dict__ of aclass into dict, and recursively also all
   the __dict__s of aclass's base classes.  The order of merging isn't
   defined, as it's expected that only the final set of dict keys is
   interesting.
   Return 0 on success, -1 on error.
*/

static int
merge_class_dict(PyObject *dict, PyObject *aclass)
{
    PyObject *classdict;
    PyObject *bases;

    assert(PyDict_Check(dict));
    assert(aclass);

    /* Merge in the type's dict (if any). */
    if (_PyObject_LookupAttr(aclass, &_Py_ID(__dict__), &classdict) < 0) {
        return -1;
    }
    if (classdict != NULL) {
        int status = PyDict_Update(dict, classdict);
        Py_DECREF(classdict);
        if (status < 0)
            return -1;
    }

    /* Recursively merge in the base types' (if any) dicts. */
    if (_PyObject_LookupAttr(aclass, &_Py_ID(__bases__), &bases) < 0) {
        return -1;
    }
    if (bases != NULL) {
        /* We have no guarantee that bases is a real tuple */
        Py_ssize_t i, n;
        n = PySequence_Size(bases); /* This better be right */
        if (n < 0) {
            Py_DECREF(bases);
            return -1;
        }
        else {
            for (i = 0; i < n; i++) {
                int status;
                PyObject *base = PySequence_GetItem(bases, i);
                if (base == NULL) {
                    Py_DECREF(bases);
                    return -1;
                }
                status = merge_class_dict(dict, base);
                Py_DECREF(base);
                if (status < 0) {
                    Py_DECREF(bases);
                    return -1;
                }
            }
        }
        Py_DECREF(bases);
    }
    return 0;
}

/* __dir__ for type objects: returns __dict__ and __bases__.
   We deliberately don't suck up its __class__, as methods belonging to the
   metaclass would probably be more confusing than helpful.
*/
/*[clinic input]
type.__dir__

Specialized __dir__ implementation for types.
[clinic start generated code]*/

static PyObject *
type___dir___impl(PyTypeObject *self)
/*[clinic end generated code: output=69d02fe92c0f15fa input=7733befbec645968]*/
{
    PyObject *result = NULL;
    PyObject *dict = PyDict_New();

    if (dict != NULL && merge_class_dict(dict, (PyObject *)self) == 0)
        result = PyDict_Keys(dict);

    Py_XDECREF(dict);
    return result;
}

/*[clinic input]
type.__sizeof__

Return memory consumption of the type object.
[clinic start generated code]*/

static PyObject *
type___sizeof___impl(PyTypeObject *self)
/*[clinic end generated code: output=766f4f16cd3b1854 input=99398f24b9cf45d6]*/
{
    size_t size;
    if (self->tp_flags & Py_TPFLAGS_HEAPTYPE) {
        PyHeapTypeObject* et = (PyHeapTypeObject*)self;
        size = sizeof(PyHeapTypeObject);
        if (et->ht_cached_keys)
            size += _PyDict_KeysSize(et->ht_cached_keys);
    }
    else {
        size = sizeof(PyTypeObject);
    }
    return PyLong_FromSize_t(size);
}

static PyMethodDef type_methods[] = {
    TYPE_MRO_METHODDEF
    TYPE___SUBCLASSES___METHODDEF
    {"__prepare__", _PyCFunction_CAST(type_prepare),
     METH_FASTCALL | METH_KEYWORDS | METH_CLASS,
     PyDoc_STR("__prepare__() -> dict\n"
               "used to create the namespace for the class statement")},
    TYPE___INSTANCECHECK___METHODDEF
    TYPE___SUBCLASSCHECK___METHODDEF
    TYPE___DIR___METHODDEF
    TYPE___SIZEOF___METHODDEF
    {0}
};

PyDoc_STRVAR(type_doc,
"type(object) -> the object's type\n"
"type(name, bases, dict, **kwds) -> a new type");
#endif // GraalPy change

static int
type_traverse(PyTypeObject *type, visitproc visit, void *arg)
{
    /* Because of type_is_gc(), the collector only calls this
       for heaptypes. */
    if (!(type->tp_flags & Py_TPFLAGS_HEAPTYPE)) {
        char msg[200];
        sprintf(msg, "type_traverse() called on non-heap type '%.100s'",
                type->tp_name);
        _PyObject_ASSERT_FAILED_MSG((PyObject *)type, msg);
    }

    Py_VISIT(type->tp_dict);
    Py_VISIT(type->tp_cache);
    Py_VISIT(type->tp_mro);
    Py_VISIT(type->tp_bases);
    Py_VISIT(type->tp_base);
    Py_VISIT(((PyHeapTypeObject *)type)->ht_module);

    /* There's no need to visit others because they can't be involved
       in cycles:
       type->tp_subclasses is a list of weak references,
       ((PyHeapTypeObject *)type)->ht_slots is a tuple of strings,
       ((PyHeapTypeObject *)type)->ht_*name are strings.
       */

    return 0;
}

static int
type_clear(PyTypeObject *type)
{
    /* Our 'type_clear' is empty because when mirroring types to native, we
     * never increase the refcount of the objects since the managed PythonClass
     * holds a reference to the appropriate object already. This means, we must
     * not clear those fields in native code.
     */
    /* Because of type_is_gc(), the collector only calls this
       for heaptypes. */
    _PyObject_ASSERT((PyObject *)type, type->tp_flags & Py_TPFLAGS_HEAPTYPE);

    /* We need to invalidate the method cache carefully before clearing
       the dict, so that other objects caught in a reference cycle
       don't start calling destroyed methods.

       Otherwise, the we need to clear tp_mro, which is
       part of a hard cycle (its first element is the class itself) that
       won't be broken otherwise (it's a tuple and tuples don't have a
       tp_clear handler).
       We also need to clear ht_module, if present: the module usually holds a
       reference to its class. None of the other fields need to be

       cleared, and here's why:

       tp_cache:
           Not used; if it were, it would be a dict.

       tp_bases, tp_base:
           If these are involved in a cycle, there must be at least
           one other, mutable object in the cycle, e.g. a base
           class's dict; the cycle will be broken that way.

       tp_subclasses:
           A dict of weak references can't be part of a cycle; and
           dicts have their own tp_clear.

       slots (in PyHeapTypeObject):
           A tuple of strings can't be part of a cycle.
    */

    PyType_Modified(type);
    PyObject *dict = lookup_tp_dict(type);
    if (dict) {
        PyDict_Clear(dict);
    }
    Py_CLEAR(((PyHeapTypeObject *)type)->ht_module);

    Py_CLEAR(type->tp_mro);

    return 0;
}

static int
type_is_gc(PyTypeObject *type)
{
    /* GraalPy change: immortal types (these are usually managed types that
     * received toNative) do not participate in Python GC. Usually, we would
     * just test for 'points_to_py_handle_space' but this is not applicable for
     * 'PyTypeObject' because there we really allocate and fill a native
     * mirror. */
    return type->tp_flags & Py_TPFLAGS_HEAPTYPE && Py_REFCNT(type) != IMMORTAL_REFCNT;
}


#if 0 // GraalPy change
static PyNumberMethods type_as_number = {
        .nb_or = _Py_union_type_or, // Add __or__ function
};
#endif // GraalPy change

PyTypeObject PyType_Type = {
    PyVarObject_HEAD_INIT(&PyType_Type, 0)
    "type",                                     /* tp_name */
    sizeof(PyHeapTypeObject),                   /* tp_basicsize */
    sizeof(PyMemberDef),                        /* tp_itemsize */
    (destructor)type_dealloc,                   /* tp_dealloc */
    0,                                          /* tp_vectorcall_offset */ // GraalPy change: nulled
    0,                                          /* tp_getattr */
    0,                                          /* tp_setattr */
    0,                                          /* tp_as_async */
    0,                                          /* tp_repr */ // GraalPy change: nulled
    0,                                          /* tp_as_number */ // GraalPy change: nulled
    0,                                          /* tp_as_sequence */
    0,                                          /* tp_as_mapping */
    0,                                          /* tp_hash */
    0,                                          /* tp_call */ // GraalPy change: nulled
    0,                                          /* tp_str */
    0, /* (getattrofunc)_Py_type_getattro, */   /* tp_getattro */ // GraalPy change: nulled
    0, /* (setattrofunc)type_setattro, */       /* tp_setattro */ // GraalPy change: nulled
    0,                                          /* tp_as_buffer */
    Py_TPFLAGS_DEFAULT | Py_TPFLAGS_HAVE_GC |
    Py_TPFLAGS_BASETYPE | Py_TPFLAGS_TYPE_SUBCLASS |
#if 0 // GraalPy change: removed 'Py_TPFLAGS_HAVE_VECTORCALL'
    Py_TPFLAGS_HAVE_VECTORCALL |
#endif // GraalPy change
    Py_TPFLAGS_ITEMS_AT_END,                    /* tp_flags */
    0, /* type_doc, */                          /* tp_doc */ // GraalPy change: nulled
    (traverseproc)type_traverse,                /* tp_traverse */
    (inquiry)type_clear,                        /* tp_clear */
    0,                                          /* tp_richcompare */
    0,                                          /* tp_weaklistoffset */ // GraalPy change: nulled
    0,                                          /* tp_iter */
    0,                                          /* tp_iternext */
    0,                                          /* tp_methods */ // GraalPy change: nulled
    0,                                          /* tp_members */ // GraalPy change: nulled
    0,                                          /* tp_getset */ // GraalPy change: nulled
    0,                                          /* tp_base */
    0,                                          /* tp_dict */
    0,                                          /* tp_descr_get */
    0,                                          /* tp_descr_set */
    0,                                          /* tp_dictoffset */ // GraalPy change: nulled
    0,                                          /* tp_init */ // GraalPy change: nulled
    PyType_GenericAlloc,                        /* tp_alloc */ // GraalPy change: added 'PyType_GenericAlloc'
    0,                                          /* tp_new */ // GraalPy change: nulled
    GraalPyObject_GC_Del,                       /* tp_free */ // GraalPy change: different function
    (inquiry)type_is_gc,                        /* tp_is_gc */
#if 0 // GraalPy change
    .tp_vectorcall = type_vectorcall,
#endif // GraalPy change
};

#if 0 // GraalPy change
/* The base type of all types (eventually)... except itself. */

/* You may wonder why object.__new__() only complains about arguments
   when object.__init__() is not overridden, and vice versa.

   Consider the use cases:

   1. When neither is overridden, we want to hear complaints about
      excess (i.e., any) arguments, since their presence could
      indicate there's a bug.

   2. When defining an Immutable type, we are likely to override only
      __new__(), since __init__() is called too late to initialize an
      Immutable object.  Since __new__() defines the signature for the
      type, it would be a pain to have to override __init__() just to
      stop it from complaining about excess arguments.

   3. When defining a Mutable type, we are likely to override only
      __init__().  So here the converse reasoning applies: we don't
      want to have to override __new__() just to stop it from
      complaining.

   4. When __init__() is overridden, and the subclass __init__() calls
      object.__init__(), the latter should complain about excess
      arguments; ditto for __new__().

   Use cases 2 and 3 make it unattractive to unconditionally check for
   excess arguments.  The best solution that addresses all four use
   cases is as follows: __init__() complains about excess arguments
   unless __new__() is overridden and __init__() is not overridden
   (IOW, if __init__() is overridden or __new__() is not overridden);
   symmetrically, __new__() complains about excess arguments unless
   __init__() is overridden and __new__() is not overridden
   (IOW, if __new__() is overridden or __init__() is not overridden).

   However, for backwards compatibility, this breaks too much code.
   Therefore, in 2.6, we'll *warn* about excess arguments when both
   methods are overridden; for all other cases we'll use the above
   rules.

*/

/* Forward */
static PyObject *
object_new(PyTypeObject *type, PyObject *args, PyObject *kwds);

static int
excess_args(PyObject *args, PyObject *kwds)
{
    return PyTuple_GET_SIZE(args) ||
        (kwds && PyDict_Check(kwds) && PyDict_GET_SIZE(kwds));
}

static int
object_init(PyObject *self, PyObject *args, PyObject *kwds)
{
    PyTypeObject *type = Py_TYPE(self);
    if (excess_args(args, kwds)) {
        if (type->tp_init != object_init) {
            PyErr_SetString(PyExc_TypeError,
                            "object.__init__() takes exactly one argument (the instance to initialize)");
            return -1;
        }
        if (type->tp_new == object_new) {
            PyErr_Format(PyExc_TypeError,
                         "%.200s.__init__() takes exactly one argument (the instance to initialize)",
                         type->tp_name);
            return -1;
        }
    }
    return 0;
}

static PyObject *
object_new(PyTypeObject *type, PyObject *args, PyObject *kwds)
{
    if (excess_args(args, kwds)) {
        if (type->tp_new != object_new) {
            PyErr_SetString(PyExc_TypeError,
                            "object.__new__() takes exactly one argument (the type to instantiate)");
            return NULL;
        }
        if (type->tp_init == object_init) {
            PyErr_Format(PyExc_TypeError, "%.200s() takes no arguments",
                         type->tp_name);
            return NULL;
        }
    }

    if (type->tp_flags & Py_TPFLAGS_IS_ABSTRACT) {
        PyObject *abstract_methods;
        PyObject *sorted_methods;
        PyObject *joined;
        PyObject* comma_w_quotes_sep;
        Py_ssize_t method_count;

        /* Compute "', '".join(sorted(type.__abstractmethods__))
           into joined. */
        abstract_methods = type_abstractmethods(type, NULL);
        if (abstract_methods == NULL)
            return NULL;
        sorted_methods = PySequence_List(abstract_methods);
        Py_DECREF(abstract_methods);
        if (sorted_methods == NULL)
            return NULL;
        if (PyList_Sort(sorted_methods)) {
            Py_DECREF(sorted_methods);
            return NULL;
        }
        comma_w_quotes_sep = PyUnicode_FromString("', '");
        if (!comma_w_quotes_sep) {
            Py_DECREF(sorted_methods);
            return NULL;
        }
        joined = PyUnicode_Join(comma_w_quotes_sep, sorted_methods);
        Py_DECREF(comma_w_quotes_sep);
        if (joined == NULL)  {
            Py_DECREF(sorted_methods);
            return NULL;
        }
        method_count = PyObject_Length(sorted_methods);
        Py_DECREF(sorted_methods);
        if (method_count == -1) {
            Py_DECREF(joined);
            return NULL;
        }

        PyErr_Format(PyExc_TypeError,
                     "Can't instantiate abstract class %s "
                     "without an implementation for abstract method%s '%U'",
                     type->tp_name,
                     method_count > 1 ? "s" : "",
                     joined);
        Py_DECREF(joined);
        return NULL;
    }
    PyObject *obj = type->tp_alloc(type, 0);
    if (obj == NULL) {
        return NULL;
    }
    if (_PyObject_InitializeDict(obj)) {
        Py_DECREF(obj);
        return NULL;
    }
    return obj;
}

static void
object_dealloc(PyObject *self)
{
    Py_TYPE(self)->tp_free(self);
}

static PyObject *
object_repr(PyObject *self)
{
    PyTypeObject *type;
    PyObject *mod, *name, *rtn;

    type = Py_TYPE(self);
    mod = type_module(type, NULL);
    if (mod == NULL)
        PyErr_Clear();
    else if (!PyUnicode_Check(mod)) {
        Py_SETREF(mod, NULL);
    }
    name = type_qualname(type, NULL);
    if (name == NULL) {
        Py_XDECREF(mod);
        return NULL;
    }
    if (mod != NULL && !_PyUnicode_Equal(mod, &_Py_ID(builtins)))
        rtn = PyUnicode_FromFormat("<%U.%U object at %p>", mod, name, self);
    else
        rtn = PyUnicode_FromFormat("<%s object at %p>",
                                  type->tp_name, self);
    Py_XDECREF(mod);
    Py_DECREF(name);
    return rtn;
}

static PyObject *
object_str(PyObject *self)
{
    unaryfunc f;

    f = Py_TYPE(self)->tp_repr;
    if (f == NULL)
        f = object_repr;
    return f(self);
}

static PyObject *
object_richcompare(PyObject *self, PyObject *other, int op)
{
    PyObject *res;

    switch (op) {

    case Py_EQ:
        /* Return NotImplemented instead of False, so if two
           objects are compared, both get a chance at the
           comparison.  See issue #1393. */
        res = Py_NewRef((self == other) ? Py_True : Py_NotImplemented);
        break;

    case Py_NE:
        /* By default, __ne__() delegates to __eq__() and inverts the result,
           unless the latter returns NotImplemented. */
        if (Py_TYPE(self)->tp_richcompare == NULL) {
            res = Py_NewRef(Py_NotImplemented);
            break;
        }
        res = (*Py_TYPE(self)->tp_richcompare)(self, other, Py_EQ);
        if (res != NULL && res != Py_NotImplemented) {
            int ok = PyObject_IsTrue(res);
            Py_DECREF(res);
            if (ok < 0)
                res = NULL;
            else {
                if (ok)
                    res = Py_NewRef(Py_False);
                else
                    res = Py_NewRef(Py_True);
            }
        }
        break;

    default:
        res = Py_NewRef(Py_NotImplemented);
        break;
    }

    return res;
}

PyObject*
_Py_BaseObject_RichCompare(PyObject* self, PyObject* other, int op)
{
    return object_richcompare(self, other, op);
}

static PyObject *
object_get_class(PyObject *self, void *closure)
{
    return Py_NewRef(Py_TYPE(self));
}

static int
compatible_with_tp_base(PyTypeObject *child)
{
    PyTypeObject *parent = child->tp_base;
    return (parent != NULL &&
            child->tp_basicsize == parent->tp_basicsize &&
            child->tp_itemsize == parent->tp_itemsize &&
            child->tp_dictoffset == parent->tp_dictoffset &&
            child->tp_weaklistoffset == parent->tp_weaklistoffset &&
            ((child->tp_flags & Py_TPFLAGS_HAVE_GC) ==
             (parent->tp_flags & Py_TPFLAGS_HAVE_GC)) &&
            (child->tp_dealloc == subtype_dealloc ||
             child->tp_dealloc == parent->tp_dealloc));
}

static int
same_slots_added(PyTypeObject *a, PyTypeObject *b)
{
    PyTypeObject *base = a->tp_base;
    Py_ssize_t size;
    PyObject *slots_a, *slots_b;

    assert(base == b->tp_base);
    size = base->tp_basicsize;
    if (a->tp_dictoffset == size && b->tp_dictoffset == size)
        size += sizeof(PyObject *);
    if (a->tp_weaklistoffset == size && b->tp_weaklistoffset == size)
        size += sizeof(PyObject *);

    /* Check slots compliance */
    if (!(a->tp_flags & Py_TPFLAGS_HEAPTYPE) ||
        !(b->tp_flags & Py_TPFLAGS_HEAPTYPE)) {
        return 0;
    }
    slots_a = ((PyHeapTypeObject *)a)->ht_slots;
    slots_b = ((PyHeapTypeObject *)b)->ht_slots;
    if (slots_a && slots_b) {
        if (PyObject_RichCompareBool(slots_a, slots_b, Py_EQ) != 1)
            return 0;
        size += sizeof(PyObject *) * PyTuple_GET_SIZE(slots_a);
    }
    return size == a->tp_basicsize && size == b->tp_basicsize;
}

static int
compatible_for_assignment(PyTypeObject* oldto, PyTypeObject* newto, const char* attr)
{
    PyTypeObject *newbase, *oldbase;

    if (newto->tp_free != oldto->tp_free) {
        PyErr_Format(PyExc_TypeError,
                     "%s assignment: "
                     "'%s' deallocator differs from '%s'",
                     attr,
                     newto->tp_name,
                     oldto->tp_name);
        return 0;
    }
    /*
     It's tricky to tell if two arbitrary types are sufficiently compatible as
     to be interchangeable; e.g., even if they have the same tp_basicsize, they
     might have totally different struct fields. It's much easier to tell if a
     type and its supertype are compatible; e.g., if they have the same
     tp_basicsize, then that means they have identical fields. So to check
     whether two arbitrary types are compatible, we first find the highest
     supertype that each is compatible with, and then if those supertypes are
     compatible then the original types must also be compatible.
    */
    newbase = newto;
    oldbase = oldto;
    while (compatible_with_tp_base(newbase))
        newbase = newbase->tp_base;
    while (compatible_with_tp_base(oldbase))
        oldbase = oldbase->tp_base;
    if (newbase != oldbase &&
        (newbase->tp_base != oldbase->tp_base ||
         !same_slots_added(newbase, oldbase))) {
        goto differs;
    }
    /* The above does not check for the preheader */
    if ((oldto->tp_flags & Py_TPFLAGS_PREHEADER) ==
        ((newto->tp_flags & Py_TPFLAGS_PREHEADER)))
    {
        return 1;
    }
differs:
    PyErr_Format(PyExc_TypeError,
                    "%s assignment: "
                    "'%s' object layout differs from '%s'",
                    attr,
                    newto->tp_name,
                    oldto->tp_name);
    return 0;
}

static int
object_set_class(PyObject *self, PyObject *value, void *closure)
{

    if (value == NULL) {
        PyErr_SetString(PyExc_TypeError,
                        "can't delete __class__ attribute");
        return -1;
    }
    if (!PyType_Check(value)) {
        PyErr_Format(PyExc_TypeError,
          "__class__ must be set to a class, not '%s' object",
          Py_TYPE(value)->tp_name);
        return -1;
    }
    PyTypeObject *newto = (PyTypeObject *)value;

    if (PySys_Audit("object.__setattr__", "OsO",
                    self, "__class__", value) < 0) {
        return -1;
    }

    PyTypeObject *oldto = Py_TYPE(self);

    /* In versions of CPython prior to 3.5, the code in
       compatible_for_assignment was not set up to correctly check for memory
       layout / slot / etc. compatibility for non-HEAPTYPE classes, so we just
       disallowed __class__ assignment in any case that wasn't HEAPTYPE ->
       HEAPTYPE.

       During the 3.5 development cycle, we fixed the code in
       compatible_for_assignment to correctly check compatibility between
       arbitrary types, and started allowing __class__ assignment in all cases
       where the old and new types did in fact have compatible slots and
       memory layout (regardless of whether they were implemented as HEAPTYPEs
       or not).

       Just before 3.5 was released, though, we discovered that this led to
       problems with immutable types like int, where the interpreter assumes
       they are immutable and interns some values. Formerly this wasn't a
       problem, because they really were immutable -- in particular, all the
       types where the interpreter applied this interning trick happened to
       also be statically allocated, so the old HEAPTYPE rules were
       "accidentally" stopping them from allowing __class__ assignment. But
       with the changes to __class__ assignment, we started allowing code like

         class MyInt(int):
             ...
         # Modifies the type of *all* instances of 1 in the whole program,
         # including future instances (!), because the 1 object is interned.
         (1).__class__ = MyInt

       (see https://bugs.python.org/issue24912).

       In theory the proper fix would be to identify which classes rely on
       this invariant and somehow disallow __class__ assignment only for them,
       perhaps via some mechanism like a new Py_TPFLAGS_IMMUTABLE flag (a
       "denylisting" approach). But in practice, since this problem wasn't
       noticed late in the 3.5 RC cycle, we're taking the conservative
       approach and reinstating the same HEAPTYPE->HEAPTYPE check that we used
       to have, plus an "allowlist". For now, the allowlist consists only of
       ModuleType subtypes, since those are the cases that motivated the patch
       in the first place -- see https://bugs.python.org/issue22986 -- and
       since module objects are mutable we can be sure that they are
       definitely not being interned. So now we allow HEAPTYPE->HEAPTYPE *or*
       ModuleType subtype -> ModuleType subtype.

       So far as we know, all the code beyond the following 'if' statement
       will correctly handle non-HEAPTYPE classes, and the HEAPTYPE check is
       needed only to protect that subset of non-HEAPTYPE classes for which
       the interpreter has baked in the assumption that all instances are
       truly immutable.
    */
    if (!(PyType_IsSubtype(newto, &PyModule_Type) &&
          PyType_IsSubtype(oldto, &PyModule_Type)) &&
        (_PyType_HasFeature(newto, Py_TPFLAGS_IMMUTABLETYPE) ||
         _PyType_HasFeature(oldto, Py_TPFLAGS_IMMUTABLETYPE))) {
        PyErr_Format(PyExc_TypeError,
                     "__class__ assignment only supported for mutable types "
                     "or ModuleType subclasses");
        return -1;
    }

    if (compatible_for_assignment(oldto, newto, "__class__")) {
        /* Changing the class will change the implicit dict keys,
         * so we must materialize the dictionary first. */
        assert((oldto->tp_flags & Py_TPFLAGS_PREHEADER) == (newto->tp_flags & Py_TPFLAGS_PREHEADER));
        _PyObject_GetDictPtr(self);
        if (oldto->tp_flags & Py_TPFLAGS_MANAGED_DICT &&
            _PyDictOrValues_IsValues(*_PyObject_DictOrValuesPointer(self)))
        {
            /* Was unable to convert to dict */
            PyErr_NoMemory();
            return -1;
        }
        if (newto->tp_flags & Py_TPFLAGS_HEAPTYPE) {
            Py_INCREF(newto);
        }
        Py_SET_TYPE(self, newto);
        if (oldto->tp_flags & Py_TPFLAGS_HEAPTYPE)
            Py_DECREF(oldto);
        return 0;
    }
    else {
        return -1;
    }
}

static PyGetSetDef object_getsets[] = {
    {"__class__", object_get_class, object_set_class,
     PyDoc_STR("the object's class")},
    {0}
};


/* Stuff to implement __reduce_ex__ for pickle protocols >= 2.
   We fall back to helpers in copyreg for:
   - pickle protocols < 2
   - calculating the list of slot names (done only once per class)
   - the __newobj__ function (which is used as a token but never called)
*/

static PyObject *
import_copyreg(void)
{
    /* Try to fetch cached copy of copyreg from sys.modules first in an
       attempt to avoid the import overhead. Previously this was implemented
       by storing a reference to the cached module in a static variable, but
       this broke when multiple embedded interpreters were in use (see issue
       #17408 and #19088). */
    PyObject *copyreg_module = PyImport_GetModule(&_Py_ID(copyreg));
    if (copyreg_module != NULL) {
        return copyreg_module;
    }
    if (PyErr_Occurred()) {
        return NULL;
    }
    return PyImport_Import(&_Py_ID(copyreg));
}

static PyObject *
_PyType_GetSlotNames(PyTypeObject *cls)
{
    PyObject *copyreg;
    PyObject *slotnames;

    assert(PyType_Check(cls));

    /* Get the slot names from the cache in the class if possible. */
    PyObject *dict = lookup_tp_dict(cls);
    slotnames = PyDict_GetItemWithError(dict, &_Py_ID(__slotnames__));
    if (slotnames != NULL) {
        if (slotnames != Py_None && !PyList_Check(slotnames)) {
            PyErr_Format(PyExc_TypeError,
                         "%.200s.__slotnames__ should be a list or None, "
                         "not %.200s",
                         cls->tp_name, Py_TYPE(slotnames)->tp_name);
            return NULL;
        }
        return Py_NewRef(slotnames);
    }
    else {
        if (PyErr_Occurred()) {
            return NULL;
        }
        /* The class does not have the slot names cached yet. */
    }

    copyreg = import_copyreg();
    if (copyreg == NULL)
        return NULL;

    /* Use _slotnames function from the copyreg module to find the slots
       by this class and its bases. This function will cache the result
       in __slotnames__. */
    slotnames = PyObject_CallMethodOneArg(
            copyreg, &_Py_ID(_slotnames), (PyObject *)cls);
    Py_DECREF(copyreg);
    if (slotnames == NULL)
        return NULL;

    if (slotnames != Py_None && !PyList_Check(slotnames)) {
        PyErr_SetString(PyExc_TypeError,
                        "copyreg._slotnames didn't return a list or None");
        Py_DECREF(slotnames);
        return NULL;
    }

    return slotnames;
}

static PyObject *
object_getstate_default(PyObject *obj, int required)
{
    PyObject *state;
    PyObject *slotnames;

    if (required && Py_TYPE(obj)->tp_itemsize) {
        PyErr_Format(PyExc_TypeError,
                     "cannot pickle %.200s objects",
                     Py_TYPE(obj)->tp_name);
        return NULL;
    }

    if (_PyObject_IsInstanceDictEmpty(obj)) {
        state = Py_NewRef(Py_None);
    }
    else {
        state = PyObject_GenericGetDict(obj, NULL);
        if (state == NULL) {
            return NULL;
        }
    }

    slotnames = _PyType_GetSlotNames(Py_TYPE(obj));
    if (slotnames == NULL) {
        Py_DECREF(state);
        return NULL;
    }

    assert(slotnames == Py_None || PyList_Check(slotnames));
    if (required) {
        Py_ssize_t basicsize = PyBaseObject_Type.tp_basicsize;
        if (Py_TYPE(obj)->tp_dictoffset &&
            (Py_TYPE(obj)->tp_flags & Py_TPFLAGS_MANAGED_DICT) == 0)
        {
            basicsize += sizeof(PyObject *);
        }
        if (Py_TYPE(obj)->tp_weaklistoffset > 0) {
            basicsize += sizeof(PyObject *);
        }
        if (slotnames != Py_None) {
            basicsize += sizeof(PyObject *) * PyList_GET_SIZE(slotnames);
        }
        if (Py_TYPE(obj)->tp_basicsize > basicsize) {
            Py_DECREF(slotnames);
            Py_DECREF(state);
            PyErr_Format(PyExc_TypeError,
                         "cannot pickle '%.200s' object",
                         Py_TYPE(obj)->tp_name);
            return NULL;
        }
    }

    if (slotnames != Py_None && PyList_GET_SIZE(slotnames) > 0) {
        PyObject *slots;
        Py_ssize_t slotnames_size, i;

        slots = PyDict_New();
        if (slots == NULL) {
            Py_DECREF(slotnames);
            Py_DECREF(state);
            return NULL;
        }

        slotnames_size = PyList_GET_SIZE(slotnames);
        for (i = 0; i < slotnames_size; i++) {
            PyObject *name, *value;

            name = Py_NewRef(PyList_GET_ITEM(slotnames, i));
            if (_PyObject_LookupAttr(obj, name, &value) < 0) {
                Py_DECREF(name);
                goto error;
            }
            if (value == NULL) {
                Py_DECREF(name);
                /* It is not an error if the attribute is not present. */
            }
            else {
                int err = PyDict_SetItem(slots, name, value);
                Py_DECREF(name);
                Py_DECREF(value);
                if (err) {
                    goto error;
                }
            }

            /* The list is stored on the class so it may mutate while we
               iterate over it */
            if (slotnames_size != PyList_GET_SIZE(slotnames)) {
                PyErr_Format(PyExc_RuntimeError,
                             "__slotsname__ changed size during iteration");
                goto error;
            }

            /* We handle errors within the loop here. */
            if (0) {
              error:
                Py_DECREF(slotnames);
                Py_DECREF(slots);
                Py_DECREF(state);
                return NULL;
            }
        }

        /* If we found some slot attributes, pack them in a tuple along
           the original attribute dictionary. */
        if (PyDict_GET_SIZE(slots) > 0) {
            PyObject *state2;

            state2 = PyTuple_Pack(2, state, slots);
            Py_DECREF(state);
            if (state2 == NULL) {
                Py_DECREF(slotnames);
                Py_DECREF(slots);
                return NULL;
            }
            state = state2;
        }
        Py_DECREF(slots);
    }
    Py_DECREF(slotnames);

    return state;
}

static PyObject *
object_getstate(PyObject *obj, int required)
{
    PyObject *getstate, *state;

    getstate = PyObject_GetAttr(obj, &_Py_ID(__getstate__));
    if (getstate == NULL) {
        return NULL;
    }
    if (PyCFunction_Check(getstate) &&
        PyCFunction_GET_SELF(getstate) == obj &&
        PyCFunction_GET_FUNCTION(getstate) == object___getstate__)
    {
        /* If __getstate__ is not overridden pass the required argument. */
        state = object_getstate_default(obj, required);
    }
    else {
        state = _PyObject_CallNoArgs(getstate);
    }
    Py_DECREF(getstate);
    return state;
}

PyObject *
_PyObject_GetState(PyObject *obj)
{
    return object_getstate(obj, 0);
}

/*[clinic input]
object.__getstate__

Helper for pickle.
[clinic start generated code]*/

static PyObject *
object___getstate___impl(PyObject *self)
/*[clinic end generated code: output=5a2500dcb6217e9e input=692314d8fbe194ee]*/
{
    return object_getstate_default(self, 0);
}

static int
_PyObject_GetNewArguments(PyObject *obj, PyObject **args, PyObject **kwargs)
{
    PyObject *getnewargs, *getnewargs_ex;

    if (args == NULL || kwargs == NULL) {
        PyErr_BadInternalCall();
        return -1;
    }

    /* We first attempt to fetch the arguments for __new__ by calling
       __getnewargs_ex__ on the object. */
    getnewargs_ex = _PyObject_LookupSpecial(obj, &_Py_ID(__getnewargs_ex__));
    if (getnewargs_ex != NULL) {
        PyObject *newargs = _PyObject_CallNoArgs(getnewargs_ex);
        Py_DECREF(getnewargs_ex);
        if (newargs == NULL) {
            return -1;
        }
        if (!PyTuple_Check(newargs)) {
            PyErr_Format(PyExc_TypeError,
                         "__getnewargs_ex__ should return a tuple, "
                         "not '%.200s'", Py_TYPE(newargs)->tp_name);
            Py_DECREF(newargs);
            return -1;
        }
        if (PyTuple_GET_SIZE(newargs) != 2) {
            PyErr_Format(PyExc_ValueError,
                         "__getnewargs_ex__ should return a tuple of "
                         "length 2, not %zd", PyTuple_GET_SIZE(newargs));
            Py_DECREF(newargs);
            return -1;
        }
        *args = Py_NewRef(PyTuple_GET_ITEM(newargs, 0));
        *kwargs = Py_NewRef(PyTuple_GET_ITEM(newargs, 1));
        Py_DECREF(newargs);

        /* XXX We should perhaps allow None to be passed here. */
        if (!PyTuple_Check(*args)) {
            PyErr_Format(PyExc_TypeError,
                         "first item of the tuple returned by "
                         "__getnewargs_ex__ must be a tuple, not '%.200s'",
                         Py_TYPE(*args)->tp_name);
            Py_CLEAR(*args);
            Py_CLEAR(*kwargs);
            return -1;
        }
        if (!PyDict_Check(*kwargs)) {
            PyErr_Format(PyExc_TypeError,
                         "second item of the tuple returned by "
                         "__getnewargs_ex__ must be a dict, not '%.200s'",
                         Py_TYPE(*kwargs)->tp_name);
            Py_CLEAR(*args);
            Py_CLEAR(*kwargs);
            return -1;
        }
        return 0;
    } else if (PyErr_Occurred()) {
        return -1;
    }

    /* The object does not have __getnewargs_ex__ so we fallback on using
       __getnewargs__ instead. */
    getnewargs = _PyObject_LookupSpecial(obj, &_Py_ID(__getnewargs__));
    if (getnewargs != NULL) {
        *args = _PyObject_CallNoArgs(getnewargs);
        Py_DECREF(getnewargs);
        if (*args == NULL) {
            return -1;
        }
        if (!PyTuple_Check(*args)) {
            PyErr_Format(PyExc_TypeError,
                         "__getnewargs__ should return a tuple, "
                         "not '%.200s'", Py_TYPE(*args)->tp_name);
            Py_CLEAR(*args);
            return -1;
        }
        *kwargs = NULL;
        return 0;
    } else if (PyErr_Occurred()) {
        return -1;
    }

    /* The object does not have __getnewargs_ex__ and __getnewargs__. This may
       mean __new__ does not takes any arguments on this object, or that the
       object does not implement the reduce protocol for pickling or
       copying. */
    *args = NULL;
    *kwargs = NULL;
    return 0;
}

static int
_PyObject_GetItemsIter(PyObject *obj, PyObject **listitems,
                       PyObject **dictitems)
{
    if (listitems == NULL || dictitems == NULL) {
        PyErr_BadInternalCall();
        return -1;
    }

    if (!PyList_Check(obj)) {
        *listitems = Py_NewRef(Py_None);
    }
    else {
        *listitems = PyObject_GetIter(obj);
        if (*listitems == NULL)
            return -1;
    }

    if (!PyDict_Check(obj)) {
        *dictitems = Py_NewRef(Py_None);
    }
    else {
        PyObject *items = PyObject_CallMethodNoArgs(obj, &_Py_ID(items));
        if (items == NULL) {
            Py_CLEAR(*listitems);
            return -1;
        }
        *dictitems = PyObject_GetIter(items);
        Py_DECREF(items);
        if (*dictitems == NULL) {
            Py_CLEAR(*listitems);
            return -1;
        }
    }

    assert(*listitems != NULL && *dictitems != NULL);

    return 0;
}

static PyObject *
reduce_newobj(PyObject *obj)
{
    PyObject *args = NULL, *kwargs = NULL;
    PyObject *copyreg;
    PyObject *newobj, *newargs, *state, *listitems, *dictitems;
    PyObject *result;
    int hasargs;

    if (Py_TYPE(obj)->tp_new == NULL) {
        PyErr_Format(PyExc_TypeError,
                     "cannot pickle '%.200s' object",
                     Py_TYPE(obj)->tp_name);
        return NULL;
    }
    if (_PyObject_GetNewArguments(obj, &args, &kwargs) < 0)
        return NULL;

    copyreg = import_copyreg();
    if (copyreg == NULL) {
        Py_XDECREF(args);
        Py_XDECREF(kwargs);
        return NULL;
    }
    hasargs = (args != NULL);
    if (kwargs == NULL || PyDict_GET_SIZE(kwargs) == 0) {
        PyObject *cls;
        Py_ssize_t i, n;

        Py_XDECREF(kwargs);
        newobj = PyObject_GetAttr(copyreg, &_Py_ID(__newobj__));
        Py_DECREF(copyreg);
        if (newobj == NULL) {
            Py_XDECREF(args);
            return NULL;
        }
        n = args ? PyTuple_GET_SIZE(args) : 0;
        newargs = PyTuple_New(n+1);
        if (newargs == NULL) {
            Py_XDECREF(args);
            Py_DECREF(newobj);
            return NULL;
        }
        cls = (PyObject *) Py_TYPE(obj);
        PyTuple_SET_ITEM(newargs, 0, Py_NewRef(cls));
        for (i = 0; i < n; i++) {
            PyObject *v = PyTuple_GET_ITEM(args, i);
            PyTuple_SET_ITEM(newargs, i+1, Py_NewRef(v));
        }
        Py_XDECREF(args);
    }
    else if (args != NULL) {
        newobj = PyObject_GetAttr(copyreg, &_Py_ID(__newobj_ex__));
        Py_DECREF(copyreg);
        if (newobj == NULL) {
            Py_DECREF(args);
            Py_DECREF(kwargs);
            return NULL;
        }
        newargs = PyTuple_Pack(3, Py_TYPE(obj), args, kwargs);
        Py_DECREF(args);
        Py_DECREF(kwargs);
        if (newargs == NULL) {
            Py_DECREF(newobj);
            return NULL;
        }
    }
    else {
        /* args == NULL */
        Py_DECREF(copyreg);
        Py_DECREF(kwargs);
        PyErr_BadInternalCall();
        return NULL;
    }

    state = object_getstate(obj, !(hasargs || PyList_Check(obj) || PyDict_Check(obj)));
    if (state == NULL) {
        Py_DECREF(newobj);
        Py_DECREF(newargs);
        return NULL;
    }
    if (_PyObject_GetItemsIter(obj, &listitems, &dictitems) < 0) {
        Py_DECREF(newobj);
        Py_DECREF(newargs);
        Py_DECREF(state);
        return NULL;
    }

    result = PyTuple_Pack(5, newobj, newargs, state, listitems, dictitems);
    Py_DECREF(newobj);
    Py_DECREF(newargs);
    Py_DECREF(state);
    Py_DECREF(listitems);
    Py_DECREF(dictitems);
    return result;
}

/*
 * There were two problems when object.__reduce__ and object.__reduce_ex__
 * were implemented in the same function:
 *  - trying to pickle an object with a custom __reduce__ method that
 *    fell back to object.__reduce__ in certain circumstances led to
 *    infinite recursion at Python level and eventual RecursionError.
 *  - Pickling objects that lied about their type by overwriting the
 *    __class__ descriptor could lead to infinite recursion at C level
 *    and eventual segfault.
 *
 * Because of backwards compatibility, the two methods still have to
 * behave in the same way, even if this is not required by the pickle
 * protocol. This common functionality was moved to the _common_reduce
 * function.
 */
static PyObject *
_common_reduce(PyObject *self, int proto)
{
    PyObject *copyreg, *res;

    if (proto >= 2)
        return reduce_newobj(self);

    copyreg = import_copyreg();
    if (!copyreg)
        return NULL;

    res = PyObject_CallMethod(copyreg, "_reduce_ex", "Oi", self, proto);
    Py_DECREF(copyreg);

    return res;
}

/*[clinic input]
object.__reduce__

Helper for pickle.
[clinic start generated code]*/

static PyObject *
object___reduce___impl(PyObject *self)
/*[clinic end generated code: output=d4ca691f891c6e2f input=11562e663947e18b]*/
{
    return _common_reduce(self, 0);
}

/*[clinic input]
object.__reduce_ex__

  protocol: int
  /

Helper for pickle.
[clinic start generated code]*/

static PyObject *
object___reduce_ex___impl(PyObject *self, int protocol)
/*[clinic end generated code: output=2e157766f6b50094 input=f326b43fb8a4c5ff]*/
{
#define objreduce \
    (_Py_INTERP_CACHED_OBJECT(_PyInterpreterState_Get(), objreduce))
    PyObject *reduce, *res;

    if (objreduce == NULL) {
        PyObject *dict = lookup_tp_dict(&PyBaseObject_Type);
        objreduce = PyDict_GetItemWithError(dict, &_Py_ID(__reduce__));
        if (objreduce == NULL && PyErr_Occurred()) {
            return NULL;
        }
    }

    if (_PyObject_LookupAttr(self, &_Py_ID(__reduce__), &reduce) < 0) {
        return NULL;
    }
    if (reduce != NULL) {
        PyObject *cls, *clsreduce;
        int override;

        cls = (PyObject *) Py_TYPE(self);
        clsreduce = PyObject_GetAttr(cls, &_Py_ID(__reduce__));
        if (clsreduce == NULL) {
            Py_DECREF(reduce);
            return NULL;
        }
        override = (clsreduce != objreduce);
        Py_DECREF(clsreduce);
        if (override) {
            res = _PyObject_CallNoArgs(reduce);
            Py_DECREF(reduce);
            return res;
        }
        else
            Py_DECREF(reduce);
    }

    return _common_reduce(self, protocol);
#undef objreduce
}

static PyObject *
object_subclasshook(PyObject *cls, PyObject *args)
{
    Py_RETURN_NOTIMPLEMENTED;
}

PyDoc_STRVAR(object_subclasshook_doc,
"Abstract classes can override this to customize issubclass().\n"
"\n"
"This is invoked early on by abc.ABCMeta.__subclasscheck__().\n"
"It should return True, False or NotImplemented.  If it returns\n"
"NotImplemented, the normal algorithm is used.  Otherwise, it\n"
"overrides the normal algorithm (and the outcome is cached).\n");

static PyObject *
object_init_subclass(PyObject *cls, PyObject *arg)
{
    Py_RETURN_NONE;
}

PyDoc_STRVAR(object_init_subclass_doc,
"This method is called when a class is subclassed.\n"
"\n"
"The default implementation does nothing. It may be\n"
"overridden to extend subclasses.\n");

/*[clinic input]
object.__format__

  format_spec: unicode
  /

Default object formatter.

Return str(self) if format_spec is empty. Raise TypeError otherwise.
[clinic start generated code]*/

static PyObject *
object___format___impl(PyObject *self, PyObject *format_spec)
/*[clinic end generated code: output=34897efb543a974b input=b94d8feb006689ea]*/
{
    /* Issue 7994: If we're converting to a string, we
       should reject format specifications */
    if (PyUnicode_GET_LENGTH(format_spec) > 0) {
        PyErr_Format(PyExc_TypeError,
                     "unsupported format string passed to %.200s.__format__",
                     Py_TYPE(self)->tp_name);
        return NULL;
    }
    return PyObject_Str(self);
}

/*[clinic input]
object.__sizeof__

Size of object in memory, in bytes.
[clinic start generated code]*/

static PyObject *
object___sizeof___impl(PyObject *self)
/*[clinic end generated code: output=73edab332f97d550 input=1200ff3dfe485306]*/
{
    Py_ssize_t res, isize;

    res = 0;
    isize = Py_TYPE(self)->tp_itemsize;
    if (isize > 0)
        res = Py_SIZE(self) * isize;
    res += Py_TYPE(self)->tp_basicsize;

    return PyLong_FromSsize_t(res);
}

/* __dir__ for generic objects: returns __dict__, __class__,
   and recursively up the __class__.__bases__ chain.
*/
/*[clinic input]
object.__dir__

Default dir() implementation.
[clinic start generated code]*/

static PyObject *
object___dir___impl(PyObject *self)
/*[clinic end generated code: output=66dd48ea62f26c90 input=0a89305bec669b10]*/
{
    PyObject *result = NULL;
    PyObject *dict = NULL;
    PyObject *itsclass = NULL;

    /* Get __dict__ (which may or may not be a real dict...) */
    if (_PyObject_LookupAttr(self, &_Py_ID(__dict__), &dict) < 0) {
        return NULL;
    }
    if (dict == NULL) {
        dict = PyDict_New();
    }
    else if (!PyDict_Check(dict)) {
        Py_DECREF(dict);
        dict = PyDict_New();
    }
    else {
        /* Copy __dict__ to avoid mutating it. */
        PyObject *temp = PyDict_Copy(dict);
        Py_SETREF(dict, temp);
    }

    if (dict == NULL)
        goto error;

    /* Merge in attrs reachable from its class. */
    if (_PyObject_LookupAttr(self, &_Py_ID(__class__), &itsclass) < 0) {
        goto error;
    }
    /* XXX(tomer): Perhaps fall back to Py_TYPE(obj) if no
                   __class__ exists? */
    if (itsclass != NULL && merge_class_dict(dict, itsclass) < 0)
        goto error;

    result = PyDict_Keys(dict);
    /* fall through */
error:
    Py_XDECREF(itsclass);
    Py_XDECREF(dict);
    return result;
}

static PyMethodDef object_methods[] = {
    OBJECT___REDUCE_EX___METHODDEF
    OBJECT___REDUCE___METHODDEF
    OBJECT___GETSTATE___METHODDEF
    {"__subclasshook__", object_subclasshook, METH_CLASS | METH_VARARGS,
     object_subclasshook_doc},
    {"__init_subclass__", object_init_subclass, METH_CLASS | METH_NOARGS,
     object_init_subclass_doc},
    OBJECT___FORMAT___METHODDEF
    OBJECT___SIZEOF___METHODDEF
    OBJECT___DIR___METHODDEF
    {0}
};

PyDoc_STRVAR(object_doc,
"object()\n--\n\n"
"The base class of the class hierarchy.\n\n"
"When called, it accepts no arguments and returns a new featureless\n"
"instance that has no instance attributes and cannot be given any.\n");

PyTypeObject PyBaseObject_Type = {
    PyVarObject_HEAD_INIT(&PyType_Type, 0)
    "object",                                   /* tp_name */
    sizeof(PyObject),                           /* tp_basicsize */
    0,                                          /* tp_itemsize */
    object_dealloc,                             /* tp_dealloc */
    0,                                          /* tp_vectorcall_offset */
    0,                                          /* tp_getattr */
    0,                                          /* tp_setattr */
    0,                                          /* tp_as_async */
    object_repr,                                /* tp_repr */
    0,                                          /* tp_as_number */
    0,                                          /* tp_as_sequence */
    0,                                          /* tp_as_mapping */
    (hashfunc)_Py_HashPointer,                  /* tp_hash */
    0,                                          /* tp_call */
    object_str,                                 /* tp_str */
    PyObject_GenericGetAttr,                    /* tp_getattro */
    PyObject_GenericSetAttr,                    /* tp_setattro */
    0,                                          /* tp_as_buffer */
    Py_TPFLAGS_DEFAULT | Py_TPFLAGS_BASETYPE,   /* tp_flags */
    object_doc,                                 /* tp_doc */
    0,                                          /* tp_traverse */
    0,                                          /* tp_clear */
    object_richcompare,                         /* tp_richcompare */
    0,                                          /* tp_weaklistoffset */
    0,                                          /* tp_iter */
    0,                                          /* tp_iternext */
    object_methods,                             /* tp_methods */
    0,                                          /* tp_members */
    object_getsets,                             /* tp_getset */
    0,                                          /* tp_base */
    0,                                          /* tp_dict */
    0,                                          /* tp_descr_get */
    0,                                          /* tp_descr_set */
    0,                                          /* tp_dictoffset */
    object_init,                                /* tp_init */
    PyType_GenericAlloc,                        /* tp_alloc */
    object_new,                                 /* tp_new */
    PyObject_Del,                               /* tp_free */
};
#endif // GraalPy change


static int
type_add_method(PyTypeObject *type, PyMethodDef *meth)
{
    // GraalPy change: different implementation
    return GraalPyTruffleType_AddFunctionToType(
           meth,
           type,
           type->tp_dict,
           meth->ml_name,
           meth->ml_meth,
           meth->ml_flags,
           get_method_flags_wrapper(meth->ml_flags),
           meth->ml_doc);
}


/* Add the methods from tp_methods to the __dict__ in a type object */
static int
type_add_methods(PyTypeObject *type)
{
    PyMethodDef *meth = type->tp_methods;
    if (meth == NULL) {
        return 0;
    }

    for (; meth->ml_name != NULL; meth++) {
        if (type_add_method(type, meth) < 0) {
            return -1;
        }
    }
    return 0;
}


static int
type_add_members(PyTypeObject *type)
{
    PyMemberDef *memb = type->tp_members;
    if (memb == NULL) {
        return 0;
    }

    PyObject *dict = lookup_tp_dict(type);
    for (; memb->name != NULL; memb++) {
        // GraalPy change
        if (GraalPyTruffleType_AddMember(type, dict, memb->name, memb->type, memb->offset, (memb->flags & READONLY) == 0, memb->doc) < 0)
            return -1;
    }
    return 0;
}


static int
type_add_getset(PyTypeObject *type)
{
    PyGetSetDef *gsp = type->tp_getset;
    if (gsp == NULL) {
        return 0;
    }

    PyObject *dict = lookup_tp_dict(type);
    for (; gsp->name != NULL; gsp++) {
        // GraalPy change
        if (GraalPyTruffleType_AddGetSet(type,
                        dict,
                        gsp->name,
                        gsp->get,
                        gsp->set,
                        gsp->doc,
                        gsp->closure) < 0)
            return -1;
    }
    return 0;
}


static void
inherit_special(PyTypeObject *type, PyTypeObject *base)
{
    /* Copying tp_traverse and tp_clear is connected to the GC flags */
    if (!(type->tp_flags & Py_TPFLAGS_HAVE_GC) &&
        (base->tp_flags & Py_TPFLAGS_HAVE_GC) &&
        (!type->tp_traverse && !type->tp_clear)) {
        type->tp_flags |= Py_TPFLAGS_HAVE_GC;
        if (type->tp_traverse == NULL)
            type->tp_traverse = base->tp_traverse;
        if (type->tp_clear == NULL)
            type->tp_clear = base->tp_clear;
    }
    type->tp_flags |= (base->tp_flags & Py_TPFLAGS_MANAGED_DICT);

    if (type->tp_basicsize == 0)
        type->tp_basicsize = base->tp_basicsize;

    /* Copy other non-function slots */

#define COPYVAL(SLOT) \
    if (type->SLOT == 0) { type->SLOT = base->SLOT; }

    COPYVAL(tp_itemsize);
    COPYVAL(tp_weaklistoffset);
    COPYVAL(tp_dictoffset);

#undef COPYVAL

    /* Setup fast subclass flags */
    if (PyType_IsSubtype(base, (PyTypeObject*)PyExc_BaseException)) {
        type->tp_flags |= Py_TPFLAGS_BASE_EXC_SUBCLASS;
    }
    else if (PyType_IsSubtype(base, &PyType_Type)) {
        type->tp_flags |= Py_TPFLAGS_TYPE_SUBCLASS;
    }
    else if (PyType_IsSubtype(base, &PyLong_Type)) {
        type->tp_flags |= Py_TPFLAGS_LONG_SUBCLASS;
    }
    else if (PyType_IsSubtype(base, &PyBytes_Type)) {
        type->tp_flags |= Py_TPFLAGS_BYTES_SUBCLASS;
    }
    else if (PyType_IsSubtype(base, &PyUnicode_Type)) {
        type->tp_flags |= Py_TPFLAGS_UNICODE_SUBCLASS;
    }
    else if (PyType_IsSubtype(base, &PyTuple_Type)) {
        type->tp_flags |= Py_TPFLAGS_TUPLE_SUBCLASS;
    }
    else if (PyType_IsSubtype(base, &PyList_Type)) {
        type->tp_flags |= Py_TPFLAGS_LIST_SUBCLASS;
    }
    else if (PyType_IsSubtype(base, &PyDict_Type)) {
        type->tp_flags |= Py_TPFLAGS_DICT_SUBCLASS;
    }

    /* Setup some inheritable flags */
    if (PyType_HasFeature(base, _Py_TPFLAGS_MATCH_SELF)) {
        type->tp_flags |= _Py_TPFLAGS_MATCH_SELF;
    }
    if (PyType_HasFeature(base, Py_TPFLAGS_ITEMS_AT_END)) {
        type->tp_flags |= Py_TPFLAGS_ITEMS_AT_END;
    }
}

static int
overrides_hash(PyTypeObject *type)
{
    PyObject *dict = lookup_tp_dict(type);

    assert(dict != NULL);
    int r = _PyDict_ContainsId(dict, &PyId___eq__);
    if (r == 0) {
        r = _PyDict_ContainsId(dict, &PyId___hash__);
    }
    return r;
}

static int
inherit_slots(PyTypeObject *type, PyTypeObject *base)
{
    PyTypeObject *basebase;

#undef SLOTDEFINED
#undef COPYSLOT
#undef COPYNUM
#undef COPYSEQ
#undef COPYMAP
#undef COPYBUF

#define SLOTDEFINED(SLOT) \
    (base->SLOT != 0 && \
     (basebase == NULL || base->SLOT != basebase->SLOT))

#define COPYSLOT(SLOT) \
    if (!type->SLOT && SLOTDEFINED(SLOT)) type->SLOT = base->SLOT

#define COPYASYNC(SLOT) COPYSLOT(tp_as_async->SLOT)
#define COPYNUM(SLOT) COPYSLOT(tp_as_number->SLOT)
#define COPYSEQ(SLOT) COPYSLOT(tp_as_sequence->SLOT)
#define COPYMAP(SLOT) COPYSLOT(tp_as_mapping->SLOT)
#define COPYBUF(SLOT) COPYSLOT(tp_as_buffer->SLOT)

    /* This won't inherit indirect slots (from tp_as_number etc.)
       if type doesn't provide the space. */

    if (type->tp_as_number != NULL && base->tp_as_number != NULL) {
        basebase = base->tp_base;
        if (basebase->tp_as_number == NULL)
            basebase = NULL;
        COPYNUM(nb_add);
        COPYNUM(nb_subtract);
        COPYNUM(nb_multiply);
        COPYNUM(nb_remainder);
        COPYNUM(nb_divmod);
        COPYNUM(nb_power);
        COPYNUM(nb_negative);
        COPYNUM(nb_positive);
        COPYNUM(nb_absolute);
        COPYNUM(nb_bool);
        COPYNUM(nb_invert);
        COPYNUM(nb_lshift);
        COPYNUM(nb_rshift);
        COPYNUM(nb_and);
        COPYNUM(nb_xor);
        COPYNUM(nb_or);
        COPYNUM(nb_int);
        COPYNUM(nb_float);
        COPYNUM(nb_inplace_add);
        COPYNUM(nb_inplace_subtract);
        COPYNUM(nb_inplace_multiply);
        COPYNUM(nb_inplace_remainder);
        COPYNUM(nb_inplace_power);
        COPYNUM(nb_inplace_lshift);
        COPYNUM(nb_inplace_rshift);
        COPYNUM(nb_inplace_and);
        COPYNUM(nb_inplace_xor);
        COPYNUM(nb_inplace_or);
        COPYNUM(nb_true_divide);
        COPYNUM(nb_floor_divide);
        COPYNUM(nb_inplace_true_divide);
        COPYNUM(nb_inplace_floor_divide);
        COPYNUM(nb_index);
        COPYNUM(nb_matrix_multiply);
        COPYNUM(nb_inplace_matrix_multiply);
    }

    if (type->tp_as_async != NULL && base->tp_as_async != NULL) {
        basebase = base->tp_base;
        if (basebase->tp_as_async == NULL)
            basebase = NULL;
        COPYASYNC(am_await);
        COPYASYNC(am_aiter);
        COPYASYNC(am_anext);
    }

    if (type->tp_as_sequence != NULL && base->tp_as_sequence != NULL) {
        basebase = base->tp_base;
        if (basebase->tp_as_sequence == NULL)
            basebase = NULL;
        COPYSEQ(sq_length);
        COPYSEQ(sq_concat);
        COPYSEQ(sq_repeat);
        COPYSEQ(sq_item);
        COPYSEQ(sq_ass_item);
        COPYSEQ(sq_contains);
        COPYSEQ(sq_inplace_concat);
        COPYSEQ(sq_inplace_repeat);
    }

    if (type->tp_as_mapping != NULL && base->tp_as_mapping != NULL) {
        basebase = base->tp_base;
        if (basebase->tp_as_mapping == NULL)
            basebase = NULL;
        COPYMAP(mp_length);
        COPYMAP(mp_subscript);
        COPYMAP(mp_ass_subscript);
    }

    if (type->tp_as_buffer != NULL && base->tp_as_buffer != NULL) {
        basebase = base->tp_base;
        if (basebase->tp_as_buffer == NULL)
            basebase = NULL;
        COPYBUF(bf_getbuffer);
        COPYBUF(bf_releasebuffer);
    }

    basebase = base->tp_base;

    COPYSLOT(tp_dealloc);
    if (type->tp_getattr == NULL && type->tp_getattro == NULL) {
        type->tp_getattr = base->tp_getattr;
        type->tp_getattro = base->tp_getattro;
    }
    if (type->tp_setattr == NULL && type->tp_setattro == NULL) {
        type->tp_setattr = base->tp_setattr;
        type->tp_setattro = base->tp_setattro;
    }
    COPYSLOT(tp_repr);
    /* tp_hash see tp_richcompare */
    {
        /* Always inherit tp_vectorcall_offset to support PyVectorcall_Call().
         * If Py_TPFLAGS_HAVE_VECTORCALL is not inherited, then vectorcall
         * won't be used automatically. */
        COPYSLOT(tp_vectorcall_offset);

        /* Inherit Py_TPFLAGS_HAVE_VECTORCALL for non-heap types
        * if tp_call is not overridden */
        if (!type->tp_call &&
            _PyType_HasFeature(base, Py_TPFLAGS_HAVE_VECTORCALL) &&
            _PyType_HasFeature(type, Py_TPFLAGS_IMMUTABLETYPE))
        {
            type->tp_flags |= Py_TPFLAGS_HAVE_VECTORCALL;
        }
        COPYSLOT(tp_call);
    }
    COPYSLOT(tp_str);
    {
        /* Copy comparison-related slots only when
           not overriding them anywhere */
        if (type->tp_richcompare == NULL &&
            type->tp_hash == NULL)
        {
            int r = overrides_hash(type);
            if (r < 0) {
                return -1;
            }
            if (!r) {
                type->tp_richcompare = base->tp_richcompare;
                type->tp_hash = base->tp_hash;
            }
        }
    }
    {
        COPYSLOT(tp_iter);
        COPYSLOT(tp_iternext);
    }
    {
        COPYSLOT(tp_descr_get);
        /* Inherit Py_TPFLAGS_METHOD_DESCRIPTOR if tp_descr_get was inherited,
         * but only for extension types */
        if (base->tp_descr_get &&
            type->tp_descr_get == base->tp_descr_get &&
            _PyType_HasFeature(type, Py_TPFLAGS_IMMUTABLETYPE) &&
            _PyType_HasFeature(base, Py_TPFLAGS_METHOD_DESCRIPTOR))
        {
            type->tp_flags |= Py_TPFLAGS_METHOD_DESCRIPTOR;
        }
        COPYSLOT(tp_descr_set);
        COPYSLOT(tp_dictoffset);
        COPYSLOT(tp_init);
        COPYSLOT(tp_alloc);
        COPYSLOT(tp_is_gc);
        COPYSLOT(tp_finalize);
        if ((type->tp_flags & Py_TPFLAGS_HAVE_GC) ==
            (base->tp_flags & Py_TPFLAGS_HAVE_GC)) {
            /* They agree about gc. */
            COPYSLOT(tp_free);
        }
        else if ((type->tp_flags & Py_TPFLAGS_HAVE_GC) &&
                 type->tp_free == NULL &&
                 base->tp_free == PyObject_Free) {
            /* A bit of magic to plug in the correct default
             * tp_free function when a derived class adds gc,
             * didn't define tp_free, and the base uses the
             * default non-gc tp_free.
             */
            type->tp_free = PyObject_GC_Del;
        }
        /* else they didn't agree about gc, and there isn't something
         * obvious to be done -- the type is on its own.
         */
    }
    return 0;
}

static int add_operators(PyTypeObject *);
static int add_tp_new_wrapper(PyTypeObject *type);

#define COLLECTION_FLAGS (Py_TPFLAGS_SEQUENCE | Py_TPFLAGS_MAPPING)

#if 0 // GraalPy change
static int
type_ready_pre_checks(PyTypeObject *type)
{
    /* Consistency checks for PEP 590:
     * - Py_TPFLAGS_METHOD_DESCRIPTOR requires tp_descr_get
     * - Py_TPFLAGS_HAVE_VECTORCALL requires tp_call and
     *   tp_vectorcall_offset > 0
     * To avoid mistakes, we require this before inheriting.
     */
    if (type->tp_flags & Py_TPFLAGS_METHOD_DESCRIPTOR) {
        _PyObject_ASSERT((PyObject *)type, type->tp_descr_get != NULL);
    }
    if (type->tp_flags & Py_TPFLAGS_HAVE_VECTORCALL) {
        _PyObject_ASSERT((PyObject *)type, type->tp_vectorcall_offset > 0);
        _PyObject_ASSERT((PyObject *)type, type->tp_call != NULL);
    }

    /* Consistency checks for pattern matching
     * Py_TPFLAGS_SEQUENCE and Py_TPFLAGS_MAPPING are mutually exclusive */
    _PyObject_ASSERT((PyObject *)type, (type->tp_flags & COLLECTION_FLAGS) != COLLECTION_FLAGS);

    if (type->tp_name == NULL) {
        PyErr_Format(PyExc_SystemError,
                     "Type does not define the tp_name field.");
        return -1;
    }
    return 0;
}

#endif // GraalPy change

static int
type_ready_set_base(PyTypeObject *type)
{
    /* Initialize tp_base (defaults to BaseObject unless that's us) */
    PyTypeObject *base = type->tp_base;
    if (base == NULL && type != &PyBaseObject_Type) {
        base = &PyBaseObject_Type;
        if (type->tp_flags & Py_TPFLAGS_HEAPTYPE) {
            type->tp_base = (PyTypeObject*)Py_NewRef((PyObject*)base);
        }
        else {
            type->tp_base = base;
        }
    }
    assert(type->tp_base != NULL || type == &PyBaseObject_Type);

    /* Now the only way base can still be NULL is if type is
     * &PyBaseObject_Type. */

    /* Initialize the base class */
    if (base != NULL && !_PyType_IsReady(base)) {
        if (PyType_Ready(base) < 0) {
            return -1;
        }
    }

    return 0;
}

static int
type_ready_set_type(PyTypeObject *type)
{
    /* Initialize ob_type if NULL.      This means extensions that want to be
       compilable separately on Windows can call PyType_Ready() instead of
       initializing the ob_type field of their type objects. */
    /* The test for base != NULL is really unnecessary, since base is only
       NULL when type is &PyBaseObject_Type, and we know its ob_type is
       not NULL (it's initialized to &PyType_Type).      But coverity doesn't
       know that. */
    PyTypeObject *base = type->tp_base;
    if (Py_IS_TYPE(type, NULL) && base != NULL) {
        Py_SET_TYPE(type, Py_TYPE(base));
    }

    return 0;
}

static int
type_ready_set_bases(PyTypeObject *type)
{
    PyObject *bases = lookup_tp_bases(type);
    if (bases == NULL) {
        PyTypeObject *base = type->tp_base;
        if (base == NULL) {
            bases = PyTuple_New(0);
        }
        else {
            bases = PyTuple_Pack(1, base);
        }
        if (bases == NULL) {
            return -1;
        }
        set_tp_bases(type, bases);
    }
    return 0;
}


static int
type_ready_set_dict(PyTypeObject *type)
{
    if (lookup_tp_dict(type) != NULL) {
        return 0;
    }

    // GraalPy change
    PyObject *dict = GraalPyTruffle_NewTypeDict(type);
    if (dict == NULL) {
        return -1;
    }
    set_tp_dict(type, dict);
    return 0;
}


/* If the type dictionary doesn't contain a __doc__, set it from
   the tp_doc slot. */
static int
type_dict_set_doc(PyTypeObject *type)
{
    PyObject *dict = lookup_tp_dict(type);
    // GraalPy change: cannot use CPython's current _Py_ID mechanism
    int r = _PyDict_ContainsId(type->tp_dict, &PyId___doc__);
    if (r < 0) {
        return -1;
    }
    if (r > 0) {
        return 0;
    }

    if (type->tp_doc != NULL) {
        const char *doc_str;
        doc_str = _PyType_DocWithoutSignature(type->tp_name, type->tp_doc);
        PyObject *doc = PyUnicode_FromString(doc_str);
        if (doc == NULL) {
            return -1;
        }

        // GraalPy change: cannot use CPython's current _Py_ID mechanism
        if (_PyDict_SetItemId(type->tp_dict, &PyId___doc__, doc) < 0) {
            Py_DECREF(doc);
            return -1;
        }
        Py_DECREF(doc);
    }
    else {
        // GraalPy change: cannot use CPython's current _Py_ID mechanism
        if (_PyDict_SetItemId(type->tp_dict, &PyId___doc__, Py_None) < 0) {
            return -1;
        }
    }
    return 0;
}


static int
type_ready_fill_dict(PyTypeObject *type)
{
    /* Add type-specific descriptors to tp_dict */
#if 0 // GraalPy change
    if (add_operators(type) < 0) {
        return -1;
    }
#endif // GraalPy change
    if (type_add_methods(type) < 0) {
        return -1;
    }
    if (type_add_members(type) < 0) {
        return -1;
    }
    if (type_add_getset(type) < 0) {
        return -1;
    }
    if (type_dict_set_doc(type) < 0) {
        return -1;
    }
    return 0;
}

static int
type_ready_preheader(PyTypeObject *type)
{
    if (type->tp_flags & Py_TPFLAGS_MANAGED_DICT) {
        if (type->tp_dictoffset > 0 || type->tp_dictoffset < -1) {
            PyErr_Format(PyExc_TypeError,
                        "type %s has the Py_TPFLAGS_MANAGED_DICT flag "
                        "but tp_dictoffset is set",
                        type->tp_name);
            return -1;
        }
        type->tp_dictoffset = -1;
    }
    if (type->tp_flags & Py_TPFLAGS_MANAGED_WEAKREF) {
        if (type->tp_weaklistoffset != 0 &&
            type->tp_weaklistoffset != MANAGED_WEAKREF_OFFSET)
        {
            PyErr_Format(PyExc_TypeError,
                        "type %s has the Py_TPFLAGS_MANAGED_WEAKREF flag "
                        "but tp_weaklistoffset is set",
                        type->tp_name);
            return -1;
        }
        type->tp_weaklistoffset = MANAGED_WEAKREF_OFFSET;
    }
    return 0;
}

static int
type_ready_mro(PyTypeObject *type)
{
    /* Calculate method resolution order */
    // GraalPy change
    PyObject* mro = GraalPyTruffle_Compute_Mro(type, type->tp_name);
    type->tp_mro = mro;
    return 0;
}


// For static types, inherit tp_as_xxx structures from the base class
// if it's NULL.
//
// For heap types, tp_as_xxx structures are not NULL: they are set to the
// PyHeapTypeObject.as_xxx fields by type_new_alloc().
static void
type_ready_inherit_as_structs(PyTypeObject *type, PyTypeObject *base)
{
    if (type->tp_as_async == NULL) {
        type->tp_as_async = base->tp_as_async;
    }
    if (type->tp_as_number == NULL) {
        type->tp_as_number = base->tp_as_number;
    }
    if (type->tp_as_sequence == NULL) {
        type->tp_as_sequence = base->tp_as_sequence;
    }
    if (type->tp_as_mapping == NULL) {
        type->tp_as_mapping = base->tp_as_mapping;
    }
    if (type->tp_as_buffer == NULL) {
        type->tp_as_buffer = base->tp_as_buffer;
    }
}

static void
inherit_patma_flags(PyTypeObject *type, PyTypeObject *base) {
    if ((type->tp_flags & COLLECTION_FLAGS) == 0) {
        type->tp_flags |= base->tp_flags & COLLECTION_FLAGS;
    }
}

static int
type_ready_inherit(PyTypeObject *type)
{
    /* Inherit special flags from dominant base */
    PyTypeObject *base = type->tp_base;
    if (base != NULL) {
        inherit_special(type, base);
    }

    // Inherit slots
    PyObject *mro = lookup_tp_mro(type);
    Py_ssize_t n = PyTuple_GET_SIZE(mro);
    for (Py_ssize_t i = 1; i < n; i++) {
        PyObject *b = PyTuple_GET_ITEM(mro, i);
        if (PyType_Check(b)) {
            if (inherit_slots(type, (PyTypeObject *)b) < 0) {
                return -1;
            }
            inherit_patma_flags(type, (PyTypeObject *)b);
        }
    }

    if (base != NULL) {
        type_ready_inherit_as_structs(type, base);
    }

#if 0 // GraalPy change
    /* Sanity check for tp_free. */
    if (_PyType_IS_GC(type) && (type->tp_flags & Py_TPFLAGS_BASETYPE) &&
        (type->tp_free == NULL || type->tp_free == PyObject_Del))
    {
        /* This base class needs to call tp_free, but doesn't have
         * one, or its tp_free is for non-gc'ed objects.
         */
        PyErr_Format(PyExc_TypeError, "type '%.100s' participates in "
                     "gc and is a base type but has inappropriate "
                     "tp_free slot",
                     type->tp_name);
        return -1;
    }
#endif // GraalPy change
    // GraalPy change: TODO CPython doesn't do this here
    if (!(type->tp_alloc)) {
        type->tp_alloc = PyType_GenericAlloc;
    }
    if (!(type->tp_new)) {
        type->tp_new = PyType_GenericNew;
    }

    return 0;
}


/* Hack for tp_hash and __hash__.
   If after all that, tp_hash is still NULL, and __hash__ is not in
   tp_dict, set tp_hash to PyObject_HashNotImplemented and
   tp_dict['__hash__'] equal to None.
   This signals that __hash__ is not inherited. */
static int
type_ready_set_hash(PyTypeObject *type)
{
    if (type->tp_hash != NULL) {
        return 0;
    }

    PyObject *dict = lookup_tp_dict(type);
    // GraalPy change: cannot use CPython's current _Py_ID mechanism
    int r = _PyDict_ContainsId(type->tp_dict, &PyId___hash__);
    if (r < 0) {
        return -1;
    }
    if (r > 0) {
        return 0;
    }

    // GraalPy change: cannot use CPython's current _Py_ID mechanism
    if (_PyDict_SetItemId(type->tp_dict, &PyId___hash__, Py_None) < 0) {
        return -1;
    }
    type->tp_hash = PyObject_HashNotImplemented;
    return 0;
}


/* Link into each base class's list of subclasses */
static int
type_ready_add_subclasses(PyTypeObject *type)
{
    /* GraalPy change: Initialize this classes' tp_subclasses dict.
       This is necessary because our managed classes won't do. */
    type->tp_subclasses = PyDict_New();

    PyObject *bases = lookup_tp_bases(type);
    Py_ssize_t nbase = PyTuple_GET_SIZE(bases);
    for (Py_ssize_t i = 0; i < nbase; i++) {
        PyObject *b = PyTuple_GET_ITEM(bases, i);
        if (PyType_Check(b) && add_subclass((PyTypeObject *)b, type) < 0) {
            return -1;
        }
    }
    return 0;
}


// Set tp_new and the "__new__" key in the type dictionary.
// Use the Py_TPFLAGS_DISALLOW_INSTANTIATION flag.
static int
type_ready_set_new(PyTypeObject *type, int rerunbuiltin)
{
    PyTypeObject *base = type->tp_base;
    /* The condition below could use some explanation.

       It appears that tp_new is not inherited for static types whose base
       class is 'object'; this seems to be a precaution so that old extension
       types don't suddenly become callable (object.__new__ wouldn't insure the
       invariants that the extension type's own factory function ensures).

       Heap types, of course, are under our control, so they do inherit tp_new;
       static extension types that specify some other built-in type as the
       default also inherit object.__new__. */
    if (type->tp_new == NULL
        && base == &PyBaseObject_Type
        && !(type->tp_flags & Py_TPFLAGS_HEAPTYPE))
    {
        type->tp_flags |= Py_TPFLAGS_DISALLOW_INSTANTIATION;
    }

    if (!(type->tp_flags & Py_TPFLAGS_DISALLOW_INSTANTIATION)) {
        if (type->tp_new != NULL) {
            if (!rerunbuiltin || base == NULL || type->tp_new != base->tp_new) {
                // If "__new__" key does not exists in the type dictionary,
                // set it to tp_new_wrapper().
#if 0 // GraalPy change
                if (add_tp_new_wrapper(type) < 0) {
                    return -1;
                }
#else // GraalPy change
                add_slot(type, "__new__", type->tp_new, METH_KEYWORDS | METH_VARARGS, JWRAPPER_NEW, NULL);
#endif // GraalPy change
            }
        }
        else {
            // tp_new is NULL: inherit tp_new from base
            type->tp_new = base->tp_new;
        }
    }
    else {
        // Py_TPFLAGS_DISALLOW_INSTANTIATION sets tp_new to NULL
        type->tp_new = NULL;
    }
    return 0;
}

#if 0 // GraalPy change
static int
type_ready_managed_dict(PyTypeObject *type)
{
    if (!(type->tp_flags & Py_TPFLAGS_MANAGED_DICT)) {
        return 0;
    }
    if (!(type->tp_flags & Py_TPFLAGS_HEAPTYPE)) {
        PyErr_Format(PyExc_SystemError,
                     "type %s has the Py_TPFLAGS_MANAGED_DICT flag "
                     "but not Py_TPFLAGS_HEAPTYPE flag",
                     type->tp_name);
        return -1;
    }
    PyHeapTypeObject* et = (PyHeapTypeObject*)type;
    if (et->ht_cached_keys == NULL) {
        et->ht_cached_keys = _PyDict_NewKeysForClass();
        if (et->ht_cached_keys == NULL) {
            PyErr_NoMemory();
            return -1;
        }
    }
    return 0;
}

static int
type_ready_post_checks(PyTypeObject *type)
{
    // bpo-44263: tp_traverse is required if Py_TPFLAGS_HAVE_GC is set.
    // Note: tp_clear is optional.
    if (type->tp_flags & Py_TPFLAGS_HAVE_GC
        && type->tp_traverse == NULL)
    {
        PyErr_Format(PyExc_SystemError,
                     "type %s has the Py_TPFLAGS_HAVE_GC flag "
                     "but has no traverse function",
                     type->tp_name);
        return -1;
    }
    if (type->tp_flags & Py_TPFLAGS_MANAGED_DICT) {
        if (type->tp_dictoffset != -1) {
            PyErr_Format(PyExc_SystemError,
                        "type %s has the Py_TPFLAGS_MANAGED_DICT flag "
                        "but tp_dictoffset is set to incompatible value",
                        type->tp_name);
            return -1;
        }
    }
    else if (type->tp_dictoffset < (Py_ssize_t)sizeof(PyObject)) {
        if (type->tp_dictoffset + type->tp_basicsize <= 0) {
            PyErr_Format(PyExc_SystemError,
                         "type %s has a tp_dictoffset that is too small",
                         type->tp_name);
        }
    }
    return 0;
}
#endif // GraalPy change

// GraalPy-specific
static int type_ready_graalpy_slot_conv(PyTypeObject* cls);

static int
type_ready(PyTypeObject *type, int rerunbuiltin)
{
    _PyObject_ASSERT((PyObject *)type, !is_readying(type));
    start_readying(type);
#if 0 // GraalPy change
    if (type_ready_pre_checks(type) < 0) {
        goto error;
    }

#ifdef Py_TRACE_REFS
    /* PyType_Ready is the closest thing we have to a choke point
     * for type objects, so is the best place I can think of to try
     * to get type objects into the doubly-linked list of all objects.
     * Still, not all type objects go through PyType_Ready.
     */
    _Py_AddToAllObjects((PyObject *)type, 0);
#endif
#endif // GraalPy change

    /* Initialize tp_dict: _PyType_IsReady() tests if tp_dict != NULL */
    if (type_ready_set_dict(type) < 0) {
        goto error;
    }
    if (type_ready_set_base(type) < 0) {
        goto error;
    }
    if (type_ready_set_type(type) < 0) {
        goto error;
    }
    if (type_ready_set_bases(type) < 0) {
        goto error;
    }
    if (type_ready_mro(type) < 0) {
        goto error;
    }
    if (type_ready_set_new(type, rerunbuiltin) < 0) {
        goto error;
    }
    if (type_ready_fill_dict(type) < 0) {
        goto error;
    }
    // GraalPy change
    if (type_ready_graalpy_slot_conv(type) < 0) {
        goto error;
    }
    if (!rerunbuiltin) {
        if (type_ready_inherit(type) < 0) {
            goto error;
        }
#if 0 // GraalPy change
        if (type_ready_preheader(type) < 0) {
            goto error;
        }
#endif // GraalPy change
    }
    /* GraalPy change: process inherited slots
     * CPython doesn't do that in 'PyType_Ready' but we must because a native type can inherit
     * dynamic slots from a managed Python class. Since the managed Python class may be created
     * when the C API is not loaded, we need to do that later.
     */
    GraalPyTruffle_AddInheritedSlots(type);

    if (type_ready_set_hash(type) < 0) {
        goto error;
    }
    if (type_ready_add_subclasses(type) < 0) {
        goto error;
    }
#if 0 // GraalPy change
    if (!rerunbuiltin) {
        if (type_ready_managed_dict(type) < 0) {
            goto error;
        }
        if (type_ready_post_checks(type) < 0) {
            goto error;
        }
    }
#endif // GraalPy change

    /* All done -- set the ready flag */
    type->tp_flags = type->tp_flags | Py_TPFLAGS_READY;
    stop_readying(type);

    assert(_PyType_CheckConsistency(type));
    return 0;

error:
    stop_readying(type);
    return -1;
}

int
PyType_Ready(PyTypeObject *type)
{
    if (type->tp_flags & Py_TPFLAGS_READY) {
        assert(_PyType_CheckConsistency(type));
        return 0;
    }
    assert(!(type->tp_flags & _Py_TPFLAGS_STATIC_BUILTIN));

    /* Historically, all static types were immutable. See bpo-43908 */
    if (!(type->tp_flags & Py_TPFLAGS_HEAPTYPE)) {
        type->tp_flags |= Py_TPFLAGS_IMMUTABLETYPE;
    }

<<<<<<< HEAD
    /* GraalPy change: Types are often just static mem; so register them to be able to rule out invalid accesses.  */
    if (PyTruffle_Trace_Memory()) {
        GraalPyTruffle_Trace_Type(type, type->tp_name != NULL);
    }

    /* GraalPy change: IMPORTANT: This is a Truffle-specific statement. Since the refcnt for the type is currently 0 and
       we will create several references to this object that will be collected during the execution of
       this method, we need to keep it alive. */
    Py_INCREF(type);
    Py_INCREF(type); // TODO: this second incref keeps types alive forever...

    if (type_ready(type, 0) < 0) {
        type->tp_flags &= ~Py_TPFLAGS_READYING;
        return -1;
    }

    /* All done -- set the ready flag */
    type->tp_flags = (type->tp_flags & ~Py_TPFLAGS_READYING) | Py_TPFLAGS_READY;
    assert(_PyType_CheckConsistency(type));

    // GraalPy change: it may be that the type was used uninitialized
	GraalPyTruffle_Type_Modified(type, type->tp_name, NULL);

	// GraalPy change: for reason, see first call to Py_INCREF in this function
	Py_DECREF(type);
    return 0;
=======
    return type_ready(type, 0);
}

int
_PyStaticType_InitBuiltin(PyInterpreterState *interp, PyTypeObject *self)
{
    assert(_Py_IsImmortal((PyObject *)self));
    assert(!(self->tp_flags & Py_TPFLAGS_HEAPTYPE));
    assert(!(self->tp_flags & Py_TPFLAGS_MANAGED_DICT));
    assert(!(self->tp_flags & Py_TPFLAGS_MANAGED_WEAKREF));

    int ismain = _Py_IsMainInterpreter(interp);
    if ((self->tp_flags & Py_TPFLAGS_READY) == 0) {
        assert(ismain);

        self->tp_flags |= _Py_TPFLAGS_STATIC_BUILTIN;
        self->tp_flags |= Py_TPFLAGS_IMMUTABLETYPE;

        assert(NEXT_GLOBAL_VERSION_TAG <= _Py_MAX_GLOBAL_TYPE_VERSION_TAG);
        self->tp_version_tag = NEXT_GLOBAL_VERSION_TAG++;
        self->tp_flags |= Py_TPFLAGS_VALID_VERSION_TAG;
    }
    else {
        assert(!ismain);
        assert(self->tp_flags & _Py_TPFLAGS_STATIC_BUILTIN);
        assert(self->tp_flags & Py_TPFLAGS_VALID_VERSION_TAG);
    }

    static_builtin_state_init(interp, self);

    int res = type_ready(self, !ismain);
    if (res < 0) {
        static_builtin_state_clear(interp, self);
    }

    return res;
>>>>>>> 3fb44441
}


static int
add_subclass(PyTypeObject *base, PyTypeObject *type)
{
    PyObject *key = PyLong_FromVoidPtr((void *) type);
    if (key == NULL)
        return -1;

    // GraalPy change: TODO: it should be a weakref, but our managed code doesn't currently handle it
    // PyObject *ref = PyWeakref_NewRef((PyObject *)type, NULL);
    PyObject *ref = Py_NewRef((PyObject *)type);
    if (ref == NULL) {
        Py_DECREF(key);
        return -1;
    }

    // Only get tp_subclasses after creating the key and value.
    // PyWeakref_NewRef() can trigger a garbage collection which can execute
    // arbitrary Python code and so modify base->tp_subclasses.
    PyObject *subclasses = lookup_tp_subclasses(base);
    if (subclasses == NULL) {
        subclasses = init_tp_subclasses(base);
        if (subclasses == NULL) {
            Py_DECREF(key);
            Py_DECREF(ref);
            return -1;
        }
    }
    assert(PyDict_CheckExact(subclasses));

    int result = PyDict_SetItem(subclasses, key, ref);
    Py_DECREF(ref);
    Py_DECREF(key);
    return result;
}

#if 0 // GraalPy change
static int
add_all_subclasses(PyTypeObject *type, PyObject *bases)
{
    Py_ssize_t n = PyTuple_GET_SIZE(bases);
    int res = 0;
    for (Py_ssize_t i = 0; i < n; i++) {
        PyObject *obj = PyTuple_GET_ITEM(bases, i);
        // bases tuple must only contain types
        PyTypeObject *base = _PyType_CAST(obj);
        if (add_subclass(base, type) < 0) {
            res = -1;
        }
    }
    return res;
}

static PyObject *
get_subclasses_key(PyTypeObject *type, PyTypeObject *base)
{
    PyObject *key = PyLong_FromVoidPtr((void *) type);
    if (key != NULL) {
        return key;
    }
    PyErr_Clear();

    /* This basically means we're out of memory.
       We fall back to manually traversing the values. */
    Py_ssize_t i = 0;
    PyObject *ref;  // borrowed ref
    PyObject *subclasses = lookup_tp_subclasses(base);
    if (subclasses != NULL) {
        while (PyDict_Next(subclasses, &i, &key, &ref)) {
            PyTypeObject *subclass = type_from_ref(ref);  // borrowed
            if (subclass == type) {
                return Py_NewRef(key);
            }
        }
    }
    /* It wasn't found. */
    return NULL;
}

static void
remove_subclass(PyTypeObject *base, PyTypeObject *type)
{
    PyObject *subclasses = lookup_tp_subclasses(base);  // borrowed ref
    if (subclasses == NULL) {
        return;
    }
    assert(PyDict_CheckExact(subclasses));

    PyObject *key = get_subclasses_key(type, base);
    if (key != NULL && PyDict_DelItem(subclasses, key)) {
        /* This can happen if the type initialization errored out before
           the base subclasses were updated (e.g. a non-str __qualname__
           was passed in the type dict). */
        PyErr_Clear();
    }
    Py_XDECREF(key);

    if (PyDict_Size(subclasses) == 0) {
        clear_tp_subclasses(base);
    }
}

static void
remove_all_subclasses(PyTypeObject *type, PyObject *bases)
{
    assert(bases != NULL);
    // remove_subclass() can clear the current exception
    assert(!PyErr_Occurred());

    for (Py_ssize_t i = 0; i < PyTuple_GET_SIZE(bases); i++) {
        PyObject *base = PyTuple_GET_ITEM(bases, i);
        if (PyType_Check(base)) {
            remove_subclass((PyTypeObject*) base, type);
        }
    }
    assert(!PyErr_Occurred());
}

static int
check_num_args(PyObject *ob, int n)
{
    if (!PyTuple_CheckExact(ob)) {
        PyErr_SetString(PyExc_SystemError,
            "PyArg_UnpackTuple() argument list is not a tuple");
        return 0;
    }
    if (n == PyTuple_GET_SIZE(ob))
        return 1;
    PyErr_Format(
        PyExc_TypeError,
        "expected %d argument%s, got %zd", n, n == 1 ? "" : "s", PyTuple_GET_SIZE(ob));
    return 0;
}

/* Generic wrappers for overloadable 'operators' such as __getitem__ */

/* There's a wrapper *function* for each distinct function typedef used
   for type object slots (e.g. binaryfunc, ternaryfunc, etc.).  There's a
   wrapper *table* for each distinct operation (e.g. __len__, __add__).
   Most tables have only one entry; the tables for binary operators have two
   entries, one regular and one with reversed arguments. */

static PyObject *
wrap_lenfunc(PyObject *self, PyObject *args, void *wrapped)
{
    lenfunc func = (lenfunc)wrapped;
    Py_ssize_t res;

    if (!check_num_args(args, 0))
        return NULL;
    res = (*func)(self);
    if (res == -1 && PyErr_Occurred())
        return NULL;
    return PyLong_FromSsize_t(res);
}

static PyObject *
wrap_inquirypred(PyObject *self, PyObject *args, void *wrapped)
{
    inquiry func = (inquiry)wrapped;
    int res;

    if (!check_num_args(args, 0))
        return NULL;
    res = (*func)(self);
    if (res == -1 && PyErr_Occurred())
        return NULL;
    return PyBool_FromLong((long)res);
}

static PyObject *
wrap_binaryfunc(PyObject *self, PyObject *args, void *wrapped)
{
    binaryfunc func = (binaryfunc)wrapped;
    PyObject *other;

    if (!check_num_args(args, 1))
        return NULL;
    other = PyTuple_GET_ITEM(args, 0);
    return (*func)(self, other);
}

static PyObject *
wrap_binaryfunc_l(PyObject *self, PyObject *args, void *wrapped)
{
    binaryfunc func = (binaryfunc)wrapped;
    PyObject *other;

    if (!check_num_args(args, 1))
        return NULL;
    other = PyTuple_GET_ITEM(args, 0);
    return (*func)(self, other);
}

static PyObject *
wrap_binaryfunc_r(PyObject *self, PyObject *args, void *wrapped)
{
    binaryfunc func = (binaryfunc)wrapped;
    PyObject *other;

    if (!check_num_args(args, 1))
        return NULL;
    other = PyTuple_GET_ITEM(args, 0);
    return (*func)(other, self);
}

static PyObject *
wrap_ternaryfunc(PyObject *self, PyObject *args, void *wrapped)
{
    ternaryfunc func = (ternaryfunc)wrapped;
    PyObject *other;
    PyObject *third = Py_None;

    /* Note: This wrapper only works for __pow__() */

    if (!PyArg_UnpackTuple(args, "", 1, 2, &other, &third))
        return NULL;
    return (*func)(self, other, third);
}

static PyObject *
wrap_ternaryfunc_r(PyObject *self, PyObject *args, void *wrapped)
{
    ternaryfunc func = (ternaryfunc)wrapped;
    PyObject *other;
    PyObject *third = Py_None;

    /* Note: This wrapper only works for __pow__() */

    if (!PyArg_UnpackTuple(args, "", 1, 2, &other, &third))
        return NULL;
    return (*func)(other, self, third);
}

static PyObject *
wrap_unaryfunc(PyObject *self, PyObject *args, void *wrapped)
{
    unaryfunc func = (unaryfunc)wrapped;

    if (!check_num_args(args, 0))
        return NULL;
    return (*func)(self);
}

static PyObject *
wrap_indexargfunc(PyObject *self, PyObject *args, void *wrapped)
{
    ssizeargfunc func = (ssizeargfunc)wrapped;
    PyObject* o;
    Py_ssize_t i;

    if (!PyArg_UnpackTuple(args, "", 1, 1, &o))
        return NULL;
    i = PyNumber_AsSsize_t(o, PyExc_OverflowError);
    if (i == -1 && PyErr_Occurred())
        return NULL;
    return (*func)(self, i);
}

static Py_ssize_t
getindex(PyObject *self, PyObject *arg)
{
    Py_ssize_t i;

    i = PyNumber_AsSsize_t(arg, PyExc_OverflowError);
    if (i == -1 && PyErr_Occurred())
        return -1;
    if (i < 0) {
        PySequenceMethods *sq = Py_TYPE(self)->tp_as_sequence;
        if (sq && sq->sq_length) {
            Py_ssize_t n = (*sq->sq_length)(self);
            if (n < 0) {
                assert(PyErr_Occurred());
                return -1;
            }
            i += n;
        }
    }
    return i;
}

static PyObject *
wrap_sq_item(PyObject *self, PyObject *args, void *wrapped)
{
    ssizeargfunc func = (ssizeargfunc)wrapped;
    PyObject *arg;
    Py_ssize_t i;

    if (PyTuple_GET_SIZE(args) == 1) {
        arg = PyTuple_GET_ITEM(args, 0);
        i = getindex(self, arg);
        if (i == -1 && PyErr_Occurred())
            return NULL;
        return (*func)(self, i);
    }
    check_num_args(args, 1);
    assert(PyErr_Occurred());
    return NULL;
}

static PyObject *
wrap_sq_setitem(PyObject *self, PyObject *args, void *wrapped)
{
    ssizeobjargproc func = (ssizeobjargproc)wrapped;
    Py_ssize_t i;
    int res;
    PyObject *arg, *value;

    if (!PyArg_UnpackTuple(args, "", 2, 2, &arg, &value))
        return NULL;
    i = getindex(self, arg);
    if (i == -1 && PyErr_Occurred())
        return NULL;
    res = (*func)(self, i, value);
    if (res == -1 && PyErr_Occurred())
        return NULL;
    Py_RETURN_NONE;
}

static PyObject *
wrap_sq_delitem(PyObject *self, PyObject *args, void *wrapped)
{
    ssizeobjargproc func = (ssizeobjargproc)wrapped;
    Py_ssize_t i;
    int res;
    PyObject *arg;

    if (!check_num_args(args, 1))
        return NULL;
    arg = PyTuple_GET_ITEM(args, 0);
    i = getindex(self, arg);
    if (i == -1 && PyErr_Occurred())
        return NULL;
    res = (*func)(self, i, NULL);
    if (res == -1 && PyErr_Occurred())
        return NULL;
    Py_RETURN_NONE;
}

/* XXX objobjproc is a misnomer; should be objargpred */
static PyObject *
wrap_objobjproc(PyObject *self, PyObject *args, void *wrapped)
{
    objobjproc func = (objobjproc)wrapped;
    int res;
    PyObject *value;

    if (!check_num_args(args, 1))
        return NULL;
    value = PyTuple_GET_ITEM(args, 0);
    res = (*func)(self, value);
    if (res == -1 && PyErr_Occurred())
        return NULL;
    else
        return PyBool_FromLong(res);
}

static PyObject *
wrap_objobjargproc(PyObject *self, PyObject *args, void *wrapped)
{
    objobjargproc func = (objobjargproc)wrapped;
    int res;
    PyObject *key, *value;

    if (!PyArg_UnpackTuple(args, "", 2, 2, &key, &value))
        return NULL;
    res = (*func)(self, key, value);
    if (res == -1 && PyErr_Occurred())
        return NULL;
    Py_RETURN_NONE;
}

static PyObject *
wrap_delitem(PyObject *self, PyObject *args, void *wrapped)
{
    objobjargproc func = (objobjargproc)wrapped;
    int res;
    PyObject *key;

    if (!check_num_args(args, 1))
        return NULL;
    key = PyTuple_GET_ITEM(args, 0);
    res = (*func)(self, key, NULL);
    if (res == -1 && PyErr_Occurred())
        return NULL;
    Py_RETURN_NONE;
}

/* Helper to check for object.__setattr__ or __delattr__ applied to a type.
   This is called the Carlo Verre hack after its discoverer.  See
   https://mail.python.org/pipermail/python-dev/2003-April/034535.html
   */
static int
hackcheck(PyObject *self, setattrofunc func, const char *what)
{
    PyTypeObject *type = Py_TYPE(self);
    PyObject *mro = lookup_tp_mro(type);
    if (!mro) {
        /* Probably ok not to check the call in this case. */
        return 1;
    }
    assert(PyTuple_Check(mro));

    /* Find the (base) type that defined the type's slot function. */
    PyTypeObject *defining_type = type;
    Py_ssize_t i;
    for (i = PyTuple_GET_SIZE(mro) - 1; i >= 0; i--) {
        PyTypeObject *base = _PyType_CAST(PyTuple_GET_ITEM(mro, i));
        if (base->tp_setattro == slot_tp_setattro) {
            /* Ignore Python classes:
               they never define their own C-level setattro. */
        }
        else if (base->tp_setattro == type->tp_setattro) {
            defining_type = base;
            break;
        }
    }

    /* Reject calls that jump over intermediate C-level overrides. */
    for (PyTypeObject *base = defining_type; base; base = base->tp_base) {
        if (base->tp_setattro == func) {
            /* 'func' is the right slot function to call. */
            break;
        }
        else if (base->tp_setattro != slot_tp_setattro) {
            /* 'base' is not a Python class and overrides 'func'.
               Its tp_setattro should be called instead. */
            PyErr_Format(PyExc_TypeError,
                         "can't apply this %s to %s object",
                         what,
                         type->tp_name);
            return 0;
        }
    }
    return 1;
}

static PyObject *
wrap_setattr(PyObject *self, PyObject *args, void *wrapped)
{
    setattrofunc func = (setattrofunc)wrapped;
    int res;
    PyObject *name, *value;

    if (!PyArg_UnpackTuple(args, "", 2, 2, &name, &value))
        return NULL;
    if (!hackcheck(self, func, "__setattr__"))
        return NULL;
    res = (*func)(self, name, value);
    if (res < 0)
        return NULL;
    Py_RETURN_NONE;
}

static PyObject *
wrap_delattr(PyObject *self, PyObject *args, void *wrapped)
{
    setattrofunc func = (setattrofunc)wrapped;
    int res;
    PyObject *name;

    if (!check_num_args(args, 1))
        return NULL;
    name = PyTuple_GET_ITEM(args, 0);
    if (!hackcheck(self, func, "__delattr__"))
        return NULL;
    res = (*func)(self, name, NULL);
    if (res < 0)
        return NULL;
    Py_RETURN_NONE;
}

static PyObject *
wrap_hashfunc(PyObject *self, PyObject *args, void *wrapped)
{
    hashfunc func = (hashfunc)wrapped;
    Py_hash_t res;

    if (!check_num_args(args, 0))
        return NULL;
    res = (*func)(self);
    if (res == -1 && PyErr_Occurred())
        return NULL;
    return PyLong_FromSsize_t(res);
}

static PyObject *
wrap_call(PyObject *self, PyObject *args, void *wrapped, PyObject *kwds)
{
    ternaryfunc func = (ternaryfunc)wrapped;

    return (*func)(self, args, kwds);
}

static PyObject *
wrap_del(PyObject *self, PyObject *args, void *wrapped)
{
    destructor func = (destructor)wrapped;

    if (!check_num_args(args, 0))
        return NULL;

    (*func)(self);
    Py_RETURN_NONE;
}

static PyObject *
wrap_richcmpfunc(PyObject *self, PyObject *args, void *wrapped, int op)
{
    richcmpfunc func = (richcmpfunc)wrapped;
    PyObject *other;

    if (!check_num_args(args, 1))
        return NULL;
    other = PyTuple_GET_ITEM(args, 0);
    return (*func)(self, other, op);
}

#undef RICHCMP_WRAPPER
#define RICHCMP_WRAPPER(NAME, OP) \
static PyObject * \
richcmp_##NAME(PyObject *self, PyObject *args, void *wrapped) \
{ \
    return wrap_richcmpfunc(self, args, wrapped, OP); \
}

RICHCMP_WRAPPER(lt, Py_LT)
RICHCMP_WRAPPER(le, Py_LE)
RICHCMP_WRAPPER(eq, Py_EQ)
RICHCMP_WRAPPER(ne, Py_NE)
RICHCMP_WRAPPER(gt, Py_GT)
RICHCMP_WRAPPER(ge, Py_GE)

static PyObject *
wrap_next(PyObject *self, PyObject *args, void *wrapped)
{
    unaryfunc func = (unaryfunc)wrapped;
    PyObject *res;

    if (!check_num_args(args, 0))
        return NULL;
    res = (*func)(self);
    if (res == NULL && !PyErr_Occurred())
        PyErr_SetNone(PyExc_StopIteration);
    return res;
}

static PyObject *
wrap_descr_get(PyObject *self, PyObject *args, void *wrapped)
{
    descrgetfunc func = (descrgetfunc)wrapped;
    PyObject *obj;
    PyObject *type = NULL;

    if (!PyArg_UnpackTuple(args, "", 1, 2, &obj, &type))
        return NULL;
    if (obj == Py_None)
        obj = NULL;
    if (type == Py_None)
        type = NULL;
    if (type == NULL && obj == NULL) {
        PyErr_SetString(PyExc_TypeError,
                        "__get__(None, None) is invalid");
        return NULL;
    }
    return (*func)(self, obj, type);
}

static PyObject *
wrap_descr_set(PyObject *self, PyObject *args, void *wrapped)
{
    descrsetfunc func = (descrsetfunc)wrapped;
    PyObject *obj, *value;
    int ret;

    if (!PyArg_UnpackTuple(args, "", 2, 2, &obj, &value))
        return NULL;
    ret = (*func)(self, obj, value);
    if (ret < 0)
        return NULL;
    Py_RETURN_NONE;
}

static PyObject *
wrap_descr_delete(PyObject *self, PyObject *args, void *wrapped)
{
    descrsetfunc func = (descrsetfunc)wrapped;
    PyObject *obj;
    int ret;

    if (!check_num_args(args, 1))
        return NULL;
    obj = PyTuple_GET_ITEM(args, 0);
    ret = (*func)(self, obj, NULL);
    if (ret < 0)
        return NULL;
    Py_RETURN_NONE;
}

static PyObject *
wrap_buffer(PyObject *self, PyObject *args, void *wrapped)
{
    PyObject *arg = NULL;

    if (!PyArg_UnpackTuple(args, "", 1, 1, &arg)) {
        return NULL;
    }
    Py_ssize_t flags = PyNumber_AsSsize_t(arg, PyExc_OverflowError);
    if (flags == -1 && PyErr_Occurred()) {
        return NULL;
    }
    if (flags > INT_MAX) {
        PyErr_SetString(PyExc_OverflowError,
                        "buffer flags too large");
        return NULL;
    }

    return _PyMemoryView_FromBufferProc(self, Py_SAFE_DOWNCAST(flags, Py_ssize_t, int),
                                        (getbufferproc)wrapped);
}

static PyObject *
wrap_releasebuffer(PyObject *self, PyObject *args, void *wrapped)
{
    PyObject *arg = NULL;
    if (!PyArg_UnpackTuple(args, "", 1, 1, &arg)) {
        return NULL;
    }
    if (!PyMemoryView_Check(arg)) {
        PyErr_SetString(PyExc_TypeError,
                        "expected a memoryview object");
        return NULL;
    }
    PyMemoryViewObject *mview = (PyMemoryViewObject *)arg;
    if (mview->view.obj == NULL) {
        // Already released, ignore
        Py_RETURN_NONE;
    }
    if (mview->view.obj != self) {
        PyErr_SetString(PyExc_ValueError,
                        "memoryview's buffer is not this object");
        return NULL;
    }
    if (mview->flags & _Py_MEMORYVIEW_RELEASED) {
        PyErr_SetString(PyExc_ValueError,
                        "memoryview's buffer has already been released");
        return NULL;
    }
    PyObject *res = PyObject_CallMethodNoArgs((PyObject *)mview, &_Py_ID(release));
    if (res == NULL) {
        return NULL;
    }
    Py_DECREF(res);
    Py_RETURN_NONE;
}

static PyObject *
wrap_init(PyObject *self, PyObject *args, void *wrapped, PyObject *kwds)
{
    initproc func = (initproc)wrapped;

    if (func(self, args, kwds) < 0)
        return NULL;
    Py_RETURN_NONE;
}

static PyObject *
tp_new_wrapper(PyObject *self, PyObject *args, PyObject *kwds)
{
    PyTypeObject *staticbase;
    PyObject *arg0, *res;

    if (self == NULL || !PyType_Check(self)) {
        PyErr_Format(PyExc_SystemError,
                     "__new__() called with non-type 'self'");
        return NULL;
    }
    PyTypeObject *type = (PyTypeObject *)self;

    if (!PyTuple_Check(args) || PyTuple_GET_SIZE(args) < 1) {
        PyErr_Format(PyExc_TypeError,
                     "%s.__new__(): not enough arguments",
                     type->tp_name);
        return NULL;
    }
    arg0 = PyTuple_GET_ITEM(args, 0);
    if (!PyType_Check(arg0)) {
        PyErr_Format(PyExc_TypeError,
                     "%s.__new__(X): X is not a type object (%s)",
                     type->tp_name,
                     Py_TYPE(arg0)->tp_name);
        return NULL;
    }
    PyTypeObject *subtype = (PyTypeObject *)arg0;

    if (!PyType_IsSubtype(subtype, type)) {
        PyErr_Format(PyExc_TypeError,
                     "%s.__new__(%s): %s is not a subtype of %s",
                     type->tp_name,
                     subtype->tp_name,
                     subtype->tp_name,
                     type->tp_name);
        return NULL;
    }

    /* Check that the use doesn't do something silly and unsafe like
       object.__new__(dict).  To do this, we check that the
       most derived base that's not a heap type is this type. */
    staticbase = subtype;
    while (staticbase && (staticbase->tp_new == slot_tp_new))
        staticbase = staticbase->tp_base;
    /* If staticbase is NULL now, it is a really weird type.
       In the spirit of backwards compatibility (?), just shut up. */
    if (staticbase && staticbase->tp_new != type->tp_new) {
        PyErr_Format(PyExc_TypeError,
                     "%s.__new__(%s) is not safe, use %s.__new__()",
                     type->tp_name,
                     subtype->tp_name,
                     staticbase->tp_name);
        return NULL;
    }

    args = PyTuple_GetSlice(args, 1, PyTuple_GET_SIZE(args));
    if (args == NULL)
        return NULL;
    res = type->tp_new(subtype, args, kwds);
    Py_DECREF(args);
    return res;
}

static struct PyMethodDef tp_new_methoddef[] = {
    {"__new__", _PyCFunction_CAST(tp_new_wrapper), METH_VARARGS|METH_KEYWORDS,
     PyDoc_STR("__new__($type, *args, **kwargs)\n--\n\n"
               "Create and return a new object.  "
               "See help(type) for accurate signature.")},
    {0}
};

static int
add_tp_new_wrapper(PyTypeObject *type)
{
    PyObject *dict = lookup_tp_dict(type);
    int r = PyDict_Contains(dict, &_Py_ID(__new__));
    if (r > 0) {
        return 0;
    }
    if (r < 0) {
        return -1;
    }

    PyObject *func = PyCFunction_NewEx(tp_new_methoddef, (PyObject *)type, NULL);
    if (func == NULL) {
        return -1;
    }
    r = PyDict_SetItem(dict, &_Py_ID(__new__), func);
    Py_DECREF(func);
    return r;
}

/* Slot wrappers that call the corresponding __foo__ slot.  See comments
   below at override_slots() for more explanation. */

#define SLOT0(FUNCNAME, DUNDER) \
static PyObject * \
FUNCNAME(PyObject *self) \
{ \
    PyObject* stack[1] = {self}; \
    return vectorcall_method(&_Py_ID(DUNDER), stack, 1); \
}

#define SLOT1(FUNCNAME, DUNDER, ARG1TYPE) \
static PyObject * \
FUNCNAME(PyObject *self, ARG1TYPE arg1) \
{ \
    PyObject* stack[2] = {self, arg1}; \
    return vectorcall_method(&_Py_ID(DUNDER), stack, 2); \
}

/* Boolean helper for SLOT1BINFULL().
   right.__class__ is a nontrivial subclass of left.__class__. */
static int
method_is_overloaded(PyObject *left, PyObject *right, PyObject *name)
{
    PyObject *a, *b;
    int ok;

    if (_PyObject_LookupAttr((PyObject *)(Py_TYPE(right)), name, &b) < 0) {
        return -1;
    }
    if (b == NULL) {
        /* If right doesn't have it, it's not overloaded */
        return 0;
    }

    if (_PyObject_LookupAttr((PyObject *)(Py_TYPE(left)), name, &a) < 0) {
        Py_DECREF(b);
        return -1;
    }
    if (a == NULL) {
        Py_DECREF(b);
        /* If right has it but left doesn't, it's overloaded */
        return 1;
    }

    ok = PyObject_RichCompareBool(a, b, Py_NE);
    Py_DECREF(a);
    Py_DECREF(b);
    return ok;
}


#define SLOT1BINFULL(FUNCNAME, TESTFUNC, SLOTNAME, DUNDER, RDUNDER) \
static PyObject * \
FUNCNAME(PyObject *self, PyObject *other) \
{ \
    PyObject* stack[2]; \
    PyThreadState *tstate = _PyThreadState_GET(); \
    int do_other = !Py_IS_TYPE(self, Py_TYPE(other)) && \
        Py_TYPE(other)->tp_as_number != NULL && \
        Py_TYPE(other)->tp_as_number->SLOTNAME == TESTFUNC; \
    if (Py_TYPE(self)->tp_as_number != NULL && \
        Py_TYPE(self)->tp_as_number->SLOTNAME == TESTFUNC) { \
        PyObject *r; \
        if (do_other && PyType_IsSubtype(Py_TYPE(other), Py_TYPE(self))) { \
            int ok = method_is_overloaded(self, other, &_Py_ID(RDUNDER)); \
            if (ok < 0) { \
                return NULL; \
            } \
            if (ok) { \
                stack[0] = other; \
                stack[1] = self; \
                r = vectorcall_maybe(tstate, &_Py_ID(RDUNDER), stack, 2); \
                if (r != Py_NotImplemented) \
                    return r; \
                Py_DECREF(r); \
                do_other = 0; \
            } \
        } \
        stack[0] = self; \
        stack[1] = other; \
        r = vectorcall_maybe(tstate, &_Py_ID(DUNDER), stack, 2); \
        if (r != Py_NotImplemented || \
            Py_IS_TYPE(other, Py_TYPE(self))) \
            return r; \
        Py_DECREF(r); \
    } \
    if (do_other) { \
        stack[0] = other; \
        stack[1] = self; \
        return vectorcall_maybe(tstate, &_Py_ID(RDUNDER), stack, 2); \
    } \
    Py_RETURN_NOTIMPLEMENTED; \
}

#define SLOT1BIN(FUNCNAME, SLOTNAME, DUNDER, RDUNDER) \
    SLOT1BINFULL(FUNCNAME, FUNCNAME, SLOTNAME, DUNDER, RDUNDER)

static Py_ssize_t
slot_sq_length(PyObject *self)
{
    PyObject* stack[1] = {self};
    PyObject *res = vectorcall_method(&_Py_ID(__len__), stack, 1);
    Py_ssize_t len;

    if (res == NULL)
        return -1;

    Py_SETREF(res, _PyNumber_Index(res));
    if (res == NULL)
        return -1;

    assert(PyLong_Check(res));
    if (_PyLong_IsNegative((PyLongObject *)res)) {
        Py_DECREF(res);
        PyErr_SetString(PyExc_ValueError,
                        "__len__() should return >= 0");
        return -1;
    }

    len = PyNumber_AsSsize_t(res, PyExc_OverflowError);
    assert(len >= 0 || PyErr_ExceptionMatches(PyExc_OverflowError));
    Py_DECREF(res);
    return len;
}

static PyObject *
slot_sq_item(PyObject *self, Py_ssize_t i)
{
    PyObject *ival = PyLong_FromSsize_t(i);
    if (ival == NULL) {
        return NULL;
    }
    PyObject *stack[2] = {self, ival};
    PyObject *retval = vectorcall_method(&_Py_ID(__getitem__), stack, 2);
    Py_DECREF(ival);
    return retval;
}

static int
slot_sq_ass_item(PyObject *self, Py_ssize_t index, PyObject *value)
{
    PyObject *stack[3];
    PyObject *res;
    PyObject *index_obj;

    index_obj = PyLong_FromSsize_t(index);
    if (index_obj == NULL) {
        return -1;
    }

    stack[0] = self;
    stack[1] = index_obj;
    if (value == NULL) {
        res = vectorcall_method(&_Py_ID(__delitem__), stack, 2);
    }
    else {
        stack[2] = value;
        res = vectorcall_method(&_Py_ID(__setitem__), stack, 3);
    }
    Py_DECREF(index_obj);

    if (res == NULL) {
        return -1;
    }
    Py_DECREF(res);
    return 0;
}

static int
slot_sq_contains(PyObject *self, PyObject *value)
{
    PyThreadState *tstate = _PyThreadState_GET();
    PyObject *func, *res;
    int result = -1, unbound;

    func = lookup_maybe_method(self, &_Py_ID(__contains__), &unbound);
    if (func == Py_None) {
        Py_DECREF(func);
        PyErr_Format(PyExc_TypeError,
                     "'%.200s' object is not a container",
                     Py_TYPE(self)->tp_name);
        return -1;
    }
    if (func != NULL) {
        PyObject *args[2] = {self, value};
        res = vectorcall_unbound(tstate, unbound, func, args, 2);
        Py_DECREF(func);
        if (res != NULL) {
            result = PyObject_IsTrue(res);
            Py_DECREF(res);
        }
    }
    else if (! PyErr_Occurred()) {
        /* Possible results: -1 and 1 */
        result = (int)_PySequence_IterSearch(self, value,
                                         PY_ITERSEARCH_CONTAINS);
    }
    return result;
}

#define slot_mp_length slot_sq_length

SLOT1(slot_mp_subscript, __getitem__, PyObject *)

static int
slot_mp_ass_subscript(PyObject *self, PyObject *key, PyObject *value)
{
    PyObject *stack[3];
    PyObject *res;

    stack[0] = self;
    stack[1] = key;
    if (value == NULL) {
        res = vectorcall_method(&_Py_ID(__delitem__), stack, 2);
    }
    else {
        stack[2] = value;
        res = vectorcall_method(&_Py_ID(__setitem__), stack, 3);
    }

    if (res == NULL)
        return -1;
    Py_DECREF(res);
    return 0;
}

SLOT1BIN(slot_nb_add, nb_add, __add__, __radd__)
SLOT1BIN(slot_nb_subtract, nb_subtract, __sub__, __rsub__)
SLOT1BIN(slot_nb_multiply, nb_multiply, __mul__, __rmul__)
SLOT1BIN(slot_nb_matrix_multiply, nb_matrix_multiply, __matmul__, __rmatmul__)
SLOT1BIN(slot_nb_remainder, nb_remainder, __mod__, __rmod__)
SLOT1BIN(slot_nb_divmod, nb_divmod, __divmod__, __rdivmod__)

static PyObject *slot_nb_power(PyObject *, PyObject *, PyObject *);

SLOT1BINFULL(slot_nb_power_binary, slot_nb_power, nb_power, __pow__, __rpow__)

static PyObject *
slot_nb_power(PyObject *self, PyObject *other, PyObject *modulus)
{
    if (modulus == Py_None)
        return slot_nb_power_binary(self, other);
    /* Three-arg power doesn't use __rpow__.  But ternary_op
       can call this when the second argument's type uses
       slot_nb_power, so check before calling self.__pow__. */
    if (Py_TYPE(self)->tp_as_number != NULL &&
        Py_TYPE(self)->tp_as_number->nb_power == slot_nb_power) {
        PyObject* stack[3] = {self, other, modulus};
        return vectorcall_method(&_Py_ID(__pow__), stack, 3);
    }
    Py_RETURN_NOTIMPLEMENTED;
}

SLOT0(slot_nb_negative, __neg__)
SLOT0(slot_nb_positive, __pos__)
SLOT0(slot_nb_absolute, __abs__)

static int
slot_nb_bool(PyObject *self)
{
    PyObject *func, *value;
    int result, unbound;
    int using_len = 0;

    func = lookup_maybe_method(self, &_Py_ID(__bool__), &unbound);
    if (func == NULL) {
        if (PyErr_Occurred()) {
            return -1;
        }

        func = lookup_maybe_method(self, &_Py_ID(__len__), &unbound);
        if (func == NULL) {
            if (PyErr_Occurred()) {
                return -1;
            }
            return 1;
        }
        using_len = 1;
    }

    value = call_unbound_noarg(unbound, func, self);
    if (value == NULL) {
        goto error;
    }

    if (using_len) {
        /* bool type enforced by slot_nb_len */
        result = PyObject_IsTrue(value);
    }
    else if (PyBool_Check(value)) {
        result = PyObject_IsTrue(value);
    }
    else {
        PyErr_Format(PyExc_TypeError,
                     "__bool__ should return "
                     "bool, returned %s",
                     Py_TYPE(value)->tp_name);
        result = -1;
    }

    Py_DECREF(value);
    Py_DECREF(func);
    return result;

error:
    Py_DECREF(func);
    return -1;
}


static PyObject *
slot_nb_index(PyObject *self)
{
    PyObject *stack[1] = {self};
    return vectorcall_method(&_Py_ID(__index__), stack, 1);
}


SLOT0(slot_nb_invert, __invert__)
SLOT1BIN(slot_nb_lshift, nb_lshift, __lshift__, __rlshift__)
SLOT1BIN(slot_nb_rshift, nb_rshift, __rshift__, __rrshift__)
SLOT1BIN(slot_nb_and, nb_and, __and__, __rand__)
SLOT1BIN(slot_nb_xor, nb_xor, __xor__, __rxor__)
SLOT1BIN(slot_nb_or, nb_or, __or__, __ror__)

SLOT0(slot_nb_int, __int__)
SLOT0(slot_nb_float, __float__)
SLOT1(slot_nb_inplace_add, __iadd__, PyObject *)
SLOT1(slot_nb_inplace_subtract, __isub__, PyObject *)
SLOT1(slot_nb_inplace_multiply, __imul__, PyObject *)
SLOT1(slot_nb_inplace_matrix_multiply, __imatmul__, PyObject *)
SLOT1(slot_nb_inplace_remainder, __imod__, PyObject *)
/* Can't use SLOT1 here, because nb_inplace_power is ternary */
static PyObject *
slot_nb_inplace_power(PyObject *self, PyObject * arg1, PyObject *arg2)
{
    PyObject *stack[2] = {self, arg1};
    return vectorcall_method(&_Py_ID(__ipow__), stack, 2);
}
SLOT1(slot_nb_inplace_lshift, __ilshift__, PyObject *)
SLOT1(slot_nb_inplace_rshift, __irshift__, PyObject *)
SLOT1(slot_nb_inplace_and, __iand__, PyObject *)
SLOT1(slot_nb_inplace_xor, __ixor__, PyObject *)
SLOT1(slot_nb_inplace_or, __ior__, PyObject *)
SLOT1BIN(slot_nb_floor_divide, nb_floor_divide,
         __floordiv__, __rfloordiv__)
SLOT1BIN(slot_nb_true_divide, nb_true_divide, __truediv__, __rtruediv__)
SLOT1(slot_nb_inplace_floor_divide, __ifloordiv__, PyObject *)
SLOT1(slot_nb_inplace_true_divide, __itruediv__, PyObject *)

static PyObject *
slot_tp_repr(PyObject *self)
{
    PyObject *func, *res;
    int unbound;

    func = lookup_maybe_method(self, &_Py_ID(__repr__), &unbound);
    if (func != NULL) {
        res = call_unbound_noarg(unbound, func, self);
        Py_DECREF(func);
        return res;
    }
    PyErr_Clear();
    return PyUnicode_FromFormat("<%s object at %p>",
                               Py_TYPE(self)->tp_name, self);
}

SLOT0(slot_tp_str, __str__)

static Py_hash_t
slot_tp_hash(PyObject *self)
{
    PyObject *func, *res;
    Py_ssize_t h;
    int unbound;

    func = lookup_maybe_method(self, &_Py_ID(__hash__), &unbound);

    if (func == Py_None) {
        Py_SETREF(func, NULL);
    }

    if (func == NULL) {
        return PyObject_HashNotImplemented(self);
    }

    res = call_unbound_noarg(unbound, func, self);
    Py_DECREF(func);
    if (res == NULL)
        return -1;

    if (!PyLong_Check(res)) {
        PyErr_SetString(PyExc_TypeError,
                        "__hash__ method should return an integer");
        return -1;
    }
    /* Transform the PyLong `res` to a Py_hash_t `h`.  For an existing
       hashable Python object x, hash(x) will always lie within the range of
       Py_hash_t.  Therefore our transformation must preserve values that
       already lie within this range, to ensure that if x.__hash__() returns
       hash(y) then hash(x) == hash(y). */
    h = PyLong_AsSsize_t(res);
    if (h == -1 && PyErr_Occurred()) {
        /* res was not within the range of a Py_hash_t, so we're free to
           use any sufficiently bit-mixing transformation;
           long.__hash__ will do nicely. */
        PyErr_Clear();
        h = PyLong_Type.tp_hash(res);
    }
    /* -1 is reserved for errors. */
    if (h == -1)
        h = -2;
    Py_DECREF(res);
    return h;
}

static PyObject *
slot_tp_call(PyObject *self, PyObject *args, PyObject *kwds)
{
    PyThreadState *tstate = _PyThreadState_GET();
    int unbound;

    PyObject *meth = lookup_method(self, &_Py_ID(__call__), &unbound);
    if (meth == NULL) {
        return NULL;
    }

    PyObject *res;
    if (unbound) {
        res = _PyObject_Call_Prepend(tstate, meth, self, args, kwds);
    }
    else {
        res = _PyObject_Call(tstate, meth, args, kwds);
    }

    Py_DECREF(meth);
    return res;
}

/* There are two slot dispatch functions for tp_getattro.

   - _Py_slot_tp_getattro() is used when __getattribute__ is overridden
     but no __getattr__ hook is present;

   - _Py_slot_tp_getattr_hook() is used when a __getattr__ hook is present.

   The code in update_one_slot() always installs _Py_slot_tp_getattr_hook();
   this detects the absence of __getattr__ and then installs the simpler
   slot if necessary. */

PyObject *
_Py_slot_tp_getattro(PyObject *self, PyObject *name)
{
    PyObject *stack[2] = {self, name};
    return vectorcall_method(&_Py_ID(__getattribute__), stack, 2);
}

static inline PyObject *
call_attribute(PyObject *self, PyObject *attr, PyObject *name)
{
    PyObject *res, *descr = NULL;

    if (_PyType_HasFeature(Py_TYPE(attr), Py_TPFLAGS_METHOD_DESCRIPTOR)) {
        PyObject *args[] = { self, name };
        res = PyObject_Vectorcall(attr, args, 2, NULL);
        return res;
    }

    descrgetfunc f = Py_TYPE(attr)->tp_descr_get;

    if (f != NULL) {
        descr = f(attr, self, (PyObject *)(Py_TYPE(self)));
        if (descr == NULL)
            return NULL;
        else
            attr = descr;
    }
    res = PyObject_CallOneArg(attr, name);
    Py_XDECREF(descr);
    return res;
}

PyObject *
_Py_slot_tp_getattr_hook(PyObject *self, PyObject *name)
{
    PyTypeObject *tp = Py_TYPE(self);
    PyObject *getattr, *getattribute, *res;

    /* speed hack: we could use lookup_maybe, but that would resolve the
       method fully for each attribute lookup for classes with
       __getattr__, even when the attribute is present. So we use
       _PyType_Lookup and create the method only when needed, with
       call_attribute. */
    getattr = _PyType_Lookup(tp, &_Py_ID(__getattr__));
    if (getattr == NULL) {
        /* No __getattr__ hook: use a simpler dispatcher */
        tp->tp_getattro = _Py_slot_tp_getattro;
        return _Py_slot_tp_getattro(self, name);
    }
    Py_INCREF(getattr);
    /* speed hack: we could use lookup_maybe, but that would resolve the
       method fully for each attribute lookup for classes with
       __getattr__, even when self has the default __getattribute__
       method. So we use _PyType_Lookup and create the method only when
       needed, with call_attribute. */
    getattribute = _PyType_Lookup(tp, &_Py_ID(__getattribute__));
    if (getattribute == NULL ||
        (Py_IS_TYPE(getattribute, &PyWrapperDescr_Type) &&
         ((PyWrapperDescrObject *)getattribute)->d_wrapped ==
             (void *)PyObject_GenericGetAttr)) {
        res = _PyObject_GenericGetAttrWithDict(self, name, NULL, 1);
        /* if res == NULL with no exception set, then it must be an
           AttributeError suppressed by us. */
        if (res == NULL && !PyErr_Occurred()) {
            res = call_attribute(self, getattr, name);
        }
    } else {
        Py_INCREF(getattribute);
        res = call_attribute(self, getattribute, name);
        Py_DECREF(getattribute);
        if (res == NULL && PyErr_ExceptionMatches(PyExc_AttributeError)) {
            PyErr_Clear();
            res = call_attribute(self, getattr, name);
        }
    }

    Py_DECREF(getattr);
    return res;
}

static int
slot_tp_setattro(PyObject *self, PyObject *name, PyObject *value)
{
    PyObject *stack[3];
    PyObject *res;

    stack[0] = self;
    stack[1] = name;
    if (value == NULL) {
        res = vectorcall_method(&_Py_ID(__delattr__), stack, 2);
    }
    else {
        stack[2] = value;
        res = vectorcall_method(&_Py_ID(__setattr__), stack, 3);
    }
    if (res == NULL)
        return -1;
    Py_DECREF(res);
    return 0;
}

static PyObject *name_op[] = {
    &_Py_ID(__lt__),
    &_Py_ID(__le__),
    &_Py_ID(__eq__),
    &_Py_ID(__ne__),
    &_Py_ID(__gt__),
    &_Py_ID(__ge__),
};

static PyObject *
slot_tp_richcompare(PyObject *self, PyObject *other, int op)
{
    PyThreadState *tstate = _PyThreadState_GET();

    int unbound;
    PyObject *func = lookup_maybe_method(self, name_op[op], &unbound);
    if (func == NULL) {
        PyErr_Clear();
        Py_RETURN_NOTIMPLEMENTED;
    }

    PyObject *stack[2] = {self, other};
    PyObject *res = vectorcall_unbound(tstate, unbound, func, stack, 2);
    Py_DECREF(func);
    return res;
}

static PyObject *
slot_tp_iter(PyObject *self)
{
    int unbound;
    PyObject *func, *res;

    func = lookup_maybe_method(self, &_Py_ID(__iter__), &unbound);
    if (func == Py_None) {
        Py_DECREF(func);
        PyErr_Format(PyExc_TypeError,
                     "'%.200s' object is not iterable",
                     Py_TYPE(self)->tp_name);
        return NULL;
    }

    if (func != NULL) {
        res = call_unbound_noarg(unbound, func, self);
        Py_DECREF(func);
        return res;
    }

    PyErr_Clear();
    func = lookup_maybe_method(self, &_Py_ID(__getitem__), &unbound);
    if (func == NULL) {
        PyErr_Format(PyExc_TypeError,
                     "'%.200s' object is not iterable",
                     Py_TYPE(self)->tp_name);
        return NULL;
    }
    Py_DECREF(func);
    return PySeqIter_New(self);
}

static PyObject *
slot_tp_iternext(PyObject *self)
{
    PyObject *stack[1] = {self};
    return vectorcall_method(&_Py_ID(__next__), stack, 1);
}

static PyObject *
slot_tp_descr_get(PyObject *self, PyObject *obj, PyObject *type)
{
    PyTypeObject *tp = Py_TYPE(self);
    PyObject *get;

    get = _PyType_Lookup(tp, &_Py_ID(__get__));
    if (get == NULL) {
        /* Avoid further slowdowns */
        if (tp->tp_descr_get == slot_tp_descr_get)
            tp->tp_descr_get = NULL;
        return Py_NewRef(self);
    }
    if (obj == NULL)
        obj = Py_None;
    if (type == NULL)
        type = Py_None;
    PyObject *stack[3] = {self, obj, type};
    return PyObject_Vectorcall(get, stack, 3, NULL);
}

static int
slot_tp_descr_set(PyObject *self, PyObject *target, PyObject *value)
{
    PyObject* stack[3];
    PyObject *res;

    stack[0] = self;
    stack[1] = target;
    if (value == NULL) {
        res = vectorcall_method(&_Py_ID(__delete__), stack, 2);
    }
    else {
        stack[2] = value;
        res = vectorcall_method(&_Py_ID(__set__), stack, 3);
    }
    if (res == NULL)
        return -1;
    Py_DECREF(res);
    return 0;
}

static int
slot_tp_init(PyObject *self, PyObject *args, PyObject *kwds)
{
    PyThreadState *tstate = _PyThreadState_GET();

    int unbound;
    PyObject *meth = lookup_method(self, &_Py_ID(__init__), &unbound);
    if (meth == NULL) {
        return -1;
    }

    PyObject *res;
    if (unbound) {
        res = _PyObject_Call_Prepend(tstate, meth, self, args, kwds);
    }
    else {
        res = _PyObject_Call(tstate, meth, args, kwds);
    }
    Py_DECREF(meth);
    if (res == NULL)
        return -1;
    if (res != Py_None) {
        PyErr_Format(PyExc_TypeError,
                     "__init__() should return None, not '%.200s'",
                     Py_TYPE(res)->tp_name);
        Py_DECREF(res);
        return -1;
    }
    Py_DECREF(res);
    return 0;
}

static PyObject *
slot_tp_new(PyTypeObject *type, PyObject *args, PyObject *kwds)
{
    PyThreadState *tstate = _PyThreadState_GET();
    PyObject *func, *result;

    func = PyObject_GetAttr((PyObject *)type, &_Py_ID(__new__));
    if (func == NULL) {
        return NULL;
    }

    result = _PyObject_Call_Prepend(tstate, func, (PyObject *)type, args, kwds);
    Py_DECREF(func);
    return result;
}

static void
slot_tp_finalize(PyObject *self)
{
    int unbound;
    PyObject *del, *res;

    /* Save the current exception, if any. */
    PyObject *exc = PyErr_GetRaisedException();

    /* Execute __del__ method, if any. */
    del = lookup_maybe_method(self, &_Py_ID(__del__), &unbound);
    if (del != NULL) {
        res = call_unbound_noarg(unbound, del, self);
        if (res == NULL)
            PyErr_WriteUnraisable(del);
        else
            Py_DECREF(res);
        Py_DECREF(del);
    }

    /* Restore the saved exception. */
    PyErr_SetRaisedException(exc);
}

typedef struct _PyBufferWrapper {
    PyObject_HEAD
    PyObject *mv;
    PyObject *obj;
} PyBufferWrapper;

static int
bufferwrapper_traverse(PyBufferWrapper *self, visitproc visit, void *arg)
{
    Py_VISIT(self->mv);
    Py_VISIT(self->obj);
    return 0;
}

static void
bufferwrapper_dealloc(PyObject *self)
{
    PyBufferWrapper *bw = (PyBufferWrapper *)self;

    _PyObject_GC_UNTRACK(self);
    Py_XDECREF(bw->mv);
    Py_XDECREF(bw->obj);
    Py_TYPE(self)->tp_free(self);
}

static void
bufferwrapper_releasebuf(PyObject *self, Py_buffer *view)
{
    PyBufferWrapper *bw = (PyBufferWrapper *)self;

    if (bw->mv == NULL || bw->obj == NULL) {
        // Already released
        return;
    }

    PyObject *mv = bw->mv;
    PyObject *obj = bw->obj;

    assert(PyMemoryView_Check(mv));
    Py_TYPE(mv)->tp_as_buffer->bf_releasebuffer(mv, view);
    // We only need to call bf_releasebuffer if it's a Python function. If it's a C
    // bf_releasebuf, it will be called when the memoryview is released.
    if (((PyMemoryViewObject *)mv)->view.obj != obj
            && Py_TYPE(obj)->tp_as_buffer != NULL
            && Py_TYPE(obj)->tp_as_buffer->bf_releasebuffer == slot_bf_releasebuffer) {
        releasebuffer_call_python(obj, view);
    }

    Py_CLEAR(bw->mv);
    Py_CLEAR(bw->obj);
}

static PyBufferProcs bufferwrapper_as_buffer = {
    .bf_releasebuffer = bufferwrapper_releasebuf,
};


PyTypeObject _PyBufferWrapper_Type = {
    PyVarObject_HEAD_INIT(&PyType_Type, 0)
    .tp_name = "_buffer_wrapper",
    .tp_basicsize = sizeof(PyBufferWrapper),
    .tp_alloc = PyType_GenericAlloc,
    .tp_free = PyObject_GC_Del,
    .tp_traverse = (traverseproc)bufferwrapper_traverse,
    .tp_dealloc = bufferwrapper_dealloc,
    .tp_flags = Py_TPFLAGS_DEFAULT | Py_TPFLAGS_HAVE_GC,
    .tp_as_buffer = &bufferwrapper_as_buffer,
};

static int
slot_bf_getbuffer(PyObject *self, Py_buffer *buffer, int flags)
{
    PyObject *flags_obj = PyLong_FromLong(flags);
    if (flags_obj == NULL) {
        return -1;
    }
    PyBufferWrapper *wrapper = NULL;
    PyObject *stack[2] = {self, flags_obj};
    PyObject *ret = vectorcall_method(&_Py_ID(__buffer__), stack, 2);
    if (ret == NULL) {
        goto fail;
    }
    if (!PyMemoryView_Check(ret)) {
        PyErr_Format(PyExc_TypeError,
                     "__buffer__ returned non-memoryview object");
        goto fail;
    }

    if (PyObject_GetBuffer(ret, buffer, flags) < 0) {
        goto fail;
    }
    assert(buffer->obj == ret);

    wrapper = PyObject_GC_New(PyBufferWrapper, &_PyBufferWrapper_Type);
    if (wrapper == NULL) {
        goto fail;
    }
    wrapper->mv = ret;
    wrapper->obj = Py_NewRef(self);
    _PyObject_GC_TRACK(wrapper);

    buffer->obj = (PyObject *)wrapper;
    Py_DECREF(ret);
    Py_DECREF(flags_obj);
    return 0;

fail:
    Py_XDECREF(wrapper);
    Py_XDECREF(ret);
    Py_DECREF(flags_obj);
    return -1;
}

static int
releasebuffer_maybe_call_super(PyObject *self, Py_buffer *buffer)
{
    PyTypeObject *self_type = Py_TYPE(self);
    PyObject *mro = lookup_tp_mro(self_type);
    if (mro == NULL) {
        return -1;
    }

    assert(PyTuple_Check(mro));
    Py_ssize_t n = PyTuple_GET_SIZE(mro);
    Py_ssize_t i;

    /* No need to check the last one: it's gonna be skipped anyway.  */
    for (i = 0;  i < n -1; i++) {
        if ((PyObject *)(self_type) == PyTuple_GET_ITEM(mro, i))
            break;
    }
    i++;  /* skip self_type */
    if (i >= n)
        return -1;

    releasebufferproc base_releasebuffer = NULL;
    for (; i < n; i++) {
        PyObject *obj = PyTuple_GET_ITEM(mro, i);
        if (!PyType_Check(obj)) {
            continue;
        }
        PyTypeObject *base_type = (PyTypeObject *)obj;
        if (base_type->tp_as_buffer != NULL
            && base_type->tp_as_buffer->bf_releasebuffer != NULL
            && base_type->tp_as_buffer->bf_releasebuffer != slot_bf_releasebuffer) {
            base_releasebuffer = base_type->tp_as_buffer->bf_releasebuffer;
            break;
        }
    }

    if (base_releasebuffer != NULL) {
        base_releasebuffer(self, buffer);
    }
    return 0;
}

static void
releasebuffer_call_python(PyObject *self, Py_buffer *buffer)
{
    // bf_releasebuffer may be called while an exception is already active.
    // We have no way to report additional errors up the stack, because
    // this slot returns void, so we simply stash away the active exception
    // and restore it after the call to Python returns.
    PyObject *exc = PyErr_GetRaisedException();

    PyObject *mv;
    bool is_buffer_wrapper = Py_TYPE(buffer->obj) == &_PyBufferWrapper_Type;
    if (is_buffer_wrapper) {
        // Make sure we pass the same memoryview to
        // __release_buffer__() that __buffer__() returned.
        PyBufferWrapper *bw = (PyBufferWrapper *)buffer->obj;
        if (bw->mv == NULL) {
            goto end;
        }
        mv = Py_NewRef(bw->mv);
    }
    else {
        // This means we are not dealing with a memoryview returned
        // from a Python __buffer__ function.
        mv = PyMemoryView_FromBuffer(buffer);
        if (mv == NULL) {
            PyErr_WriteUnraisable(self);
            goto end;
        }
        // Set the memoryview to restricted mode, which forbids
        // users from saving any reference to the underlying buffer
        // (e.g., by doing .cast()). This is necessary to ensure
        // no Python code retains a reference to the to-be-released
        // buffer.
        ((PyMemoryViewObject *)mv)->flags |= _Py_MEMORYVIEW_RESTRICTED;
    }
    PyObject *stack[2] = {self, mv};
    PyObject *ret = vectorcall_method(&_Py_ID(__release_buffer__), stack, 2);
    if (ret == NULL) {
        PyErr_WriteUnraisable(self);
    }
    else {
        Py_DECREF(ret);
    }
    if (!is_buffer_wrapper) {
        PyObject *res = PyObject_CallMethodNoArgs(mv, &_Py_ID(release));
        if (res == NULL) {
            PyErr_WriteUnraisable(self);
        }
        else {
            Py_DECREF(res);
        }
    }
    Py_DECREF(mv);
end:
    assert(!PyErr_Occurred());

    PyErr_SetRaisedException(exc);
}

/*
 * bf_releasebuffer is very delicate, because we need to ensure that
 * C bf_releasebuffer slots are called correctly (or we'll leak memory),
 * but we cannot trust any __release_buffer__ implemented in Python to
 * do so correctly. Therefore, if a base class has a C bf_releasebuffer
 * slot, we call it directly here. That is safe because this function
 * only gets called from C callers of the bf_releasebuffer slot. Python
 * code that calls __release_buffer__ directly instead goes through
 * wrap_releasebuffer(), which doesn't call the bf_releasebuffer slot
 * directly but instead simply releases the associated memoryview.
 */
static void
slot_bf_releasebuffer(PyObject *self, Py_buffer *buffer)
{
    releasebuffer_call_python(self, buffer);
    if (releasebuffer_maybe_call_super(self, buffer) < 0) {
        if (PyErr_Occurred()) {
            PyErr_WriteUnraisable(self);
        }
    }
}

static PyObject *
slot_am_await(PyObject *self)
{
    int unbound;
    PyObject *func, *res;

    func = lookup_maybe_method(self, &_Py_ID(__await__), &unbound);
    if (func != NULL) {
        res = call_unbound_noarg(unbound, func, self);
        Py_DECREF(func);
        return res;
    }
    PyErr_Format(PyExc_AttributeError,
                 "object %.50s does not have __await__ method",
                 Py_TYPE(self)->tp_name);
    return NULL;
}

static PyObject *
slot_am_aiter(PyObject *self)
{
    int unbound;
    PyObject *func, *res;

    func = lookup_maybe_method(self, &_Py_ID(__aiter__), &unbound);
    if (func != NULL) {
        res = call_unbound_noarg(unbound, func, self);
        Py_DECREF(func);
        return res;
    }
    PyErr_Format(PyExc_AttributeError,
                 "object %.50s does not have __aiter__ method",
                 Py_TYPE(self)->tp_name);
    return NULL;
}

static PyObject *
slot_am_anext(PyObject *self)
{
    int unbound;
    PyObject *func, *res;

    func = lookup_maybe_method(self, &_Py_ID(__anext__), &unbound);
    if (func != NULL) {
        res = call_unbound_noarg(unbound, func, self);
        Py_DECREF(func);
        return res;
    }
    PyErr_Format(PyExc_AttributeError,
                 "object %.50s does not have __anext__ method",
                 Py_TYPE(self)->tp_name);
    return NULL;
}

/*
Table mapping __foo__ names to tp_foo offsets and slot_tp_foo wrapper functions.

The table is ordered by offsets relative to the 'PyHeapTypeObject' structure,
which incorporates the additional structures used for numbers, sequences and
mappings.  Note that multiple names may map to the same slot (e.g. __eq__,
__ne__ etc. all map to tp_richcompare) and one name may map to multiple slots
(e.g. __str__ affects tp_str as well as tp_repr). The table is terminated with
an all-zero entry.
*/

typedef struct wrapperbase slotdef;

#undef TPSLOT
#undef FLSLOT
#undef BUFSLOT
#undef AMSLOT
#undef ETSLOT
#undef SQSLOT
#undef MPSLOT
#undef NBSLOT
#undef UNSLOT
#undef IBSLOT
#undef BINSLOT
#undef RBINSLOT

#define TPSLOT(NAME, SLOT, FUNCTION, WRAPPER, DOC) \
    {#NAME, offsetof(PyTypeObject, SLOT), (void *)(FUNCTION), WRAPPER, \
     PyDoc_STR(DOC), .name_strobj = &_Py_ID(NAME)}
#define FLSLOT(NAME, SLOT, FUNCTION, WRAPPER, DOC, FLAGS) \
    {#NAME, offsetof(PyTypeObject, SLOT), (void *)(FUNCTION), WRAPPER, \
     PyDoc_STR(DOC), FLAGS, .name_strobj = &_Py_ID(NAME) }
#define ETSLOT(NAME, SLOT, FUNCTION, WRAPPER, DOC) \
    {#NAME, offsetof(PyHeapTypeObject, SLOT), (void *)(FUNCTION), WRAPPER, \
     PyDoc_STR(DOC), .name_strobj = &_Py_ID(NAME) }
#define BUFSLOT(NAME, SLOT, FUNCTION, WRAPPER, DOC) \
    ETSLOT(NAME, as_buffer.SLOT, FUNCTION, WRAPPER, DOC)
#define AMSLOT(NAME, SLOT, FUNCTION, WRAPPER, DOC) \
    ETSLOT(NAME, as_async.SLOT, FUNCTION, WRAPPER, DOC)
#define SQSLOT(NAME, SLOT, FUNCTION, WRAPPER, DOC) \
    ETSLOT(NAME, as_sequence.SLOT, FUNCTION, WRAPPER, DOC)
#define MPSLOT(NAME, SLOT, FUNCTION, WRAPPER, DOC) \
    ETSLOT(NAME, as_mapping.SLOT, FUNCTION, WRAPPER, DOC)
#define NBSLOT(NAME, SLOT, FUNCTION, WRAPPER, DOC) \
    ETSLOT(NAME, as_number.SLOT, FUNCTION, WRAPPER, DOC)
#define UNSLOT(NAME, SLOT, FUNCTION, WRAPPER, DOC) \
    ETSLOT(NAME, as_number.SLOT, FUNCTION, WRAPPER, \
           #NAME "($self, /)\n--\n\n" DOC)
#define IBSLOT(NAME, SLOT, FUNCTION, WRAPPER, DOC) \
    ETSLOT(NAME, as_number.SLOT, FUNCTION, WRAPPER, \
           #NAME "($self, value, /)\n--\n\nReturn self" DOC "value.")
#define BINSLOT(NAME, SLOT, FUNCTION, DOC) \
    ETSLOT(NAME, as_number.SLOT, FUNCTION, wrap_binaryfunc_l, \
           #NAME "($self, value, /)\n--\n\nReturn self" DOC "value.")
#define RBINSLOT(NAME, SLOT, FUNCTION, DOC) \
    ETSLOT(NAME, as_number.SLOT, FUNCTION, wrap_binaryfunc_r, \
           #NAME "($self, value, /)\n--\n\nReturn value" DOC "self.")
#define BINSLOTNOTINFIX(NAME, SLOT, FUNCTION, DOC) \
    ETSLOT(NAME, as_number.SLOT, FUNCTION, wrap_binaryfunc_l, \
           #NAME "($self, value, /)\n--\n\n" DOC)
#define RBINSLOTNOTINFIX(NAME, SLOT, FUNCTION, DOC) \
    ETSLOT(NAME, as_number.SLOT, FUNCTION, wrap_binaryfunc_r, \
           #NAME "($self, value, /)\n--\n\n" DOC)

static pytype_slotdef slotdefs[] = {
    TPSLOT(__getattribute__, tp_getattr, NULL, NULL, ""),
    TPSLOT(__getattr__, tp_getattr, NULL, NULL, ""),
    TPSLOT(__setattr__, tp_setattr, NULL, NULL, ""),
    TPSLOT(__delattr__, tp_setattr, NULL, NULL, ""),
    TPSLOT(__repr__, tp_repr, slot_tp_repr, wrap_unaryfunc,
           "__repr__($self, /)\n--\n\nReturn repr(self)."),
    TPSLOT(__hash__, tp_hash, slot_tp_hash, wrap_hashfunc,
           "__hash__($self, /)\n--\n\nReturn hash(self)."),
    FLSLOT(__call__, tp_call, slot_tp_call, (wrapperfunc)(void(*)(void))wrap_call,
           "__call__($self, /, *args, **kwargs)\n--\n\nCall self as a function.",
           PyWrapperFlag_KEYWORDS),
    TPSLOT(__str__, tp_str, slot_tp_str, wrap_unaryfunc,
           "__str__($self, /)\n--\n\nReturn str(self)."),
    TPSLOT(__getattribute__, tp_getattro, _Py_slot_tp_getattr_hook,
           wrap_binaryfunc,
           "__getattribute__($self, name, /)\n--\n\nReturn getattr(self, name)."),
    TPSLOT(__getattr__, tp_getattro, _Py_slot_tp_getattr_hook, NULL, ""),
    TPSLOT(__setattr__, tp_setattro, slot_tp_setattro, wrap_setattr,
           "__setattr__($self, name, value, /)\n--\n\nImplement setattr(self, name, value)."),
    TPSLOT(__delattr__, tp_setattro, slot_tp_setattro, wrap_delattr,
           "__delattr__($self, name, /)\n--\n\nImplement delattr(self, name)."),
    TPSLOT(__lt__, tp_richcompare, slot_tp_richcompare, richcmp_lt,
           "__lt__($self, value, /)\n--\n\nReturn self<value."),
    TPSLOT(__le__, tp_richcompare, slot_tp_richcompare, richcmp_le,
           "__le__($self, value, /)\n--\n\nReturn self<=value."),
    TPSLOT(__eq__, tp_richcompare, slot_tp_richcompare, richcmp_eq,
           "__eq__($self, value, /)\n--\n\nReturn self==value."),
    TPSLOT(__ne__, tp_richcompare, slot_tp_richcompare, richcmp_ne,
           "__ne__($self, value, /)\n--\n\nReturn self!=value."),
    TPSLOT(__gt__, tp_richcompare, slot_tp_richcompare, richcmp_gt,
           "__gt__($self, value, /)\n--\n\nReturn self>value."),
    TPSLOT(__ge__, tp_richcompare, slot_tp_richcompare, richcmp_ge,
           "__ge__($self, value, /)\n--\n\nReturn self>=value."),
    TPSLOT(__iter__, tp_iter, slot_tp_iter, wrap_unaryfunc,
           "__iter__($self, /)\n--\n\nImplement iter(self)."),
    TPSLOT(__next__, tp_iternext, slot_tp_iternext, wrap_next,
           "__next__($self, /)\n--\n\nImplement next(self)."),
    TPSLOT(__get__, tp_descr_get, slot_tp_descr_get, wrap_descr_get,
           "__get__($self, instance, owner=None, /)\n--\n\nReturn an attribute of instance, which is of type owner."),
    TPSLOT(__set__, tp_descr_set, slot_tp_descr_set, wrap_descr_set,
           "__set__($self, instance, value, /)\n--\n\nSet an attribute of instance to value."),
    TPSLOT(__delete__, tp_descr_set, slot_tp_descr_set,
           wrap_descr_delete,
           "__delete__($self, instance, /)\n--\n\nDelete an attribute of instance."),
    FLSLOT(__init__, tp_init, slot_tp_init, (wrapperfunc)(void(*)(void))wrap_init,
           "__init__($self, /, *args, **kwargs)\n--\n\n"
           "Initialize self.  See help(type(self)) for accurate signature.",
           PyWrapperFlag_KEYWORDS),
    TPSLOT(__new__, tp_new, slot_tp_new, NULL,
           "__new__(type, /, *args, **kwargs)\n--\n\n"
           "Create and return new object.  See help(type) for accurate signature."),
    TPSLOT(__del__, tp_finalize, slot_tp_finalize, (wrapperfunc)wrap_del, ""),

    BUFSLOT(__buffer__, bf_getbuffer, slot_bf_getbuffer, wrap_buffer,
            "__buffer__($self, flags, /)\n--\n\n"
            "Return a buffer object that exposes the underlying memory of the object."),
    BUFSLOT(__release_buffer__, bf_releasebuffer, slot_bf_releasebuffer, wrap_releasebuffer,
            "__release_buffer__($self, buffer, /)\n--\n\n"
            "Release the buffer object that exposes the underlying memory of the object."),

    AMSLOT(__await__, am_await, slot_am_await, wrap_unaryfunc,
           "__await__($self, /)\n--\n\nReturn an iterator to be used in await expression."),
    AMSLOT(__aiter__, am_aiter, slot_am_aiter, wrap_unaryfunc,
           "__aiter__($self, /)\n--\n\nReturn an awaitable, that resolves in asynchronous iterator."),
    AMSLOT(__anext__, am_anext, slot_am_anext, wrap_unaryfunc,
           "__anext__($self, /)\n--\n\nReturn a value or raise StopAsyncIteration."),

    BINSLOT(__add__, nb_add, slot_nb_add,
           "+"),
    RBINSLOT(__radd__, nb_add, slot_nb_add,
           "+"),
    BINSLOT(__sub__, nb_subtract, slot_nb_subtract,
           "-"),
    RBINSLOT(__rsub__, nb_subtract, slot_nb_subtract,
           "-"),
    BINSLOT(__mul__, nb_multiply, slot_nb_multiply,
           "*"),
    RBINSLOT(__rmul__, nb_multiply, slot_nb_multiply,
           "*"),
    BINSLOT(__mod__, nb_remainder, slot_nb_remainder,
           "%"),
    RBINSLOT(__rmod__, nb_remainder, slot_nb_remainder,
           "%"),
    BINSLOTNOTINFIX(__divmod__, nb_divmod, slot_nb_divmod,
           "Return divmod(self, value)."),
    RBINSLOTNOTINFIX(__rdivmod__, nb_divmod, slot_nb_divmod,
           "Return divmod(value, self)."),
    NBSLOT(__pow__, nb_power, slot_nb_power, wrap_ternaryfunc,
           "__pow__($self, value, mod=None, /)\n--\n\nReturn pow(self, value, mod)."),
    NBSLOT(__rpow__, nb_power, slot_nb_power, wrap_ternaryfunc_r,
           "__rpow__($self, value, mod=None, /)\n--\n\nReturn pow(value, self, mod)."),
    UNSLOT(__neg__, nb_negative, slot_nb_negative, wrap_unaryfunc, "-self"),
    UNSLOT(__pos__, nb_positive, slot_nb_positive, wrap_unaryfunc, "+self"),
    UNSLOT(__abs__, nb_absolute, slot_nb_absolute, wrap_unaryfunc,
           "abs(self)"),
    UNSLOT(__bool__, nb_bool, slot_nb_bool, wrap_inquirypred,
           "True if self else False"),
    UNSLOT(__invert__, nb_invert, slot_nb_invert, wrap_unaryfunc, "~self"),
    BINSLOT(__lshift__, nb_lshift, slot_nb_lshift, "<<"),
    RBINSLOT(__rlshift__, nb_lshift, slot_nb_lshift, "<<"),
    BINSLOT(__rshift__, nb_rshift, slot_nb_rshift, ">>"),
    RBINSLOT(__rrshift__, nb_rshift, slot_nb_rshift, ">>"),
    BINSLOT(__and__, nb_and, slot_nb_and, "&"),
    RBINSLOT(__rand__, nb_and, slot_nb_and, "&"),
    BINSLOT(__xor__, nb_xor, slot_nb_xor, "^"),
    RBINSLOT(__rxor__, nb_xor, slot_nb_xor, "^"),
    BINSLOT(__or__, nb_or, slot_nb_or, "|"),
    RBINSLOT(__ror__, nb_or, slot_nb_or, "|"),
    UNSLOT(__int__, nb_int, slot_nb_int, wrap_unaryfunc,
           "int(self)"),
    UNSLOT(__float__, nb_float, slot_nb_float, wrap_unaryfunc,
           "float(self)"),
    IBSLOT(__iadd__, nb_inplace_add, slot_nb_inplace_add,
           wrap_binaryfunc, "+="),
    IBSLOT(__isub__, nb_inplace_subtract, slot_nb_inplace_subtract,
           wrap_binaryfunc, "-="),
    IBSLOT(__imul__, nb_inplace_multiply, slot_nb_inplace_multiply,
           wrap_binaryfunc, "*="),
    IBSLOT(__imod__, nb_inplace_remainder, slot_nb_inplace_remainder,
           wrap_binaryfunc, "%="),
    IBSLOT(__ipow__, nb_inplace_power, slot_nb_inplace_power,
           wrap_ternaryfunc, "**="),
    IBSLOT(__ilshift__, nb_inplace_lshift, slot_nb_inplace_lshift,
           wrap_binaryfunc, "<<="),
    IBSLOT(__irshift__, nb_inplace_rshift, slot_nb_inplace_rshift,
           wrap_binaryfunc, ">>="),
    IBSLOT(__iand__, nb_inplace_and, slot_nb_inplace_and,
           wrap_binaryfunc, "&="),
    IBSLOT(__ixor__, nb_inplace_xor, slot_nb_inplace_xor,
           wrap_binaryfunc, "^="),
    IBSLOT(__ior__, nb_inplace_or, slot_nb_inplace_or,
           wrap_binaryfunc, "|="),
    BINSLOT(__floordiv__, nb_floor_divide, slot_nb_floor_divide, "//"),
    RBINSLOT(__rfloordiv__, nb_floor_divide, slot_nb_floor_divide, "//"),
    BINSLOT(__truediv__, nb_true_divide, slot_nb_true_divide, "/"),
    RBINSLOT(__rtruediv__, nb_true_divide, slot_nb_true_divide, "/"),
    IBSLOT(__ifloordiv__, nb_inplace_floor_divide,
           slot_nb_inplace_floor_divide, wrap_binaryfunc, "//="),
    IBSLOT(__itruediv__, nb_inplace_true_divide,
           slot_nb_inplace_true_divide, wrap_binaryfunc, "/="),
    NBSLOT(__index__, nb_index, slot_nb_index, wrap_unaryfunc,
           "__index__($self, /)\n--\n\n"
           "Return self converted to an integer, if self is suitable "
           "for use as an index into a list."),
    BINSLOT(__matmul__, nb_matrix_multiply, slot_nb_matrix_multiply,
            "@"),
    RBINSLOT(__rmatmul__, nb_matrix_multiply, slot_nb_matrix_multiply,
             "@"),
    IBSLOT(__imatmul__, nb_inplace_matrix_multiply, slot_nb_inplace_matrix_multiply,
           wrap_binaryfunc, "@="),
    MPSLOT(__len__, mp_length, slot_mp_length, wrap_lenfunc,
           "__len__($self, /)\n--\n\nReturn len(self)."),
    MPSLOT(__getitem__, mp_subscript, slot_mp_subscript,
           wrap_binaryfunc,
           "__getitem__($self, key, /)\n--\n\nReturn self[key]."),
    MPSLOT(__setitem__, mp_ass_subscript, slot_mp_ass_subscript,
           wrap_objobjargproc,
           "__setitem__($self, key, value, /)\n--\n\nSet self[key] to value."),
    MPSLOT(__delitem__, mp_ass_subscript, slot_mp_ass_subscript,
           wrap_delitem,
           "__delitem__($self, key, /)\n--\n\nDelete self[key]."),

    SQSLOT(__len__, sq_length, slot_sq_length, wrap_lenfunc,
           "__len__($self, /)\n--\n\nReturn len(self)."),
    /* Heap types defining __add__/__mul__ have sq_concat/sq_repeat == NULL.
       The logic in abstract.c always falls back to nb_add/nb_multiply in
       this case.  Defining both the nb_* and the sq_* slots to call the
       user-defined methods has unexpected side-effects, as shown by
       test_descr.notimplemented() */
    SQSLOT(__add__, sq_concat, NULL, wrap_binaryfunc,
           "__add__($self, value, /)\n--\n\nReturn self+value."),
    SQSLOT(__mul__, sq_repeat, NULL, wrap_indexargfunc,
           "__mul__($self, value, /)\n--\n\nReturn self*value."),
    SQSLOT(__rmul__, sq_repeat, NULL, wrap_indexargfunc,
           "__rmul__($self, value, /)\n--\n\nReturn value*self."),
    SQSLOT(__getitem__, sq_item, slot_sq_item, wrap_sq_item,
           "__getitem__($self, key, /)\n--\n\nReturn self[key]."),
    SQSLOT(__setitem__, sq_ass_item, slot_sq_ass_item, wrap_sq_setitem,
           "__setitem__($self, key, value, /)\n--\n\nSet self[key] to value."),
    SQSLOT(__delitem__, sq_ass_item, slot_sq_ass_item, wrap_sq_delitem,
           "__delitem__($self, key, /)\n--\n\nDelete self[key]."),
    SQSLOT(__contains__, sq_contains, slot_sq_contains, wrap_objobjproc,
           "__contains__($self, key, /)\n--\n\nReturn bool(key in self)."),
    SQSLOT(__iadd__, sq_inplace_concat, NULL,
           wrap_binaryfunc,
           "__iadd__($self, value, /)\n--\n\nImplement self+=value."),
    SQSLOT(__imul__, sq_inplace_repeat, NULL,
           wrap_indexargfunc,
           "__imul__($self, value, /)\n--\n\nImplement self*=value."),

    {NULL}
};

/* Given a type pointer and an offset gotten from a slotdef entry, return a
   pointer to the actual slot.  This is not quite the same as simply adding
   the offset to the type pointer, since it takes care to indirect through the
   proper indirection pointer (as_buffer, etc.); it returns NULL if the
   indirection pointer is NULL. */
static void **
slotptr(PyTypeObject *type, int ioffset)
{
    char *ptr;
    long offset = ioffset;

    /* Note: this depends on the order of the members of PyHeapTypeObject! */
    assert(offset >= 0);
    assert((size_t)offset < offsetof(PyHeapTypeObject, ht_name));
    if ((size_t)offset >= offsetof(PyHeapTypeObject, as_buffer)) {
        ptr = (char *)type->tp_as_buffer;
        offset -= offsetof(PyHeapTypeObject, as_buffer);
    }
    else if ((size_t)offset >= offsetof(PyHeapTypeObject, as_sequence)) {
        ptr = (char *)type->tp_as_sequence;
        offset -= offsetof(PyHeapTypeObject, as_sequence);
    }
    else if ((size_t)offset >= offsetof(PyHeapTypeObject, as_mapping)) {
        ptr = (char *)type->tp_as_mapping;
        offset -= offsetof(PyHeapTypeObject, as_mapping);
    }
    else if ((size_t)offset >= offsetof(PyHeapTypeObject, as_number)) {
        ptr = (char *)type->tp_as_number;
        offset -= offsetof(PyHeapTypeObject, as_number);
    }
    else if ((size_t)offset >= offsetof(PyHeapTypeObject, as_async)) {
        ptr = (char *)type->tp_as_async;
        offset -= offsetof(PyHeapTypeObject, as_async);
    }
    else {
        ptr = (char *)type;
    }
    if (ptr != NULL)
        ptr += offset;
    return (void **)ptr;
}

/* Length of array of slotdef pointers used to store slots with the
   same __name__.  There should be at most MAX_EQUIV-1 slotdef entries with
   the same __name__, for any __name__. Since that's a static property, it is
   appropriate to declare fixed-size arrays for this. */
#define MAX_EQUIV 10

/* Return a slot pointer for a given name, but ONLY if the attribute has
   exactly one slot function.  The name must be an interned string. */
static void **
resolve_slotdups(PyTypeObject *type, PyObject *name)
{
    /* XXX Maybe this could be optimized more -- but is it worth it? */

    /* pname and ptrs act as a little cache */
    static PyObject *pname;
    static slotdef *ptrs[MAX_EQUIV];
    slotdef *p, **pp;
    void **res, **ptr;

    if (pname != name) {
        /* Collect all slotdefs that match name into ptrs. */
        pname = name;
        pp = ptrs;
        for (p = slotdefs; p->name_strobj; p++) {
            if (p->name_strobj == name)
                *pp++ = p;
        }
        *pp = NULL;
    }

    /* Look in all slots of the type matching the name. If exactly one of these
       has a filled-in slot, return a pointer to that slot.
       Otherwise, return NULL. */
    res = NULL;
    for (pp = ptrs; *pp; pp++) {
        ptr = slotptr(type, (*pp)->offset);
        if (ptr == NULL || *ptr == NULL)
            continue;
        if (res != NULL)
            return NULL;
        res = ptr;
    }
    return res;
}


/* Common code for update_slots_callback() and fixup_slot_dispatchers().
 *
 * This is meant to set a "slot" like type->tp_repr or
 * type->tp_as_sequence->sq_concat by looking up special methods like
 * __repr__ or __add__. The opposite (adding special methods from slots) is
 * done by add_operators(), called from PyType_Ready(). Since update_one_slot()
 * calls PyType_Ready() if needed, the special methods are already in place.
 *
 * The special methods corresponding to each slot are defined in the "slotdef"
 * array. Note that one slot may correspond to multiple special methods and vice
 * versa. For example, tp_richcompare uses 6 methods __lt__, ..., __ge__ and
 * tp_as_number->nb_add uses __add__ and __radd__. In the other direction,
 * __add__ is used by the number and sequence protocols and __getitem__ by the
 * sequence and mapping protocols. This causes a lot of complications.
 *
 * In detail, update_one_slot() does the following:
 *
 * First of all, if the slot in question does not exist, return immediately.
 * This can happen for example if it's tp_as_number->nb_add but tp_as_number
 * is NULL.
 *
 * For the given slot, we loop over all the special methods with a name
 * corresponding to that slot (for example, for tp_descr_set, this would be
 * __set__ and __delete__) and we look up these names in the MRO of the type.
 * If we don't find any special method, the slot is set to NULL (regardless of
 * what was in the slot before).
 *
 * Suppose that we find exactly one special method. If it's a wrapper_descriptor
 * (i.e. a special method calling a slot, for example str.__repr__ which calls
 * the tp_repr for the 'str' class) with the correct name ("__repr__" for
 * tp_repr), for the right class, calling the right wrapper C function (like
 * wrap_unaryfunc for tp_repr), then the slot is set to the slot that the
 * wrapper_descriptor originally wrapped. For example, a class inheriting
 * from 'str' and not redefining __repr__ will have tp_repr set to the tp_repr
 * of 'str'.
 * In all other cases where the special method exists, the slot is set to a
 * wrapper calling the special method. There is one exception: if the special
 * method is a wrapper_descriptor with the correct name but the type has
 * precisely one slot set for that name and that slot is not the one that we
 * are updating, then NULL is put in the slot (this exception is the only place
 * in update_one_slot() where the *existing* slots matter).
 *
 * When there are multiple special methods for the same slot, the above is
 * applied for each special method. As long as the results agree, the common
 * resulting slot is applied. If the results disagree, then a wrapper for
 * the special methods is installed. This is always safe, but less efficient
 * because it uses method lookup instead of direct C calls.
 *
 * There are some further special cases for specific slots, like supporting
 * __hash__ = None for tp_hash and special code for tp_new.
 *
 * When done, return a pointer to the next slotdef with a different offset,
 * because that's convenient for fixup_slot_dispatchers(). This function never
 * sets an exception: if an internal error happens (unlikely), it's ignored. */
static pytype_slotdef *
update_one_slot(PyTypeObject *type, pytype_slotdef *p)
{
    PyObject *descr;
    PyWrapperDescrObject *d;

    // The correct specialized C function, like "tp_repr of str" in the
    // example above
    void *specific = NULL;

    // A generic wrapper that uses method lookup (safe but slow)
    void *generic = NULL;

    // Set to 1 if the generic wrapper is necessary
    int use_generic = 0;

    int offset = p->offset;
    int error;
    void **ptr = slotptr(type, offset);

    if (ptr == NULL) {
        do {
            ++p;
        } while (p->offset == offset);
        return p;
    }
    /* We may end up clearing live exceptions below, so make sure it's ours. */
    assert(!PyErr_Occurred());
    do {
        /* Use faster uncached lookup as we won't get any cache hits during type setup. */
        descr = find_name_in_mro(type, p->name_strobj, &error);
        if (descr == NULL) {
            if (error == -1) {
                /* It is unlikely but not impossible that there has been an exception
                   during lookup. Since this function originally expected no errors,
                   we ignore them here in order to keep up the interface. */
                PyErr_Clear();
            }
            if (ptr == (void**)&type->tp_iternext) {
                specific = (void *)_PyObject_NextNotImplemented;
            }
            continue;
        }
        if (Py_IS_TYPE(descr, &PyWrapperDescr_Type) &&
            ((PyWrapperDescrObject *)descr)->d_base->name_strobj == p->name_strobj) {
            void **tptr = resolve_slotdups(type, p->name_strobj);
            if (tptr == NULL || tptr == ptr)
                generic = p->function;
            d = (PyWrapperDescrObject *)descr;
            if ((specific == NULL || specific == d->d_wrapped) &&
                d->d_base->wrapper == p->wrapper &&
                PyType_IsSubtype(type, PyDescr_TYPE(d)))
            {
                specific = d->d_wrapped;
            }
            else {
                /* We cannot use the specific slot function because either
                   - it is not unique: there are multiple methods for this
                     slot and they conflict
                   - the signature is wrong (as checked by the ->wrapper
                     comparison above)
                   - it's wrapping the wrong class
                 */
                use_generic = 1;
            }
        }
        else if (Py_IS_TYPE(descr, &PyCFunction_Type) &&
                 PyCFunction_GET_FUNCTION(descr) ==
                 _PyCFunction_CAST(tp_new_wrapper) &&
                 ptr == (void**)&type->tp_new)
        {
            /* The __new__ wrapper is not a wrapper descriptor,
               so must be special-cased differently.
               If we don't do this, creating an instance will
               always use slot_tp_new which will look up
               __new__ in the MRO which will call tp_new_wrapper
               which will look through the base classes looking
               for a static base and call its tp_new (usually
               PyType_GenericNew), after performing various
               sanity checks and constructing a new argument
               list.  Cut all that nonsense short -- this speeds
               up instance creation tremendously. */
            specific = (void *)type->tp_new;
            /* XXX I'm not 100% sure that there isn't a hole
               in this reasoning that requires additional
               sanity checks.  I'll buy the first person to
               point out a bug in this reasoning a beer. */
        }
        else if (descr == Py_None &&
                 ptr == (void**)&type->tp_hash) {
            /* We specifically allow __hash__ to be set to None
               to prevent inheritance of the default
               implementation from object.__hash__ */
            specific = (void *)PyObject_HashNotImplemented;
        }
        else {
            use_generic = 1;
            generic = p->function;
            if (p->function == slot_tp_call) {
                /* A generic __call__ is incompatible with vectorcall */
                type->tp_flags &= ~Py_TPFLAGS_HAVE_VECTORCALL;
            }
        }
    } while ((++p)->offset == offset);
    if (specific && !use_generic)
        *ptr = specific;
    else
        *ptr = generic;
    return p;
}

/* In the type, update the slots whose slotdefs are gathered in the pp array.
   This is a callback for update_subclasses(). */
static int
update_slots_callback(PyTypeObject *type, void *data)
{
    pytype_slotdef **pp = (pytype_slotdef **)data;
    for (; *pp; pp++) {
        update_one_slot(type, *pp);
    }
    return 0;
}

/* Update the slots after assignment to a class (type) attribute. */
static int
update_slot(PyTypeObject *type, PyObject *name)
{
    pytype_slotdef *ptrs[MAX_EQUIV];
    pytype_slotdef *p;
    pytype_slotdef **pp;
    int offset;

    assert(PyUnicode_CheckExact(name));
    assert(PyUnicode_CHECK_INTERNED(name));

    pp = ptrs;
    for (p = slotdefs; p->name; p++) {
        assert(PyUnicode_CheckExact(p->name_strobj));
        assert(PyUnicode_CheckExact(name));
        /* bpo-40521: Using interned strings. */
        if (p->name_strobj == name) {
            *pp++ = p;
        }
    }
    *pp = NULL;
    for (pp = ptrs; *pp; pp++) {
        p = *pp;
        offset = p->offset;
        while (p > slotdefs && (p-1)->offset == offset)
            --p;
        *pp = p;
    }
    if (ptrs[0] == NULL)
        return 0; /* Not an attribute that affects any slots */
    return update_subclasses(type, name,
                             update_slots_callback, (void *)ptrs);
}

/* Store the proper functions in the slot dispatches at class (type)
   definition time, based upon which operations the class overrides in its
   dict. */
static void
fixup_slot_dispatchers(PyTypeObject *type)
{
    assert(!PyErr_Occurred());
    for (pytype_slotdef *p = slotdefs; p->name; ) {
        p = update_one_slot(type, p);
    }
}

static void
update_all_slots(PyTypeObject* type)
{
    pytype_slotdef *p;

    /* Clear the VALID_VERSION flag of 'type' and all its subclasses. */
    PyType_Modified(type);

    for (p = slotdefs; p->name; p++) {
        /* update_slot returns int but can't actually fail */
        update_slot(type, p->name_strobj);
    }
}


/* Call __set_name__ on all attributes (including descriptors)
  in a newly generated type */
static int
type_new_set_names(PyTypeObject *type)
{
    PyObject *dict = lookup_tp_dict(type);
    PyObject *names_to_set = PyDict_Copy(dict);
    if (names_to_set == NULL) {
        return -1;
    }

    Py_ssize_t i = 0;
    PyObject *key, *value;
    while (PyDict_Next(names_to_set, &i, &key, &value)) {
        PyObject *set_name = _PyObject_LookupSpecial(value,
                                                     &_Py_ID(__set_name__));
        if (set_name == NULL) {
            if (PyErr_Occurred()) {
                goto error;
            }
            continue;
        }

        PyObject *res = PyObject_CallFunctionObjArgs(set_name, type, key, NULL);
        Py_DECREF(set_name);

        if (res == NULL) {
            _PyErr_FormatNote(
                "Error calling __set_name__ on '%.100s' instance %R "
                "in '%.100s'",
                Py_TYPE(value)->tp_name, key, type->tp_name);
            goto error;
        }
        else {
            Py_DECREF(res);
        }
    }

    Py_DECREF(names_to_set);
    return 0;

error:
    Py_DECREF(names_to_set);
    return -1;
}


/* Call __init_subclass__ on the parent of a newly generated type */
static int
type_new_init_subclass(PyTypeObject *type, PyObject *kwds)
{
    PyObject *args[2] = {(PyObject *)type, (PyObject *)type};
    PyObject *super = _PyObject_FastCall((PyObject *)&PySuper_Type, args, 2);
    if (super == NULL) {
        return -1;
    }

    PyObject *func = PyObject_GetAttr(super, &_Py_ID(__init_subclass__));
    Py_DECREF(super);
    if (func == NULL) {
        return -1;
    }

    PyObject *result = PyObject_VectorcallDict(func, NULL, 0, kwds);
    Py_DECREF(func);
    if (result == NULL) {
        return -1;
    }

    Py_DECREF(result);
    return 0;
}


/* recurse_down_subclasses() and update_subclasses() are mutually
   recursive functions to call a callback for all subclasses,
   but refraining from recursing into subclasses that define 'attr_name'. */

static int
update_subclasses(PyTypeObject *type, PyObject *attr_name,
                  update_callback callback, void *data)
{
    if (callback(type, data) < 0) {
        return -1;
    }
    return recurse_down_subclasses(type, attr_name, callback, data);
}

static int
recurse_down_subclasses(PyTypeObject *type, PyObject *attr_name,
                        update_callback callback, void *data)
{
    // It is safe to use a borrowed reference because update_subclasses() is
    // only used with update_slots_callback() which doesn't modify
    // tp_subclasses.
    PyObject *subclasses = lookup_tp_subclasses(type);  // borrowed ref
    if (subclasses == NULL) {
        return 0;
    }
    assert(PyDict_CheckExact(subclasses));

    Py_ssize_t i = 0;
    PyObject *ref;
    while (PyDict_Next(subclasses, &i, NULL, &ref)) {
        PyTypeObject *subclass = type_from_ref(ref);  // borrowed
        if (subclass == NULL) {
            continue;
        }

        /* Avoid recursing down into unaffected classes */
        PyObject *dict = lookup_tp_dict(subclass);
        if (dict != NULL && PyDict_Check(dict)) {
            int r = PyDict_Contains(dict, attr_name);
            if (r < 0) {
                return -1;
            }
            if (r > 0) {
                continue;
            }
        }

        if (update_subclasses(subclass, attr_name, callback, data) < 0) {
            return -1;
        }
    }
    return 0;
}

static int
expect_manually_inherited(PyTypeObject *type, void **slot)
{
    PyObject *typeobj = (PyObject *)type;
    if (slot == (void *)&type->tp_init) {
        /* This is a best-effort list of builtin exception types
           that have their own tp_init function. */
        if (typeobj != PyExc_BaseException
            && typeobj != PyExc_BaseExceptionGroup
            && typeobj != PyExc_ImportError
            && typeobj != PyExc_NameError
            && typeobj != PyExc_OSError
            && typeobj != PyExc_StopIteration
            && typeobj != PyExc_SyntaxError
            && typeobj != PyExc_UnicodeDecodeError
            && typeobj != PyExc_UnicodeEncodeError

            && type != &PyBool_Type
            && type != &PyBytes_Type
            && type != &PyMemoryView_Type
            && type != &PyComplex_Type
            && type != &PyEnum_Type
            && type != &PyFilter_Type
            && type != &PyFloat_Type
            && type != &PyFrozenSet_Type
            && type != &PyLong_Type
            && type != &PyMap_Type
            && type != &PyRange_Type
            && type != &PyReversed_Type
            && type != &PySlice_Type
            && type != &PyTuple_Type
            && type != &PyUnicode_Type
            && type != &PyZip_Type)

        {
            return 1;
        }
    }
    else if (slot == (void *)&type->tp_str) {
        /* This is a best-effort list of builtin exception types
           that have their own tp_str function. */
        if (typeobj == PyExc_AttributeError || typeobj == PyExc_NameError) {
            return 1;
        }
    }
    else if (slot == (void *)&type->tp_getattr
             || slot == (void *)&type->tp_getattro)
    {
        /* This is a best-effort list of builtin types
           that have their own tp_getattr function. */
        if (typeobj == PyExc_BaseException
            || type == &PyByteArray_Type
            || type == &PyBytes_Type
            || type == &PyComplex_Type
            || type == &PyDict_Type
            || type == &PyEnum_Type
            || type == &PyFilter_Type
            || type == &PyLong_Type
            || type == &PyList_Type
            || type == &PyMap_Type
            || type == &PyMemoryView_Type
            || type == &PyProperty_Type
            || type == &PyRange_Type
            || type == &PyReversed_Type
            || type == &PySet_Type
            || type == &PySlice_Type
            || type == &PySuper_Type
            || type == &PyTuple_Type
            || type == &PyZip_Type)
        {
            return 1;
        }
    }

    /* It must be inherited (see type_ready_inherit()).. */
    return 0;
}

/* This function is called by PyType_Ready() to populate the type's
   dictionary with method descriptors for function slots.  For each
   function slot (like tp_repr) that's defined in the type, one or more
   corresponding descriptors are added in the type's tp_dict dictionary
   under the appropriate name (like __repr__).  Some function slots
   cause more than one descriptor to be added (for example, the nb_add
   slot adds both __add__ and __radd__ descriptors) and some function
   slots compete for the same descriptor (for example both sq_item and
   mp_subscript generate a __getitem__ descriptor).

   In the latter case, the first slotdef entry encountered wins.  Since
   slotdef entries are sorted by the offset of the slot in the
   PyHeapTypeObject, this gives us some control over disambiguating
   between competing slots: the members of PyHeapTypeObject are listed
   from most general to least general, so the most general slot is
   preferred.  In particular, because as_mapping comes before as_sequence,
   for a type that defines both mp_subscript and sq_item, mp_subscript
   wins.

   This only adds new descriptors and doesn't overwrite entries in
   tp_dict that were previously defined.  The descriptors contain a
   reference to the C function they must call, so that it's safe if they
   are copied into a subtype's __dict__ and the subtype has a different
   C function in its slot -- calling the method defined by the
   descriptor will call the C function that was used to create it,
   rather than the C function present in the slot when it is called.
   (This is important because a subtype may have a C function in the
   slot that calls the method from the dictionary, and we want to avoid
   infinite recursion here.) */

static int
add_operators(PyTypeObject *type)
{
    PyObject *dict = lookup_tp_dict(type);
    pytype_slotdef *p;
    PyObject *descr;
    void **ptr;

    for (p = slotdefs; p->name; p++) {
        if (p->wrapper == NULL)
            continue;
        ptr = slotptr(type, p->offset);
        if (!ptr || !*ptr)
            continue;
        if (type->tp_flags & _Py_TPFLAGS_STATIC_BUILTIN
            && type->tp_base != NULL)
        {
            /* Also ignore when the type slot has been inherited. */
            void **ptr_base = slotptr(type->tp_base, p->offset);
            if (ptr_base && *ptr == *ptr_base) {
                /* Ideally we would always ignore any manually inherited
                   slots, Which would mean inheriting the slot wrapper
                   using normal attribute lookup rather than keeping
                   a distinct copy.  However, that would introduce
                   a slight change in behavior that could break
                   existing code.

                   In the meantime, look the other way when the definition
                   explicitly inherits the slot. */
                if (!expect_manually_inherited(type, ptr)) {
                    continue;
                }
            }
        }
        int r = PyDict_Contains(dict, p->name_strobj);
        if (r > 0)
            continue;
        if (r < 0) {
            return -1;
        }
        if (*ptr == (void *)PyObject_HashNotImplemented) {
            /* Classes may prevent the inheritance of the tp_hash
               slot by storing PyObject_HashNotImplemented in it. Make it
               visible as a None value for the __hash__ attribute. */
            if (PyDict_SetItem(dict, p->name_strobj, Py_None) < 0)
                return -1;
        }
        else {
            descr = PyDescr_NewWrapper(type, p, *ptr);
            if (descr == NULL)
                return -1;
            if (PyDict_SetItem(dict, p->name_strobj, descr) < 0) {
                Py_DECREF(descr);
                return -1;
            }
            Py_DECREF(descr);
        }
    }
    return 0;
}


/* Cooperative 'super' */

typedef struct {
    PyObject_HEAD
    PyTypeObject *type;
    PyObject *obj;
    PyTypeObject *obj_type;
} superobject;

static PyMemberDef super_members[] = {
    {"__thisclass__", T_OBJECT, offsetof(superobject, type), READONLY,
     "the class invoking super()"},
    {"__self__",  T_OBJECT, offsetof(superobject, obj), READONLY,
     "the instance invoking super(); may be None"},
    {"__self_class__", T_OBJECT, offsetof(superobject, obj_type), READONLY,
     "the type of the instance invoking super(); may be None"},
    {0}
};

static void
super_dealloc(PyObject *self)
{
    superobject *su = (superobject *)self;

    _PyObject_GC_UNTRACK(self);
    Py_XDECREF(su->obj);
    Py_XDECREF(su->type);
    Py_XDECREF(su->obj_type);
    Py_TYPE(self)->tp_free(self);
}

static PyObject *
super_repr(PyObject *self)
{
    superobject *su = (superobject *)self;

    if (su->obj_type)
        return PyUnicode_FromFormat(
            "<super: <class '%s'>, <%s object>>",
            su->type ? su->type->tp_name : "NULL",
            su->obj_type->tp_name);
    else
        return PyUnicode_FromFormat(
            "<super: <class '%s'>, NULL>",
            su->type ? su->type->tp_name : "NULL");
}

/* Do a super lookup without executing descriptors or falling back to getattr
on the super object itself.

May return NULL with or without an exception set, like PyDict_GetItemWithError. */
static PyObject *
_super_lookup_descr(PyTypeObject *su_type, PyTypeObject *su_obj_type, PyObject *name)
{
    PyObject *mro, *res;
    Py_ssize_t i, n;

    mro = lookup_tp_mro(su_obj_type);
    if (mro == NULL)
        return NULL;

    assert(PyTuple_Check(mro));
    n = PyTuple_GET_SIZE(mro);

    /* No need to check the last one: it's gonna be skipped anyway.  */
    for (i = 0; i+1 < n; i++) {
        if ((PyObject *)(su_type) == PyTuple_GET_ITEM(mro, i))
            break;
    }
    i++;  /* skip su->type (if any)  */
    if (i >= n)
        return NULL;

    /* keep a strong reference to mro because su_obj_type->tp_mro can be
       replaced during PyDict_GetItemWithError(dict, name)  */
    Py_INCREF(mro);
    do {
        PyObject *obj = PyTuple_GET_ITEM(mro, i);
        PyObject *dict = lookup_tp_dict(_PyType_CAST(obj));
        assert(dict != NULL && PyDict_Check(dict));

        res = PyDict_GetItemWithError(dict, name);
        if (res != NULL) {
            Py_INCREF(res);
            Py_DECREF(mro);
            return res;
        }
        else if (PyErr_Occurred()) {
            Py_DECREF(mro);
            return NULL;
        }

        i++;
    } while (i < n);
    Py_DECREF(mro);
    return NULL;
}

// if `method` is non-NULL, we are looking for a method descriptor,
// and setting `*method = 1` means we found one.
static PyObject *
do_super_lookup(superobject *su, PyTypeObject *su_type, PyObject *su_obj,
                PyTypeObject *su_obj_type, PyObject *name, int *method)
{
    PyObject *res;
    int temp_su = 0;

    if (su_obj_type == NULL) {
        goto skip;
    }

    res = _super_lookup_descr(su_type, su_obj_type, name);
    if (res != NULL) {
        if (method && _PyType_HasFeature(Py_TYPE(res), Py_TPFLAGS_METHOD_DESCRIPTOR)) {
            *method = 1;
        }
        else {
            descrgetfunc f = Py_TYPE(res)->tp_descr_get;
            if (f != NULL) {
                PyObject *res2;
                res2 = f(res,
                    /* Only pass 'obj' param if this is instance-mode super
                    (See SF ID #743627)  */
                    (su_obj == (PyObject *)su_obj_type) ? NULL : su_obj,
                    (PyObject *)su_obj_type);
                Py_SETREF(res, res2);
            }
        }

        return res;
    }
    else if (PyErr_Occurred()) {
        return NULL;
    }

  skip:
    if (su == NULL) {
        PyObject *args[] = {(PyObject *)su_type, su_obj};
        su = (superobject *)PyObject_Vectorcall((PyObject *)&PySuper_Type, args, 2, NULL);
        if (su == NULL) {
            return NULL;
        }
        temp_su = 1;
    }
    res = PyObject_GenericGetAttr((PyObject *)su, name);
    if (temp_su) {
        Py_DECREF(su);
    }
    return res;
}

static PyObject *
super_getattro(PyObject *self, PyObject *name)
{
    superobject *su = (superobject *)self;

    /* We want __class__ to return the class of the super object
       (i.e. super, or a subclass), not the class of su->obj. */
    if (PyUnicode_Check(name) &&
        PyUnicode_GET_LENGTH(name) == 9 &&
        _PyUnicode_Equal(name, &_Py_ID(__class__)))
        return PyObject_GenericGetAttr(self, name);

    return do_super_lookup(su, su->type, su->obj, su->obj_type, name, NULL);
}

static PyTypeObject *
supercheck(PyTypeObject *type, PyObject *obj)
{
    /* Check that a super() call makes sense.  Return a type object.

       obj can be a class, or an instance of one:

       - If it is a class, it must be a subclass of 'type'.      This case is
         used for class methods; the return value is obj.

       - If it is an instance, it must be an instance of 'type'.  This is
         the normal case; the return value is obj.__class__.

       But... when obj is an instance, we want to allow for the case where
       Py_TYPE(obj) is not a subclass of type, but obj.__class__ is!
       This will allow using super() with a proxy for obj.
    */

    /* Check for first bullet above (special case) */
    if (PyType_Check(obj) && PyType_IsSubtype((PyTypeObject *)obj, type)) {
        return (PyTypeObject *)Py_NewRef(obj);
    }

    /* Normal case */
    if (PyType_IsSubtype(Py_TYPE(obj), type)) {
        return (PyTypeObject*)Py_NewRef(Py_TYPE(obj));
    }
    else {
        /* Try the slow way */
        PyObject *class_attr;

        if (_PyObject_LookupAttr(obj, &_Py_ID(__class__), &class_attr) < 0) {
            return NULL;
        }
        if (class_attr != NULL &&
            PyType_Check(class_attr) &&
            (PyTypeObject *)class_attr != Py_TYPE(obj))
        {
            int ok = PyType_IsSubtype(
                (PyTypeObject *)class_attr, type);
            if (ok) {
                return (PyTypeObject *)class_attr;
            }
        }
        Py_XDECREF(class_attr);
    }

    PyErr_SetString(PyExc_TypeError,
                    "super(type, obj): "
                    "obj must be an instance or subtype of type");
    return NULL;
}

PyObject *
_PySuper_Lookup(PyTypeObject *su_type, PyObject *su_obj, PyObject *name, int *method)
{
    PyTypeObject *su_obj_type = supercheck(su_type, su_obj);
    if (su_obj_type == NULL) {
        return NULL;
    }
    PyObject *res = do_super_lookup(NULL, su_type, su_obj, su_obj_type, name, method);
    Py_DECREF(su_obj_type);
    return res;
}

static PyObject *
super_descr_get(PyObject *self, PyObject *obj, PyObject *type)
{
    superobject *su = (superobject *)self;
    superobject *newobj;

    if (obj == NULL || obj == Py_None || su->obj != NULL) {
        /* Not binding to an object, or already bound */
        return Py_NewRef(self);
    }
    if (!Py_IS_TYPE(su, &PySuper_Type))
        /* If su is an instance of a (strict) subclass of super,
           call its type */
        return PyObject_CallFunctionObjArgs((PyObject *)Py_TYPE(su),
                                            su->type, obj, NULL);
    else {
        /* Inline the common case */
        PyTypeObject *obj_type = supercheck(su->type, obj);
        if (obj_type == NULL)
            return NULL;
        newobj = (superobject *)PySuper_Type.tp_new(&PySuper_Type,
                                                 NULL, NULL);
        if (newobj == NULL) {
            Py_DECREF(obj_type);
            return NULL;
        }
        newobj->type = (PyTypeObject*)Py_NewRef(su->type);
        newobj->obj = Py_NewRef(obj);
        newobj->obj_type = obj_type;
        return (PyObject *)newobj;
    }
}

static int
super_init_without_args(_PyInterpreterFrame *cframe, PyCodeObject *co,
                        PyTypeObject **type_p, PyObject **obj_p)
{
    if (co->co_argcount == 0) {
        PyErr_SetString(PyExc_RuntimeError,
                        "super(): no arguments");
        return -1;
    }

    assert(cframe->f_code->co_nlocalsplus > 0);
    PyObject *firstarg = _PyFrame_GetLocalsArray(cframe)[0];
    // The first argument might be a cell.
    if (firstarg != NULL && (_PyLocals_GetKind(co->co_localspluskinds, 0) & CO_FAST_CELL)) {
        // "firstarg" is a cell here unless (very unlikely) super()
        // was called from the C-API before the first MAKE_CELL op.
        if (_PyInterpreterFrame_LASTI(cframe) >= 0) {
            // MAKE_CELL and COPY_FREE_VARS have no quickened forms, so no need
            // to use _PyOpcode_Deopt here:
            assert(_PyCode_CODE(co)[0].op.code == MAKE_CELL ||
                   _PyCode_CODE(co)[0].op.code == COPY_FREE_VARS);
            assert(PyCell_Check(firstarg));
            firstarg = PyCell_GET(firstarg);
        }
    }
    if (firstarg == NULL) {
        PyErr_SetString(PyExc_RuntimeError,
                        "super(): arg[0] deleted");
        return -1;
    }

    // Look for __class__ in the free vars.
    PyTypeObject *type = NULL;
    int i = PyCode_GetFirstFree(co);
    for (; i < co->co_nlocalsplus; i++) {
        assert((_PyLocals_GetKind(co->co_localspluskinds, i) & CO_FAST_FREE) != 0);
        PyObject *name = PyTuple_GET_ITEM(co->co_localsplusnames, i);
        assert(PyUnicode_Check(name));
        if (_PyUnicode_Equal(name, &_Py_ID(__class__))) {
            PyObject *cell = _PyFrame_GetLocalsArray(cframe)[i];
            if (cell == NULL || !PyCell_Check(cell)) {
                PyErr_SetString(PyExc_RuntimeError,
                  "super(): bad __class__ cell");
                return -1;
            }
            type = (PyTypeObject *) PyCell_GET(cell);
            if (type == NULL) {
                PyErr_SetString(PyExc_RuntimeError,
                  "super(): empty __class__ cell");
                return -1;
            }
            if (!PyType_Check(type)) {
                PyErr_Format(PyExc_RuntimeError,
                  "super(): __class__ is not a type (%s)",
                  Py_TYPE(type)->tp_name);
                return -1;
            }
            break;
        }
    }
    if (type == NULL) {
        PyErr_SetString(PyExc_RuntimeError,
                        "super(): __class__ cell not found");
        return -1;
    }

    *type_p = type;
    *obj_p = firstarg;
    return 0;
}

static int super_init_impl(PyObject *self, PyTypeObject *type, PyObject *obj);

static int
super_init(PyObject *self, PyObject *args, PyObject *kwds)
{
    PyTypeObject *type = NULL;
    PyObject *obj = NULL;

    if (!_PyArg_NoKeywords("super", kwds))
        return -1;
    if (!PyArg_ParseTuple(args, "|O!O:super", &PyType_Type, &type, &obj))
        return -1;
    if (super_init_impl(self, type, obj) < 0) {
        return -1;
    }
    return 0;
}

static inline int
super_init_impl(PyObject *self, PyTypeObject *type, PyObject *obj) {
    superobject *su = (superobject *)self;
    PyTypeObject *obj_type = NULL;
    if (type == NULL) {
        /* Call super(), without args -- fill in from __class__
           and first local variable on the stack. */
        PyThreadState *tstate = _PyThreadState_GET();
        _PyInterpreterFrame *frame = _PyThreadState_GetFrame(tstate);
        if (frame == NULL) {
            PyErr_SetString(PyExc_RuntimeError,
                            "super(): no current frame");
            return -1;
        }
        int res = super_init_without_args(frame, frame->f_code, &type, &obj);

        if (res < 0) {
            return -1;
        }
    }

    if (obj == Py_None)
        obj = NULL;
    if (obj != NULL) {
        obj_type = supercheck(type, obj);
        if (obj_type == NULL)
            return -1;
        Py_INCREF(obj);
    }
    Py_XSETREF(su->type, (PyTypeObject*)Py_NewRef(type));
    Py_XSETREF(su->obj, obj);
    Py_XSETREF(su->obj_type, obj_type);
    return 0;
}

PyDoc_STRVAR(super_doc,
"super() -> same as super(__class__, <first argument>)\n"
"super(type) -> unbound super object\n"
"super(type, obj) -> bound super object; requires isinstance(obj, type)\n"
"super(type, type2) -> bound super object; requires issubclass(type2, type)\n"
"Typical use to call a cooperative superclass method:\n"
"class C(B):\n"
"    def meth(self, arg):\n"
"        super().meth(arg)\n"
"This works for class methods too:\n"
"class C(B):\n"
"    @classmethod\n"
"    def cmeth(cls, arg):\n"
"        super().cmeth(arg)\n");

static int
super_traverse(PyObject *self, visitproc visit, void *arg)
{
    superobject *su = (superobject *)self;

    Py_VISIT(su->obj);
    Py_VISIT(su->type);
    Py_VISIT(su->obj_type);

    return 0;
}

static PyObject *
super_vectorcall(PyObject *self, PyObject *const *args,
    size_t nargsf, PyObject *kwnames)
{
    assert(PyType_Check(self));
    if (!_PyArg_NoKwnames("super", kwnames)) {
        return NULL;
    }
    Py_ssize_t nargs = PyVectorcall_NARGS(nargsf);
    if (!_PyArg_CheckPositional("super()", nargs, 0, 2)) {
        return NULL;
    }
    PyTypeObject *type = NULL;
    PyObject *obj = NULL;
    PyTypeObject *self_type = (PyTypeObject *)self;
    PyObject *su = self_type->tp_alloc(self_type, 0);
    if (su == NULL) {
        return NULL;
    }
    // 1 or 2 argument form super().
    if (nargs != 0) {
        PyObject *arg0 = args[0];
        if (!PyType_Check(arg0)) {
            PyErr_Format(PyExc_TypeError,
                "super() argument 1 must be a type, not %.200s", Py_TYPE(arg0)->tp_name);
            goto fail;
        }
        type = (PyTypeObject *)arg0;
    }
    if (nargs == 2) {
        obj = args[1];
    }
    if (super_init_impl(su, type, obj) < 0) {
        goto fail;
    }
    return su;
fail:
    Py_DECREF(su);
    return NULL;
}

PyTypeObject PySuper_Type = {
    PyVarObject_HEAD_INIT(&PyType_Type, 0)
    "super",                                    /* tp_name */
    sizeof(superobject),                        /* tp_basicsize */
    0,                                          /* tp_itemsize */
    /* methods */
    super_dealloc,                              /* tp_dealloc */
    0,                                          /* tp_vectorcall_offset */
    0,                                          /* tp_getattr */
    0,                                          /* tp_setattr */
    0,                                          /* tp_as_async */
    super_repr,                                 /* tp_repr */
    0,                                          /* tp_as_number */
    0,                                          /* tp_as_sequence */
    0,                                          /* tp_as_mapping */
    0,                                          /* tp_hash */
    0,                                          /* tp_call */
    0,                                          /* tp_str */
    super_getattro,                             /* tp_getattro */
    0,                                          /* tp_setattro */
    0,                                          /* tp_as_buffer */
    Py_TPFLAGS_DEFAULT | Py_TPFLAGS_HAVE_GC |
        Py_TPFLAGS_BASETYPE,                    /* tp_flags */
    super_doc,                                  /* tp_doc */
    super_traverse,                             /* tp_traverse */
    0,                                          /* tp_clear */
    0,                                          /* tp_richcompare */
    0,                                          /* tp_weaklistoffset */
    0,                                          /* tp_iter */
    0,                                          /* tp_iternext */
    0,                                          /* tp_methods */
    super_members,                              /* tp_members */
    0,                                          /* tp_getset */
    0,                                          /* tp_base */
    0,                                          /* tp_dict */
    super_descr_get,                            /* tp_descr_get */
    0,                                          /* tp_descr_set */
    0,                                          /* tp_dictoffset */
    super_init,                                 /* tp_init */
    PyType_GenericAlloc,                        /* tp_alloc */
    PyType_GenericNew,                          /* tp_new */
    PyObject_GC_Del,                            /* tp_free */
    .tp_vectorcall = (vectorcallfunc)super_vectorcall,
};
#endif // GraalPy change


// GraalPy additions

static void add_slot(PyTypeObject* type, char* name, void* meth, int flags, int signature, char* doc) {
    if (meth) {
        GraalPyTruffleType_AddSlot(type,
                type->tp_dict,
                name,
                meth,
                flags,
                (signature != 0 ? signature : get_method_flags_wrapper(flags)),
                doc);
    }
}

static int type_ready_graalpy_slot_conv(PyTypeObject* cls) {
#define ADD_SLOT_CONV(__name__, __meth__, __flags__, __signature__) add_slot(cls, (__name__), (__meth__), (__flags__), (__signature__), NULL)

    // TODO: once all slots are converted, we can do one upcall to managed implementation
    // of add_operators that will use TpSlots#SLOTDEFS and the same algorithm as CPython

    /*
     * NOTE: ADD_SLOT_CONV won't overwrite existing attributes, so the order is crucial and must
     * reflect CPython's 'slotdefs' array.
     */

    // add special methods defined directly on the type structs
    ADD_SLOT_CONV("__dealloc__", cls->tp_dealloc, -1, JWRAPPER_DIRECT);
    // https://docs.python.org/3/c-api/typeobj.html#c.PyTypeObject.tp_getattr
    // tp_getattr and tp_setattr are deprecated, and should be the same as
    // tp_getattro and tp_setattro

    // NOTE: The slots may be called from managed code, i.e., we need to wrap the functions
    // and convert arguments that should be C primitives.
    // ADD_SLOT_CONV("__getattribute__", cls->tp_getattr, -2, JWRAPPER_GETATTR); tp_getattr does not have wrapper set in slotdefs and hence is ignored in add_operators
    // ADD_SLOT_CONV("__setattr__", cls->tp_setattr, -3, JWRAPPER_SETATTR); dtto for tp_setattr
    ADD_SLOT_CONV("__repr__", cls->tp_repr, -1, JWRAPPER_REPR);
    ADD_SLOT_CONV("__hash__", cls->tp_hash, -1, JWRAPPER_HASHFUNC);
    ADD_SLOT_CONV("__call__", cls->tp_call, METH_KEYWORDS | METH_VARARGS, JWRAPPER_CALL);
    ADD_SLOT_CONV("__str__", cls->tp_str, -1, JWRAPPER_STR);
    ADD_SLOT_CONV("__getattribute__", cls->tp_getattro, -2, JWRAPPER_BINARYFUNC);
    ADD_SLOT_CONV("__setattr__", cls->tp_setattro, -3, JWRAPPER_SETATTRO);
    ADD_SLOT_CONV("__delattr__", cls->tp_setattro, -3, JWRAPPER_DELATTRO);
    ADD_SLOT_CONV("__clear__", cls->tp_clear, -1, JWRAPPER_INQUIRY);

    /* IMPORTANT NOTE: If the class already provides 'tp_richcompare' but this is the default
       'object.__truffle_richcompare__' function, then we need to break a recursive cycle since
       the default function dispatches to the individual comparison functions which would in
       this case again invoke 'object.__truffle_richcompare__'. */
    richcmpfunc richcompare = cls->tp_richcompare;
    if (richcompare && richcompare != PyBaseObject_Type.tp_richcompare) {
        ADD_SLOT_CONV("__compare__", richcompare, -3, JWRAPPER_RICHCMP);
        ADD_SLOT_CONV("__lt__", richcompare, -2, JWRAPPER_LT);
        ADD_SLOT_CONV("__le__", richcompare, -2, JWRAPPER_LE);
        ADD_SLOT_CONV("__eq__", richcompare, -2, JWRAPPER_EQ);
        ADD_SLOT_CONV("__ne__", richcompare, -2, JWRAPPER_NE);
        ADD_SLOT_CONV("__gt__", richcompare, -2, JWRAPPER_GT);
        ADD_SLOT_CONV("__ge__", richcompare, -2, JWRAPPER_GE);
    }
    ADD_SLOT_CONV("__iter__", cls->tp_iter, -1, JWRAPPER_UNARYFUNC);
    ADD_SLOT_CONV("__next__", cls->tp_iternext, -1, JWRAPPER_ITERNEXT);
    ADD_SLOT_CONV("__get__", cls->tp_descr_get, -3, JWRAPPER_DESCR_GET);
    ADD_SLOT_CONV("__set__", cls->tp_descr_set, -3, JWRAPPER_DESCR_SET);
    ADD_SLOT_CONV("__delete__", cls->tp_descr_set, -2, JWRAPPER_DESCR_DELETE);
    ADD_SLOT_CONV("__init__", cls->tp_init, METH_KEYWORDS | METH_VARARGS, JWRAPPER_INITPROC);
    ADD_SLOT_CONV("__alloc__", cls->tp_alloc, -2, JWRAPPER_ALLOC);
    /* Note: '__new__' was added here previously but we don't do it similar to CPython.
       They also skip it because the appropriate 'slotdef' doesn't have a wrapper.
       Adding '__new__' is done by function 'type_ready_set_new'. */
    ADD_SLOT_CONV("__free__", cls->tp_free, -1, JWRAPPER_DIRECT);
    ADD_SLOT_CONV("__del__", cls->tp_del, -1, JWRAPPER_DIRECT);
    ADD_SLOT_CONV("__finalize__", cls->tp_finalize, -1, JWRAPPER_DIRECT);

    // 'tp_as_number' takes precedence over 'tp_as_mapping' and 'tp_as_sequence' !
    PyNumberMethods* numbers = cls->tp_as_number;
    if (numbers) {
        ADD_SLOT_CONV("__add__", numbers->nb_add, -2, JWRAPPER_BINARYFUNC_L);
        ADD_SLOT_CONV("__radd__", numbers->nb_add, -2, JWRAPPER_BINARYFUNC_R);
        ADD_SLOT_CONV("__sub__", numbers->nb_subtract, -2, JWRAPPER_BINARYFUNC_L);
        ADD_SLOT_CONV("__rsub__", numbers->nb_subtract, -2, JWRAPPER_BINARYFUNC_R);
        ADD_SLOT_CONV("__mul__", numbers->nb_multiply, -2, JWRAPPER_BINARYFUNC_L);
        ADD_SLOT_CONV("__rmul__", numbers->nb_multiply, -2, JWRAPPER_BINARYFUNC_R);
        ADD_SLOT_CONV("__mod__", numbers->nb_remainder, -2, JWRAPPER_BINARYFUNC_L);
        ADD_SLOT_CONV("__rmod__", numbers->nb_remainder, -2, JWRAPPER_BINARYFUNC_R);
        ADD_SLOT_CONV("__divmod__", numbers->nb_divmod, -2, JWRAPPER_BINARYFUNC_L);
        ADD_SLOT_CONV("__rdivmod__", numbers->nb_divmod, -2, JWRAPPER_BINARYFUNC_R);
        ADD_SLOT_CONV("__pow__", numbers->nb_power, -3, JWRAPPER_TERNARYFUNC);
        ADD_SLOT_CONV("__rpow__", numbers->nb_power, -3, JWRAPPER_TERNARYFUNC_R);
        ADD_SLOT_CONV("__neg__", numbers->nb_negative, -1, JWRAPPER_UNARYFUNC);
        ADD_SLOT_CONV("__pos__", numbers->nb_positive, -1, JWRAPPER_UNARYFUNC);
        ADD_SLOT_CONV("__abs__", numbers->nb_absolute, -1, JWRAPPER_UNARYFUNC);
        ADD_SLOT_CONV("__bool__", numbers->nb_bool, -1, JWRAPPER_INQUIRY);
        ADD_SLOT_CONV("__invert__", numbers->nb_invert, -1, JWRAPPER_UNARYFUNC);
        ADD_SLOT_CONV("__lshift__", numbers->nb_lshift, -2, JWRAPPER_BINARYFUNC_L);
        ADD_SLOT_CONV("__rlshift__", numbers->nb_lshift, -2, JWRAPPER_BINARYFUNC_R);
        ADD_SLOT_CONV("__rshift__", numbers->nb_rshift, -2, JWRAPPER_BINARYFUNC_L);
        ADD_SLOT_CONV("__rrshift__", numbers->nb_rshift, -2, JWRAPPER_BINARYFUNC_R);
        ADD_SLOT_CONV("__and__", numbers->nb_and, -2, JWRAPPER_BINARYFUNC_L);
        ADD_SLOT_CONV("__rand__", numbers->nb_and, -2, JWRAPPER_BINARYFUNC_R);
        ADD_SLOT_CONV("__xor__", numbers->nb_xor, -2, JWRAPPER_BINARYFUNC_L);
        ADD_SLOT_CONV("__rxor__", numbers->nb_xor, -2, JWRAPPER_BINARYFUNC_R);
        ADD_SLOT_CONV("__or__", numbers->nb_or, -2, JWRAPPER_BINARYFUNC_L);
        ADD_SLOT_CONV("__ror__", numbers->nb_or, -2, JWRAPPER_BINARYFUNC_R);
        ADD_SLOT_CONV("__int__", numbers->nb_int, -1, JWRAPPER_UNARYFUNC);
        ADD_SLOT_CONV("__float__", numbers->nb_float, -1, JWRAPPER_UNARYFUNC);
        ADD_SLOT_CONV("__iadd__", numbers->nb_inplace_add, -2, JWRAPPER_BINARYFUNC);
        ADD_SLOT_CONV("__isub__", numbers->nb_inplace_subtract, -2, JWRAPPER_BINARYFUNC);
        ADD_SLOT_CONV("__imul__", numbers->nb_inplace_multiply, -2, JWRAPPER_BINARYFUNC);
        ADD_SLOT_CONV("__imod__", numbers->nb_inplace_remainder, -2, JWRAPPER_BINARYFUNC);
        ADD_SLOT_CONV("__ipow__", numbers->nb_inplace_power, -3, JWRAPPER_TERNARYFUNC);
        ADD_SLOT_CONV("__ilshift__", numbers->nb_inplace_lshift, -2, JWRAPPER_BINARYFUNC);
        ADD_SLOT_CONV("__irshift__", numbers->nb_inplace_rshift, -2, JWRAPPER_BINARYFUNC);
        ADD_SLOT_CONV("__iand__", numbers->nb_inplace_and, -2, JWRAPPER_BINARYFUNC);
        ADD_SLOT_CONV("__ixor__", numbers->nb_inplace_xor, -2, JWRAPPER_BINARYFUNC);
        ADD_SLOT_CONV("__ior__", numbers->nb_inplace_or, -2, JWRAPPER_BINARYFUNC);
        ADD_SLOT_CONV("__floordiv__", numbers->nb_floor_divide, -2, JWRAPPER_BINARYFUNC_L);
        ADD_SLOT_CONV("__rfloordiv__", numbers->nb_floor_divide, -2, JWRAPPER_BINARYFUNC_R);
        ADD_SLOT_CONV("__truediv__", numbers->nb_true_divide, -2, JWRAPPER_BINARYFUNC_L);
        ADD_SLOT_CONV("__rtruediv__", numbers->nb_true_divide, -2, JWRAPPER_BINARYFUNC_R);
        ADD_SLOT_CONV("__ifloordiv__", numbers->nb_inplace_floor_divide, -2, JWRAPPER_BINARYFUNC);
        ADD_SLOT_CONV("__itruediv__", numbers->nb_inplace_true_divide, -2, JWRAPPER_BINARYFUNC);
        ADD_SLOT_CONV("__index__", numbers->nb_index, -1, JWRAPPER_UNARYFUNC);
        ADD_SLOT_CONV("__matmul__", numbers->nb_matrix_multiply, -2, JWRAPPER_BINARYFUNC_L);
        ADD_SLOT_CONV("__rmatmul__", numbers->nb_matrix_multiply, -2, JWRAPPER_BINARYFUNC_R);
        ADD_SLOT_CONV("__imatmul__", numbers->nb_inplace_matrix_multiply, -2, JWRAPPER_BINARYFUNC_L);
    }

    // 'tp_as_mapping' takes precedence over 'tp_as_sequence' !
    PyMappingMethods* mappings = cls->tp_as_mapping;
    if (mappings) {
        ADD_SLOT_CONV("__len__", mappings->mp_length, -1, JWRAPPER_LENFUNC);
        ADD_SLOT_CONV("__getitem__", mappings->mp_subscript, -2, JWRAPPER_BINARYFUNC);
        ADD_SLOT_CONV("__setitem__", mappings->mp_ass_subscript, -3, JWRAPPER_OBJOBJARGPROC);
        ADD_SLOT_CONV("__delitem__", mappings->mp_ass_subscript, -3, JWRAPPER_MP_DELITEM);
    }

    PySequenceMethods* sequences = cls->tp_as_sequence;
    if (sequences) {
        // sequence functions first, so that the number functions take precendence
        ADD_SLOT_CONV("__len__", sequences->sq_length, -1, JWRAPPER_LENFUNC);
        ADD_SLOT_CONV("__add__", sequences->sq_concat, -2, JWRAPPER_BINARYFUNC);
        ADD_SLOT_CONV("__mul__", sequences->sq_repeat, -2, JWRAPPER_SSIZE_ARG);
        ADD_SLOT_CONV("__rmul__", sequences->sq_repeat, -2, JWRAPPER_SSIZE_ARG);
        ADD_SLOT_CONV("__getitem__", sequences->sq_item, -2, JWRAPPER_GETITEM);
        ADD_SLOT_CONV("__setitem__", sequences->sq_ass_item, -3, JWRAPPER_SETITEM);
        ADD_SLOT_CONV("__delitem__", sequences->sq_ass_item, -3, JWRAPPER_DELITEM);
        ADD_SLOT_CONV("__contains__", sequences->sq_contains, -2, JWRAPPER_OBJOBJPROC);
        ADD_SLOT_CONV("__iadd__", sequences->sq_inplace_concat, -2, JWRAPPER_BINARYFUNC);
        ADD_SLOT_CONV("__imul__", sequences->sq_inplace_repeat, -2, JWRAPPER_SSIZE_ARG);
    }

    PyAsyncMethods* async = cls->tp_as_async;
    if (async) {
        ADD_SLOT_CONV("__await__", async->am_await, -1, JWRAPPER_UNARYFUNC);
        ADD_SLOT_CONV("__aiter__", async->am_aiter, -1, JWRAPPER_UNARYFUNC);
        ADD_SLOT_CONV("__anext__", async->am_anext, -1, JWRAPPER_UNARYFUNC);
    }

    PyBufferProcs* buffers = cls->tp_as_buffer;
    if (buffers) {
        // TODO ...
    }

#undef ADD_SLOT_CONV
    return 0;
}<|MERGE_RESOLUTION|>--- conflicted
+++ resolved
@@ -604,6 +604,7 @@
         assert(interp->types.builtins[i].type == NULL);
     }
 }
+#endif // GraalPy change
 
 
 int
@@ -666,7 +667,6 @@
     type->tp_watched |= (1 << watcher_id);
     return 0;
 }
-#endif // GraalPy change
 
 int
 PyType_Unwatch(int watcher_id, PyObject* obj)
@@ -7208,6 +7208,12 @@
 #endif
 #endif // GraalPy change
 
+    /* GraalPy change: IMPORTANT: This is a Truffle-specific statement. Since the refcnt for the type is currently 0 and
+       we will create several references to this object that will be collected during the execution of
+       this method, we need to keep it alive. */
+    Py_INCREF(type);
+    Py_INCREF(type); // TODO: this second incref keeps types alive forever...
+
     /* Initialize tp_dict: _PyType_IsReady() tests if tp_dict != NULL */
     if (type_ready_set_dict(type) < 0) {
         goto error;
@@ -7273,6 +7279,12 @@
     stop_readying(type);
 
     assert(_PyType_CheckConsistency(type));
+
+    // GraalPy change: it may be that the type was used uninitialized
+	GraalPyTruffle_Type_Modified(type, type->tp_name, NULL);
+	
+    // GraalPy change: for reason, see first call to Py_INCREF in this function
+	Py_DECREF(type);    
     return 0;
 
 error:
@@ -7294,34 +7306,11 @@
         type->tp_flags |= Py_TPFLAGS_IMMUTABLETYPE;
     }
 
-<<<<<<< HEAD
     /* GraalPy change: Types are often just static mem; so register them to be able to rule out invalid accesses.  */
     if (PyTruffle_Trace_Memory()) {
         GraalPyTruffle_Trace_Type(type, type->tp_name != NULL);
     }
 
-    /* GraalPy change: IMPORTANT: This is a Truffle-specific statement. Since the refcnt for the type is currently 0 and
-       we will create several references to this object that will be collected during the execution of
-       this method, we need to keep it alive. */
-    Py_INCREF(type);
-    Py_INCREF(type); // TODO: this second incref keeps types alive forever...
-
-    if (type_ready(type, 0) < 0) {
-        type->tp_flags &= ~Py_TPFLAGS_READYING;
-        return -1;
-    }
-
-    /* All done -- set the ready flag */
-    type->tp_flags = (type->tp_flags & ~Py_TPFLAGS_READYING) | Py_TPFLAGS_READY;
-    assert(_PyType_CheckConsistency(type));
-
-    // GraalPy change: it may be that the type was used uninitialized
-	GraalPyTruffle_Type_Modified(type, type->tp_name, NULL);
-
-	// GraalPy change: for reason, see first call to Py_INCREF in this function
-	Py_DECREF(type);
-    return 0;
-=======
     return type_ready(type, 0);
 }
 
@@ -7332,7 +7321,6 @@
     assert(!(self->tp_flags & Py_TPFLAGS_HEAPTYPE));
     assert(!(self->tp_flags & Py_TPFLAGS_MANAGED_DICT));
     assert(!(self->tp_flags & Py_TPFLAGS_MANAGED_WEAKREF));
-
     int ismain = _Py_IsMainInterpreter(interp);
     if ((self->tp_flags & Py_TPFLAGS_READY) == 0) {
         assert(ismain);
@@ -7358,7 +7346,6 @@
     }
 
     return res;
->>>>>>> 3fb44441
 }
 
 
@@ -7369,7 +7356,6 @@
     if (key == NULL)
         return -1;
 
-    // GraalPy change: TODO: it should be a weakref, but our managed code doesn't currently handle it
     // PyObject *ref = PyWeakref_NewRef((PyObject *)type, NULL);
     PyObject *ref = Py_NewRef((PyObject *)type);
     if (ref == NULL) {
