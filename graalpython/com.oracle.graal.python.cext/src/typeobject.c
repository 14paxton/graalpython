--- conflicted
+++ resolved
@@ -73,122 +73,8 @@
     return PyDict_SetItem(base->tp_subclasses, key, (PyObject*)type);
 }
 
-<<<<<<< HEAD
 static PyObject* native_int_to_bool(int res) {
     return res ? Py_True : Py_False;
-=======
-/* Special C landing functions that convert some arguments to primitives. */
-
-static PyObject* wrap_allocfunc(allocfunc f, PyTypeObject* klass, PyObject* n) {
-	return native_to_java(f(klass, PyLong_AsSsize_t(n)));
-}
-
-/* Wrapper around a native function to be called by Python code. */
-static PyObject* wrap_getattrfunc(getattrfunc f, PyObject* obj, PyObject* unicode) {
-	// we really need to provide 'char *' since this often runs non-Sulong code
-	return native_to_java(f(obj, as_char_pointer(unicode)));
-}
-
-/* Wrapper around the native function to be called by Python code. */
-static PyObject* wrap_setattrfunc(setattrfunc f, PyObject* obj, PyObject* unicode, PyObject* value) {
-	// we really need to provide 'char *' since this often runs non-Sulong code
-    if (f(obj, as_char_pointer(unicode), value) < 0) {
-        return NULL;
-    }
-    return Py_None;
-}
-
-static PyObject* wrap_setattrofunc(setattrofunc f, PyObject* obj, PyObject* key, PyObject* item) {
-	return PyLong_FromLong(f(obj, key, item));
-}
-
-/* Basically the same as 'wrap_setattrofunc' but has a different function type. */
-static PyObject* wrap_descrsetfunc(descrsetfunc f, PyObject* obj, PyObject* key, PyObject* item) {
-	if(f(obj, key, item) < 0) {
-		return NULL;
-	}
-	return Py_None;
-}
-
-static PyObject* wrap_descrgetfunc(descrgetfunc f, PyObject* self, PyObject* obj, PyObject* type) {
-	return native_to_java(f(self, obj, type));
-}
-
-static PyObject* wrap_richcmpfunc(richcmpfunc f, PyObject* a, PyObject* b, PyObject* n) {
-	return native_to_java(f(a, b, (int)PyLong_AsLong(n)));
-}
-
-#undef RICHCMP_WRAPPER
-#define RICHCMP_WRAPPER(NAME, OP)                                       \
-    static PyObject* wrap_richcmpfunc_##NAME(richcmpfunc f,             \
-                                             PyObject* a,               \
-                                             PyObject* b) {             \
-        return f(a, b, OP);                                             \
-    }
-
-RICHCMP_WRAPPER(lt, Py_LT)
-RICHCMP_WRAPPER(le, Py_LE)
-RICHCMP_WRAPPER(eq, Py_EQ)
-RICHCMP_WRAPPER(ne, Py_NE)
-RICHCMP_WRAPPER(gt, Py_GT)
-RICHCMP_WRAPPER(ge, Py_GE)
-
-static PyObject* wrap_ssizeobjargproc(ssizeobjargproc f, PyObject* a, PyObject* size, PyObject* b) {
-	return PyLong_FromLong(f(a, PyLong_AsSsize_t(size), b));
-}
-
-static PyObject* wrap_ssizeargfunc(ssizeargfunc f, PyObject* a, PyObject* size) {
-	return PyLong_FromLong(f(a, PyLong_AsSsize_t(size)));
-}
-
-static PyObject* wrap_initproc(initproc f, PyObject* a, PyObject* b, PyObject* c) {
-	return PyLong_FromLong(f(a, b,  c));
-}
-
-static PyObject* wrap_objobjargproc(objobjargproc f, PyObject* a, PyObject* b, PyObject* c) {
-	return PyLong_FromLong(f(a, b,  c));
-}
-
-static PyObject* wrap_objobjproc(objobjproc f, PyObject* a, PyObject* b) {
-	return PyLong_FromLong(f(a, b));
-}
-
-static PyObject* wrap_inquiry(inquiry f, PyObject* a) {
-	return PyLong_FromLong(f(a));
-}
-
-static PyObject* wrap_nb_bool(inquiry f, PyObject* a) {
-    return f(a) ? Py_True : Py_False;
-}
-
-/* very special case: operator '**' has an optional third arg */
-NO_INLINE
-static PyObject* wrap_pow(ternaryfunc f, ...) {
-    int nargs = polyglot_get_arg_count();
-    switch(nargs) {
-    case 3:
-        return f(polyglot_get_arg(1), polyglot_get_arg(2), Py_None);
-    case 4:
-        return f(polyglot_get_arg(1), polyglot_get_arg(2), polyglot_get_arg(3));
-    }
-    return Py_NoValue;
-}
-
-static PyObject* wrap_lenfunc(lenfunc f, PyObject* a) {
-    return PyLong_FromSsize_t(f(a));
-}
-
-static PyObject* wrap_hashfunc(hashfunc f, PyObject* a) {
-    Py_hash_t res = f(a);
-    if (res == -1 && PyErr_Occurred()) {
-        return NULL;
-    }
-    return PyLong_FromSsize_t(res);
-}
-
-static PyObject* wrap_reverse_binop(binaryfunc f, PyObject* a, PyObject* b) {
-    return f(b, a);
->>>>>>> 32c4009f
 }
 
 UPCALL_ID(PyTruffle_Type_Modified);
@@ -282,18 +168,17 @@
 	);
 }
 
-static void add_method_or_slot(PyTypeObject* cls, PyObject* type_dict, char* name, void* meth, void* clanding, int flags, char* doc) {
-	polyglot_invoke(PY_TRUFFLE_CEXT,
-			"AddFunction",
-			cls,
-			native_to_java(type_dict),
-			polyglot_from_string((name), SRC_CS),
-			(meth),
-			(clanding),
-			get_method_flags_wrapper(flags),
-			polyglot_from_string(doc, SRC_CS),
-			(flags) > 0 && ((flags) & METH_CLASS) != 0,
-			(flags) > 0 && ((flags) & METH_STATIC) != 0);
+static void add_method_or_slot(PyTypeObject* cls, PyObject* type_dict, char* name, void* result_conversion, void* meth, int flags, void* signature, char* doc) {
+        polyglot_invoke(PY_TRUFFLE_CEXT,
+                       "AddFunction",
+                       cls,
+                       native_to_java(type_dict),
+                       polyglot_from_string(name, SRC_CS),
+                       ((result_conversion) != NULL ? truffle_decorate_function(meth, (result_conversion)) : meth),                  \
+                       (signature != NULL ? signature : get_method_flags_wrapper(flags)),
+                       polyglot_from_string(doc, SRC_CS),
+                       (flags) > 0 && ((flags) & METH_CLASS) != 0,
+                       (flags) > 0 && ((flags) & METH_STATIC) != 0);
 }
 
 #define ADD_MEMBER(__javacls__, __tpdict__, __mname__, __mtype__, __moffset__, __mflags__, __mdoc__)     \
@@ -310,35 +195,17 @@
 	} while(0)
 
 #define ADD_IF_MISSING(attr, def) if (!(attr)) { attr = def; }
-<<<<<<< HEAD
 #define ADD_METHOD(m) ADD_METHOD_OR_SLOT(m.ml_name, native_to_java_exported, m.ml_meth, m.ml_flags, NULL, m.ml_doc)
 #define ADD_SLOT(name, meth, flags) ADD_METHOD_OR_SLOT(name, native_to_java_exported, meth, flags, NULL, name)
 #define ADD_SLOT_PRIMITIVE(name, meth, flags) ADD_METHOD_OR_SLOT(name, NULL, meth, flags, NULL, name)
-#define ADD_SLOT_CONV(name, result_conversion, meth, flags, wrapper) ADD_METHOD_OR_SLOT(name, result_conversion, meth, flags, wrapper, name)
-#define ADD_METHOD_OR_SLOT(name, result_conversion, meth, flags, wrapper, doc)       \
-    if (meth) {                                                                             \
-        polyglot_invoke(PY_TRUFFLE_CEXT,                                                    \
-                       "AddFunction",                                                       \
-                       javacls,                                                             \
-                       polyglot_from_string((name), SRC_CS),                                \
-                       ((result_conversion) != NULL ? truffle_decorate_function(meth, (result_conversion)) : meth),                  \
-                       (wrapper != NULL ? wrapper : get_method_flags_wrapper(flags)),                                     \
-                       polyglot_from_string(doc, SRC_CS),                                   \
-                       (flags) > 0 && ((flags) & METH_CLASS) != 0,                          \
-                       (flags) > 0 && ((flags) & METH_STATIC) != 0);                        \
-    }
-=======
-#define ADD_METHOD(m) ADD_METHOD_OR_SLOT(m.ml_name, get_method_flags_cwrapper(m.ml_flags), m.ml_meth, m.ml_flags, m.ml_doc)
-#define ADD_SLOT(name, meth, flags) ADD_METHOD_OR_SLOT(name, get_method_flags_cwrapper(flags), meth, flags, name)
-#define ADD_SLOT_CONV(name, clanding, meth, flags) ADD_METHOD_OR_SLOT(name, clanding, meth, flags, name)
-#define ADD_METHOD_OR_SLOT(__name__, __clanding__, __meth__, __flags__, __doc__) \
+#define ADD_SLOT_CONV(name, result_conversion, meth, flags, signature) ADD_METHOD_OR_SLOT(name, result_conversion, meth, flags, signature, name)
+#define ADD_METHOD_OR_SLOT(__name__, __res_conv__, __meth__, __flags__, __signature__, __doc__) \
 	if (__meth__) { \
-		add_method_or_slot(cls, dict, (__name__), (__meth__), (__clanding__), (__flags__), (__doc__)); \
+            add_method_or_slot(cls, dict, (__name__), (__res_conv__), (__meth__), (__flags__), (__signature__), (__doc__)); \
 	}
 
     Py_ssize_t n;
     Py_ssize_t i;
->>>>>>> 32c4009f
 
     // https://docs.python.org/3/c-api/typeobj.html#Py_TPFLAGS_READY
     if ((cls->tp_flags & Py_TPFLAGS_READY) || (cls->tp_flags & Py_TPFLAGS_READYING)) {
@@ -418,19 +285,7 @@
         int i = 0;
         PyMemberDef member = members[i];
         while (member.name != NULL) {
-<<<<<<< HEAD
-            polyglot_invoke(PY_TRUFFLE_CEXT,
-                           "AddMember",
-                           javacls,
-                           polyglot_from_string(member.name, SRC_CS),
-                           member.type,
-                           member.offset,
-                           // TODO: support other flags
-                           native_to_java(((member.flags & READONLY) == 0) ? Py_True : Py_False),
-                           polyglot_from_string(member.doc ? member.doc : "", SRC_CS));
-=======
-        	ADD_MEMBER(cls, dict, polyglot_from_string(member.name, SRC_CS), member.type, member.offset, member.flags, member.doc);
->>>>>>> 32c4009f
+            ADD_MEMBER(cls, dict, polyglot_from_string(member.name, SRC_CS), member.type, member.offset, member.flags, member.doc);
             member = members[++i];
         }
     }
@@ -444,11 +299,7 @@
             setter setter_fun = getset.set;
             polyglot_invoke(PY_TRUFFLE_CEXT,
                             "AddGetSet",
-<<<<<<< HEAD
-                            javacls,
-=======
                             cls,
->>>>>>> 32c4009f
                             polyglot_from_string(getset.name, SRC_CS),
                             getter_fun != NULL ? truffle_decorate_function((getter)getter_fun, native_to_java_exported) : native_to_java(Py_None),
                             setter_fun != NULL ? (setter)setter_fun : native_to_java(Py_None),
@@ -490,8 +341,8 @@
 
     // NOTE: The slots may be called from managed code, i.e., we need to wrap the functions
     // and convert arguments that should be C primitives.
-    ADD_SLOT_CONV("__getattr__", native_to_java_exported, cls->tp_getattr, -2, METH_GETATTR);
-    ADD_SLOT_CONV("__setattr__", NULL, cls->tp_setattr, -3, METH_SETATTR);
+    ADD_SLOT_CONV("__getattr__", native_to_java_exported, cls->tp_getattr, -2, JWRAPPER_GETATTR);
+    ADD_SLOT_CONV("__setattr__", NULL, cls->tp_setattr, -3, JWRAPPER_SETATTR);
     ADD_SLOT("__repr__", cls->tp_repr, -1);
     ADD_SLOT_PRIMITIVE("__hash__", cls->tp_hash, -1);
     ADD_SLOT("__call__", cls->tp_call, METH_KEYWORDS | METH_VARARGS);
@@ -500,27 +351,20 @@
     ADD_SLOT_PRIMITIVE("__setattr__", cls->tp_setattro, -3);
     ADD_SLOT_CONV("__clear__", native_int_to_bool, cls->tp_clear, -1, NULL);
     if (cls->tp_richcompare) {
-        ADD_SLOT_CONV("__compare__", native_to_java_exported, cls->tp_richcompare, -3, METH_RICHCMP);
-        ADD_SLOT_CONV("__lt__", native_to_java_exported, cls->tp_richcompare, -2, METH_LT);
-        ADD_SLOT_CONV("__le__", native_to_java_exported, cls->tp_richcompare, -2, METH_LE);
-        ADD_SLOT_CONV("__eq__", native_to_java_exported, cls->tp_richcompare, -2, METH_EQ);
-        ADD_SLOT_CONV("__ne__", native_to_java_exported, cls->tp_richcompare, -2, METH_NE);
-        ADD_SLOT_CONV("__gt__", native_to_java_exported, cls->tp_richcompare, -2, METH_GT);
-        ADD_SLOT_CONV("__ge__", native_to_java_exported, cls->tp_richcompare, -2, METH_GE);
+        ADD_SLOT_CONV("__compare__", native_to_java_exported, cls->tp_richcompare, -3, JWRAPPER_RICHCMP);
+        ADD_SLOT_CONV("__lt__", native_to_java_exported, cls->tp_richcompare, -2, JWRAPPER_LT);
+        ADD_SLOT_CONV("__le__", native_to_java_exported, cls->tp_richcompare, -2, JWRAPPER_LE);
+        ADD_SLOT_CONV("__eq__", native_to_java_exported, cls->tp_richcompare, -2, JWRAPPER_EQ);
+        ADD_SLOT_CONV("__ne__", native_to_java_exported, cls->tp_richcompare, -2, JWRAPPER_NE);
+        ADD_SLOT_CONV("__gt__", native_to_java_exported, cls->tp_richcompare, -2, JWRAPPER_GT);
+        ADD_SLOT_CONV("__ge__", native_to_java_exported, cls->tp_richcompare, -2, JWRAPPER_GE);
     }
     ADD_SLOT("__iter__", cls->tp_iter, -1);
     ADD_SLOT("__next__", cls->tp_iternext, -1);
-<<<<<<< HEAD
     ADD_SLOT("__get__", cls->tp_descr_get, -3);
     ADD_SLOT_PRIMITIVE("__set__", cls->tp_descr_set, -3);
     ADD_SLOT_PRIMITIVE("__init__", cls->tp_init, METH_KEYWORDS | METH_VARARGS);
-    ADD_SLOT_CONV("__alloc__", native_to_java_exported, cls->tp_alloc, -2, METH_ALLOC);
-=======
-    ADD_SLOT_CONV("__get__", wrap_descrgetfunc, cls->tp_descr_get, -3);
-    ADD_SLOT_CONV("__set__", wrap_descrsetfunc, cls->tp_descr_set, -3);
-    ADD_SLOT_CONV("__init__", wrap_initproc, cls->tp_init, METH_KEYWORDS | METH_VARARGS);
-    ADD_SLOT_CONV("__alloc__", wrap_allocfunc, cls->tp_alloc, -2);
->>>>>>> 32c4009f
+    ADD_SLOT_CONV("__alloc__", native_to_java_exported, cls->tp_alloc, -2, JWRAPPER_ALLOC);
     ADD_SLOT("__new__", cls->tp_new, METH_KEYWORDS | METH_VARARGS);
     ADD_SLOT_PRIMITIVE("__free__", cls->tp_free, -1);
     ADD_SLOT_PRIMITIVE("__del__", cls->tp_del, -1);
@@ -529,29 +373,29 @@
     PyNumberMethods* numbers = cls->tp_as_number;
     if (numbers) {
         ADD_SLOT("__add__", numbers->nb_add, -2);
-        ADD_SLOT_CONV("__radd__", native_to_java_exported, numbers->nb_add, -2, METH_REVERSE);
+        ADD_SLOT_CONV("__radd__", native_to_java_exported, numbers->nb_add, -2, JWRAPPER_REVERSE);
         ADD_SLOT("__sub__", numbers->nb_subtract, -2);
-        ADD_SLOT_CONV("__rsub__", native_to_java_exported, numbers->nb_subtract, -2, METH_REVERSE);
+        ADD_SLOT_CONV("__rsub__", native_to_java_exported, numbers->nb_subtract, -2, JWRAPPER_REVERSE);
         ADD_SLOT("__mul__", numbers->nb_multiply, -2);
-        ADD_SLOT_CONV("__rmul__", wrap_reverse_binop, numbers->nb_multiply, -2);
+        ADD_SLOT_CONV("__rmul__", native_to_java_exported, numbers->nb_multiply, -2, JWRAPPER_REVERSE);
         ADD_SLOT("__mod__", numbers->nb_remainder, -2);
-        ADD_SLOT_CONV("__rmod__", wrap_reverse_binop, numbers->nb_remainder, -2);
+        ADD_SLOT_CONV("__rmod__", native_to_java_exported, numbers->nb_remainder, -2, JWRAPPER_REVERSE);
         ADD_SLOT("__divmod__", numbers->nb_divmod, -2);
-        ADD_SLOT_CONV("__pow__", native_to_java_exported, numbers->nb_power, -3, METH_POW);
+        ADD_SLOT_CONV("__pow__", native_to_java_exported, numbers->nb_power, -3, JWRAPPER_POW);
         ADD_SLOT("__neg__", numbers->nb_negative, -1);
         ADD_SLOT("__pos__", numbers->nb_positive, -1);
         ADD_SLOT("__abs__", numbers->nb_absolute, -1);
         ADD_SLOT_CONV("__bool__", native_int_to_bool, numbers->nb_bool, -1, NULL);
         ADD_SLOT("__invert__", numbers->nb_invert, -1);
         ADD_SLOT("__lshift__", numbers->nb_lshift, -2);
-        ADD_SLOT_CONV("__rlshift__", wrap_reverse_binop, numbers->nb_lshift, -2);
+        ADD_SLOT_CONV("__rlshift__", native_to_java_exported, numbers->nb_lshift, -2, JWRAPPER_REVERSE);
         ADD_SLOT("__rshift__", numbers->nb_rshift, -2);
         ADD_SLOT("__and__", numbers->nb_and, -2);
-        ADD_SLOT_CONV("__rand__", wrap_reverse_binop, numbers->nb_and, -2);
+        ADD_SLOT_CONV("__rand__", native_to_java_exported, numbers->nb_and, -2, JWRAPPER_REVERSE);
         ADD_SLOT("__xor__", numbers->nb_xor, -2);
-        ADD_SLOT_CONV("__rxor__", wrap_reverse_binop, numbers->nb_xor, -2);
+        ADD_SLOT_CONV("__rxor__", native_to_java_exported, numbers->nb_xor, -2, JWRAPPER_REVERSE);
         ADD_SLOT("__or__", numbers->nb_or, -2);
-        ADD_SLOT_CONV("__ror__", wrap_reverse_binop, numbers->nb_or, -2);
+        ADD_SLOT_CONV("__ror__", native_to_java_exported, numbers->nb_or, -2, JWRAPPER_REVERSE);
         ADD_SLOT("__int__", numbers->nb_int, -1);
         ADD_SLOT("__float__", numbers->nb_float, -1);
         ADD_SLOT("__iadd__", numbers->nb_inplace_add, -2);
@@ -577,12 +421,12 @@
     if (sequences) {
         ADD_SLOT_PRIMITIVE("__len__", sequences->sq_length, -1);
         ADD_SLOT("__add__", sequences->sq_concat, -2);
-        ADD_SLOT_CONV("__mul__", native_to_java_exported, sequences->sq_repeat, -2, METH_SSIZE_ARG);
-        ADD_SLOT_CONV("__getitem__", native_to_java_exported, sequences->sq_item, -2, METH_SSIZE_ARG);
-        ADD_SLOT_CONV("__setitem__", NULL, sequences->sq_ass_item, -3, METH_SSIZE_OBJ_ARG);
+        ADD_SLOT_CONV("__mul__", native_to_java_exported, sequences->sq_repeat, -2, JWRAPPER_SSIZE_ARG);
+        ADD_SLOT_CONV("__getitem__", native_to_java_exported, sequences->sq_item, -2, JWRAPPER_SSIZE_ARG);
+        ADD_SLOT_CONV("__setitem__", NULL, sequences->sq_ass_item, -3, JWRAPPER_SSIZE_OBJ_ARG);
         ADD_SLOT_PRIMITIVE("__contains__", sequences->sq_contains, -2);
         ADD_SLOT("__iadd__", sequences->sq_inplace_concat, -2);
-        ADD_SLOT_CONV("__imul__", native_to_java_exported, sequences->sq_inplace_repeat, -2, METH_SSIZE_ARG);
+        ADD_SLOT_CONV("__imul__", native_to_java_exported, sequences->sq_inplace_repeat, -2, JWRAPPER_SSIZE_ARG);
     }
 
     PyMappingMethods* mappings = cls->tp_as_mapping;
@@ -632,7 +476,7 @@
     cls->tp_flags = cls->tp_flags | Py_TPFLAGS_READY;
 
     // it may be that the type was used uninitialized
-	UPCALL_CEXT_VOID(_jls_PyTruffle_Type_Modified, cls, polyglot_from_string(cls->tp_name, SRC_CS), Py_NoValue);
+    UPCALL_CEXT_VOID(_jls_PyTruffle_Type_Modified, cls, polyglot_from_string(cls->tp_name, SRC_CS), Py_NoValue);
 
     return 0;
 
