/* Copyright (c) 2018, 2024, Oracle and/or its affiliates.
 * Copyright (C) 1996-2022 Python Software Foundation
 *
 * Licensed under the PYTHON SOFTWARE FOUNDATION LICENSE VERSION 2
 */
/* Type object implementation */

#include "capi.h" // GraalPy change
#include "Python.h"
#if 0 // GraalPy change
#include "pycore_call.h"
#include "pycore_code.h"          // CO_FAST_FREE
#include "pycore_symtable.h"      // _Py_Mangle()
#include "pycore_dict.h"          // _PyDict_KeysSize()
#include "pycore_initconfig.h"    // _PyStatus_OK()
#include "pycore_memoryobject.h"  // _PyMemoryView_FromBufferProc()
#include "pycore_moduleobject.h"  // _PyModule_GetDef()
#endif // GraalPy change
#include "pycore_object.h"        // _PyType_HasFeature()
#include "pycore_long.h"          // _PyLong_IsNegative()
#include "pycore_pyerrors.h"      // _PyErr_Occurred()
#include "pycore_pystate.h"       // _PyThreadState_GET()
#if 0 // GraalPy change
#include "pycore_typeobject.h"    // struct type_cache
#include "pycore_unionobject.h"   // _Py_union_type_or
#include "pycore_frame.h"         // _PyInterpreterFrame
#include "opcode.h"               // MAKE_CELL
#include "structmember.h"         // PyMemberDef
#endif // GraalPy change

#include <ctype.h>
#include <stddef.h>               // ptrdiff_t

#if 0 // GraalPy change
/*[clinic input]
class type "PyTypeObject *" "&PyType_Type"
class object "PyObject *" "&PyBaseObject_Type"
[clinic start generated code]*/
/*[clinic end generated code: output=da39a3ee5e6b4b0d input=4b94608d231c434b]*/

#include "clinic/typeobject.c.h"

/* Support type attribute lookup cache */

/* The cache can keep references to the names alive for longer than
   they normally would.  This is why the maximum size is limited to
   MCACHE_MAX_ATTR_SIZE, since it might be a problem if very large
   strings are used as attribute names. */
#define MCACHE_MAX_ATTR_SIZE    100
#define MCACHE_HASH(version, name_hash)                                 \
        (((unsigned int)(version) ^ (unsigned int)(name_hash))          \
         & ((1 << MCACHE_SIZE_EXP) - 1))

#define MCACHE_HASH_METHOD(type, name)                                  \
    MCACHE_HASH((type)->tp_version_tag, ((Py_ssize_t)(name)) >> 3)
#define MCACHE_CACHEABLE_NAME(name)                             \
        PyUnicode_CheckExact(name) &&                           \
        PyUnicode_IS_READY(name) &&                             \
        (PyUnicode_GET_LENGTH(name) <= MCACHE_MAX_ATTR_SIZE)

// bpo-42745: next_version_tag remains shared by all interpreters because of static types
// Used to set PyTypeObject.tp_version_tag
static unsigned int next_version_tag = 1;
#endif // GraalPy change

typedef struct PySlot_Offset {
    short subslot_offset;
    short slot_offset;
} PySlot_Offset;

// GraalPy change: cannot use CPython's current _Py_ID mechanism
_Py_IDENTIFIER(__doc__);
_Py_IDENTIFIER(__module__);
_Py_IDENTIFIER(__eq__);
_Py_IDENTIFIER(__hash__);

// GraalPy change: forward delcarations of our helpers
static void add_slot(PyTypeObject* cls, char* name, void* meth, int flags, int signature, char* doc);
static int type_ready_graalpy_slot_conv(PyTypeObject* cls);

static void
slot_bf_releasebuffer(PyObject *self, Py_buffer *buffer);

static void
releasebuffer_call_python(PyObject *self, Py_buffer *buffer);

static PyObject *
slot_tp_new(PyTypeObject *type, PyObject *args, PyObject *kwds);

static void
clear_slotdefs(void);

static PyObject *
lookup_maybe_method(PyObject *self, PyObject *attr, int *unbound);

static int
slot_tp_setattro(PyObject *self, PyObject *name, PyObject *value);


static inline PyTypeObject *
type_from_ref(PyObject *ref)
{
    assert(PyWeakref_CheckRef(ref));
    PyObject *obj = PyWeakref_GET_OBJECT(ref);  // borrowed ref
    assert(obj != NULL);
    if (obj == Py_None) {
        return NULL;
    }
    assert(PyType_Check(obj));
    return _PyType_CAST(obj);
}


/* helpers for for static builtin types */

static inline int
static_builtin_index_is_set(PyTypeObject *self)
{
    return self->tp_subclasses != NULL;
}

static inline size_t
static_builtin_index_get(PyTypeObject *self)
{
    /* We store a 1-based index so 0 can mean "not initialized". */
    return (size_t)self->tp_subclasses - 1;
}

static inline void
static_builtin_index_set(PyTypeObject *self, size_t index)
{
    /* We store a 1-based index so 0 can mean "not initialized". */
    self->tp_subclasses = (PyObject *)(index + 1);
}

static inline void
static_builtin_index_clear(PyTypeObject *self)
{
    self->tp_subclasses = NULL;
}


static inline static_builtin_state *
static_builtin_state_get(PyInterpreterState *interp, PyTypeObject *self)
{
    return &(interp->types.builtins[static_builtin_index_get(self)]);
}

/* For static types we store some state in an array on each interpreter. */
static_builtin_state *
_PyStaticType_GetState(PyInterpreterState *interp, PyTypeObject *self)
{
    assert(self->tp_flags & _Py_TPFLAGS_STATIC_BUILTIN);
    return static_builtin_state_get(interp, self);
}

/* Set the type's per-interpreter state. */
static void
static_builtin_state_init(PyInterpreterState *interp, PyTypeObject *self)
{
    if (!static_builtin_index_is_set(self)) {
        static_builtin_index_set(self, interp->types.num_builtins_initialized);
    }
    static_builtin_state *state = static_builtin_state_get(interp, self);

    /* It should only be called once for each builtin type. */
    assert(state->type == NULL);
    state->type = self;

    /* state->tp_subclasses is left NULL until init_subclasses() sets it. */
    /* state->tp_weaklist is left NULL until insert_head() or insert_after()
       (in weakrefobject.c) sets it. */

    interp->types.num_builtins_initialized++;
}

/* Reset the type's per-interpreter state.
   This basically undoes what static_builtin_state_init() did. */
static void
static_builtin_state_clear(PyInterpreterState *interp, PyTypeObject *self)
{
    static_builtin_state *state = static_builtin_state_get(interp, self);

    assert(state->type != NULL);
    state->type = NULL;
    assert(state->tp_weaklist == NULL);  // It was already cleared out.

    if (_Py_IsMainInterpreter(interp)) {
        static_builtin_index_clear(self);
    }

    assert(interp->types.num_builtins_initialized > 0);
    interp->types.num_builtins_initialized--;
}

// Also see _PyStaticType_InitBuiltin() and _PyStaticType_Dealloc().

/* end static builtin helpers */


static inline void
start_readying(PyTypeObject *type)
{
    if (type->tp_flags & _Py_TPFLAGS_STATIC_BUILTIN) {
        PyInterpreterState *interp = _PyInterpreterState_GET();
        static_builtin_state *state = static_builtin_state_get(interp, type);
        assert(state != NULL);
        assert(!state->readying);
        state->readying = 1;
        return;
    }
    assert((type->tp_flags & Py_TPFLAGS_READYING) == 0);
    type->tp_flags |= Py_TPFLAGS_READYING;
}

static inline void
stop_readying(PyTypeObject *type)
{
    if (type->tp_flags & _Py_TPFLAGS_STATIC_BUILTIN) {
        PyInterpreterState *interp = _PyInterpreterState_GET();
        static_builtin_state *state = static_builtin_state_get(interp, type);
        assert(state != NULL);
        assert(state->readying);
        state->readying = 0;
        return;
    }
    assert(type->tp_flags & Py_TPFLAGS_READYING);
    type->tp_flags &= ~Py_TPFLAGS_READYING;
}

static inline int
is_readying(PyTypeObject *type)
{
    if (type->tp_flags & _Py_TPFLAGS_STATIC_BUILTIN) {
        PyInterpreterState *interp = _PyInterpreterState_GET();
        static_builtin_state *state = static_builtin_state_get(interp, type);
        assert(state != NULL);
        return state->readying;
    }
    return (type->tp_flags & Py_TPFLAGS_READYING) != 0;
}


/* accessors for objects stored on PyTypeObject */

static inline PyObject *
lookup_tp_dict(PyTypeObject *self)
{
    return self->tp_dict;
}

PyObject *
_PyType_GetDict(PyTypeObject *self)
{
    /* It returns a borrowed reference. */
    return lookup_tp_dict(self);
}

PyObject *
PyType_GetDict(PyTypeObject *self)
{
    PyObject *dict = lookup_tp_dict(self);
    return _Py_XNewRef(dict);
}

static inline void
set_tp_dict(PyTypeObject *self, PyObject *dict)
{
    self->tp_dict = dict;
}

static inline void
clear_tp_dict(PyTypeObject *self)
{
    Py_CLEAR(self->tp_dict);
}


static inline PyObject *
lookup_tp_bases(PyTypeObject *self)
{
    return self->tp_bases;
}

PyObject *
_PyType_GetBases(PyTypeObject *self)
{
    /* It returns a borrowed reference. */
    return lookup_tp_bases(self);
}

static inline void
set_tp_bases(PyTypeObject *self, PyObject *bases)
{
    assert(PyTuple_CheckExact(bases));
    self->tp_bases = bases;
}

static inline void
clear_tp_bases(PyTypeObject *self)
{
    Py_CLEAR(self->tp_bases);
}


static inline PyObject *
lookup_tp_mro(PyTypeObject *self)
{
    return self->tp_mro;
}

PyObject *
_PyType_GetMRO(PyTypeObject *self)
{
    /* It returns a borrowed reference. */
    return lookup_tp_mro(self);
}

static inline void
set_tp_mro(PyTypeObject *self, PyObject *mro)
{
    assert(PyTuple_CheckExact(mro));
    self->tp_mro = mro;
}

static inline void
clear_tp_mro(PyTypeObject *self)
{
    Py_CLEAR(self->tp_mro);
}


static PyObject *
init_tp_subclasses(PyTypeObject *self)
{
    PyObject *subclasses = PyDict_New();
    if (subclasses == NULL) {
        return NULL;
    }
    self->tp_subclasses = (void *)subclasses;
    return subclasses;
}

static void
clear_tp_subclasses(PyTypeObject *self)
{
    Py_CLEAR(self->tp_subclasses);
}

static inline PyObject *
lookup_tp_subclasses(PyTypeObject *self)
{
    return (PyObject *)self->tp_subclasses;
}

int
_PyType_HasSubclasses(PyTypeObject *self)
{
    if (lookup_tp_subclasses(self) == NULL) {
        return 0;
    }
    return 1;
}

PyObject*
_PyType_GetSubclasses(PyTypeObject *self)
{
    PyObject *list = PyList_New(0);
    if (list == NULL) {
        return NULL;
    }

    PyObject *subclasses = lookup_tp_subclasses(self);  // borrowed ref
    if (subclasses == NULL) {
        return list;
    }
    assert(PyDict_CheckExact(subclasses));
    // The loop cannot modify tp_subclasses, there is no need
    // to hold a strong reference (use a borrowed reference).

    Py_ssize_t i = 0;
    PyObject *ref;  // borrowed ref
    while (PyDict_Next(subclasses, &i, NULL, &ref)) {
        PyTypeObject *subclass = type_from_ref(ref);  // borrowed
        if (subclass == NULL) {
            continue;
        }

        if (PyList_Append(list, _PyObject_CAST(subclass)) < 0) {
            Py_DECREF(list);
            return NULL;
        }
    }
    return list;
}

/* end accessors for objects stored on PyTypeObject */


/*
 * finds the beginning of the docstring's introspection signature.
 * if present, returns a pointer pointing to the first '('.
 * otherwise returns NULL.
 *
 * doesn't guarantee that the signature is valid, only that it
 * has a valid prefix.  (the signature must also pass skip_signature.)
 */
static const char *
find_signature(const char *name, const char *doc)
{
    const char *dot;
    size_t length;

    if (!doc)
        return NULL;

    assert(name != NULL);

    /* for dotted names like classes, only use the last component */
    dot = strrchr(name, '.');
    if (dot)
        name = dot + 1;

    length = strlen(name);
    if (strncmp(doc, name, length))
        return NULL;
    doc += length;
    if (*doc != '(')
        return NULL;
    return doc;
}

#define SIGNATURE_END_MARKER         ")\n--\n\n"
#define SIGNATURE_END_MARKER_LENGTH  6
/*
 * skips past the end of the docstring's introspection signature.
 * (assumes doc starts with a valid signature prefix.)
 */
static const char *
skip_signature(const char *doc)
{
    while (*doc) {
        if ((*doc == *SIGNATURE_END_MARKER) &&
            !strncmp(doc, SIGNATURE_END_MARKER, SIGNATURE_END_MARKER_LENGTH))
            return doc + SIGNATURE_END_MARKER_LENGTH;
        if ((*doc == '\n') && (doc[1] == '\n'))
            return NULL;
        doc++;
    }
    return NULL;
}

int
_PyType_CheckConsistency(PyTypeObject *type)
{
#define CHECK(expr) \
    do { if (!(expr)) { _PyObject_ASSERT_FAILED_MSG((PyObject *)type, Py_STRINGIFY(expr)); } } while (0)

#if 0 // GraalPy change
    CHECK(!_PyObject_IsFreed((PyObject *)type));

    if (!(type->tp_flags & Py_TPFLAGS_READY)) {
        /* don't check static types before PyType_Ready() */
        return 1;
    }

    CHECK(Py_REFCNT(type) >= 1);
    CHECK(PyType_Check(type));

    CHECK(!is_readying(type));
    CHECK(lookup_tp_dict(type) != NULL);

    if (type->tp_flags & Py_TPFLAGS_HAVE_GC) {
        // bpo-44263: tp_traverse is required if Py_TPFLAGS_HAVE_GC is set.
        // Note: tp_clear is optional.
        CHECK(type->tp_traverse != NULL);
    }

    if (type->tp_flags & Py_TPFLAGS_DISALLOW_INSTANTIATION) {
        CHECK(type->tp_new == NULL);
        CHECK(PyDict_Contains(lookup_tp_dict(type), &_Py_ID(__new__)) == 0);
    }
#endif // GraalPy change

    return 1;
#undef CHECK
}

static const char *
_PyType_DocWithoutSignature(const char *name, const char *internal_doc)
{
    const char *doc = find_signature(name, internal_doc);

    if (doc) {
        doc = skip_signature(doc);
        if (doc)
            return doc;
        }
    return internal_doc;
}

#if 0 // GraalPy change
PyObject *
_PyType_GetDocFromInternalDoc(const char *name, const char *internal_doc)
{
    const char *doc = _PyType_DocWithoutSignature(name, internal_doc);

    if (!doc || *doc == '\0') {
        Py_RETURN_NONE;
    }

    return PyUnicode_FromString(doc);
}

PyObject *
_PyType_GetTextSignatureFromInternalDoc(const char *name, const char *internal_doc)
{
    const char *start = find_signature(name, internal_doc);
    const char *end;

    if (start)
        end = skip_signature(start);
    else
        end = NULL;
    if (!end) {
        Py_RETURN_NONE;
    }

    /* back "end" up until it points just past the final ')' */
    end -= SIGNATURE_END_MARKER_LENGTH - 1;
    assert((end - start) >= 2); /* should be "()" at least */
    assert(end[-1] == ')');
    assert(end[0] == '\n');
    return PyUnicode_FromStringAndSize(start, end - start);
}


static struct type_cache*
get_type_cache(void)
{
    PyInterpreterState *interp = _PyInterpreterState_GET();
    return &interp->types.type_cache;
}


static void
type_cache_clear(struct type_cache *cache, PyObject *value)
{
    for (Py_ssize_t i = 0; i < (1 << MCACHE_SIZE_EXP); i++) {
        struct type_cache_entry *entry = &cache->hashtable[i];
        entry->version = 0;
        Py_XSETREF(entry->name, _Py_XNewRef(value));
        entry->value = NULL;
    }
}


void
_PyType_InitCache(PyInterpreterState *interp)
{
    struct type_cache *cache = &interp->types.type_cache;
    for (Py_ssize_t i = 0; i < (1 << MCACHE_SIZE_EXP); i++) {
        struct type_cache_entry *entry = &cache->hashtable[i];
        assert(entry->name == NULL);

        entry->version = 0;
        // Set to None so _PyType_Lookup() can use Py_SETREF(),
        // rather than using slower Py_XSETREF().
        entry->name = Py_None;
        entry->value = NULL;
    }
}


static unsigned int
_PyType_ClearCache(PyInterpreterState *interp)
{
    struct type_cache *cache = &interp->types.type_cache;
    // Set to None, rather than NULL, so _PyType_Lookup() can
    // use Py_SETREF() rather than using slower Py_XSETREF().
    type_cache_clear(cache, Py_None);

    return NEXT_VERSION_TAG(interp) - 1;
}


unsigned int
PyType_ClearCache(void)
{
    PyInterpreterState *interp = _PyInterpreterState_GET();
    return _PyType_ClearCache(interp);
}


void
_PyTypes_Fini(PyInterpreterState *interp)
{
    struct type_cache *cache = &interp->types.type_cache;
    type_cache_clear(cache, NULL);

    assert(interp->types.num_builtins_initialized == 0);
    // All the static builtin types should have been finalized already.
    for (size_t i = 0; i < _Py_MAX_STATIC_BUILTIN_TYPES; i++) {
        assert(interp->types.builtins[i].type == NULL);
    }
}

int
PyType_AddWatcher(PyType_WatchCallback callback)
{
    PyInterpreterState *interp = _PyInterpreterState_GET();

    for (int i = 0; i < TYPE_MAX_WATCHERS; i++) {
        if (!interp->type_watchers[i]) {
            interp->type_watchers[i] = callback;
            return i;
        }
    }

    PyErr_SetString(PyExc_RuntimeError, "no more type watcher IDs available");
    return -1;
}

static inline int
validate_watcher_id(PyInterpreterState *interp, int watcher_id)
{
    if (watcher_id < 0 || watcher_id >= TYPE_MAX_WATCHERS) {
        PyErr_Format(PyExc_ValueError, "Invalid type watcher ID %d", watcher_id);
        return -1;
    }
    if (!interp->type_watchers[watcher_id]) {
        PyErr_Format(PyExc_ValueError, "No type watcher set for ID %d", watcher_id);
        return -1;
    }
    return 0;
}

int
PyType_ClearWatcher(int watcher_id)
{
    PyInterpreterState *interp = _PyInterpreterState_GET();
    if (validate_watcher_id(interp, watcher_id) < 0) {
        return -1;
    }
    interp->type_watchers[watcher_id] = NULL;
    return 0;
}

static int assign_version_tag(PyInterpreterState *interp, PyTypeObject *type);

int
PyType_Watch(int watcher_id, PyObject* obj)
{
    if (!PyType_Check(obj)) {
        PyErr_SetString(PyExc_ValueError, "Cannot watch non-type");
        return -1;
    }
    PyTypeObject *type = (PyTypeObject *)obj;
    PyInterpreterState *interp = _PyInterpreterState_GET();
    if (validate_watcher_id(interp, watcher_id) < 0) {
        return -1;
    }
    // ensure we will get a callback on the next modification
    assign_version_tag(interp, type);
    type->tp_watched |= (1 << watcher_id);
    return 0;
}

int
PyType_Unwatch(int watcher_id, PyObject* obj)
{
    if (!PyType_Check(obj)) {
        PyErr_SetString(PyExc_ValueError, "Cannot watch non-type");
        return -1;
    }
    PyTypeObject *type = (PyTypeObject *)obj;
    PyInterpreterState *interp = _PyInterpreterState_GET();
    if (validate_watcher_id(interp, watcher_id)) {
        return -1;
    }
    type->tp_watched &= ~(1 << watcher_id);
    return 0;
}
#endif // GraalPy change

void
PyType_Modified(PyTypeObject *type)
{
<<<<<<< HEAD
    // GraalPy change: different implementation
    GraalPyTruffle_Type_Modified(type, type->tp_name, type->tp_mro);
#if 0 // GraalPy change
=======
>>>>>>> 4653f4f9
    /* Invalidate any cached data for the specified type and all
       subclasses.  This function is called after the base
       classes, mro, or attributes of the type are altered.

       Invariants:

       - before Py_TPFLAGS_VALID_VERSION_TAG can be set on a type,
         it must first be set on all super types.

       This function clears the Py_TPFLAGS_VALID_VERSION_TAG of a
       type (so it must first clear it on all subclasses).  The
       tp_version_tag value is meaningless unless this flag is set.
       We don't assign new version tags eagerly, but only as
       needed.
     */
    if (!_PyType_HasFeature(type, Py_TPFLAGS_VALID_VERSION_TAG)) {
        return;
    }

<<<<<<< HEAD
    PyObject *subclasses = lookup_tp_subclasses(type);
=======
    PyObject *subclasses = type->tp_subclasses;
>>>>>>> 4653f4f9
    if (subclasses != NULL) {
        assert(PyDict_CheckExact(subclasses));

        Py_ssize_t i = 0;
        PyObject *ref;
        while (PyDict_Next(subclasses, &i, NULL, &ref)) {
<<<<<<< HEAD
            PyTypeObject *subclass = type_from_ref(ref);  // borrowed
            if (subclass == NULL) {
                continue;
            }
            PyType_Modified(subclass);
        }
    }

    // Notify registered type watchers, if any
    if (type->tp_watched) {
        PyInterpreterState *interp = _PyInterpreterState_GET();
        int bits = type->tp_watched;
        int i = 0;
        while (bits) {
            assert(i < TYPE_MAX_WATCHERS);
            if (bits & 1) {
                PyType_WatchCallback cb = interp->type_watchers[i];
                if (cb && (cb(type) < 0)) {
                    PyErr_WriteUnraisable((PyObject *)type);
                }
            }
            i++;
            bits >>= 1;
=======
            assert(PyWeakref_CheckRef(ref));
            PyObject *obj = PyWeakref_GET_OBJECT(ref);
            if (obj == Py_None) {
                continue;
            }
            PyType_Modified(_PyType_CAST(obj));
>>>>>>> 4653f4f9
        }
    }

    type->tp_flags &= ~Py_TPFLAGS_VALID_VERSION_TAG;
    type->tp_version_tag = 0; /* 0 is not a valid version tag */
<<<<<<< HEAD
    if (PyType_HasFeature(type, Py_TPFLAGS_HEAPTYPE)) {
        // This field *must* be invalidated if the type is modified (see the
        // comment on struct _specialization_cache):
        ((PyHeapTypeObject *)type)->_spec_cache.getitem = NULL;
    }
#endif // GraalPy change
=======
>>>>>>> 4653f4f9
}

static void
type_mro_modified(PyTypeObject *type, PyObject *bases) {
    /*
       Check that all base classes or elements of the MRO of type are
       able to be cached.  This function is called after the base
       classes or mro of the type are altered.

       Unset HAVE_VERSION_TAG and VALID_VERSION_TAG if the type
       has a custom MRO that includes a type which is not officially
       super type, or if the type implements its own mro() method.

       Called from mro_internal, which will subsequently be called on
       each subclass when their mro is recursively updated.
     */
    Py_ssize_t i, n;
    int custom = !Py_IS_TYPE(type, &PyType_Type);
    int unbound;

    if (custom) {
        PyObject *mro_meth, *type_mro_meth;
        mro_meth = lookup_maybe_method(
            (PyObject *)type, &_Py_ID(mro), &unbound);
        if (mro_meth == NULL) {
            goto clear;
        }
        type_mro_meth = lookup_maybe_method(
            (PyObject *)&PyType_Type, &_Py_ID(mro), &unbound);
        if (type_mro_meth == NULL) {
            Py_DECREF(mro_meth);
            goto clear;
        }
        int custom_mro = (mro_meth != type_mro_meth);
        Py_DECREF(mro_meth);
        Py_DECREF(type_mro_meth);
        if (custom_mro) {
            goto clear;
        }
    }
    n = PyTuple_GET_SIZE(bases);
    for (i = 0; i < n; i++) {
        PyObject *b = PyTuple_GET_ITEM(bases, i);
        PyTypeObject *cls = _PyType_CAST(b);

        if (!PyType_IsSubtype(type, cls)) {
            goto clear;
        }
    }
    return;

 clear:
    type->tp_flags &= ~Py_TPFLAGS_VALID_VERSION_TAG;
    type->tp_version_tag = 0; /* 0 is not a valid version tag */
    if (PyType_HasFeature(type, Py_TPFLAGS_HEAPTYPE)) {
        // This field *must* be invalidated if the type is modified (see the
        // comment on struct _specialization_cache):
        ((PyHeapTypeObject *)type)->_spec_cache.getitem = NULL;
    }
}

static int
assign_version_tag(PyInterpreterState *interp, PyTypeObject *type)
{
    /* Ensure that the tp_version_tag is valid and set
       Py_TPFLAGS_VALID_VERSION_TAG.  To respect the invariant, this
       must first be done on all super classes.  Return 0 if this
       cannot be done, 1 if Py_TPFLAGS_VALID_VERSION_TAG.
    */
    if (_PyType_HasFeature(type, Py_TPFLAGS_VALID_VERSION_TAG)) {
        return 1;
    }
    if (!_PyType_HasFeature(type, Py_TPFLAGS_READY)) {
        return 0;
    }

    if (type->tp_flags & Py_TPFLAGS_IMMUTABLETYPE) {
        /* static types */
        if (NEXT_GLOBAL_VERSION_TAG > _Py_MAX_GLOBAL_TYPE_VERSION_TAG) {
            /* We have run out of version numbers */
            return 0;
        }
        type->tp_version_tag = NEXT_GLOBAL_VERSION_TAG++;
        assert (type->tp_version_tag <= _Py_MAX_GLOBAL_TYPE_VERSION_TAG);
    }
    else {
        /* heap types */
        if (NEXT_VERSION_TAG(interp) == 0) {
            /* We have run out of version numbers */
            return 0;
        }
        type->tp_version_tag = NEXT_VERSION_TAG(interp)++;
        assert (type->tp_version_tag != 0);
    }

    PyObject *bases = lookup_tp_bases(type);
    Py_ssize_t n = PyTuple_GET_SIZE(bases);
    for (Py_ssize_t i = 0; i < n; i++) {
        PyObject *b = PyTuple_GET_ITEM(bases, i);
        if (!assign_version_tag(interp, _PyType_CAST(b)))
            return 0;
    }
    type->tp_flags |= Py_TPFLAGS_VALID_VERSION_TAG;
    return 1;
}

int PyUnstable_Type_AssignVersionTag(PyTypeObject *type)
{
    PyInterpreterState *interp = _PyInterpreterState_GET();
    return assign_version_tag(interp, type);
}


static PyMemberDef type_members[] = {
    {"__basicsize__", T_PYSSIZET, offsetof(PyTypeObject,tp_basicsize),READONLY},
    {"__itemsize__", T_PYSSIZET, offsetof(PyTypeObject, tp_itemsize), READONLY},
    {"__flags__", T_ULONG, offsetof(PyTypeObject, tp_flags), READONLY},
    /* Note that this value is misleading for static builtin types,
       since the memory at this offset will always be NULL. */
    {"__weakrefoffset__", T_PYSSIZET,
     offsetof(PyTypeObject, tp_weaklistoffset), READONLY},
    {"__base__", T_OBJECT, offsetof(PyTypeObject, tp_base), READONLY},
    {"__dictoffset__", T_PYSSIZET,
     offsetof(PyTypeObject, tp_dictoffset), READONLY},
    {"__mro__", T_OBJECT, offsetof(PyTypeObject, tp_mro), READONLY},
    {0}
};

static int
check_set_special_type_attr(PyTypeObject *type, PyObject *value, const char *name)
{
    if (_PyType_HasFeature(type, Py_TPFLAGS_IMMUTABLETYPE)) {
        PyErr_Format(PyExc_TypeError,
                     "cannot set '%s' attribute of immutable type '%s'",
                     name, type->tp_name);
        return 0;
    }
    if (!value) {
        PyErr_Format(PyExc_TypeError,
                     "cannot delete '%s' attribute of immutable type '%s'",
                     name, type->tp_name);
        return 0;
    }

    if (PySys_Audit("object.__setattr__", "OsO",
                    type, name, value) < 0) {
        return 0;
    }

    return 1;
}
#endif // GraalPy change

const char *
_PyType_Name(PyTypeObject *type)
{
    assert(type->tp_name != NULL);
    const char *s = strrchr(type->tp_name, '.');
    if (s == NULL) {
        s = type->tp_name;
    }
    else {
        s++;
    }
    return s;
}

static PyObject *
type_name(PyTypeObject *type, void *context)
{
    if (type->tp_flags & Py_TPFLAGS_HEAPTYPE) {
        PyHeapTypeObject* et = (PyHeapTypeObject*)type;

        return Py_NewRef(et->ht_name);
    }
    else {
        return PyUnicode_FromString(_PyType_Name(type));
    }
}

static PyObject *
type_qualname(PyTypeObject *type, void *context)
{
    if (type->tp_flags & Py_TPFLAGS_HEAPTYPE) {
        PyHeapTypeObject* et = (PyHeapTypeObject*)type;
        return Py_NewRef(et->ht_qualname);
    }
    else {
        return PyUnicode_FromString(_PyType_Name(type));
    }
}

#if 0 // GraalPy change
static int
type_set_name(PyTypeObject *type, PyObject *value, void *context)
{
    const char *tp_name;
    Py_ssize_t name_size;

    if (!check_set_special_type_attr(type, value, "__name__"))
        return -1;
    if (!PyUnicode_Check(value)) {
        PyErr_Format(PyExc_TypeError,
                     "can only assign string to %s.__name__, not '%s'",
                     type->tp_name, Py_TYPE(value)->tp_name);
        return -1;
    }

    tp_name = PyUnicode_AsUTF8AndSize(value, &name_size);
    if (tp_name == NULL)
        return -1;
    if (strlen(tp_name) != (size_t)name_size) {
        PyErr_SetString(PyExc_ValueError,
                        "type name must not contain null characters");
        return -1;
    }

    type->tp_name = tp_name;
    Py_SETREF(((PyHeapTypeObject*)type)->ht_name, Py_NewRef(value));

    return 0;
}

static int
type_set_qualname(PyTypeObject *type, PyObject *value, void *context)
{
    PyHeapTypeObject* et;

    if (!check_set_special_type_attr(type, value, "__qualname__"))
        return -1;
    if (!PyUnicode_Check(value)) {
        PyErr_Format(PyExc_TypeError,
                     "can only assign string to %s.__qualname__, not '%s'",
                     type->tp_name, Py_TYPE(value)->tp_name);
        return -1;
    }

    et = (PyHeapTypeObject*)type;
    Py_SETREF(et->ht_qualname, Py_NewRef(value));
    return 0;
}

static PyObject *
type_module(PyTypeObject *type, void *context)
{
    PyObject *mod;

    if (type->tp_flags & Py_TPFLAGS_HEAPTYPE) {
        PyObject *dict = lookup_tp_dict(type);
        mod = PyDict_GetItemWithError(dict, &_Py_ID(__module__));
        if (mod == NULL) {
            if (!PyErr_Occurred()) {
                PyErr_Format(PyExc_AttributeError, "__module__");
            }
            return NULL;
        }
        Py_INCREF(mod);
    }
    else {
        const char *s = strrchr(type->tp_name, '.');
        if (s != NULL) {
            mod = PyUnicode_FromStringAndSize(
                type->tp_name, (Py_ssize_t)(s - type->tp_name));
            if (mod != NULL)
                PyUnicode_InternInPlace(&mod);
        }
        else {
            mod = Py_NewRef(&_Py_ID(builtins));
        }
    }
    return mod;
}

static int
type_set_module(PyTypeObject *type, PyObject *value, void *context)
{
    if (!check_set_special_type_attr(type, value, "__module__"))
        return -1;

    PyType_Modified(type);

    PyObject *dict = lookup_tp_dict(type);
    return PyDict_SetItem(dict, &_Py_ID(__module__), value);
}

static PyObject *
type_abstractmethods(PyTypeObject *type, void *context)
{
    PyObject *mod = NULL;
    /* type itself has an __abstractmethods__ descriptor (this). Don't return
       that. */
    if (type != &PyType_Type) {
        PyObject *dict = lookup_tp_dict(type);
        mod = PyDict_GetItemWithError(dict, &_Py_ID(__abstractmethods__));
    }
    if (!mod) {
        if (!PyErr_Occurred()) {
            PyErr_SetObject(PyExc_AttributeError, &_Py_ID(__abstractmethods__));
        }
        return NULL;
    }
    return Py_NewRef(mod);
}

static int
type_set_abstractmethods(PyTypeObject *type, PyObject *value, void *context)
{
    /* __abstractmethods__ should only be set once on a type, in
       abc.ABCMeta.__new__, so this function doesn't do anything
       special to update subclasses.
    */
    int abstract, res;
    PyObject *dict = lookup_tp_dict(type);
    if (value != NULL) {
        abstract = PyObject_IsTrue(value);
        if (abstract < 0)
            return -1;
        res = PyDict_SetItem(dict, &_Py_ID(__abstractmethods__), value);
    }
    else {
        abstract = 0;
        res = PyDict_DelItem(dict, &_Py_ID(__abstractmethods__));
        if (res && PyErr_ExceptionMatches(PyExc_KeyError)) {
            PyErr_SetObject(PyExc_AttributeError, &_Py_ID(__abstractmethods__));
            return -1;
        }
    }
    if (res == 0) {
        PyType_Modified(type);
        if (abstract)
            type->tp_flags |= Py_TPFLAGS_IS_ABSTRACT;
        else
            type->tp_flags &= ~Py_TPFLAGS_IS_ABSTRACT;
    }
    return res;
}

static PyObject *
type_get_bases(PyTypeObject *type, void *context)
{
    PyObject *bases = lookup_tp_bases(type);
    if (bases == NULL) {
        Py_RETURN_NONE;
    }
    return Py_NewRef(bases);
}

static PyObject *
type_get_mro(PyTypeObject *type, void *context)
{
    PyObject *mro = lookup_tp_mro(type);
    if (mro == NULL) {
        Py_RETURN_NONE;
    }
    return Py_NewRef(mro);
}

#endif // GraalPy change
static PyTypeObject *best_base(PyObject *);
static int mro_internal(PyTypeObject *, PyObject **);
static int type_is_subtype_base_chain(PyTypeObject *, PyTypeObject *);
static int compatible_for_assignment(PyTypeObject *, PyTypeObject *, const char *);
static int add_subclass(PyTypeObject*, PyTypeObject*);
static int add_all_subclasses(PyTypeObject *type, PyObject *bases);
static void remove_subclass(PyTypeObject *, PyTypeObject *);
static void remove_all_subclasses(PyTypeObject *type, PyObject *bases);
static void update_all_slots(PyTypeObject *);

typedef int (*update_callback)(PyTypeObject *, void *);
static int update_subclasses(PyTypeObject *type, PyObject *attr_name,
                             update_callback callback, void *data);
static int recurse_down_subclasses(PyTypeObject *type, PyObject *name,
                                   update_callback callback, void *data);

#if 0 // GraalPy change
static int
mro_hierarchy(PyTypeObject *type, PyObject *temp)
{
    PyObject *old_mro;
    int res = mro_internal(type, &old_mro);
    if (res <= 0) {
        /* error / reentrance */
        return res;
    }
    PyObject *new_mro = lookup_tp_mro(type);

    PyObject *tuple;
    if (old_mro != NULL) {
        tuple = PyTuple_Pack(3, type, new_mro, old_mro);
    }
    else {
        tuple = PyTuple_Pack(2, type, new_mro);
    }

    if (tuple != NULL) {
        res = PyList_Append(temp, tuple);
    }
    else {
        res = -1;
    }
    Py_XDECREF(tuple);

    if (res < 0) {
        set_tp_mro(type, old_mro);
        Py_DECREF(new_mro);
        return -1;
    }
    Py_XDECREF(old_mro);

    // Avoid creating an empty list if there is no subclass
    if (_PyType_HasSubclasses(type)) {
        /* Obtain a copy of subclasses list to iterate over.

           Otherwise type->tp_subclasses might be altered
           in the middle of the loop, for example, through a custom mro(),
           by invoking type_set_bases on some subclass of the type
           which in turn calls remove_subclass/add_subclass on this type.

           Finally, this makes things simple avoiding the need to deal
           with dictionary iterators and weak references.
        */
        PyObject *subclasses = _PyType_GetSubclasses(type);
        if (subclasses == NULL) {
            return -1;
        }

        Py_ssize_t n = PyList_GET_SIZE(subclasses);
        for (Py_ssize_t i = 0; i < n; i++) {
            PyTypeObject *subclass = _PyType_CAST(PyList_GET_ITEM(subclasses, i));
            res = mro_hierarchy(subclass, temp);
            if (res < 0) {
                break;
            }
        }
        Py_DECREF(subclasses);
    }

    return res;
}

static int
type_set_bases(PyTypeObject *type, PyObject *new_bases, void *context)
{
    // Check arguments
    if (!check_set_special_type_attr(type, new_bases, "__bases__")) {
        return -1;
    }
    assert(new_bases != NULL);

    if (!PyTuple_Check(new_bases)) {
        PyErr_Format(PyExc_TypeError,
             "can only assign tuple to %s.__bases__, not %s",
                 type->tp_name, Py_TYPE(new_bases)->tp_name);
        return -1;
    }
    if (PyTuple_GET_SIZE(new_bases) == 0) {
        PyErr_Format(PyExc_TypeError,
             "can only assign non-empty tuple to %s.__bases__, not ()",
                 type->tp_name);
        return -1;
    }
    Py_ssize_t n = PyTuple_GET_SIZE(new_bases);
    for (Py_ssize_t i = 0; i < n; i++) {
        PyObject *ob = PyTuple_GET_ITEM(new_bases, i);
        if (!PyType_Check(ob)) {
            PyErr_Format(PyExc_TypeError,
                         "%s.__bases__ must be tuple of classes, not '%s'",
                         type->tp_name, Py_TYPE(ob)->tp_name);
            return -1;
        }
        PyTypeObject *base = (PyTypeObject*)ob;

        if (PyType_IsSubtype(base, type) ||
            /* In case of reentering here again through a custom mro()
               the above check is not enough since it relies on
               base->tp_mro which would gonna be updated inside
               mro_internal only upon returning from the mro().

               However, base->tp_base has already been assigned (see
               below), which in turn may cause an inheritance cycle
               through tp_base chain.  And this is definitely
               not what you want to ever happen.  */
            (lookup_tp_mro(base) != NULL
             && type_is_subtype_base_chain(base, type)))
        {
            PyErr_SetString(PyExc_TypeError,
                            "a __bases__ item causes an inheritance cycle");
            return -1;
        }
    }

    // Compute the new MRO and the new base class
    PyTypeObject *new_base = best_base(new_bases);
    if (new_base == NULL)
        return -1;

    if (!compatible_for_assignment(type->tp_base, new_base, "__bases__")) {
        return -1;
    }

    PyObject *old_bases = lookup_tp_bases(type);
    assert(old_bases != NULL);
    PyTypeObject *old_base = type->tp_base;

    set_tp_bases(type, Py_NewRef(new_bases));
    type->tp_base = (PyTypeObject *)Py_NewRef(new_base);

    PyObject *temp = PyList_New(0);
    if (temp == NULL) {
        goto bail;
    }
    if (mro_hierarchy(type, temp) < 0) {
        goto undo;
    }
    Py_DECREF(temp);

    /* Take no action in case if type->tp_bases has been replaced
       through reentrance.  */
    int res;
    if (lookup_tp_bases(type) == new_bases) {
        /* any base that was in __bases__ but now isn't, we
           need to remove |type| from its tp_subclasses.
           conversely, any class now in __bases__ that wasn't
           needs to have |type| added to its subclasses. */

        /* for now, sod that: just remove from all old_bases,
           add to all new_bases */
        remove_all_subclasses(type, old_bases);
        res = add_all_subclasses(type, new_bases);
        update_all_slots(type);
    }
    else {
        res = 0;
    }

    Py_DECREF(old_bases);
    Py_DECREF(old_base);

    assert(_PyType_CheckConsistency(type));
    return res;

  undo:
    n = PyList_GET_SIZE(temp);
    for (Py_ssize_t i = n - 1; i >= 0; i--) {
        PyTypeObject *cls;
        PyObject *new_mro, *old_mro = NULL;

        PyArg_UnpackTuple(PyList_GET_ITEM(temp, i),
                          "", 2, 3, &cls, &new_mro, &old_mro);
        /* Do not rollback if cls has a newer version of MRO.  */
        if (lookup_tp_mro(cls) == new_mro) {
            set_tp_mro(cls, Py_XNewRef(old_mro));
            Py_DECREF(new_mro);
        }
    }
    Py_DECREF(temp);

  bail:
    if (lookup_tp_bases(type) == new_bases) {
        assert(type->tp_base == new_base);

        set_tp_bases(type, old_bases);
        type->tp_base = old_base;

        Py_DECREF(new_bases);
        Py_DECREF(new_base);
    }
    else {
        Py_DECREF(old_bases);
        Py_DECREF(old_base);
    }

    assert(_PyType_CheckConsistency(type));
    return -1;
}

static PyObject *
type_dict(PyTypeObject *type, void *context)
{
    PyObject *dict = lookup_tp_dict(type);
    if (dict == NULL) {
        Py_RETURN_NONE;
    }
    return PyDictProxy_New(dict);
}

static PyObject *
type_get_doc(PyTypeObject *type, void *context)
{
    PyObject *result;
    if (!(type->tp_flags & Py_TPFLAGS_HEAPTYPE) && type->tp_doc != NULL) {
        return _PyType_GetDocFromInternalDoc(type->tp_name, type->tp_doc);
    }
    PyObject *dict = lookup_tp_dict(type);
    result = PyDict_GetItemWithError(dict, &_Py_ID(__doc__));
    if (result == NULL) {
        if (!PyErr_Occurred()) {
            result = Py_NewRef(Py_None);
        }
    }
    else if (Py_TYPE(result)->tp_descr_get) {
        result = Py_TYPE(result)->tp_descr_get(result, NULL,
                                               (PyObject *)type);
    }
    else {
        Py_INCREF(result);
    }
    return result;
}

static PyObject *
type_get_text_signature(PyTypeObject *type, void *context)
{
    return _PyType_GetTextSignatureFromInternalDoc(type->tp_name, type->tp_doc);
}

static int
type_set_doc(PyTypeObject *type, PyObject *value, void *context)
{
    if (!check_set_special_type_attr(type, value, "__doc__"))
        return -1;
    PyType_Modified(type);
    PyObject *dict = lookup_tp_dict(type);
    return PyDict_SetItem(dict, &_Py_ID(__doc__), value);
}

static PyObject *
type_get_annotations(PyTypeObject *type, void *context)
{
    if (!(type->tp_flags & Py_TPFLAGS_HEAPTYPE)) {
        PyErr_Format(PyExc_AttributeError, "type object '%s' has no attribute '__annotations__'", type->tp_name);
        return NULL;
    }

    PyObject *annotations;
    PyObject *dict = lookup_tp_dict(type);
    annotations = PyDict_GetItemWithError(dict, &_Py_ID(__annotations__));
    if (annotations) {
        if (Py_TYPE(annotations)->tp_descr_get) {
            annotations = Py_TYPE(annotations)->tp_descr_get(
                    annotations, NULL, (PyObject *)type);
        } else {
            Py_INCREF(annotations);
        }
    }
    else if (!PyErr_Occurred()) {
        annotations = PyDict_New();
        if (annotations) {
            int result = PyDict_SetItem(
                    dict, &_Py_ID(__annotations__), annotations);
            if (result) {
                Py_CLEAR(annotations);
            } else {
                PyType_Modified(type);
            }
        }
    }
    return annotations;
}

static int
type_set_annotations(PyTypeObject *type, PyObject *value, void *context)
{
    if (_PyType_HasFeature(type, Py_TPFLAGS_IMMUTABLETYPE)) {
        PyErr_Format(PyExc_TypeError,
                     "cannot set '__annotations__' attribute of immutable type '%s'",
                     type->tp_name);
        return -1;
    }

    int result;
    PyObject *dict = lookup_tp_dict(type);
    if (value != NULL) {
        /* set */
        result = PyDict_SetItem(dict, &_Py_ID(__annotations__), value);
    } else {
        /* delete */
        result = PyDict_DelItem(dict, &_Py_ID(__annotations__));
        if (result < 0 && PyErr_ExceptionMatches(PyExc_KeyError)) {
            PyErr_SetString(PyExc_AttributeError, "__annotations__");
        }
    }

    if (result == 0) {
        PyType_Modified(type);
    }
    return result;
}

static PyObject *
type_get_type_params(PyTypeObject *type, void *context)
{
    if (type == &PyType_Type) {
        return PyTuple_New(0);
    }

    PyObject *params = PyDict_GetItemWithError(lookup_tp_dict(type), &_Py_ID(__type_params__));
    if (params) {
        return Py_NewRef(params);
    }
    if (PyErr_Occurred()) {
        return NULL;
    }

    return PyTuple_New(0);
}

static int
type_set_type_params(PyTypeObject *type, PyObject *value, void *context)
{
    if (!check_set_special_type_attr(type, value, "__type_params__")) {
        return -1;
    }

    PyObject *dict = lookup_tp_dict(type);
    int result = PyDict_SetItem(dict, &_Py_ID(__type_params__), value);

    if (result == 0) {
        PyType_Modified(type);
    }
    return result;
}


/*[clinic input]
type.__instancecheck__ -> bool

    instance: object
    /

Check if an object is an instance.
[clinic start generated code]*/

static int
type___instancecheck___impl(PyTypeObject *self, PyObject *instance)
/*[clinic end generated code: output=08b6bf5f591c3618 input=cdbfeaee82c01a0f]*/
{
    return _PyObject_RealIsInstance(instance, (PyObject *)self);
}

/*[clinic input]
type.__subclasscheck__ -> bool

    subclass: object
    /

Check if a class is a subclass.
[clinic start generated code]*/

static int
type___subclasscheck___impl(PyTypeObject *self, PyObject *subclass)
/*[clinic end generated code: output=97a4e51694500941 input=071b2ca9e03355f4]*/
{
    return _PyObject_RealIsSubclass(subclass, (PyObject *)self);
}


static PyGetSetDef type_getsets[] = {
    {"__name__", (getter)type_name, (setter)type_set_name, NULL},
    {"__qualname__", (getter)type_qualname, (setter)type_set_qualname, NULL},
    {"__bases__", (getter)type_get_bases, (setter)type_set_bases, NULL},
    {"__module__", (getter)type_module, (setter)type_set_module, NULL},
    {"__abstractmethods__", (getter)type_abstractmethods,
     (setter)type_set_abstractmethods, NULL},
    {"__dict__",  (getter)type_dict,  NULL, NULL},
    {"__doc__", (getter)type_get_doc, (setter)type_set_doc, NULL},
    {"__text_signature__", (getter)type_get_text_signature, NULL, NULL},
    {"__annotations__", (getter)type_get_annotations, (setter)type_set_annotations, NULL},
    {0}
};

static PyObject *
type_repr(PyTypeObject *type)
{
    if (type->tp_name == NULL) {
        // type_repr() called before the type is fully initialized
        // by PyType_Ready().
        return PyUnicode_FromFormat("<class at %p>", type);
    }

    PyObject *mod, *name, *rtn;

    mod = type_module(type, NULL);
    if (mod == NULL)
        PyErr_Clear();
    else if (!PyUnicode_Check(mod)) {
        Py_SETREF(mod, NULL);
    }
    name = type_qualname(type, NULL);
    if (name == NULL) {
        Py_XDECREF(mod);
        return NULL;
    }

    if (mod != NULL && !_PyUnicode_Equal(mod, &_Py_ID(builtins)))
        rtn = PyUnicode_FromFormat("<class '%U.%U'>", mod, name);
    else
        rtn = PyUnicode_FromFormat("<class '%s'>", type->tp_name);

    Py_XDECREF(mod);
    Py_DECREF(name);
    return rtn;
}

static PyObject *
type_call(PyTypeObject *type, PyObject *args, PyObject *kwds)
{
    PyObject *obj;
    PyThreadState *tstate = _PyThreadState_GET();

#ifdef Py_DEBUG
    /* type_call() must not be called with an exception set,
       because it can clear it (directly or indirectly) and so the
       caller loses its exception */
    assert(!_PyErr_Occurred(tstate));
#endif

    /* Special case: type(x) should return Py_TYPE(x) */
    /* We only want type itself to accept the one-argument form (#27157) */
    if (type == &PyType_Type) {
        assert(args != NULL && PyTuple_Check(args));
        assert(kwds == NULL || PyDict_Check(kwds));
        Py_ssize_t nargs = PyTuple_GET_SIZE(args);

        if (nargs == 1 && (kwds == NULL || !PyDict_GET_SIZE(kwds))) {
            obj = (PyObject *) Py_TYPE(PyTuple_GET_ITEM(args, 0));
            return Py_NewRef(obj);
        }

        /* SF bug 475327 -- if that didn't trigger, we need 3
           arguments. But PyArg_ParseTuple in type_new may give
           a msg saying type() needs exactly 3. */
        if (nargs != 3) {
            PyErr_SetString(PyExc_TypeError,
                            "type() takes 1 or 3 arguments");
            return NULL;
        }
    }

    if (type->tp_new == NULL) {
        _PyErr_Format(tstate, PyExc_TypeError,
                      "cannot create '%s' instances", type->tp_name);
        return NULL;
    }

    obj = type->tp_new(type, args, kwds);
    obj = _Py_CheckFunctionResult(tstate, (PyObject*)type, obj, NULL);
    if (obj == NULL)
        return NULL;

    /* If the returned object is not an instance of type,
       it won't be initialized. */
    if (!PyObject_TypeCheck(obj, type))
        return obj;

    type = Py_TYPE(obj);
    if (type->tp_init != NULL) {
        int res = type->tp_init(obj, args, kwds);
        if (res < 0) {
            assert(_PyErr_Occurred(tstate));
            Py_SETREF(obj, NULL);
        }
        else {
            assert(!_PyErr_Occurred(tstate));
        }
    }
    return obj;
}
#endif // GraalPy change

PyObject *
_PyType_AllocNoTrack(PyTypeObject *type, Py_ssize_t nitems)
{
    PyObject *obj;
    /* The +1 on nitems is needed for most types but not all. We could save a
     * bit of space by allocating one less item in certain cases, depending on
     * the type. However, given the extra complexity (e.g. an additional type
     * flag to indicate when that is safe) it does not seem worth the memory
     * savings. An example type that doesn't need the +1 is a subclass of
     * tuple. See GH-100659 and GH-81381. */
    const size_t size = _PyObject_VAR_SIZE(type, nitems+1);

    const size_t presize = _PyType_PreHeaderSize(type);
    char *alloc = PyObject_Malloc(size + presize);
    if (alloc  == NULL) {
        return PyErr_NoMemory();
    }
    obj = (PyObject *)(alloc + presize);
    if (presize) {
        // GraalPy change: different header layout
        // ((PyObject **)alloc)[0] = NULL;
        // ((PyObject **)alloc)[1] = NULL;
        memset(alloc, '\0', presize);
        _PyObject_GC_Link(obj);
    }
    memset(obj, '\0', size);

    if (type->tp_itemsize == 0) {
        _PyObject_Init(obj, type);
    }
    else {
        _PyObject_InitVar((PyVarObject *)obj, type, nitems);
    }
    return obj;
}

PyObject *
PyType_GenericAlloc(PyTypeObject *type, Py_ssize_t nitems)
{
    PyObject *obj = _PyType_AllocNoTrack(type, nitems);
    if (obj == NULL) {
        return NULL;
    }

    if (_PyType_IS_GC(type)) {
        _PyObject_GC_TRACK(obj);
    }
    return obj;
}

PyObject *
PyType_GenericNew(PyTypeObject *type, PyObject *args, PyObject *kwds)
{
    return type->tp_alloc(type, 0);
}

/* Helpers for subtyping */

static inline PyMemberDef *
_PyHeapType_GET_MEMBERS(PyHeapTypeObject* type)
{
    return PyObject_GetItemData((PyObject *)type);
}

static int
traverse_slots(PyTypeObject *type, PyObject *self, visitproc visit, void *arg)
{
    Py_ssize_t i, n;
    PyMemberDef *mp;

    // GraalPy change: managed types don't have native slot attributes
    assert (!points_to_py_handle_space(self));

    n = Py_SIZE(type);
    mp = _PyHeapType_GET_MEMBERS((PyHeapTypeObject *)type);
    for (i = 0; i < n; i++, mp++) {
        if (mp->type == T_OBJECT_EX) {
            char *addr = (char *)self + mp->offset;
            PyObject *obj = *(PyObject **)addr;
            if (obj != NULL) {
                int err = visit(obj, arg);
                if (err)
                    return err;
            }
        }
    }
    return 0;
}

/* GraalPy change: replaced 'static' with 'PyAPI_FUNC' because we lookup the
 * symbol in Java to use it if a type receives 'toNative'.
 */
PyAPI_FUNC(int)
subtype_traverse(PyObject *self, visitproc visit, void *arg)
{
    PyTypeObject *type, *base;
    traverseproc basetraverse;

    // GraalPy change: don't traverse managed objects
    if (points_to_py_handle_space(self)) {
        return 0;
    }

    /* Find the nearest base with a different tp_traverse,
       and traverse slots while we're at it */
    type = Py_TYPE(self);
    base = type;
    while ((basetraverse = base->tp_traverse) == subtype_traverse) {
        if (Py_SIZE(base)) {
            int err = traverse_slots(base, self, visit, arg);
            if (err)
                return err;
        }
        base = base->tp_base;
        assert(base);
    }

    if (type->tp_dictoffset != base->tp_dictoffset) {
        assert(base->tp_dictoffset == 0);
        if (type->tp_flags & Py_TPFLAGS_MANAGED_DICT) {
#if 0 // GraalPy change: we don't have inlined managed dict values
            assert(type->tp_dictoffset == -1);
            int err = _PyObject_VisitInstanceAttributes(self, visit, arg);
            if (err) {
                return err;
            }
#endif // GraalPy change
        }
        else {
            PyObject **dictptr = _PyObject_DictPointer(self);
            if (dictptr && *dictptr)
                Py_VISIT(*dictptr);
        }
    }

    if (type->tp_flags & Py_TPFLAGS_HEAPTYPE
        && (!basetraverse || !(base->tp_flags & Py_TPFLAGS_HEAPTYPE))) {
        /* For a heaptype, the instances count as references
           to the type.          Traverse the type so the collector
           can find cycles involving this link.
           Skip this visit if basetraverse belongs to a heap type: in that
           case, basetraverse will visit the type when we call it later.
           */
        Py_VISIT(type);
    }

    if (basetraverse)
        return basetraverse(self, visit, arg);
    return 0;
}

#if 0 // GraalPy change
static void
clear_slots(PyTypeObject *type, PyObject *self)
{
    Py_ssize_t i, n;
    PyMemberDef *mp;

    n = Py_SIZE(type);
    mp = _PyHeapType_GET_MEMBERS((PyHeapTypeObject *)type);
    for (i = 0; i < n; i++, mp++) {
        if (mp->type == T_OBJECT_EX && !(mp->flags & READONLY)) {
            char *addr = (char *)self + mp->offset;
            PyObject *obj = *(PyObject **)addr;
            if (obj != NULL) {
                *(PyObject **)addr = NULL;
                Py_DECREF(obj);
            }
        }
    }
}

static int
subtype_clear(PyObject *self)
{
    PyTypeObject *type, *base;
    inquiry baseclear;

    /* Find the nearest base with a different tp_clear
       and clear slots while we're at it */
    type = Py_TYPE(self);
    base = type;
    while ((baseclear = base->tp_clear) == subtype_clear) {
        if (Py_SIZE(base))
            clear_slots(base, self);
        base = base->tp_base;
        assert(base);
    }

    /* Clear the instance dict (if any), to break cycles involving only
       __dict__ slots (as in the case 'self.__dict__ is self'). */
    if (type->tp_flags & Py_TPFLAGS_MANAGED_DICT) {
        if ((base->tp_flags & Py_TPFLAGS_MANAGED_DICT) == 0) {
            _PyObject_ClearManagedDict(self);
        }
    }
    else if (type->tp_dictoffset != base->tp_dictoffset) {
        PyObject **dictptr = _PyObject_ComputedDictPointer(self);
        if (dictptr && *dictptr)
            Py_CLEAR(*dictptr);
    }

    if (baseclear)
        return baseclear(self);
    return 0;
}

static void
subtype_dealloc(PyObject *self)
{
    PyTypeObject *type, *base;
    destructor basedealloc;
    int has_finalizer;

    /* Extract the type; we expect it to be a heap type */
    type = Py_TYPE(self);
    _PyObject_ASSERT((PyObject *)type, type->tp_flags & Py_TPFLAGS_HEAPTYPE);

    /* Test whether the type has GC exactly once */

    if (!_PyType_IS_GC(type)) {
        /* A non GC dynamic type allows certain simplifications:
           there's no need to call clear_slots(), or DECREF the dict,
           or clear weakrefs. */

        /* Maybe call finalizer; exit early if resurrected */
        if (type->tp_finalize) {
            if (PyObject_CallFinalizerFromDealloc(self) < 0)
                return;
        }
        if (type->tp_del) {
            type->tp_del(self);
            if (Py_REFCNT(self) > 0) {
                return;
            }
        }

        /* Find the nearest base with a different tp_dealloc */
        base = type;
        while ((basedealloc = base->tp_dealloc) == subtype_dealloc) {
            base = base->tp_base;
            assert(base);
        }

        /* Extract the type again; tp_del may have changed it */
        type = Py_TYPE(self);

        // Don't read type memory after calling basedealloc() since basedealloc()
        // can deallocate the type and free its memory.
        int type_needs_decref = (type->tp_flags & Py_TPFLAGS_HEAPTYPE
                                 && !(base->tp_flags & Py_TPFLAGS_HEAPTYPE));

        assert((type->tp_flags & Py_TPFLAGS_MANAGED_DICT) == 0);

        /* Call the base tp_dealloc() */
        assert(basedealloc);
        basedealloc(self);

        /* Can't reference self beyond this point. It's possible tp_del switched
           our type from a HEAPTYPE to a non-HEAPTYPE, so be careful about
           reference counting. Only decref if the base type is not already a heap
           allocated type. Otherwise, basedealloc should have decref'd it already */
        if (type_needs_decref) {
            Py_DECREF(type);
        }

        /* Done */
        return;
    }

    /* We get here only if the type has GC */

    /* UnTrack and re-Track around the trashcan macro, alas */
    /* See explanation at end of function for full disclosure */
    PyObject_GC_UnTrack(self);
    Py_TRASHCAN_BEGIN(self, subtype_dealloc);

    /* Find the nearest base with a different tp_dealloc */
    base = type;
    while ((/*basedealloc =*/ base->tp_dealloc) == subtype_dealloc) {
        base = base->tp_base;
        assert(base);
    }

    has_finalizer = type->tp_finalize || type->tp_del;

    if (type->tp_finalize) {
        _PyObject_GC_TRACK(self);
        if (PyObject_CallFinalizerFromDealloc(self) < 0) {
            /* Resurrected */
            goto endlabel;
        }
        _PyObject_GC_UNTRACK(self);
    }
    /*
      If we added a weaklist, we clear it. Do this *before* calling tp_del,
      clearing slots, or clearing the instance dict.

      GC tracking must be off at this point. weakref callbacks (if any, and
      whether directly here or indirectly in something we call) may trigger GC,
      and if self is tracked at that point, it will look like trash to GC and GC
      will try to delete self again.
    */
    if (type->tp_weaklistoffset && !base->tp_weaklistoffset) {
        PyObject_ClearWeakRefs(self);
    }

    if (type->tp_del) {
        _PyObject_GC_TRACK(self);
        type->tp_del(self);
        if (Py_REFCNT(self) > 0) {
            /* Resurrected */
            goto endlabel;
        }
        _PyObject_GC_UNTRACK(self);
    }
    if (has_finalizer) {
        /* New weakrefs could be created during the finalizer call.
           If this occurs, clear them out without calling their
           finalizers since they might rely on part of the object
           being finalized that has already been destroyed. */
        if (type->tp_weaklistoffset && !base->tp_weaklistoffset) {
            /* Modeled after GET_WEAKREFS_LISTPTR().

               This is never triggered for static types so we can avoid the
               (slightly) more costly _PyObject_GET_WEAKREFS_LISTPTR(). */
            PyWeakReference **list = \
                _PyObject_GET_WEAKREFS_LISTPTR_FROM_OFFSET(self);
            while (*list) {
                _PyWeakref_ClearRef(*list);
            }
        }
    }

    /*  Clear slots up to the nearest base with a different tp_dealloc */
    base = type;
    while ((basedealloc = base->tp_dealloc) == subtype_dealloc) {
        if (Py_SIZE(base))
            clear_slots(base, self);
        base = base->tp_base;
        assert(base);
    }

    /* If we added a dict, DECREF it, or free inline values. */
    if (type->tp_flags & Py_TPFLAGS_MANAGED_DICT) {
        PyDictOrValues *dorv_ptr = _PyObject_DictOrValuesPointer(self);
        if (_PyDictOrValues_IsValues(*dorv_ptr)) {
            _PyObject_FreeInstanceAttributes(self);
        }
        else {
            Py_XDECREF(_PyDictOrValues_GetDict(*dorv_ptr));
        }
        dorv_ptr->values = NULL;
    }
    else if (type->tp_dictoffset && !base->tp_dictoffset) {
        PyObject **dictptr = _PyObject_ComputedDictPointer(self);
        if (dictptr != NULL) {
            PyObject *dict = *dictptr;
            if (dict != NULL) {
                Py_DECREF(dict);
                *dictptr = NULL;
            }
        }
    }

    /* Extract the type again; tp_del may have changed it */
    type = Py_TYPE(self);

    /* Call the base tp_dealloc(); first retrack self if
     * basedealloc knows about gc.
     */
    if (_PyType_IS_GC(base)) {
        _PyObject_GC_TRACK(self);
    }

    // Don't read type memory after calling basedealloc() since basedealloc()
    // can deallocate the type and free its memory.
    int type_needs_decref = (type->tp_flags & Py_TPFLAGS_HEAPTYPE
                             && !(base->tp_flags & Py_TPFLAGS_HEAPTYPE));

    assert(basedealloc);
    basedealloc(self);

    /* Can't reference self beyond this point. It's possible tp_del switched
       our type from a HEAPTYPE to a non-HEAPTYPE, so be careful about
       reference counting. Only decref if the base type is not already a heap
       allocated type. Otherwise, basedealloc should have decref'd it already */
    if (type_needs_decref) {
        Py_DECREF(type);
    }

  endlabel:
    Py_TRASHCAN_END

    /* Explanation of the weirdness around the trashcan macros:

       Q. What do the trashcan macros do?

       A. Read the comment titled "Trashcan mechanism" in object.h.
          For one, this explains why there must be a call to GC-untrack
          before the trashcan begin macro.      Without understanding the
          trashcan code, the answers to the following questions don't make
          sense.

       Q. Why do we GC-untrack before the trashcan and then immediately
          GC-track again afterward?

       A. In the case that the base class is GC-aware, the base class
          probably GC-untracks the object.      If it does that using the
          UNTRACK macro, this will crash when the object is already
          untracked.  Because we don't know what the base class does, the
          only safe thing is to make sure the object is tracked when we
          call the base class dealloc.  But...  The trashcan begin macro
          requires that the object is *untracked* before it is called.  So
          the dance becomes:

         GC untrack
         trashcan begin
         GC track

       Q. Why did the last question say "immediately GC-track again"?
          It's nowhere near immediately.

       A. Because the code *used* to re-track immediately.      Bad Idea.
          self has a refcount of 0, and if gc ever gets its hands on it
          (which can happen if any weakref callback gets invoked), it
          looks like trash to gc too, and gc also tries to delete self
          then.  But we're already deleting self.  Double deallocation is
          a subtle disaster.
    */
}
#endif // GraalPy change

static PyTypeObject *solid_base(PyTypeObject *type);

/* type test with subclassing support */

static int
type_is_subtype_base_chain(PyTypeObject *a, PyTypeObject *b)
{
    do {
        if (a == b)
            return 1;
        a = a->tp_base;
    } while (a != NULL);

    return (b == &PyBaseObject_Type);
}

int
PyType_IsSubtype(PyTypeObject *a, PyTypeObject *b)
{
    // GraalPy change: add fast-paths for common builtin types
    if (a == b) {
        return 1;
    } else if (b == &PyType_Type) {
        return PyType_FastSubclass(a, Py_TPFLAGS_TYPE_SUBCLASS);
    } else if (b == &PyLong_Type) {
        return PyType_FastSubclass(a, Py_TPFLAGS_LONG_SUBCLASS);
    } else if (b == &PyList_Type) {
        return PyType_FastSubclass(a, Py_TPFLAGS_LIST_SUBCLASS);
    } else if (b == &PyTuple_Type) {
        return PyType_FastSubclass(a, Py_TPFLAGS_TUPLE_SUBCLASS);
    } else if (b == &PyBytes_Type) {
        return PyType_FastSubclass(a, Py_TPFLAGS_BYTES_SUBCLASS);
    } else if (b == &PyUnicode_Type) {
        return PyType_FastSubclass(a, Py_TPFLAGS_UNICODE_SUBCLASS);
    } else if (b == &PyDict_Type) {
        return PyType_FastSubclass(a, Py_TPFLAGS_DICT_SUBCLASS);
    } else if ((PyObject *)b == PyExc_BaseException) {
        return PyType_FastSubclass(a, Py_TPFLAGS_BASE_EXC_SUBCLASS);
    } else if (is_builtin_type(a) && !is_builtin_type(b)) {
        return 0;
    }
    PyObject *mro;

    mro = lookup_tp_mro(a);
    if (mro != NULL) {
        /* Deal with multiple inheritance without recursion
           by walking the MRO tuple */
        Py_ssize_t i, n;
        assert(PyTuple_Check(mro));
        n = PyTuple_GET_SIZE(mro);
        for (i = 0; i < n; i++) {
            if (PyTuple_GET_ITEM(mro, i) == (PyObject *)b)
                return 1;
        }
        return 0;
    }
    else
        /* a is not completely initialized yet; follow tp_base */
        return type_is_subtype_base_chain(a, b);
}

/* Routines to do a method lookup in the type without looking in the
   instance dictionary (so we can't use PyObject_GetAttr) but still
   binding it to the instance.

   Variants:

   - _PyObject_LookupSpecial() returns NULL without raising an exception
     when the _PyType_Lookup() call fails;

   - lookup_maybe_method() and lookup_method() are internal routines similar
     to _PyObject_LookupSpecial(), but can return unbound PyFunction
     to avoid temporary method object. Pass self as first argument when
     unbound == 1.
*/

#if 0 // GraalPy change
PyObject *
_PyObject_LookupSpecial(PyObject *self, PyObject *attr)
{
    PyObject *res;

    res = _PyType_Lookup(Py_TYPE(self), attr);
    if (res != NULL) {
        descrgetfunc f;
        if ((f = Py_TYPE(res)->tp_descr_get) == NULL)
            Py_INCREF(res);
        else
            res = f(res, self, (PyObject *)(Py_TYPE(self)));
    }
    return res;
}

PyObject *
_PyObject_LookupSpecialId(PyObject *self, _Py_Identifier *attrid)
{
    PyObject *attr = _PyUnicode_FromId(attrid);   /* borrowed */
    if (attr == NULL)
        return NULL;
    return _PyObject_LookupSpecial(self, attr);
}

static PyObject *
lookup_maybe_method(PyObject *self, PyObject *attr, int *unbound)
{
    PyObject *res = _PyType_Lookup(Py_TYPE(self), attr);
    if (res == NULL) {
        return NULL;
    }

    if (_PyType_HasFeature(Py_TYPE(res), Py_TPFLAGS_METHOD_DESCRIPTOR)) {
        /* Avoid temporary PyMethodObject */
        *unbound = 1;
        Py_INCREF(res);
    }
    else {
        *unbound = 0;
        descrgetfunc f = Py_TYPE(res)->tp_descr_get;
        if (f == NULL) {
            Py_INCREF(res);
        }
        else {
            res = f(res, self, (PyObject *)(Py_TYPE(self)));
        }
    }
    return res;
}

static PyObject *
lookup_method(PyObject *self, PyObject *attr, int *unbound)
{
    PyObject *res = lookup_maybe_method(self, attr, unbound);
    if (res == NULL && !PyErr_Occurred()) {
        PyErr_SetObject(PyExc_AttributeError, attr);
    }
    return res;
}


static inline PyObject*
vectorcall_unbound(PyThreadState *tstate, int unbound, PyObject *func,
                   PyObject *const *args, Py_ssize_t nargs)
{
    size_t nargsf = nargs;
    if (!unbound) {
        /* Skip self argument, freeing up args[0] to use for
         * PY_VECTORCALL_ARGUMENTS_OFFSET */
        args++;
        nargsf = nargsf - 1 + PY_VECTORCALL_ARGUMENTS_OFFSET;
    }
    EVAL_CALL_STAT_INC_IF_FUNCTION(EVAL_CALL_SLOT, func);
    return _PyObject_VectorcallTstate(tstate, func, args, nargsf, NULL);
}

static PyObject*
call_unbound_noarg(int unbound, PyObject *func, PyObject *self)
{
    if (unbound) {
        return PyObject_CallOneArg(func, self);
    }
    else {
        return _PyObject_CallNoArgs(func);
    }
}

/* A variation of PyObject_CallMethod* that uses lookup_method()
   instead of PyObject_GetAttrString().

   args is an argument vector of length nargs. The first element in this
   vector is the special object "self" which is used for the method lookup */
static PyObject *
vectorcall_method(PyObject *name, PyObject *const *args, Py_ssize_t nargs)
{
    assert(nargs >= 1);

    PyThreadState *tstate = _PyThreadState_GET();
    int unbound;
    PyObject *self = args[0];
    PyObject *func = lookup_method(self, name, &unbound);
    if (func == NULL) {
        return NULL;
    }
    PyObject *retval = vectorcall_unbound(tstate, unbound, func, args, nargs);
    Py_DECREF(func);
    return retval;
}

/* Clone of vectorcall_method() that returns NotImplemented
 * when the lookup fails. */
static PyObject *
vectorcall_maybe(PyThreadState *tstate, PyObject *name,
                 PyObject *const *args, Py_ssize_t nargs)
{
    assert(nargs >= 1);

    int unbound;
    PyObject *self = args[0];
    PyObject *func = lookup_maybe_method(self, name, &unbound);
    if (func == NULL) {
        if (!PyErr_Occurred())
            Py_RETURN_NOTIMPLEMENTED;
        return NULL;
    }
    PyObject *retval = vectorcall_unbound(tstate, unbound, func, args, nargs);
    Py_DECREF(func);
    return retval;
}

/*
    Method resolution order algorithm C3 described in
    "A Monotonic Superclass Linearization for Dylan",
    by Kim Barrett, Bob Cassel, Paul Haahr,
    David A. Moon, Keith Playford, and P. Tucker Withington.
    (OOPSLA 1996)

    Some notes about the rules implied by C3:

    No duplicate bases.
    It isn't legal to repeat a class in a list of base classes.

    The next three properties are the 3 constraints in "C3".

    Local precedence order.
    If A precedes B in C's MRO, then A will precede B in the MRO of all
    subclasses of C.

    Monotonicity.
    The MRO of a class must be an extension without reordering of the
    MRO of each of its superclasses.

    Extended Precedence Graph (EPG).
    Linearization is consistent if there is a path in the EPG from
    each class to all its successors in the linearization.  See
    the paper for definition of EPG.
 */

static int
tail_contains(PyObject *tuple, int whence, PyObject *o)
{
    Py_ssize_t j, size;
    size = PyTuple_GET_SIZE(tuple);

    for (j = whence+1; j < size; j++) {
        if (PyTuple_GET_ITEM(tuple, j) == o)
            return 1;
    }
    return 0;
}

static PyObject *
class_name(PyObject *cls)
{
    PyObject *name;
    if (_PyObject_LookupAttr(cls, &_Py_ID(__name__), &name) == 0) {
        name = PyObject_Repr(cls);
    }
    return name;
}

static int
check_duplicates(PyObject *tuple)
{
    Py_ssize_t i, j, n;
    /* Let's use a quadratic time algorithm,
       assuming that the bases tuples is short.
    */
    n = PyTuple_GET_SIZE(tuple);
    for (i = 0; i < n; i++) {
        PyObject *o = PyTuple_GET_ITEM(tuple, i);
        for (j = i + 1; j < n; j++) {
            if (PyTuple_GET_ITEM(tuple, j) == o) {
                o = class_name(o);
                if (o != NULL) {
                    if (PyUnicode_Check(o)) {
                        PyErr_Format(PyExc_TypeError,
                                     "duplicate base class %U", o);
                    }
                    else {
                        PyErr_SetString(PyExc_TypeError,
                                        "duplicate base class");
                    }
                    Py_DECREF(o);
                }
                return -1;
            }
        }
    }
    return 0;
}

/* Raise a TypeError for an MRO order disagreement.

   It's hard to produce a good error message.  In the absence of better
   insight into error reporting, report the classes that were candidates
   to be put next into the MRO.  There is some conflict between the
   order in which they should be put in the MRO, but it's hard to
   diagnose what constraint can't be satisfied.
*/

static void
set_mro_error(PyObject **to_merge, Py_ssize_t to_merge_size, int *remain)
{
    Py_ssize_t i, n, off;
    char buf[1000];
    PyObject *k, *v;
    PyObject *set = PyDict_New();
    if (!set) return;

    for (i = 0; i < to_merge_size; i++) {
        PyObject *L = to_merge[i];
        if (remain[i] < PyTuple_GET_SIZE(L)) {
            PyObject *c = PyTuple_GET_ITEM(L, remain[i]);
            if (PyDict_SetItem(set, c, Py_None) < 0) {
                Py_DECREF(set);
                return;
            }
        }
    }
    n = PyDict_GET_SIZE(set);

    off = PyOS_snprintf(buf, sizeof(buf), "Cannot create a \
consistent method resolution\norder (MRO) for bases");
    i = 0;
    while (PyDict_Next(set, &i, &k, &v) && (size_t)off < sizeof(buf)) {
        PyObject *name = class_name(k);
        const char *name_str = NULL;
        if (name != NULL) {
            if (PyUnicode_Check(name)) {
                name_str = PyUnicode_AsUTF8(name);
            }
            else {
                name_str = "?";
            }
        }
        if (name_str == NULL) {
            Py_XDECREF(name);
            Py_DECREF(set);
            return;
        }
        off += PyOS_snprintf(buf + off, sizeof(buf) - off, " %s", name_str);
        Py_XDECREF(name);
        if (--n && (size_t)(off+1) < sizeof(buf)) {
            buf[off++] = ',';
            buf[off] = '\0';
        }
    }
    PyErr_SetString(PyExc_TypeError, buf);
    Py_DECREF(set);
}

static int
pmerge(PyObject *acc, PyObject **to_merge, Py_ssize_t to_merge_size)
{
    int res = 0;
    Py_ssize_t i, j, empty_cnt;
    int *remain;

    /* remain stores an index into each sublist of to_merge.
       remain[i] is the index of the next base in to_merge[i]
       that is not included in acc.
    */
    remain = PyMem_New(int, to_merge_size);
    if (remain == NULL) {
        PyErr_NoMemory();
        return -1;
    }
    for (i = 0; i < to_merge_size; i++)
        remain[i] = 0;

  again:
    empty_cnt = 0;
    for (i = 0; i < to_merge_size; i++) {
        PyObject *candidate;

        PyObject *cur_tuple = to_merge[i];

        if (remain[i] >= PyTuple_GET_SIZE(cur_tuple)) {
            empty_cnt++;
            continue;
        }

        /* Choose next candidate for MRO.

           The input sequences alone can determine the choice.
           If not, choose the class which appears in the MRO
           of the earliest direct superclass of the new class.
        */

        candidate = PyTuple_GET_ITEM(cur_tuple, remain[i]);
        for (j = 0; j < to_merge_size; j++) {
            PyObject *j_lst = to_merge[j];
            if (tail_contains(j_lst, remain[j], candidate))
                goto skip; /* continue outer loop */
        }
        res = PyList_Append(acc, candidate);
        if (res < 0)
            goto out;

        for (j = 0; j < to_merge_size; j++) {
            PyObject *j_lst = to_merge[j];
            if (remain[j] < PyTuple_GET_SIZE(j_lst) &&
                PyTuple_GET_ITEM(j_lst, remain[j]) == candidate) {
                remain[j]++;
            }
        }
        goto again;
      skip: ;
    }

    if (empty_cnt != to_merge_size) {
        set_mro_error(to_merge, to_merge_size, remain);
        res = -1;
    }

  out:
    PyMem_Free(remain);

    return res;
}

static PyObject *
mro_implementation(PyTypeObject *type)
{
    if (!_PyType_IsReady(type)) {
        if (PyType_Ready(type) < 0)
            return NULL;
    }

    PyObject *bases = lookup_tp_bases(type);
    Py_ssize_t n = PyTuple_GET_SIZE(bases);
    for (Py_ssize_t i = 0; i < n; i++) {
        PyTypeObject *base = _PyType_CAST(PyTuple_GET_ITEM(bases, i));
        if (lookup_tp_mro(base) == NULL) {
            PyErr_Format(PyExc_TypeError,
                         "Cannot extend an incomplete type '%.100s'",
                         base->tp_name);
            return NULL;
        }
        assert(PyTuple_Check(lookup_tp_mro(base)));
    }

    if (n == 1) {
        /* Fast path: if there is a single base, constructing the MRO
         * is trivial.
         */
        PyTypeObject *base = _PyType_CAST(PyTuple_GET_ITEM(bases, 0));
        PyObject *base_mro = lookup_tp_mro(base);
        Py_ssize_t k = PyTuple_GET_SIZE(base_mro);
        PyObject *result = PyTuple_New(k + 1);
        if (result == NULL) {
            return NULL;
        }

        ;
        PyTuple_SET_ITEM(result, 0, Py_NewRef(type));
        for (Py_ssize_t i = 0; i < k; i++) {
            PyObject *cls = PyTuple_GET_ITEM(base_mro, i);
            PyTuple_SET_ITEM(result, i + 1, Py_NewRef(cls));
        }
        return result;
    }

    /* This is just a basic sanity check. */
    if (check_duplicates(bases) < 0) {
        return NULL;
    }

    /* Find a superclass linearization that honors the constraints
       of the explicit tuples of bases and the constraints implied by
       each base class.

       to_merge is an array of tuples, where each tuple is a superclass
       linearization implied by a base class.  The last element of
       to_merge is the declared tuple of bases.
    */
    PyObject **to_merge = PyMem_New(PyObject *, n + 1);
    if (to_merge == NULL) {
        PyErr_NoMemory();
        return NULL;
    }

    for (Py_ssize_t i = 0; i < n; i++) {
        PyTypeObject *base = _PyType_CAST(PyTuple_GET_ITEM(bases, i));
        to_merge[i] = lookup_tp_mro(base);
    }
    to_merge[n] = bases;

    PyObject *result = PyList_New(1);
    if (result == NULL) {
        PyMem_Free(to_merge);
        return NULL;
    }

    PyList_SET_ITEM(result, 0, Py_NewRef(type));
    if (pmerge(result, to_merge, n + 1) < 0) {
        Py_CLEAR(result);
    }
    PyMem_Free(to_merge);

    return result;
}

/*[clinic input]
type.mro

Return a type's method resolution order.
[clinic start generated code]*/

static PyObject *
type_mro_impl(PyTypeObject *self)
/*[clinic end generated code: output=bffc4a39b5b57027 input=28414f4e156db28d]*/
{
    PyObject *seq;
    seq = mro_implementation(self);
    if (seq != NULL && !PyList_Check(seq)) {
        Py_SETREF(seq, PySequence_List(seq));
    }
    return seq;
}

static int
mro_check(PyTypeObject *type, PyObject *mro)
{
    PyTypeObject *solid;
    Py_ssize_t i, n;

    solid = solid_base(type);

    n = PyTuple_GET_SIZE(mro);
    for (i = 0; i < n; i++) {
        PyObject *obj = PyTuple_GET_ITEM(mro, i);
        if (!PyType_Check(obj)) {
            PyErr_Format(
                PyExc_TypeError,
                "mro() returned a non-class ('%.500s')",
                Py_TYPE(obj)->tp_name);
            return -1;
        }
        PyTypeObject *base = (PyTypeObject*)obj;

        if (!PyType_IsSubtype(solid, solid_base(base))) {
            PyErr_Format(
                PyExc_TypeError,
                "mro() returned base with unsuitable layout ('%.500s')",
                base->tp_name);
            return -1;
        }
    }

    return 0;
}

/* Lookups an mcls.mro method, invokes it and checks the result (if needed,
   in case of a custom mro() implementation).

   Keep in mind that during execution of this function type->tp_mro
   can be replaced due to possible reentrance (for example,
   through type_set_bases):

      - when looking up the mcls.mro attribute (it could be
        a user-provided descriptor);

      - from inside a custom mro() itself;

      - through a finalizer of the return value of mro().
*/
static PyObject *
mro_invoke(PyTypeObject *type)
{
    PyObject *mro_result;
    PyObject *new_mro;
    const int custom = !Py_IS_TYPE(type, &PyType_Type);

    if (custom) {
        int unbound;
        PyObject *mro_meth = lookup_method(
            (PyObject *)type, &_Py_ID(mro), &unbound);
        if (mro_meth == NULL)
            return NULL;
        mro_result = call_unbound_noarg(unbound, mro_meth, (PyObject *)type);
        Py_DECREF(mro_meth);
    }
    else {
        mro_result = mro_implementation(type);
    }
    if (mro_result == NULL)
        return NULL;

    new_mro = PySequence_Tuple(mro_result);
    Py_DECREF(mro_result);
    if (new_mro == NULL) {
        return NULL;
    }

    if (PyTuple_GET_SIZE(new_mro) == 0) {
        Py_DECREF(new_mro);
        PyErr_Format(PyExc_TypeError, "type MRO must not be empty");
        return NULL;
    }

    if (custom && mro_check(type, new_mro) < 0) {
        Py_DECREF(new_mro);
        return NULL;
    }
    return new_mro;
}

/* Calculates and assigns a new MRO to type->tp_mro.
   Return values and invariants:

     - Returns 1 if a new MRO value has been set to type->tp_mro due to
       this call of mro_internal (no tricky reentrancy and no errors).

       In case if p_old_mro argument is not NULL, a previous value
       of type->tp_mro is put there, and the ownership of this
       reference is transferred to a caller.
       Otherwise, the previous value (if any) is decref'ed.

     - Returns 0 in case when type->tp_mro gets changed because of
       reentering here through a custom mro() (see a comment to mro_invoke).

       In this case, a refcount of an old type->tp_mro is adjusted
       somewhere deeper in the call stack (by the innermost mro_internal
       or its caller) and may become zero upon returning from here.
       This also implies that the whole hierarchy of subclasses of the type
       has seen the new value and updated their MRO accordingly.

     - Returns -1 in case of an error.
*/
static int
mro_internal(PyTypeObject *type, PyObject **p_old_mro)
{
    PyObject *new_mro, *old_mro;
    int reent;

    /* Keep a reference to be able to do a reentrancy check below.
       Don't let old_mro be GC'ed and its address be reused for
       another object, like (suddenly!) a new tp_mro.  */
    old_mro = Py_XNewRef(lookup_tp_mro(type));
    new_mro = mro_invoke(type);  /* might cause reentrance */
    reent = (lookup_tp_mro(type) != old_mro);
    Py_XDECREF(old_mro);
    if (new_mro == NULL) {
        return -1;
    }

    if (reent) {
        Py_DECREF(new_mro);
        return 0;
    }

    set_tp_mro(type, new_mro);

    type_mro_modified(type, new_mro);
    /* corner case: the super class might have been hidden
       from the custom MRO */
    type_mro_modified(type, lookup_tp_bases(type));

    // XXX Expand this to Py_TPFLAGS_IMMUTABLETYPE?
    if (!(type->tp_flags & _Py_TPFLAGS_STATIC_BUILTIN)) {
        PyType_Modified(type);
    }
    else {
        /* For static builtin types, this is only called during init
           before the method cache has been populated. */
        assert(_PyType_HasFeature(type, Py_TPFLAGS_VALID_VERSION_TAG));
    }

    if (p_old_mro != NULL)
        *p_old_mro = old_mro;  /* transfer the ownership */
    else
        Py_XDECREF(old_mro);

    return 1;
}
#endif // GraalPy change

/* Calculate the best base amongst multiple base classes.
   This is the first one that's on the path to the "solid base". */

static PyTypeObject *
best_base(PyObject *bases)
{
    Py_ssize_t i, n;
    PyTypeObject *base, *winner, *candidate;

    assert(PyTuple_Check(bases));
    n = PyTuple_GET_SIZE(bases);
    assert(n > 0);
    base = NULL;
    winner = NULL;
    for (i = 0; i < n; i++) {
        PyObject *base_proto = PyTuple_GET_ITEM(bases, i);
        if (!PyType_Check(base_proto)) {
            PyErr_SetString(
                PyExc_TypeError,
                "bases must be types");
            return NULL;
        }
        PyTypeObject *base_i = (PyTypeObject *)base_proto;

        if (!_PyType_IsReady(base_i)) {
            if (PyType_Ready(base_i) < 0)
                return NULL;
        }
        if (!_PyType_HasFeature(base_i, Py_TPFLAGS_BASETYPE)) {
            PyErr_Format(PyExc_TypeError,
                         "type '%.100s' is not an acceptable base type",
                         base_i->tp_name);
            return NULL;
        }
        candidate = solid_base(base_i);
        if (winner == NULL) {
            winner = candidate;
            base = base_i;
        }
        else if (PyType_IsSubtype(winner, candidate))
            ;
        else if (PyType_IsSubtype(candidate, winner)) {
            winner = candidate;
            base = base_i;
        }
        else {
            PyErr_SetString(
                PyExc_TypeError,
                "multiple bases have "
                "instance lay-out conflict");
            return NULL;
        }
    }
    assert (base != NULL);

    return base;
}

#define ADDED_FIELD_AT_OFFSET(name, offset) \
    (type->tp_ ## name  && (base->tp_ ##name == 0) && \
    type->tp_ ## name + sizeof(PyObject *) == (offset) && \
    type->tp_flags & Py_TPFLAGS_HEAPTYPE)

static int
extra_ivars(PyTypeObject *type, PyTypeObject *base)
{
    size_t t_size = type->tp_basicsize;
    size_t b_size = base->tp_basicsize;

    assert(t_size >= b_size); /* Else type smaller than base! */
    if (type->tp_itemsize || base->tp_itemsize) {
        /* If itemsize is involved, stricter rules */
        return t_size != b_size ||
            type->tp_itemsize != base->tp_itemsize;
    }
    /* Check for __dict__ and __weakrefs__ slots in either order */
    if (ADDED_FIELD_AT_OFFSET(weaklistoffset, t_size)) {
        t_size -= sizeof(PyObject *);
    }
    if ((type->tp_flags & Py_TPFLAGS_MANAGED_DICT) == 0 &&
        ADDED_FIELD_AT_OFFSET(dictoffset, t_size)) {
        t_size -= sizeof(PyObject *);
    }
    /* Check __weakrefs__ again, in case it precedes __dict__ */
    if (ADDED_FIELD_AT_OFFSET(weaklistoffset, t_size)) {
        t_size -= sizeof(PyObject *);
    }
    return t_size != b_size;
}

static PyTypeObject *
solid_base(PyTypeObject *type)
{
    PyTypeObject *base;

    if (type->tp_base)
        base = solid_base(type->tp_base);
    else
        base = &PyBaseObject_Type;
    if (extra_ivars(type, base))
        return type;
    else
        return base;
}

static void object_dealloc(PyObject *);
static PyObject *object_new(PyTypeObject *, PyObject *, PyObject *);
static int object_init(PyObject *, PyObject *, PyObject *);
static int update_slot(PyTypeObject *, PyObject *);
static void fixup_slot_dispatchers(PyTypeObject *);
static int type_new_set_names(PyTypeObject *);
static int type_new_init_subclass(PyTypeObject *, PyObject *);

#if 0 // GraalPy change
/*
 * Helpers for  __dict__ descriptor.  We don't want to expose the dicts
 * inherited from various builtin types.  The builtin base usually provides
 * its own __dict__ descriptor, so we use that when we can.
 */
static PyTypeObject *
get_builtin_base_with_dict(PyTypeObject *type)
{
    while (type->tp_base != NULL) {
        if (type->tp_dictoffset != 0 &&
            !(type->tp_flags & Py_TPFLAGS_HEAPTYPE))
            return type;
        type = type->tp_base;
    }
    return NULL;
}

static PyObject *
get_dict_descriptor(PyTypeObject *type)
{
    PyObject *descr;

    descr = _PyType_Lookup(type, &_Py_ID(__dict__));
    if (descr == NULL || !PyDescr_IsData(descr))
        return NULL;

    return descr;
}

static void
raise_dict_descr_error(PyObject *obj)
{
    PyErr_Format(PyExc_TypeError,
                 "this __dict__ descriptor does not support "
                 "'%.200s' objects", Py_TYPE(obj)->tp_name);
}

static PyObject *
subtype_dict(PyObject *obj, void *context)
{
    PyTypeObject *base;

    base = get_builtin_base_with_dict(Py_TYPE(obj));
    if (base != NULL) {
        descrgetfunc func;
        PyObject *descr = get_dict_descriptor(base);
        if (descr == NULL) {
            raise_dict_descr_error(obj);
            return NULL;
        }
        func = Py_TYPE(descr)->tp_descr_get;
        if (func == NULL) {
            raise_dict_descr_error(obj);
            return NULL;
        }
        return func(descr, obj, (PyObject *)(Py_TYPE(obj)));
    }
    return PyObject_GenericGetDict(obj, context);
}

static int
subtype_setdict(PyObject *obj, PyObject *value, void *context)
{
    PyObject **dictptr;
    PyTypeObject *base;

    base = get_builtin_base_with_dict(Py_TYPE(obj));
    if (base != NULL) {
        descrsetfunc func;
        PyObject *descr = get_dict_descriptor(base);
        if (descr == NULL) {
            raise_dict_descr_error(obj);
            return -1;
        }
        func = Py_TYPE(descr)->tp_descr_set;
        if (func == NULL) {
            raise_dict_descr_error(obj);
            return -1;
        }
        return func(descr, obj, value);
    }
    /* Almost like PyObject_GenericSetDict, but allow __dict__ to be deleted. */
    dictptr = _PyObject_GetDictPtr(obj);
    if (dictptr == NULL) {
        PyErr_SetString(PyExc_AttributeError,
                        "This object has no __dict__");
        return -1;
    }
    if (value != NULL && !PyDict_Check(value)) {
        PyErr_Format(PyExc_TypeError,
                     "__dict__ must be set to a dictionary, "
                     "not a '%.200s'", Py_TYPE(value)->tp_name);
        return -1;
    }
    Py_XSETREF(*dictptr, Py_XNewRef(value));
    return 0;
}

static PyObject *
subtype_getweakref(PyObject *obj, void *context)
{
    PyObject **weaklistptr;
    PyObject *result;
    PyTypeObject *type = Py_TYPE(obj);

    if (type->tp_weaklistoffset == 0) {
        PyErr_SetString(PyExc_AttributeError,
                        "This object has no __weakref__");
        return NULL;
    }
    _PyObject_ASSERT((PyObject *)type,
                     type->tp_weaklistoffset > 0 ||
                     type->tp_weaklistoffset == MANAGED_WEAKREF_OFFSET);
    _PyObject_ASSERT((PyObject *)type,
                     ((type->tp_weaklistoffset + (Py_ssize_t)sizeof(PyObject *))
                      <= type->tp_basicsize));
    weaklistptr = (PyObject **)((char *)obj + type->tp_weaklistoffset);
    if (*weaklistptr == NULL)
        result = Py_None;
    else
        result = *weaklistptr;
    return Py_NewRef(result);
}

/* Three variants on the subtype_getsets list. */

static PyGetSetDef subtype_getsets_full[] = {
    {"__dict__", subtype_dict, subtype_setdict,
     PyDoc_STR("dictionary for instance variables")},
    {"__weakref__", subtype_getweakref, NULL,
     PyDoc_STR("list of weak references to the object")},
    {0}
};

static PyGetSetDef subtype_getsets_dict_only[] = {
    {"__dict__", subtype_dict, subtype_setdict,
     PyDoc_STR("dictionary for instance variables")},
    {0}
};

static PyGetSetDef subtype_getsets_weakref_only[] = {
    {"__weakref__", subtype_getweakref, NULL,
     PyDoc_STR("list of weak references to the object")},
    {0}
};

static int
valid_identifier(PyObject *s)
{
    if (!PyUnicode_Check(s)) {
        PyErr_Format(PyExc_TypeError,
                     "__slots__ items must be strings, not '%.200s'",
                     Py_TYPE(s)->tp_name);
        return 0;
    }
    if (!PyUnicode_IsIdentifier(s)) {
        PyErr_SetString(PyExc_TypeError,
                        "__slots__ must be identifiers");
        return 0;
    }
    return 1;
}

static int
type_init(PyObject *cls, PyObject *args, PyObject *kwds)
{
    assert(args != NULL && PyTuple_Check(args));
    assert(kwds == NULL || PyDict_Check(kwds));

    if (kwds != NULL && PyTuple_GET_SIZE(args) == 1 &&
        PyDict_GET_SIZE(kwds) != 0) {
        PyErr_SetString(PyExc_TypeError,
                        "type.__init__() takes no keyword arguments");
        return -1;
    }

    if ((PyTuple_GET_SIZE(args) != 1 && PyTuple_GET_SIZE(args) != 3)) {
        PyErr_SetString(PyExc_TypeError,
                        "type.__init__() takes 1 or 3 arguments");
        return -1;
    }

    return 0;
}
#endif // GraalPy change


unsigned long
PyType_GetFlags(PyTypeObject *type)
{
    return type->tp_flags;
}


#if 0 // GraalPy change
int
PyType_SUPPORTS_WEAKREFS(PyTypeObject *type)
{
    return _PyType_SUPPORTS_WEAKREFS(type);
}


/* Determine the most derived metatype. */
PyTypeObject *
_PyType_CalculateMetaclass(PyTypeObject *metatype, PyObject *bases)
{
    Py_ssize_t i, nbases;
    PyTypeObject *winner;
    PyObject *tmp;
    PyTypeObject *tmptype;

    /* Determine the proper metatype to deal with this,
       and check for metatype conflicts while we're at it.
       Note that if some other metatype wins to contract,
       it's possible that its instances are not types. */

    nbases = PyTuple_GET_SIZE(bases);
    winner = metatype;
    for (i = 0; i < nbases; i++) {
        tmp = PyTuple_GET_ITEM(bases, i);
        tmptype = Py_TYPE(tmp);
        if (PyType_IsSubtype(winner, tmptype))
            continue;
        if (PyType_IsSubtype(tmptype, winner)) {
            winner = tmptype;
            continue;
        }
        /* else: */
        PyErr_SetString(PyExc_TypeError,
                        "metaclass conflict: "
                        "the metaclass of a derived class "
                        "must be a (non-strict) subclass "
                        "of the metaclasses of all its bases");
        return NULL;
    }
    return winner;
}


// Forward declaration
static PyObject *
type_new(PyTypeObject *metatype, PyObject *args, PyObject *kwds);

typedef struct {
    PyTypeObject *metatype;
    PyObject *args;
    PyObject *kwds;
    PyObject *orig_dict;
    PyObject *name;
    PyObject *bases;
    PyTypeObject *base;
    PyObject *slots;
    Py_ssize_t nslot;
    int add_dict;
    int add_weak;
    int may_add_dict;
    int may_add_weak;
} type_new_ctx;


/* Check for valid slot names and two special cases */
static int
type_new_visit_slots(type_new_ctx *ctx)
{
    PyObject *slots = ctx->slots;
    Py_ssize_t nslot = ctx->nslot;
    for (Py_ssize_t i = 0; i < nslot; i++) {
        PyObject *name = PyTuple_GET_ITEM(slots, i);
        if (!valid_identifier(name)) {
            return -1;
        }
        assert(PyUnicode_Check(name));
        if (_PyUnicode_Equal(name, &_Py_ID(__dict__))) {
            if (!ctx->may_add_dict || ctx->add_dict != 0) {
                PyErr_SetString(PyExc_TypeError,
                    "__dict__ slot disallowed: "
                    "we already got one");
                return -1;
            }
            ctx->add_dict++;
        }
        if (_PyUnicode_Equal(name, &_Py_ID(__weakref__))) {
            if (!ctx->may_add_weak || ctx->add_weak != 0) {
                PyErr_SetString(PyExc_TypeError,
                    "__weakref__ slot disallowed: "
                    "we already got one");
                return -1;
            }
            ctx->add_weak++;
        }
    }
    return 0;
}


/* Copy slots into a list, mangle names and sort them.
   Sorted names are needed for __class__ assignment.
   Convert them back to tuple at the end.
*/
static PyObject*
type_new_copy_slots(type_new_ctx *ctx, PyObject *dict)
{
    PyObject *slots = ctx->slots;
    Py_ssize_t nslot = ctx->nslot;

    Py_ssize_t new_nslot = nslot - ctx->add_dict - ctx->add_weak;
    PyObject *new_slots = PyList_New(new_nslot);
    if (new_slots == NULL) {
        return NULL;
    }

    Py_ssize_t j = 0;
    for (Py_ssize_t i = 0; i < nslot; i++) {
        PyObject *slot = PyTuple_GET_ITEM(slots, i);
        if ((ctx->add_dict && _PyUnicode_Equal(slot, &_Py_ID(__dict__))) ||
            (ctx->add_weak && _PyUnicode_Equal(slot, &_Py_ID(__weakref__))))
        {
            continue;
        }

        slot =_Py_Mangle(ctx->name, slot);
        if (!slot) {
            goto error;
        }
        PyList_SET_ITEM(new_slots, j, slot);

        int r = PyDict_Contains(dict, slot);
        if (r < 0) {
            goto error;
        }
        if (r > 0) {
            /* CPython inserts these names (when needed)
               into the namespace when creating a class.  They will be deleted
               below so won't act as class variables. */
            if (!_PyUnicode_Equal(slot, &_Py_ID(__qualname__)) &&
                !_PyUnicode_Equal(slot, &_Py_ID(__classcell__)) &&
                !_PyUnicode_Equal(slot, &_Py_ID(__classdictcell__)))
            {
                PyErr_Format(PyExc_ValueError,
                             "%R in __slots__ conflicts with class variable",
                             slot);
                goto error;
            }
        }

        j++;
    }
    assert(j == new_nslot);

    if (PyList_Sort(new_slots) == -1) {
        goto error;
    }

    PyObject *tuple = PyList_AsTuple(new_slots);
    Py_DECREF(new_slots);
    if (tuple == NULL) {
        return NULL;
    }

    assert(PyTuple_GET_SIZE(tuple) == new_nslot);
    return tuple;

error:
    Py_DECREF(new_slots);
    return NULL;
}


static void
type_new_slots_bases(type_new_ctx *ctx)
{
    Py_ssize_t nbases = PyTuple_GET_SIZE(ctx->bases);
    if (nbases > 1 &&
        ((ctx->may_add_dict && ctx->add_dict == 0) ||
         (ctx->may_add_weak && ctx->add_weak == 0)))
    {
        for (Py_ssize_t i = 0; i < nbases; i++) {
            PyObject *obj = PyTuple_GET_ITEM(ctx->bases, i);
            if (obj == (PyObject *)ctx->base) {
                /* Skip primary base */
                continue;
            }
            PyTypeObject *base = _PyType_CAST(obj);

            if (ctx->may_add_dict && ctx->add_dict == 0 &&
                base->tp_dictoffset != 0)
            {
                ctx->add_dict++;
            }
            if (ctx->may_add_weak && ctx->add_weak == 0 &&
                base->tp_weaklistoffset != 0)
            {
                ctx->add_weak++;
            }
            if (ctx->may_add_dict && ctx->add_dict == 0) {
                continue;
            }
            if (ctx->may_add_weak && ctx->add_weak == 0) {
                continue;
            }
            /* Nothing more to check */
            break;
        }
    }
}


static int
type_new_slots_impl(type_new_ctx *ctx, PyObject *dict)
{
    /* Are slots allowed? */
    if (ctx->nslot > 0 && ctx->base->tp_itemsize != 0) {
        PyErr_Format(PyExc_TypeError,
                     "nonempty __slots__ not supported for subtype of '%s'",
                     ctx->base->tp_name);
        return -1;
    }

    if (type_new_visit_slots(ctx) < 0) {
        return -1;
    }

    PyObject *new_slots = type_new_copy_slots(ctx, dict);
    if (new_slots == NULL) {
        return -1;
    }
    assert(PyTuple_CheckExact(new_slots));

    Py_XSETREF(ctx->slots, new_slots);
    ctx->nslot = PyTuple_GET_SIZE(new_slots);

    /* Secondary bases may provide weakrefs or dict */
    type_new_slots_bases(ctx);
    return 0;
}


static Py_ssize_t
type_new_slots(type_new_ctx *ctx, PyObject *dict)
{
    // Check for a __slots__ sequence variable in dict, and count it
    ctx->add_dict = 0;
    ctx->add_weak = 0;
    ctx->may_add_dict = (ctx->base->tp_dictoffset == 0);
    ctx->may_add_weak = (ctx->base->tp_weaklistoffset == 0
                         && ctx->base->tp_itemsize == 0);

    if (ctx->slots == NULL) {
        if (ctx->may_add_dict) {
            ctx->add_dict++;
        }
        if (ctx->may_add_weak) {
            ctx->add_weak++;
        }
    }
    else {
        /* Have slots */
        if (type_new_slots_impl(ctx, dict) < 0) {
            return -1;
        }
    }
    return 0;
}


static PyTypeObject*
type_new_alloc(type_new_ctx *ctx)
{
    PyTypeObject *metatype = ctx->metatype;
    PyTypeObject *type;

    // Allocate the type object
    type = (PyTypeObject *)metatype->tp_alloc(metatype, ctx->nslot);
    if (type == NULL) {
        return NULL;
    }
    PyHeapTypeObject *et = (PyHeapTypeObject *)type;

    // Initialize tp_flags.
    // All heap types need GC, since we can create a reference cycle by storing
    // an instance on one of its parents.
    type->tp_flags = (Py_TPFLAGS_DEFAULT | Py_TPFLAGS_HEAPTYPE |
                      Py_TPFLAGS_BASETYPE | Py_TPFLAGS_HAVE_GC);

    // Initialize essential fields
    type->tp_as_async = &et->as_async;
    type->tp_as_number = &et->as_number;
    type->tp_as_sequence = &et->as_sequence;
    type->tp_as_mapping = &et->as_mapping;
    type->tp_as_buffer = &et->as_buffer;

    set_tp_bases(type, Py_NewRef(ctx->bases));
    type->tp_base = (PyTypeObject *)Py_NewRef(ctx->base);

    type->tp_dealloc = subtype_dealloc;
    /* Always override allocation strategy to use regular heap */
    type->tp_alloc = PyType_GenericAlloc;
    type->tp_free = PyObject_GC_Del;

    type->tp_traverse = subtype_traverse;
    type->tp_clear = subtype_clear;

    et->ht_name = Py_NewRef(ctx->name);
    et->ht_module = NULL;
    et->_ht_tpname = NULL;

    return type;
}


static int
type_new_set_name(const type_new_ctx *ctx, PyTypeObject *type)
{
    Py_ssize_t name_size;
    type->tp_name = PyUnicode_AsUTF8AndSize(ctx->name, &name_size);
    if (!type->tp_name) {
        return -1;
    }
    if (strlen(type->tp_name) != (size_t)name_size) {
        PyErr_SetString(PyExc_ValueError,
                        "type name must not contain null characters");
        return -1;
    }
    return 0;
}


/* Set __module__ in the dict */
static int
type_new_set_module(PyTypeObject *type)
{
    PyObject *dict = lookup_tp_dict(type);
    int r = PyDict_Contains(dict, &_Py_ID(__module__));
    if (r < 0) {
        return -1;
    }
    if (r > 0) {
        return 0;
    }

    PyObject *globals = PyEval_GetGlobals();
    if (globals == NULL) {
        return 0;
    }

    PyObject *module = PyDict_GetItemWithError(globals, &_Py_ID(__name__));
    if (module == NULL) {
        if (PyErr_Occurred()) {
            return -1;
        }
        return 0;
    }

    if (PyDict_SetItem(dict, &_Py_ID(__module__), module) < 0) {
        return -1;
    }
    return 0;
}


/* Set ht_qualname to dict['__qualname__'] if available, else to
   __name__.  The __qualname__ accessor will look for ht_qualname. */
static int
type_new_set_ht_name(PyTypeObject *type)
{
    PyHeapTypeObject *et = (PyHeapTypeObject *)type;
    PyObject *dict = lookup_tp_dict(type);
    PyObject *qualname = PyDict_GetItemWithError(dict, &_Py_ID(__qualname__));
    if (qualname != NULL) {
        if (!PyUnicode_Check(qualname)) {
            PyErr_Format(PyExc_TypeError,
                    "type __qualname__ must be a str, not %s",
                    Py_TYPE(qualname)->tp_name);
            return -1;
        }
        et->ht_qualname = Py_NewRef(qualname);
        if (PyDict_DelItem(dict, &_Py_ID(__qualname__)) < 0) {
            return -1;
        }
    }
    else {
        if (PyErr_Occurred()) {
            return -1;
        }
        et->ht_qualname = Py_NewRef(et->ht_name);
    }
    return 0;
}


/* Set tp_doc to a copy of dict['__doc__'], if the latter is there
   and is a string.  The __doc__ accessor will first look for tp_doc;
   if that fails, it will still look into __dict__. */
static int
type_new_set_doc(PyTypeObject *type)
{
    PyObject *dict = lookup_tp_dict(type);
    PyObject *doc = PyDict_GetItemWithError(dict, &_Py_ID(__doc__));
    if (doc == NULL) {
        if (PyErr_Occurred()) {
            return -1;
        }
        // no __doc__ key
        return 0;
    }
    if (!PyUnicode_Check(doc)) {
        // ignore non-string __doc__
        return 0;
    }

    const char *doc_str = PyUnicode_AsUTF8(doc);
    if (doc_str == NULL) {
        return -1;
    }

    // Silently truncate the docstring if it contains a null byte
    Py_ssize_t size = strlen(doc_str) + 1;
    char *tp_doc = (char *)PyObject_Malloc(size);
    if (tp_doc == NULL) {
        PyErr_NoMemory();
        return -1;
    }

    memcpy(tp_doc, doc_str, size);
    type->tp_doc = tp_doc;
    return 0;
}


static int
type_new_staticmethod(PyTypeObject *type, PyObject *attr)
{
    PyObject *dict = lookup_tp_dict(type);
    PyObject *func = PyDict_GetItemWithError(dict, attr);
    if (func == NULL) {
        if (PyErr_Occurred()) {
            return -1;
        }
        return 0;
    }
    if (!PyFunction_Check(func)) {
        return 0;
    }

    PyObject *static_func = PyStaticMethod_New(func);
    if (static_func == NULL) {
        return -1;
    }
    if (PyDict_SetItem(dict, attr, static_func) < 0) {
        Py_DECREF(static_func);
        return -1;
    }
    Py_DECREF(static_func);
    return 0;
}


static int
type_new_classmethod(PyTypeObject *type, PyObject *attr)
{
    PyObject *dict = lookup_tp_dict(type);
    PyObject *func = PyDict_GetItemWithError(dict, attr);
    if (func == NULL) {
        if (PyErr_Occurred()) {
            return -1;
        }
        return 0;
    }
    if (!PyFunction_Check(func)) {
        return 0;
    }

    PyObject *method = PyClassMethod_New(func);
    if (method == NULL) {
        return -1;
    }

    if (PyDict_SetItem(dict, attr, method) < 0) {
        Py_DECREF(method);
        return -1;
    }
    Py_DECREF(method);
    return 0;
}


/* Add descriptors for custom slots from __slots__, or for __dict__ */
static int
type_new_descriptors(const type_new_ctx *ctx, PyTypeObject *type)
{
    PyHeapTypeObject *et = (PyHeapTypeObject *)type;
    Py_ssize_t slotoffset = ctx->base->tp_basicsize;
    if (et->ht_slots != NULL) {
        PyMemberDef *mp = _PyHeapType_GET_MEMBERS(et);
        Py_ssize_t nslot = PyTuple_GET_SIZE(et->ht_slots);
        for (Py_ssize_t i = 0; i < nslot; i++, mp++) {
            mp->name = PyUnicode_AsUTF8(
                PyTuple_GET_ITEM(et->ht_slots, i));
            if (mp->name == NULL) {
                return -1;
            }
            mp->type = T_OBJECT_EX;
            mp->offset = slotoffset;

            /* __dict__ and __weakref__ are already filtered out */
            assert(strcmp(mp->name, "__dict__") != 0);
            assert(strcmp(mp->name, "__weakref__") != 0);

            slotoffset += sizeof(PyObject *);
        }
    }

    if (ctx->add_weak) {
        assert((type->tp_flags & Py_TPFLAGS_MANAGED_WEAKREF) == 0);
        type->tp_flags |= Py_TPFLAGS_MANAGED_WEAKREF;
        type->tp_weaklistoffset = MANAGED_WEAKREF_OFFSET;
    }
    if (ctx->add_dict) {
        assert((type->tp_flags & Py_TPFLAGS_MANAGED_DICT) == 0);
        type->tp_flags |= Py_TPFLAGS_MANAGED_DICT;
        type->tp_dictoffset = -1;
    }

    type->tp_basicsize = slotoffset;
    type->tp_itemsize = ctx->base->tp_itemsize;
    type->tp_members = _PyHeapType_GET_MEMBERS(et);
    return 0;
}


static void
type_new_set_slots(const type_new_ctx *ctx, PyTypeObject *type)
{
    if (type->tp_weaklistoffset && type->tp_dictoffset) {
        type->tp_getset = subtype_getsets_full;
    }
    else if (type->tp_weaklistoffset && !type->tp_dictoffset) {
        type->tp_getset = subtype_getsets_weakref_only;
    }
    else if (!type->tp_weaklistoffset && type->tp_dictoffset) {
        type->tp_getset = subtype_getsets_dict_only;
    }
    else {
        type->tp_getset = NULL;
    }

    /* Special case some slots */
    if (type->tp_dictoffset != 0 || ctx->nslot > 0) {
        PyTypeObject *base = ctx->base;
        if (base->tp_getattr == NULL && base->tp_getattro == NULL) {
            type->tp_getattro = PyObject_GenericGetAttr;
        }
        if (base->tp_setattr == NULL && base->tp_setattro == NULL) {
            type->tp_setattro = PyObject_GenericSetAttr;
        }
    }
}


/* store type in class' cell if one is supplied */
static int
type_new_set_classcell(PyTypeObject *type)
{
    PyObject *dict = lookup_tp_dict(type);
    PyObject *cell = PyDict_GetItemWithError(dict, &_Py_ID(__classcell__));
    if (cell == NULL) {
        if (PyErr_Occurred()) {
            return -1;
        }
        return 0;
    }

    /* At least one method requires a reference to its defining class */
    if (!PyCell_Check(cell)) {
        PyErr_Format(PyExc_TypeError,
                     "__classcell__ must be a nonlocal cell, not %.200R",
                     Py_TYPE(cell));
        return -1;
    }

    (void)PyCell_Set(cell, (PyObject *) type);
    if (PyDict_DelItem(dict, &_Py_ID(__classcell__)) < 0) {
        return -1;
    }
    return 0;
}

static int
type_new_set_classdictcell(PyTypeObject *type)
{
    PyObject *dict = lookup_tp_dict(type);
    PyObject *cell = PyDict_GetItemWithError(dict, &_Py_ID(__classdictcell__));
    if (cell == NULL) {
        if (PyErr_Occurred()) {
            return -1;
        }
        return 0;
    }

    /* At least one method requires a reference to the dict of its defining class */
    if (!PyCell_Check(cell)) {
        PyErr_Format(PyExc_TypeError,
                     "__classdictcell__ must be a nonlocal cell, not %.200R",
                     Py_TYPE(cell));
        return -1;
    }

    (void)PyCell_Set(cell, (PyObject *)dict);
    if (PyDict_DelItem(dict, &_Py_ID(__classdictcell__)) < 0) {
        return -1;
    }
    return 0;
}

static int
type_new_set_attrs(const type_new_ctx *ctx, PyTypeObject *type)
{
    if (type_new_set_name(ctx, type) < 0) {
        return -1;
    }

    if (type_new_set_module(type) < 0) {
        return -1;
    }

    if (type_new_set_ht_name(type) < 0) {
        return -1;
    }

    if (type_new_set_doc(type) < 0) {
        return -1;
    }

    /* Special-case __new__: if it's a plain function,
       make it a static function */
    if (type_new_staticmethod(type, &_Py_ID(__new__)) < 0) {
        return -1;
    }

    /* Special-case __init_subclass__ and __class_getitem__:
       if they are plain functions, make them classmethods */
    if (type_new_classmethod(type, &_Py_ID(__init_subclass__)) < 0) {
        return -1;
    }
    if (type_new_classmethod(type, &_Py_ID(__class_getitem__)) < 0) {
        return -1;
    }

    if (type_new_descriptors(ctx, type) < 0) {
        return -1;
    }

    type_new_set_slots(ctx, type);

    if (type_new_set_classcell(type) < 0) {
        return -1;
    }
    if (type_new_set_classdictcell(type) < 0) {
        return -1;
    }
    return 0;
}


static int
type_new_get_slots(type_new_ctx *ctx, PyObject *dict)
{
    PyObject *slots = PyDict_GetItemWithError(dict, &_Py_ID(__slots__));
    if (slots == NULL) {
        if (PyErr_Occurred()) {
            return -1;
        }
        ctx->slots = NULL;
        ctx->nslot = 0;
        return 0;
    }

    // Make it into a tuple
    PyObject *new_slots;
    if (PyUnicode_Check(slots)) {
        new_slots = PyTuple_Pack(1, slots);
    }
    else {
        new_slots = PySequence_Tuple(slots);
    }
    if (new_slots == NULL) {
        return -1;
    }
    assert(PyTuple_CheckExact(new_slots));
    ctx->slots = new_slots;
    ctx->nslot = PyTuple_GET_SIZE(new_slots);
    return 0;
}


static PyTypeObject*
type_new_init(type_new_ctx *ctx)
{
    PyObject *dict = PyDict_Copy(ctx->orig_dict);
    if (dict == NULL) {
        goto error;
    }

    if (type_new_get_slots(ctx, dict) < 0) {
        goto error;
    }
    assert(!PyErr_Occurred());

    if (type_new_slots(ctx, dict) < 0) {
        goto error;
    }

    PyTypeObject *type = type_new_alloc(ctx);
    if (type == NULL) {
        goto error;
    }

    set_tp_dict(type, dict);

    PyHeapTypeObject *et = (PyHeapTypeObject*)type;
    et->ht_slots = ctx->slots;
    ctx->slots = NULL;

    return type;

error:
    Py_CLEAR(ctx->slots);
    Py_XDECREF(dict);
    return NULL;
}


static PyObject*
type_new_impl(type_new_ctx *ctx)
{
    PyTypeObject *type = type_new_init(ctx);
    if (type == NULL) {
        return NULL;
    }

    if (type_new_set_attrs(ctx, type) < 0) {
        goto error;
    }

    /* Initialize the rest */
    if (PyType_Ready(type) < 0) {
        goto error;
    }

    // Put the proper slots in place
    fixup_slot_dispatchers(type);

    if (type_new_set_names(type) < 0) {
        goto error;
    }

    if (type_new_init_subclass(type, ctx->kwds) < 0) {
        goto error;
    }

    assert(_PyType_CheckConsistency(type));

    return (PyObject *)type;

error:
    Py_DECREF(type);
    return NULL;
}


static int
type_new_get_bases(type_new_ctx *ctx, PyObject **type)
{
    Py_ssize_t nbases = PyTuple_GET_SIZE(ctx->bases);
    if (nbases == 0) {
        // Adjust for empty tuple bases
        ctx->base = &PyBaseObject_Type;
        PyObject *new_bases = PyTuple_Pack(1, ctx->base);
        if (new_bases == NULL) {
            return -1;
        }
        ctx->bases = new_bases;
        return 0;
    }

    for (Py_ssize_t i = 0; i < nbases; i++) {
        PyObject *base = PyTuple_GET_ITEM(ctx->bases, i);
        if (PyType_Check(base)) {
            continue;
        }
        PyObject *mro_entries;
        if (_PyObject_LookupAttr(base, &_Py_ID(__mro_entries__),
                                 &mro_entries) < 0) {
            return -1;
        }
        if (mro_entries != NULL) {
            PyErr_SetString(PyExc_TypeError,
                            "type() doesn't support MRO entry resolution; "
                            "use types.new_class()");
            Py_DECREF(mro_entries);
            return -1;
        }
    }

    // Search the bases for the proper metatype to deal with this
    PyTypeObject *winner;
    winner = _PyType_CalculateMetaclass(ctx->metatype, ctx->bases);
    if (winner == NULL) {
        return -1;
    }

    if (winner != ctx->metatype) {
        if (winner->tp_new != type_new) {
            /* Pass it to the winner */
            *type = winner->tp_new(winner, ctx->args, ctx->kwds);
            if (*type == NULL) {
                return -1;
            }
            return 1;
        }

        ctx->metatype = winner;
    }

    /* Calculate best base, and check that all bases are type objects */
    PyTypeObject *base = best_base(ctx->bases);
    if (base == NULL) {
        return -1;
    }

    ctx->base = base;
    ctx->bases = Py_NewRef(ctx->bases);
    return 0;
}


static PyObject *
type_new(PyTypeObject *metatype, PyObject *args, PyObject *kwds)
{
    assert(args != NULL && PyTuple_Check(args));
    assert(kwds == NULL || PyDict_Check(kwds));

    /* Parse arguments: (name, bases, dict) */
    PyObject *name, *bases, *orig_dict;
    if (!PyArg_ParseTuple(args, "UO!O!:type.__new__",
                          &name,
                          &PyTuple_Type, &bases,
                          &PyDict_Type, &orig_dict))
    {
        return NULL;
    }

    type_new_ctx ctx = {
        .metatype = metatype,
        .args = args,
        .kwds = kwds,
        .orig_dict = orig_dict,
        .name = name,
        .bases = bases,
        .base = NULL,
        .slots = NULL,
        .nslot = 0,
        .add_dict = 0,
        .add_weak = 0,
        .may_add_dict = 0,
        .may_add_weak = 0};
    PyObject *type = NULL;
    int res = type_new_get_bases(&ctx, &type);
    if (res < 0) {
        assert(PyErr_Occurred());
        return NULL;
    }
    if (res == 1) {
        assert(type != NULL);
        return type;
    }
    assert(ctx.base != NULL);
    assert(ctx.bases != NULL);

    type = type_new_impl(&ctx);
    Py_DECREF(ctx.bases);
    return type;
}


static PyObject *
type_vectorcall(PyObject *metatype, PyObject *const *args,
                 size_t nargsf, PyObject *kwnames)
{
    Py_ssize_t nargs = PyVectorcall_NARGS(nargsf);
    if (nargs == 1 && metatype == (PyObject *)&PyType_Type){
        if (!_PyArg_NoKwnames("type", kwnames)) {
            return NULL;
        }
        return Py_NewRef(Py_TYPE(args[0]));
    }
    /* In other (much less common) cases, fall back to
       more flexible calling conventions. */
    PyThreadState *tstate = _PyThreadState_GET();
    return _PyObject_MakeTpCall(tstate, metatype, args, nargs, kwnames);
}
#endif // GraalPy change

/* An array of type slot offsets corresponding to Py_tp_* constants,
  * for use in e.g. PyType_Spec and PyType_GetSlot.
  * Each entry has two offsets: "slot_offset" and "subslot_offset".
  * If is subslot_offset is -1, slot_offset is an offset within the
  * PyTypeObject struct.
  * Otherwise slot_offset is an offset to a pointer to a sub-slots struct
  * (such as "tp_as_number"), and subslot_offset is the offset within
  * that struct.
  * The actual table is generated by a script.
  */
static const PySlot_Offset pyslot_offsets[] = {
    {0, 0},
#include "typeslots.inc"
};

/* Align up to the nearest multiple of alignof(max_align_t)
 * (like _Py_ALIGN_UP, but for a size rather than pointer)
 */
static Py_ssize_t
_align_up(Py_ssize_t size)
{
    return (size + ALIGNOF_MAX_ALIGN_T - 1) & ~(ALIGNOF_MAX_ALIGN_T - 1);
}

PyObject *
PyType_FromSpecWithBases(PyType_Spec *spec, PyObject *bases)
{
    return PyType_FromModuleAndSpec(NULL, spec, bases);
}

PyObject *
PyType_FromModuleAndSpec(PyObject *module, PyType_Spec *spec, PyObject *bases)
{
    PyHeapTypeObject *res;
    PyObject *modname;
    PyTypeObject *type, *base;
    int r;

    /* Prepare slots that need special handling.
     * Keep in mind that a slot can be given multiple times:
     * if that would cause trouble (leaks, UB, ...), raise an exception.
     */

    const PyType_Slot *slot;
    Py_ssize_t nmembers, weaklistoffset, dictoffset, vectorcalloffset;
    char *res_start;
    short slot_offset, subslot_offset;

    nmembers = weaklistoffset = dictoffset = vectorcalloffset = 0;
    for (slot = spec->slots; slot->slot; slot++) {
        if (slot->slot == Py_tp_members) {
            nmembers = 0;
            for (const PyMemberDef *memb = slot->pfunc; memb->name != NULL; memb++) {
                nmembers++;
                if (strcmp(memb->name, "__weaklistoffset__") == 0) {
                    // The PyMemberDef must be a Py_ssize_t and readonly
                    assert(memb->type == T_PYSSIZET);
                    assert(memb->flags == READONLY);
                    weaklistoffset = memb->offset;
                }
                if (strcmp(memb->name, "__dictoffset__") == 0) {
                    // The PyMemberDef must be a Py_ssize_t and readonly
                    assert(memb->type == T_PYSSIZET);
                    assert(memb->flags == READONLY);
                    dictoffset = memb->offset;
                }
                if (strcmp(memb->name, "__vectorcalloffset__") == 0) {
                    // The PyMemberDef must be a Py_ssize_t and readonly
                    assert(memb->type == T_PYSSIZET);
                    assert(memb->flags == READONLY);
                    vectorcalloffset = memb->offset;
                }
            }
        }
    }

    res = (PyHeapTypeObject*)PyType_GenericAlloc(&PyType_Type, nmembers);
    if (res == NULL)
        return NULL;
    res_start = (char*)res;

    if (spec->name == NULL) {
        PyErr_SetString(PyExc_SystemError,
                        "Type spec does not define the name field.");
        goto fail;
    }

    type = &res->ht_type;
    /* The flags must be initialized early, before the GC traverses us */
    type->tp_flags = spec->flags | Py_TPFLAGS_HEAPTYPE;

    const char *s = strrchr(spec->name, '.');
    if (s == NULL) {
        s = spec->name;
    }
    else {
        s++;
    }

    res->ht_name = PyUnicode_FromString(s);
    if (!res->ht_name) {
        goto fail;
    }
    res->ht_qualname = Py_NewRef(res->ht_name);

    /* Copy spec->name to a buffer we own.
    *
    * Unfortunately, we can't use tp_name directly (with some
    * flag saying that it should be deallocated with the type),
    * because tp_name is public API and may be set independently
    * of any such flag.
    * So, we use a separate buffer, _ht_tpname, that's always
    * deallocated with the type (if it's non-NULL).
    */
    Py_ssize_t name_buf_len = strlen(spec->name) + 1;
    res->_ht_tpname = PyMem_Malloc(name_buf_len);
    if (res->_ht_tpname == NULL) {
        goto fail;
    }
    type->tp_name = memcpy(res->_ht_tpname, spec->name, name_buf_len);

    res->ht_module = Py_XNewRef(module);

    /* Adjust for empty tuple bases */
    if (!bases) {
        base = &PyBaseObject_Type;
        /* See whether Py_tp_base(s) was specified */
        for (slot = spec->slots; slot->slot; slot++) {
            if (slot->slot == Py_tp_base)
                base = slot->pfunc;
            else if (slot->slot == Py_tp_bases) {
                bases = slot->pfunc;
            }
        }
        if (!bases) {
            bases = PyTuple_Pack(1, base);
            if (!bases)
                goto fail;
        }
        else if (!PyTuple_Check(bases)) {
            PyErr_SetString(PyExc_SystemError, "Py_tp_bases is not a tuple");
            goto fail;
        }
        else {
            Py_INCREF(bases);
        }
    }
    else if (!PyTuple_Check(bases)) {
        bases = PyTuple_Pack(1, bases);
        if (!bases)
            goto fail;
    }
    else {
        Py_INCREF(bases);
    }

    /* Calculate best base, and check that all bases are type objects */
    base = best_base(bases);
    if (base == NULL) {
        Py_DECREF(bases);
        goto fail;
    }
    if (!_PyType_HasFeature(base, Py_TPFLAGS_BASETYPE)) {
        PyErr_Format(PyExc_TypeError,
                     "type '%.100s' is not an acceptable base type",
                     base->tp_name);
        Py_DECREF(bases);
        goto fail;
    }

    /* Initialize essential fields */

    type->tp_as_async = &res->as_async;
    type->tp_as_number = &res->as_number;
    type->tp_as_sequence = &res->as_sequence;
    type->tp_as_mapping = &res->as_mapping;
    type->tp_as_buffer = &res->as_buffer;
    /* Set tp_base and tp_bases */
    type->tp_bases = bases;
    Py_INCREF(base);
    type->tp_base = base;

    type->tp_basicsize = spec->basicsize;
    type->tp_itemsize = spec->itemsize;

    for (slot = spec->slots; slot->slot; slot++) {
        if (slot->slot < 0
            || (size_t)slot->slot >= Py_ARRAY_LENGTH(pyslot_offsets)) {
            PyErr_SetString(PyExc_RuntimeError, "invalid slot offset");
            goto fail;
        }
        else if (slot->slot == Py_tp_base || slot->slot == Py_tp_bases) {
            /* Processed above */
            continue;
        }
        else if (slot->slot == Py_tp_doc) {
            /* For the docstring slot, which usually points to a static string
               literal, we need to make a copy */
            if (slot->pfunc == NULL) {
                type->tp_doc = NULL;
                continue;
            }
            size_t len = strlen(slot->pfunc)+1;
            char *tp_doc = PyObject_Malloc(len);
            if (tp_doc == NULL) {
                type->tp_doc = NULL;
                PyErr_NoMemory();
                goto fail;
            }
            memcpy(tp_doc, slot->pfunc, len);
            type->tp_doc = tp_doc;
        }
        else if (slot->slot == Py_tp_members) {
            /* Move the slots to the heap type itself */
            size_t len = Py_TYPE(type)->tp_itemsize * nmembers;
            memcpy(_PyHeapType_GET_MEMBERS(res), slot->pfunc, len);
            type->tp_members = _PyHeapType_GET_MEMBERS(res);
        }
        else {
            /* Copy other slots directly */
            PySlot_Offset slotoffsets = pyslot_offsets[slot->slot];
            slot_offset = slotoffsets.slot_offset;
            if (slotoffsets.subslot_offset == -1) {
                *(void**)((char*)res_start + slot_offset) = slot->pfunc;
            } else {
                void *parent_slot = *(void**)((char*)res_start + slot_offset);
                subslot_offset = slotoffsets.subslot_offset;
                *(void**)((char*)parent_slot + subslot_offset) = slot->pfunc;
            }
        }
    }
    if (type->tp_dealloc == NULL) {
        /* It's a heap type, so needs the heap types' dealloc.
           subtype_dealloc will call the base type's tp_dealloc, if
           necessary. */
        /* GraalPy change: TODO(fa): patched out */
        /* type->tp_dealloc = subtype_dealloc; */
    }

    if (vectorcalloffset) {
        type->tp_vectorcall_offset = vectorcalloffset;
    }

    if (PyType_Ready(type) < 0)
        goto fail;

    if (type->tp_doc) {
        PyObject *__doc__ = PyUnicode_FromString(_PyType_DocWithoutSignature(type->tp_name, type->tp_doc));
        if (!__doc__)
            goto fail;
        // GraalPy change: cannot use CPython's current _Py_ID mechanism
        r = _PyDict_SetItemId(type->tp_dict, &PyId___doc__, __doc__);
        Py_DECREF(__doc__);
        if (r < 0)
            goto fail;
    }

    if (weaklistoffset) {
        type->tp_weaklistoffset = weaklistoffset;
        if (PyDict_DelItemString((PyObject *)type->tp_dict, "__weaklistoffset__") < 0)
            goto fail;
    }
    if (dictoffset) {
        type->tp_dictoffset = dictoffset;
        if (PyDict_DelItemString((PyObject *)type->tp_dict, "__dictoffset__") < 0)
            goto fail;
    }

    /* Set type.__module__ */
    // GraalPy change: cannot use CPython's current _Py_ID mechanism
    r = _PyDict_ContainsId(type->tp_dict, &PyId___module__);
    if (r < 0) {
        goto fail;
    }
    if (r == 0) {
        s = strrchr(spec->name, '.');
        if (s != NULL) {
            modname = PyUnicode_FromStringAndSize(
                    spec->name, (Py_ssize_t)(s - spec->name));
            if (modname == NULL) {
                goto fail;
            }
            // GraalPy change: cannot use CPython's current _Py_ID mechanism
            r = _PyDict_SetItemId(type->tp_dict, &PyId___module__, modname);
            Py_DECREF(modname);
            if (r != 0)
                goto fail;
        } else {
            if (PyErr_WarnFormat(PyExc_DeprecationWarning, 1,
                    "builtin type %.200s has no __module__ attribute",
                    spec->name))
                goto fail;
        }
    }

    assert(_PyType_CheckConsistency(type));
    return (PyObject*)res;

 fail:
    Py_DECREF(res);
    return NULL;
}

PyObject *
PyType_FromSpec(PyType_Spec *spec)
{
    return PyType_FromSpecWithBases(spec, NULL);
}

PyObject *
PyType_GetName(PyTypeObject *type)
{
    return type_name(type, NULL);
}

PyObject *
PyType_GetQualName(PyTypeObject *type)
{
    return type_qualname(type, NULL);
}

void *
PyType_GetSlot(PyTypeObject *type, int slot)
{
    void *parent_slot;
    int slots_len = Py_ARRAY_LENGTH(pyslot_offsets);

    if (slot <= 0 || slot >= slots_len) {
        PyErr_BadInternalCall();
        return NULL;
    }

    parent_slot = *(void**)((char*)type + pyslot_offsets[slot].slot_offset);
    if (parent_slot == NULL) {
        return NULL;
    }
    /* Return slot directly if we have no sub slot. */
    if (pyslot_offsets[slot].subslot_offset == -1) {
        return parent_slot;
    }
    return *(void**)((char*)parent_slot + pyslot_offsets[slot].subslot_offset);
}

PyObject *
PyType_GetModule(PyTypeObject *type)
{
    assert(PyType_Check(type));
    if (!_PyType_HasFeature(type, Py_TPFLAGS_HEAPTYPE)) {
        PyErr_Format(
            PyExc_TypeError,
            "PyType_GetModule: Type '%s' is not a heap type",
            type->tp_name);
        return NULL;
    }

    PyHeapTypeObject* et = (PyHeapTypeObject*)type;
    if (!et->ht_module) {
        PyErr_Format(
            PyExc_TypeError,
            "PyType_GetModule: Type '%s' has no associated module",
            type->tp_name);
        return NULL;
    }
    return et->ht_module;

}

void *
PyType_GetModuleState(PyTypeObject *type)
{
    PyObject *m = PyType_GetModule(type);
    if (m == NULL) {
        return NULL;
    }
    return _PyModule_GetState(m);
}


/* Get the module of the first superclass where the module has the
 * given PyModuleDef.
 */
PyObject *
PyType_GetModuleByDef(PyTypeObject *type, PyModuleDef *def)
{
    assert(PyType_Check(type));

    PyObject *mro = lookup_tp_mro(type);
    // The type must be ready
    assert(mro != NULL);
    assert(PyTuple_Check(mro));
    // mro_invoke() ensures that the type MRO cannot be empty, so we don't have
    // to check i < PyTuple_GET_SIZE(mro) at the first loop iteration.
    assert(PyTuple_GET_SIZE(mro) >= 1);

    Py_ssize_t n = PyTuple_GET_SIZE(mro);
    for (Py_ssize_t i = 0; i < n; i++) {
        PyObject *super = PyTuple_GET_ITEM(mro, i);
        if(!_PyType_HasFeature((PyTypeObject *)super, Py_TPFLAGS_HEAPTYPE)) {
            // Static types in the MRO need to be skipped
            continue;
        }

        PyHeapTypeObject *ht = (PyHeapTypeObject*)super;
        PyObject *module = ht->ht_module;
        if (module && _PyModule_GetDef(module) == def) {
            return module;
        }
    }

    PyErr_Format(
        PyExc_TypeError,
        "PyType_GetModuleByDef: No superclass of '%s' has the given module",
        type->tp_name);
    return NULL;
}

void *
PyObject_GetTypeData(PyObject *obj, PyTypeObject *cls)
{
    assert(PyObject_TypeCheck(obj, cls));
    return (char *)obj + _align_up(cls->tp_base->tp_basicsize);
}

Py_ssize_t
PyType_GetTypeDataSize(PyTypeObject *cls)
{
    ptrdiff_t result = cls->tp_basicsize - _align_up(cls->tp_base->tp_basicsize);
    if (result < 0) {
        return 0;
    }
    return result;
}

void *
PyObject_GetItemData(PyObject *obj)
{
    if (!PyType_HasFeature(Py_TYPE(obj), Py_TPFLAGS_ITEMS_AT_END)) {
        PyErr_Format(PyExc_TypeError,
                     "type '%s' does not have Py_TPFLAGS_ITEMS_AT_END",
                     Py_TYPE(obj)->tp_name);
        return NULL;
    }
    return (char *)obj + Py_TYPE(obj)->tp_basicsize;
}

#if 0 // GraalPy change
/* Internal API to look for a name through the MRO, bypassing the method cache.
   This returns a borrowed reference, and might set an exception.
   'error' is set to: -1: error with exception; 1: error without exception; 0: ok */
static PyObject *
find_name_in_mro(PyTypeObject *type, PyObject *name, int *error)
{
    Py_hash_t hash;
    if (!PyUnicode_CheckExact(name) ||
        (hash = _PyASCIIObject_CAST(name)->hash) == -1)
    {
        hash = PyObject_Hash(name);
        if (hash == -1) {
            *error = -1;
            return NULL;
        }
    }

    /* Look in tp_dict of types in MRO */
    PyObject *mro = lookup_tp_mro(type);
    if (mro == NULL) {
        if (!is_readying(type)) {
            if (PyType_Ready(type) < 0) {
                *error = -1;
                return NULL;
            }
            mro = lookup_tp_mro(type);
        }
        if (mro == NULL) {
            *error = 1;
            return NULL;
        }
    }

    PyObject *res = NULL;
    /* Keep a strong reference to mro because type->tp_mro can be replaced
       during dict lookup, e.g. when comparing to non-string keys. */
    Py_INCREF(mro);
    Py_ssize_t n = PyTuple_GET_SIZE(mro);
    for (Py_ssize_t i = 0; i < n; i++) {
        PyObject *base = PyTuple_GET_ITEM(mro, i);
        PyObject *dict = lookup_tp_dict(_PyType_CAST(base));
        assert(dict && PyDict_Check(dict));
        res = _PyDict_GetItem_KnownHash(dict, name, hash);
        if (res != NULL) {
            break;
        }
        if (PyErr_Occurred()) {
            *error = -1;
            goto done;
        }
    }
    *error = 0;
done:
    Py_DECREF(mro);
    return res;
}

/* Check if the "readied" PyUnicode name
   is a double-underscore special name. */
static int
is_dunder_name(PyObject *name)
{
    Py_ssize_t length = PyUnicode_GET_LENGTH(name);
    int kind = PyUnicode_KIND(name);
    /* Special names contain at least "__x__" and are always ASCII. */
    if (length > 4 && kind == PyUnicode_1BYTE_KIND) {
        const Py_UCS1 *characters = PyUnicode_1BYTE_DATA(name);
        return (
            ((characters[length-2] == '_') && (characters[length-1] == '_')) &&
            ((characters[0] == '_') && (characters[1] == '_'))
        );
    }
    return 0;
}

/* Internal API to look for a name through the MRO.
   This returns a borrowed reference, and doesn't set an exception! */
PyObject *
_PyType_Lookup(PyTypeObject *type, PyObject *name)
{
    PyObject *res;
    int error;
    PyInterpreterState *interp = _PyInterpreterState_GET();

    unsigned int h = MCACHE_HASH_METHOD(type, name);
    struct type_cache *cache = get_type_cache();
    struct type_cache_entry *entry = &cache->hashtable[h];
    if (entry->version == type->tp_version_tag &&
        entry->name == name) {
        assert(_PyType_HasFeature(type, Py_TPFLAGS_VALID_VERSION_TAG));
        OBJECT_STAT_INC_COND(type_cache_hits, !is_dunder_name(name));
        OBJECT_STAT_INC_COND(type_cache_dunder_hits, is_dunder_name(name));
        return entry->value;
    }
    OBJECT_STAT_INC_COND(type_cache_misses, !is_dunder_name(name));
    OBJECT_STAT_INC_COND(type_cache_dunder_misses, is_dunder_name(name));

    /* We may end up clearing live exceptions below, so make sure it's ours. */
    assert(!PyErr_Occurred());

    res = find_name_in_mro(type, name, &error);
    /* Only put NULL results into cache if there was no error. */
    if (error) {
        /* It's not ideal to clear the error condition,
           but this function is documented as not setting
           an exception, and I don't want to change that.
           E.g., when PyType_Ready() can't proceed, it won't
           set the "ready" flag, so future attempts to ready
           the same type will call it again -- hopefully
           in a context that propagates the exception out.
        */
        if (error == -1) {
            PyErr_Clear();
        }
        return NULL;
    }

    if (MCACHE_CACHEABLE_NAME(name) && assign_version_tag(interp, type)) {
        h = MCACHE_HASH_METHOD(type, name);
        struct type_cache_entry *entry = &cache->hashtable[h];
        entry->version = type->tp_version_tag;
        entry->value = res;  /* borrowed */
        assert(_PyASCIIObject_CAST(name)->hash != -1);
        OBJECT_STAT_INC_COND(type_cache_collisions, entry->name != Py_None && entry->name != name);
        assert(_PyType_HasFeature(type, Py_TPFLAGS_VALID_VERSION_TAG));
        Py_SETREF(entry->name, Py_NewRef(name));
    }
    return res;
}

PyObject *
_PyType_LookupId(PyTypeObject *type, _Py_Identifier *name)
{
    PyObject *oname;
    oname = _PyUnicode_FromId(name);   /* borrowed */
    if (oname == NULL)
        return NULL;
    return _PyType_Lookup(type, oname);
}

/* This is similar to PyObject_GenericGetAttr(),
   but uses _PyType_Lookup() instead of just looking in type->tp_dict.

   The argument suppress_missing_attribute is used to provide a
   fast path for hasattr. The possible values are:

   * NULL: do not suppress the exception
   * Non-zero pointer: suppress the PyExc_AttributeError and
     set *suppress_missing_attribute to 1 to signal we are returning NULL while
     having suppressed the exception (other exceptions are not suppressed)

   */
PyObject *
_Py_type_getattro_impl(PyTypeObject *type, PyObject *name, int * suppress_missing_attribute)
{
    PyTypeObject *metatype = Py_TYPE(type);
    PyObject *meta_attribute, *attribute;
    descrgetfunc meta_get;
    PyObject* res;

    if (!PyUnicode_Check(name)) {
        PyErr_Format(PyExc_TypeError,
                     "attribute name must be string, not '%.200s'",
                     Py_TYPE(name)->tp_name);
        return NULL;
    }

    /* Initialize this type (we'll assume the metatype is initialized) */
    if (!_PyType_IsReady(type)) {
        if (PyType_Ready(type) < 0)
            return NULL;
    }

    /* No readable descriptor found yet */
    meta_get = NULL;

    /* Look for the attribute in the metatype */
    meta_attribute = _PyType_Lookup(metatype, name);

    if (meta_attribute != NULL) {
        Py_INCREF(meta_attribute);
        meta_get = Py_TYPE(meta_attribute)->tp_descr_get;

        if (meta_get != NULL && PyDescr_IsData(meta_attribute)) {
            /* Data descriptors implement tp_descr_set to intercept
             * writes. Assume the attribute is not overridden in
             * type's tp_dict (and bases): call the descriptor now.
             */
            res = meta_get(meta_attribute, (PyObject *)type,
                           (PyObject *)metatype);
            Py_DECREF(meta_attribute);
            return res;
        }
    }

    /* No data descriptor found on metatype. Look in tp_dict of this
     * type and its bases */
    attribute = _PyType_Lookup(type, name);
    if (attribute != NULL) {
        /* Implement descriptor functionality, if any */
        Py_INCREF(attribute);
        descrgetfunc local_get = Py_TYPE(attribute)->tp_descr_get;

        Py_XDECREF(meta_attribute);

        if (local_get != NULL) {
            /* NULL 2nd argument indicates the descriptor was
             * found on the target object itself (or a base)  */
            res = local_get(attribute, (PyObject *)NULL,
                            (PyObject *)type);
            Py_DECREF(attribute);
            return res;
        }

        return attribute;
    }

    /* No attribute found in local __dict__ (or bases): use the
     * descriptor from the metatype, if any */
    if (meta_get != NULL) {
        PyObject *res;
        res = meta_get(meta_attribute, (PyObject *)type,
                       (PyObject *)metatype);
        Py_DECREF(meta_attribute);
        return res;
    }

    /* If an ordinary attribute was found on the metatype, return it now */
    if (meta_attribute != NULL) {
        return meta_attribute;
    }

    /* Give up */
    if (suppress_missing_attribute == NULL) {
        PyErr_Format(PyExc_AttributeError,
                        "type object '%.100s' has no attribute '%U'",
                        type->tp_name, name);
    } else {
        // signal the caller we have not set an PyExc_AttributeError and gave up
        *suppress_missing_attribute = 1;
    }
    return NULL;
}

/* This is similar to PyObject_GenericGetAttr(),
   but uses _PyType_Lookup() instead of just looking in type->tp_dict. */
PyObject *
_Py_type_getattro(PyTypeObject *type, PyObject *name)
{
    return _Py_type_getattro_impl(type, name, NULL);
}

static int
type_setattro(PyTypeObject *type, PyObject *name, PyObject *value)
{
    int res;
    if (type->tp_flags & Py_TPFLAGS_IMMUTABLETYPE) {
        PyErr_Format(
            PyExc_TypeError,
            "cannot set %R attribute of immutable type '%s'",
            name, type->tp_name);
        return -1;
    }
    if (PyUnicode_Check(name)) {
        if (PyUnicode_CheckExact(name)) {
            if (PyUnicode_READY(name) == -1)
                return -1;
            Py_INCREF(name);
        }
        else {
            name = _PyUnicode_Copy(name);
            if (name == NULL)
                return -1;
        }
        /* bpo-40521: Interned strings are shared by all subinterpreters */
        if (!PyUnicode_CHECK_INTERNED(name)) {
            PyInterpreterState *interp = _PyInterpreterState_GET();
            _PyUnicode_InternMortal(interp, &name);
            if (!PyUnicode_CHECK_INTERNED(name)) {
                PyErr_SetString(PyExc_MemoryError,
                                "Out of memory interning an attribute name");
                Py_DECREF(name);
                return -1;
            }
        }
    }
    else {
        /* Will fail in _PyObject_GenericSetAttrWithDict. */
        Py_INCREF(name);
    }
    res = _PyObject_GenericSetAttrWithDict((PyObject *)type, name, value, NULL);
    if (res == 0) {
        /* Clear the VALID_VERSION flag of 'type' and all its
           subclasses.  This could possibly be unified with the
           update_subclasses() recursion in update_slot(), but carefully:
           they each have their own conditions on which to stop
           recursing into subclasses. */
        PyType_Modified(type);

        if (is_dunder_name(name)) {
            res = update_slot(type, name);
        }
        assert(_PyType_CheckConsistency(type));
    }
    Py_DECREF(name);
    return res;
}

extern void
_PyDictKeys_DecRef(PyDictKeysObject *keys);

static void
type_dealloc_common(PyTypeObject *type)
{
    PyObject *bases = lookup_tp_bases(type);
    if (bases != NULL) {
        PyObject *exc = PyErr_GetRaisedException();
        remove_all_subclasses(type, bases);
        PyErr_SetRaisedException(exc);
    }
}


static void
clear_static_tp_subclasses(PyTypeObject *type)
{
    PyObject *subclasses = lookup_tp_subclasses(type);
    if (subclasses == NULL) {
        return;
    }

    /* Normally it would be a problem to finalize the type if its
       tp_subclasses wasn't cleared first.  However, this is only
       ever called at the end of runtime finalization, so we can be
       more liberal in cleaning up.  If the given type still has
       subtypes at this point then some extension module did not
       correctly finalize its objects.

       We can safely obliterate such subtypes since the extension
       module and its objects won't be used again, except maybe if
       the runtime were re-initialized.  In that case the sticky
       situation would only happen if the module were re-imported
       then and only if the subtype were stored in a global and only
       if that global were not overwritten during import.  We'd be
       fine since the extension is otherwise unsafe and unsupported
       in that situation, and likely problematic already.

       In any case, this situation means at least some memory is
       going to leak.  This mostly only affects embedding scenarios.
     */

    // For now we just do a sanity check and then clear tp_subclasses.
    Py_ssize_t i = 0;
    PyObject *key, *ref;  // borrowed ref
    while (PyDict_Next(subclasses, &i, &key, &ref)) {
        PyTypeObject *subclass = type_from_ref(ref);  // borrowed
        if (subclass == NULL) {
            continue;
        }
        // All static builtin subtypes should have been finalized already.
        assert(!(subclass->tp_flags & _Py_TPFLAGS_STATIC_BUILTIN));
    }

    clear_tp_subclasses(type);
}

static void
clear_static_type_objects(PyInterpreterState *interp, PyTypeObject *type)
{
    if (_Py_IsMainInterpreter(interp)) {
        Py_CLEAR(type->tp_cache);
    }
    clear_tp_dict(type);
    clear_tp_bases(type);
    clear_tp_mro(type);
    clear_static_tp_subclasses(type);
}

void
_PyStaticType_Dealloc(PyInterpreterState *interp, PyTypeObject *type)
{
    assert(type->tp_flags & _Py_TPFLAGS_STATIC_BUILTIN);
    assert(_Py_IsImmortal((PyObject *)type));

    type_dealloc_common(type);

    clear_static_type_objects(interp, type);

    if (_Py_IsMainInterpreter(interp)) {
        type->tp_flags &= ~Py_TPFLAGS_READY;
        type->tp_flags &= ~Py_TPFLAGS_VALID_VERSION_TAG;
        type->tp_version_tag = 0;
    }

    _PyStaticType_ClearWeakRefs(interp, type);
    static_builtin_state_clear(interp, type);
    /* We leave _Py_TPFLAGS_STATIC_BUILTIN set on tp_flags. */
}
#endif // GraalPy change


static void
type_dealloc(PyTypeObject *type)
{
    // Assert this is a heap-allocated type object
    _PyObject_ASSERT((PyObject *)type, type->tp_flags & Py_TPFLAGS_HEAPTYPE);

    _PyObject_GC_UNTRACK(type);

#if 0 // GraalPy change
    type_dealloc_common(type);
#endif // GraalPy change

    // PyObject_ClearWeakRefs() raises an exception if Py_REFCNT() != 0
    assert(Py_REFCNT(type) == 0);
    /* TODO(fa): clear weakrefs will do an upcall with an object that has
     * refcnt==0 which is currently a problem for GraalPy.
     */
#if 0 // GraalPy change
    PyObject_ClearWeakRefs((PyObject *)type);
#endif // GraalPy change

    Py_XDECREF(type->tp_base);
    Py_XDECREF(type->tp_dict);
    Py_XDECREF(type->tp_bases);
    Py_XDECREF(type->tp_mro);
    Py_XDECREF(type->tp_cache);
    clear_tp_subclasses(type);

    /* A type's tp_doc is heap allocated, unlike the tp_doc slots
     * of most other objects.  It's okay to cast it to char *.
     */
    PyObject_Free((char *)type->tp_doc);

    PyHeapTypeObject *et = (PyHeapTypeObject *)type;
    Py_XDECREF(et->ht_name);
    Py_XDECREF(et->ht_qualname);
    Py_XDECREF(et->ht_slots);
#if 0 // GraalPy change
    if (et->ht_cached_keys) {
        _PyDictKeys_DecRef(et->ht_cached_keys);
    }
#endif // GraalPy change
    Py_XDECREF(et->ht_module);
    PyMem_Free(et->_ht_tpname);
    Py_TYPE(type)->tp_free((PyObject *)type);
}


#if 0 // GraalPy change

/*[clinic input]
type.__subclasses__

Return a list of immediate subclasses.
[clinic start generated code]*/

static PyObject *
type___subclasses___impl(PyTypeObject *self)
/*[clinic end generated code: output=eb5eb54485942819 input=5af66132436f9a7b]*/
{
    return _PyType_GetSubclasses(self);
}

static PyObject *
type_prepare(PyObject *self, PyObject *const *args, Py_ssize_t nargs,
             PyObject *kwnames)
{
    return PyDict_New();
}


/*
   Merge the __dict__ of aclass into dict, and recursively also all
   the __dict__s of aclass's base classes.  The order of merging isn't
   defined, as it's expected that only the final set of dict keys is
   interesting.
   Return 0 on success, -1 on error.
*/

static int
merge_class_dict(PyObject *dict, PyObject *aclass)
{
    PyObject *classdict;
    PyObject *bases;

    assert(PyDict_Check(dict));
    assert(aclass);

    /* Merge in the type's dict (if any). */
    if (_PyObject_LookupAttr(aclass, &_Py_ID(__dict__), &classdict) < 0) {
        return -1;
    }
    if (classdict != NULL) {
        int status = PyDict_Update(dict, classdict);
        Py_DECREF(classdict);
        if (status < 0)
            return -1;
    }

    /* Recursively merge in the base types' (if any) dicts. */
    if (_PyObject_LookupAttr(aclass, &_Py_ID(__bases__), &bases) < 0) {
        return -1;
    }
    if (bases != NULL) {
        /* We have no guarantee that bases is a real tuple */
        Py_ssize_t i, n;
        n = PySequence_Size(bases); /* This better be right */
        if (n < 0) {
            Py_DECREF(bases);
            return -1;
        }
        else {
            for (i = 0; i < n; i++) {
                int status;
                PyObject *base = PySequence_GetItem(bases, i);
                if (base == NULL) {
                    Py_DECREF(bases);
                    return -1;
                }
                status = merge_class_dict(dict, base);
                Py_DECREF(base);
                if (status < 0) {
                    Py_DECREF(bases);
                    return -1;
                }
            }
        }
        Py_DECREF(bases);
    }
    return 0;
}

/* __dir__ for type objects: returns __dict__ and __bases__.
   We deliberately don't suck up its __class__, as methods belonging to the
   metaclass would probably be more confusing than helpful.
*/
/*[clinic input]
type.__dir__

Specialized __dir__ implementation for types.
[clinic start generated code]*/

static PyObject *
type___dir___impl(PyTypeObject *self)
/*[clinic end generated code: output=69d02fe92c0f15fa input=7733befbec645968]*/
{
    PyObject *result = NULL;
    PyObject *dict = PyDict_New();

    if (dict != NULL && merge_class_dict(dict, (PyObject *)self) == 0)
        result = PyDict_Keys(dict);

    Py_XDECREF(dict);
    return result;
}

/*[clinic input]
type.__sizeof__

Return memory consumption of the type object.
[clinic start generated code]*/

static PyObject *
type___sizeof___impl(PyTypeObject *self)
/*[clinic end generated code: output=766f4f16cd3b1854 input=99398f24b9cf45d6]*/
{
    size_t size;
    if (self->tp_flags & Py_TPFLAGS_HEAPTYPE) {
        PyHeapTypeObject* et = (PyHeapTypeObject*)self;
        size = sizeof(PyHeapTypeObject);
        if (et->ht_cached_keys)
            size += _PyDict_KeysSize(et->ht_cached_keys);
    }
    else {
        size = sizeof(PyTypeObject);
    }
    return PyLong_FromSize_t(size);
}

static PyMethodDef type_methods[] = {
    TYPE_MRO_METHODDEF
    TYPE___SUBCLASSES___METHODDEF
    {"__prepare__", _PyCFunction_CAST(type_prepare),
     METH_FASTCALL | METH_KEYWORDS | METH_CLASS,
     PyDoc_STR("__prepare__() -> dict\n"
               "used to create the namespace for the class statement")},
    TYPE___INSTANCECHECK___METHODDEF
    TYPE___SUBCLASSCHECK___METHODDEF
    TYPE___DIR___METHODDEF
    TYPE___SIZEOF___METHODDEF
    {0}
};

PyDoc_STRVAR(type_doc,
"type(object) -> the object's type\n"
"type(name, bases, dict, **kwds) -> a new type");
#endif // GraalPy change

static int
type_traverse(PyTypeObject *type, visitproc visit, void *arg)
{
    /* Because of type_is_gc(), the collector only calls this
       for heaptypes. */
    if (!(type->tp_flags & Py_TPFLAGS_HEAPTYPE)) {
        char msg[200];
        sprintf(msg, "type_traverse() called on non-heap type '%.100s'",
                type->tp_name);
        _PyObject_ASSERT_FAILED_MSG((PyObject *)type, msg);
    }

    Py_VISIT(type->tp_dict);
    Py_VISIT(type->tp_cache);
    Py_VISIT(type->tp_mro);
    Py_VISIT(type->tp_bases);
    Py_VISIT(type->tp_base);
    Py_VISIT(((PyHeapTypeObject *)type)->ht_module);

    /* There's no need to visit others because they can't be involved
       in cycles:
       type->tp_subclasses is a list of weak references,
       ((PyHeapTypeObject *)type)->ht_slots is a tuple of strings,
       ((PyHeapTypeObject *)type)->ht_*name are strings.
       */

    return 0;
}

static int
type_clear(PyTypeObject *type)
{
    /* Our 'type_clear' is empty because when mirroring types to native, we
     * never increase the refcount of the objects since the managed PythonClass
     * holds a reference to the appropriate object already. This means, we must
     * not clear those fields in native code.
     */
    /* Because of type_is_gc(), the collector only calls this
       for heaptypes. */
    _PyObject_ASSERT((PyObject *)type, type->tp_flags & Py_TPFLAGS_HEAPTYPE);

    /* We need to invalidate the method cache carefully before clearing
       the dict, so that other objects caught in a reference cycle
       don't start calling destroyed methods.

       Otherwise, the we need to clear tp_mro, which is
       part of a hard cycle (its first element is the class itself) that
       won't be broken otherwise (it's a tuple and tuples don't have a
       tp_clear handler).
       We also need to clear ht_module, if present: the module usually holds a
       reference to its class. None of the other fields need to be

       cleared, and here's why:

       tp_cache:
           Not used; if it were, it would be a dict.

       tp_bases, tp_base:
           If these are involved in a cycle, there must be at least
           one other, mutable object in the cycle, e.g. a base
           class's dict; the cycle will be broken that way.

       tp_subclasses:
           A dict of weak references can't be part of a cycle; and
           dicts have their own tp_clear.

       slots (in PyHeapTypeObject):
           A tuple of strings can't be part of a cycle.
    */

    PyType_Modified(type);
    PyObject *dict = lookup_tp_dict(type);
    if (dict) {
        PyDict_Clear(dict);
    }
    Py_CLEAR(((PyHeapTypeObject *)type)->ht_module);

    Py_CLEAR(type->tp_mro);

    return 0;
}

static int
type_is_gc(PyTypeObject *type)
{
    /* GraalPy change: immortal types (these are usually managed types that
     * received toNative) do not participate in Python GC. Usually, we would
     * just test for 'points_to_py_handle_space' but this is not applicable for
     * 'PyTypeObject' because there we really allocate and fill a native
     * mirror. */
    return type->tp_flags & Py_TPFLAGS_HEAPTYPE && Py_REFCNT(type) != IMMORTAL_REFCNT;
}


#if 0 // GraalPy change
static PyNumberMethods type_as_number = {
        .nb_or = _Py_union_type_or, // Add __or__ function
};
#endif // GraalPy change

PyTypeObject PyType_Type = {
    PyVarObject_HEAD_INIT(&PyType_Type, 0)
    "type",                                     /* tp_name */
    sizeof(PyHeapTypeObject),                   /* tp_basicsize */
    sizeof(PyMemberDef),                        /* tp_itemsize */
    (destructor)type_dealloc,                   /* tp_dealloc */
    0,                                          /* tp_vectorcall_offset */ // GraalPy change: nulled
    0,                                          /* tp_getattr */
    0,                                          /* tp_setattr */
    0,                                          /* tp_as_async */
    0,                                          /* tp_repr */ // GraalPy change: nulled
    0,                                          /* tp_as_number */ // GraalPy change: nulled
    0,                                          /* tp_as_sequence */
    0,                                          /* tp_as_mapping */
    0,                                          /* tp_hash */
    0,                                          /* tp_call */ // GraalPy change: nulled
    0,                                          /* tp_str */
    0, /* (getattrofunc)_Py_type_getattro, */   /* tp_getattro */ // GraalPy change: nulled
    0, /* (setattrofunc)type_setattro, */       /* tp_setattro */ // GraalPy change: nulled
    0,                                          /* tp_as_buffer */
    Py_TPFLAGS_DEFAULT | Py_TPFLAGS_HAVE_GC |
    Py_TPFLAGS_BASETYPE | Py_TPFLAGS_TYPE_SUBCLASS |
#if 0 // GraalPy change: removed 'Py_TPFLAGS_HAVE_VECTORCALL'
    Py_TPFLAGS_HAVE_VECTORCALL |
#endif // GraalPy change
    Py_TPFLAGS_ITEMS_AT_END,                    /* tp_flags */
    0, /* type_doc, */                          /* tp_doc */ // GraalPy change: nulled
    (traverseproc)type_traverse,                /* tp_traverse */
    (inquiry)type_clear,                        /* tp_clear */
    0,                                          /* tp_richcompare */
    0,                                          /* tp_weaklistoffset */ // GraalPy change: nulled
    0,                                          /* tp_iter */
    0,                                          /* tp_iternext */
    0,                                          /* tp_methods */ // GraalPy change: nulled
    0,                                          /* tp_members */ // GraalPy change: nulled
    0,                                          /* tp_getset */ // GraalPy change: nulled
    0,                                          /* tp_base */
    0,                                          /* tp_dict */
    0,                                          /* tp_descr_get */
    0,                                          /* tp_descr_set */
    0,                                          /* tp_dictoffset */ // GraalPy change: nulled
    0,                                          /* tp_init */ // GraalPy change: nulled
    PyType_GenericAlloc,                        /* tp_alloc */ // GraalPy change: added 'PyType_GenericAlloc'
    0,                                          /* tp_new */ // GraalPy change: nulled
    GraalPyObject_GC_Del,                       /* tp_free */ // GraalPy change: different function
    (inquiry)type_is_gc,                        /* tp_is_gc */
#if 0 // GraalPy change
    .tp_vectorcall = type_vectorcall,
#endif // GraalPy change
};

#if 0 // GraalPy change
/* The base type of all types (eventually)... except itself. */

/* You may wonder why object.__new__() only complains about arguments
   when object.__init__() is not overridden, and vice versa.

   Consider the use cases:

   1. When neither is overridden, we want to hear complaints about
      excess (i.e., any) arguments, since their presence could
      indicate there's a bug.

   2. When defining an Immutable type, we are likely to override only
      __new__(), since __init__() is called too late to initialize an
      Immutable object.  Since __new__() defines the signature for the
      type, it would be a pain to have to override __init__() just to
      stop it from complaining about excess arguments.

   3. When defining a Mutable type, we are likely to override only
      __init__().  So here the converse reasoning applies: we don't
      want to have to override __new__() just to stop it from
      complaining.

   4. When __init__() is overridden, and the subclass __init__() calls
      object.__init__(), the latter should complain about excess
      arguments; ditto for __new__().

   Use cases 2 and 3 make it unattractive to unconditionally check for
   excess arguments.  The best solution that addresses all four use
   cases is as follows: __init__() complains about excess arguments
   unless __new__() is overridden and __init__() is not overridden
   (IOW, if __init__() is overridden or __new__() is not overridden);
   symmetrically, __new__() complains about excess arguments unless
   __init__() is overridden and __new__() is not overridden
   (IOW, if __new__() is overridden or __init__() is not overridden).

   However, for backwards compatibility, this breaks too much code.
   Therefore, in 2.6, we'll *warn* about excess arguments when both
   methods are overridden; for all other cases we'll use the above
   rules.

*/

/* Forward */
static PyObject *
object_new(PyTypeObject *type, PyObject *args, PyObject *kwds);

static int
excess_args(PyObject *args, PyObject *kwds)
{
    return PyTuple_GET_SIZE(args) ||
        (kwds && PyDict_Check(kwds) && PyDict_GET_SIZE(kwds));
}

static int
object_init(PyObject *self, PyObject *args, PyObject *kwds)
{
    PyTypeObject *type = Py_TYPE(self);
    if (excess_args(args, kwds)) {
        if (type->tp_init != object_init) {
            PyErr_SetString(PyExc_TypeError,
                            "object.__init__() takes exactly one argument (the instance to initialize)");
            return -1;
        }
        if (type->tp_new == object_new) {
            PyErr_Format(PyExc_TypeError,
                         "%.200s.__init__() takes exactly one argument (the instance to initialize)",
                         type->tp_name);
            return -1;
        }
    }
    return 0;
}

static PyObject *
object_new(PyTypeObject *type, PyObject *args, PyObject *kwds)
{
    if (excess_args(args, kwds)) {
        if (type->tp_new != object_new) {
            PyErr_SetString(PyExc_TypeError,
                            "object.__new__() takes exactly one argument (the type to instantiate)");
            return NULL;
        }
        if (type->tp_init == object_init) {
            PyErr_Format(PyExc_TypeError, "%.200s() takes no arguments",
                         type->tp_name);
            return NULL;
        }
    }

    if (type->tp_flags & Py_TPFLAGS_IS_ABSTRACT) {
        PyObject *abstract_methods;
        PyObject *sorted_methods;
        PyObject *joined;
        PyObject* comma_w_quotes_sep;
        Py_ssize_t method_count;

        /* Compute "', '".join(sorted(type.__abstractmethods__))
           into joined. */
        abstract_methods = type_abstractmethods(type, NULL);
        if (abstract_methods == NULL)
            return NULL;
        sorted_methods = PySequence_List(abstract_methods);
        Py_DECREF(abstract_methods);
        if (sorted_methods == NULL)
            return NULL;
        if (PyList_Sort(sorted_methods)) {
            Py_DECREF(sorted_methods);
            return NULL;
        }
        comma_w_quotes_sep = PyUnicode_FromString("', '");
        if (!comma_w_quotes_sep) {
            Py_DECREF(sorted_methods);
            return NULL;
        }
        joined = PyUnicode_Join(comma_w_quotes_sep, sorted_methods);
        Py_DECREF(comma_w_quotes_sep);
        if (joined == NULL)  {
            Py_DECREF(sorted_methods);
            return NULL;
        }
        method_count = PyObject_Length(sorted_methods);
        Py_DECREF(sorted_methods);
        if (method_count == -1) {
            Py_DECREF(joined);
            return NULL;
        }

        PyErr_Format(PyExc_TypeError,
                     "Can't instantiate abstract class %s "
                     "without an implementation for abstract method%s '%U'",
                     type->tp_name,
                     method_count > 1 ? "s" : "",
                     joined);
        Py_DECREF(joined);
        return NULL;
    }
    PyObject *obj = type->tp_alloc(type, 0);
    if (obj == NULL) {
        return NULL;
    }
    if (_PyObject_InitializeDict(obj)) {
        Py_DECREF(obj);
        return NULL;
    }
    return obj;
}

static void
object_dealloc(PyObject *self)
{
    Py_TYPE(self)->tp_free(self);
}

static PyObject *
object_repr(PyObject *self)
{
    PyTypeObject *type;
    PyObject *mod, *name, *rtn;

    type = Py_TYPE(self);
    mod = type_module(type, NULL);
    if (mod == NULL)
        PyErr_Clear();
    else if (!PyUnicode_Check(mod)) {
        Py_SETREF(mod, NULL);
    }
    name = type_qualname(type, NULL);
    if (name == NULL) {
        Py_XDECREF(mod);
        return NULL;
    }
    if (mod != NULL && !_PyUnicode_Equal(mod, &_Py_ID(builtins)))
        rtn = PyUnicode_FromFormat("<%U.%U object at %p>", mod, name, self);
    else
        rtn = PyUnicode_FromFormat("<%s object at %p>",
                                  type->tp_name, self);
    Py_XDECREF(mod);
    Py_DECREF(name);
    return rtn;
}

static PyObject *
object_str(PyObject *self)
{
    unaryfunc f;

    f = Py_TYPE(self)->tp_repr;
    if (f == NULL)
        f = object_repr;
    return f(self);
}

static PyObject *
object_richcompare(PyObject *self, PyObject *other, int op)
{
    PyObject *res;

    switch (op) {

    case Py_EQ:
        /* Return NotImplemented instead of False, so if two
           objects are compared, both get a chance at the
           comparison.  See issue #1393. */
        res = Py_NewRef((self == other) ? Py_True : Py_NotImplemented);
        break;

    case Py_NE:
        /* By default, __ne__() delegates to __eq__() and inverts the result,
           unless the latter returns NotImplemented. */
        if (Py_TYPE(self)->tp_richcompare == NULL) {
            res = Py_NewRef(Py_NotImplemented);
            break;
        }
        res = (*Py_TYPE(self)->tp_richcompare)(self, other, Py_EQ);
        if (res != NULL && res != Py_NotImplemented) {
            int ok = PyObject_IsTrue(res);
            Py_DECREF(res);
            if (ok < 0)
                res = NULL;
            else {
                if (ok)
                    res = Py_NewRef(Py_False);
                else
                    res = Py_NewRef(Py_True);
            }
        }
        break;

    default:
        res = Py_NewRef(Py_NotImplemented);
        break;
    }

    return res;
}

PyObject*
_Py_BaseObject_RichCompare(PyObject* self, PyObject* other, int op)
{
    return object_richcompare(self, other, op);
}

static PyObject *
object_get_class(PyObject *self, void *closure)
{
    return Py_NewRef(Py_TYPE(self));
}

static int
compatible_with_tp_base(PyTypeObject *child)
{
    PyTypeObject *parent = child->tp_base;
    return (parent != NULL &&
            child->tp_basicsize == parent->tp_basicsize &&
            child->tp_itemsize == parent->tp_itemsize &&
            child->tp_dictoffset == parent->tp_dictoffset &&
            child->tp_weaklistoffset == parent->tp_weaklistoffset &&
            ((child->tp_flags & Py_TPFLAGS_HAVE_GC) ==
             (parent->tp_flags & Py_TPFLAGS_HAVE_GC)) &&
            (child->tp_dealloc == subtype_dealloc ||
             child->tp_dealloc == parent->tp_dealloc));
}

static int
same_slots_added(PyTypeObject *a, PyTypeObject *b)
{
    PyTypeObject *base = a->tp_base;
    Py_ssize_t size;
    PyObject *slots_a, *slots_b;

    assert(base == b->tp_base);
    size = base->tp_basicsize;
    if (a->tp_dictoffset == size && b->tp_dictoffset == size)
        size += sizeof(PyObject *);
    if (a->tp_weaklistoffset == size && b->tp_weaklistoffset == size)
        size += sizeof(PyObject *);

    /* Check slots compliance */
    if (!(a->tp_flags & Py_TPFLAGS_HEAPTYPE) ||
        !(b->tp_flags & Py_TPFLAGS_HEAPTYPE)) {
        return 0;
    }
    slots_a = ((PyHeapTypeObject *)a)->ht_slots;
    slots_b = ((PyHeapTypeObject *)b)->ht_slots;
    if (slots_a && slots_b) {
        if (PyObject_RichCompareBool(slots_a, slots_b, Py_EQ) != 1)
            return 0;
        size += sizeof(PyObject *) * PyTuple_GET_SIZE(slots_a);
    }
    return size == a->tp_basicsize && size == b->tp_basicsize;
}

static int
compatible_for_assignment(PyTypeObject* oldto, PyTypeObject* newto, const char* attr)
{
    PyTypeObject *newbase, *oldbase;

    if (newto->tp_free != oldto->tp_free) {
        PyErr_Format(PyExc_TypeError,
                     "%s assignment: "
                     "'%s' deallocator differs from '%s'",
                     attr,
                     newto->tp_name,
                     oldto->tp_name);
        return 0;
    }
    /*
     It's tricky to tell if two arbitrary types are sufficiently compatible as
     to be interchangeable; e.g., even if they have the same tp_basicsize, they
     might have totally different struct fields. It's much easier to tell if a
     type and its supertype are compatible; e.g., if they have the same
     tp_basicsize, then that means they have identical fields. So to check
     whether two arbitrary types are compatible, we first find the highest
     supertype that each is compatible with, and then if those supertypes are
     compatible then the original types must also be compatible.
    */
    newbase = newto;
    oldbase = oldto;
    while (compatible_with_tp_base(newbase))
        newbase = newbase->tp_base;
    while (compatible_with_tp_base(oldbase))
        oldbase = oldbase->tp_base;
    if (newbase != oldbase &&
        (newbase->tp_base != oldbase->tp_base ||
         !same_slots_added(newbase, oldbase))) {
        goto differs;
    }
    /* The above does not check for the preheader */
    if ((oldto->tp_flags & Py_TPFLAGS_PREHEADER) ==
        ((newto->tp_flags & Py_TPFLAGS_PREHEADER)))
    {
        return 1;
    }
differs:
    PyErr_Format(PyExc_TypeError,
                    "%s assignment: "
                    "'%s' object layout differs from '%s'",
                    attr,
                    newto->tp_name,
                    oldto->tp_name);
    return 0;
}

static int
object_set_class(PyObject *self, PyObject *value, void *closure)
{

    if (value == NULL) {
        PyErr_SetString(PyExc_TypeError,
                        "can't delete __class__ attribute");
        return -1;
    }
    if (!PyType_Check(value)) {
        PyErr_Format(PyExc_TypeError,
          "__class__ must be set to a class, not '%s' object",
          Py_TYPE(value)->tp_name);
        return -1;
    }
    PyTypeObject *newto = (PyTypeObject *)value;

    if (PySys_Audit("object.__setattr__", "OsO",
                    self, "__class__", value) < 0) {
        return -1;
    }

    PyTypeObject *oldto = Py_TYPE(self);

    /* In versions of CPython prior to 3.5, the code in
       compatible_for_assignment was not set up to correctly check for memory
       layout / slot / etc. compatibility for non-HEAPTYPE classes, so we just
       disallowed __class__ assignment in any case that wasn't HEAPTYPE ->
       HEAPTYPE.

       During the 3.5 development cycle, we fixed the code in
       compatible_for_assignment to correctly check compatibility between
       arbitrary types, and started allowing __class__ assignment in all cases
       where the old and new types did in fact have compatible slots and
       memory layout (regardless of whether they were implemented as HEAPTYPEs
       or not).

       Just before 3.5 was released, though, we discovered that this led to
       problems with immutable types like int, where the interpreter assumes
       they are immutable and interns some values. Formerly this wasn't a
       problem, because they really were immutable -- in particular, all the
       types where the interpreter applied this interning trick happened to
       also be statically allocated, so the old HEAPTYPE rules were
       "accidentally" stopping them from allowing __class__ assignment. But
       with the changes to __class__ assignment, we started allowing code like

         class MyInt(int):
             ...
         # Modifies the type of *all* instances of 1 in the whole program,
         # including future instances (!), because the 1 object is interned.
         (1).__class__ = MyInt

       (see https://bugs.python.org/issue24912).

       In theory the proper fix would be to identify which classes rely on
       this invariant and somehow disallow __class__ assignment only for them,
       perhaps via some mechanism like a new Py_TPFLAGS_IMMUTABLE flag (a
       "denylisting" approach). But in practice, since this problem wasn't
       noticed late in the 3.5 RC cycle, we're taking the conservative
       approach and reinstating the same HEAPTYPE->HEAPTYPE check that we used
       to have, plus an "allowlist". For now, the allowlist consists only of
       ModuleType subtypes, since those are the cases that motivated the patch
       in the first place -- see https://bugs.python.org/issue22986 -- and
       since module objects are mutable we can be sure that they are
       definitely not being interned. So now we allow HEAPTYPE->HEAPTYPE *or*
       ModuleType subtype -> ModuleType subtype.

       So far as we know, all the code beyond the following 'if' statement
       will correctly handle non-HEAPTYPE classes, and the HEAPTYPE check is
       needed only to protect that subset of non-HEAPTYPE classes for which
       the interpreter has baked in the assumption that all instances are
       truly immutable.
    */
    if (!(PyType_IsSubtype(newto, &PyModule_Type) &&
          PyType_IsSubtype(oldto, &PyModule_Type)) &&
        (_PyType_HasFeature(newto, Py_TPFLAGS_IMMUTABLETYPE) ||
         _PyType_HasFeature(oldto, Py_TPFLAGS_IMMUTABLETYPE))) {
        PyErr_Format(PyExc_TypeError,
                     "__class__ assignment only supported for mutable types "
                     "or ModuleType subclasses");
        return -1;
    }

    if (compatible_for_assignment(oldto, newto, "__class__")) {
        /* Changing the class will change the implicit dict keys,
         * so we must materialize the dictionary first. */
        assert((oldto->tp_flags & Py_TPFLAGS_PREHEADER) == (newto->tp_flags & Py_TPFLAGS_PREHEADER));
        _PyObject_GetDictPtr(self);
        if (oldto->tp_flags & Py_TPFLAGS_MANAGED_DICT &&
            _PyDictOrValues_IsValues(*_PyObject_DictOrValuesPointer(self)))
        {
            /* Was unable to convert to dict */
            PyErr_NoMemory();
            return -1;
        }
        if (newto->tp_flags & Py_TPFLAGS_HEAPTYPE) {
            Py_INCREF(newto);
        }
        Py_SET_TYPE(self, newto);
        if (oldto->tp_flags & Py_TPFLAGS_HEAPTYPE)
            Py_DECREF(oldto);
        return 0;
    }
    else {
        return -1;
    }
}

static PyGetSetDef object_getsets[] = {
    {"__class__", object_get_class, object_set_class,
     PyDoc_STR("the object's class")},
    {0}
};


/* Stuff to implement __reduce_ex__ for pickle protocols >= 2.
   We fall back to helpers in copyreg for:
   - pickle protocols < 2
   - calculating the list of slot names (done only once per class)
   - the __newobj__ function (which is used as a token but never called)
*/

static PyObject *
import_copyreg(void)
{
    /* Try to fetch cached copy of copyreg from sys.modules first in an
       attempt to avoid the import overhead. Previously this was implemented
       by storing a reference to the cached module in a static variable, but
       this broke when multiple embedded interpreters were in use (see issue
       #17408 and #19088). */
    PyObject *copyreg_module = PyImport_GetModule(&_Py_ID(copyreg));
    if (copyreg_module != NULL) {
        return copyreg_module;
    }
    if (PyErr_Occurred()) {
        return NULL;
    }
    return PyImport_Import(&_Py_ID(copyreg));
}

static PyObject *
_PyType_GetSlotNames(PyTypeObject *cls)
{
    PyObject *copyreg;
    PyObject *slotnames;

    assert(PyType_Check(cls));

    /* Get the slot names from the cache in the class if possible. */
    PyObject *dict = lookup_tp_dict(cls);
    slotnames = PyDict_GetItemWithError(dict, &_Py_ID(__slotnames__));
    if (slotnames != NULL) {
        if (slotnames != Py_None && !PyList_Check(slotnames)) {
            PyErr_Format(PyExc_TypeError,
                         "%.200s.__slotnames__ should be a list or None, "
                         "not %.200s",
                         cls->tp_name, Py_TYPE(slotnames)->tp_name);
            return NULL;
        }
        return Py_NewRef(slotnames);
    }
    else {
        if (PyErr_Occurred()) {
            return NULL;
        }
        /* The class does not have the slot names cached yet. */
    }

    copyreg = import_copyreg();
    if (copyreg == NULL)
        return NULL;

    /* Use _slotnames function from the copyreg module to find the slots
       by this class and its bases. This function will cache the result
       in __slotnames__. */
    slotnames = PyObject_CallMethodOneArg(
            copyreg, &_Py_ID(_slotnames), (PyObject *)cls);
    Py_DECREF(copyreg);
    if (slotnames == NULL)
        return NULL;

    if (slotnames != Py_None && !PyList_Check(slotnames)) {
        PyErr_SetString(PyExc_TypeError,
                        "copyreg._slotnames didn't return a list or None");
        Py_DECREF(slotnames);
        return NULL;
    }

    return slotnames;
}

static PyObject *
object_getstate_default(PyObject *obj, int required)
{
    PyObject *state;
    PyObject *slotnames;

    if (required && Py_TYPE(obj)->tp_itemsize) {
        PyErr_Format(PyExc_TypeError,
                     "cannot pickle %.200s objects",
                     Py_TYPE(obj)->tp_name);
        return NULL;
    }

    if (_PyObject_IsInstanceDictEmpty(obj)) {
        state = Py_NewRef(Py_None);
    }
    else {
        state = PyObject_GenericGetDict(obj, NULL);
        if (state == NULL) {
            return NULL;
        }
    }

    slotnames = _PyType_GetSlotNames(Py_TYPE(obj));
    if (slotnames == NULL) {
        Py_DECREF(state);
        return NULL;
    }

    assert(slotnames == Py_None || PyList_Check(slotnames));
    if (required) {
        Py_ssize_t basicsize = PyBaseObject_Type.tp_basicsize;
        if (Py_TYPE(obj)->tp_dictoffset &&
            (Py_TYPE(obj)->tp_flags & Py_TPFLAGS_MANAGED_DICT) == 0)
        {
            basicsize += sizeof(PyObject *);
        }
        if (Py_TYPE(obj)->tp_weaklistoffset > 0) {
            basicsize += sizeof(PyObject *);
        }
        if (slotnames != Py_None) {
            basicsize += sizeof(PyObject *) * PyList_GET_SIZE(slotnames);
        }
        if (Py_TYPE(obj)->tp_basicsize > basicsize) {
            Py_DECREF(slotnames);
            Py_DECREF(state);
            PyErr_Format(PyExc_TypeError,
                         "cannot pickle '%.200s' object",
                         Py_TYPE(obj)->tp_name);
            return NULL;
        }
    }

    if (slotnames != Py_None && PyList_GET_SIZE(slotnames) > 0) {
        PyObject *slots;
        Py_ssize_t slotnames_size, i;

        slots = PyDict_New();
        if (slots == NULL) {
            Py_DECREF(slotnames);
            Py_DECREF(state);
            return NULL;
        }

        slotnames_size = PyList_GET_SIZE(slotnames);
        for (i = 0; i < slotnames_size; i++) {
            PyObject *name, *value;

            name = Py_NewRef(PyList_GET_ITEM(slotnames, i));
            if (_PyObject_LookupAttr(obj, name, &value) < 0) {
                Py_DECREF(name);
                goto error;
            }
            if (value == NULL) {
                Py_DECREF(name);
                /* It is not an error if the attribute is not present. */
            }
            else {
                int err = PyDict_SetItem(slots, name, value);
                Py_DECREF(name);
                Py_DECREF(value);
                if (err) {
                    goto error;
                }
            }

            /* The list is stored on the class so it may mutate while we
               iterate over it */
            if (slotnames_size != PyList_GET_SIZE(slotnames)) {
                PyErr_Format(PyExc_RuntimeError,
                             "__slotsname__ changed size during iteration");
                goto error;
            }

            /* We handle errors within the loop here. */
            if (0) {
              error:
                Py_DECREF(slotnames);
                Py_DECREF(slots);
                Py_DECREF(state);
                return NULL;
            }
        }

        /* If we found some slot attributes, pack them in a tuple along
           the original attribute dictionary. */
        if (PyDict_GET_SIZE(slots) > 0) {
            PyObject *state2;

            state2 = PyTuple_Pack(2, state, slots);
            Py_DECREF(state);
            if (state2 == NULL) {
                Py_DECREF(slotnames);
                Py_DECREF(slots);
                return NULL;
            }
            state = state2;
        }
        Py_DECREF(slots);
    }
    Py_DECREF(slotnames);

    return state;
}

static PyObject *
object_getstate(PyObject *obj, int required)
{
    PyObject *getstate, *state;

    getstate = PyObject_GetAttr(obj, &_Py_ID(__getstate__));
    if (getstate == NULL) {
        return NULL;
    }
    if (PyCFunction_Check(getstate) &&
        PyCFunction_GET_SELF(getstate) == obj &&
        PyCFunction_GET_FUNCTION(getstate) == object___getstate__)
    {
        /* If __getstate__ is not overridden pass the required argument. */
        state = object_getstate_default(obj, required);
    }
    else {
        state = _PyObject_CallNoArgs(getstate);
    }
    Py_DECREF(getstate);
    return state;
}

PyObject *
_PyObject_GetState(PyObject *obj)
{
    return object_getstate(obj, 0);
}

/*[clinic input]
object.__getstate__

Helper for pickle.
[clinic start generated code]*/

static PyObject *
object___getstate___impl(PyObject *self)
/*[clinic end generated code: output=5a2500dcb6217e9e input=692314d8fbe194ee]*/
{
    return object_getstate_default(self, 0);
}

static int
_PyObject_GetNewArguments(PyObject *obj, PyObject **args, PyObject **kwargs)
{
    PyObject *getnewargs, *getnewargs_ex;

    if (args == NULL || kwargs == NULL) {
        PyErr_BadInternalCall();
        return -1;
    }

    /* We first attempt to fetch the arguments for __new__ by calling
       __getnewargs_ex__ on the object. */
    getnewargs_ex = _PyObject_LookupSpecial(obj, &_Py_ID(__getnewargs_ex__));
    if (getnewargs_ex != NULL) {
        PyObject *newargs = _PyObject_CallNoArgs(getnewargs_ex);
        Py_DECREF(getnewargs_ex);
        if (newargs == NULL) {
            return -1;
        }
        if (!PyTuple_Check(newargs)) {
            PyErr_Format(PyExc_TypeError,
                         "__getnewargs_ex__ should return a tuple, "
                         "not '%.200s'", Py_TYPE(newargs)->tp_name);
            Py_DECREF(newargs);
            return -1;
        }
        if (PyTuple_GET_SIZE(newargs) != 2) {
            PyErr_Format(PyExc_ValueError,
                         "__getnewargs_ex__ should return a tuple of "
                         "length 2, not %zd", PyTuple_GET_SIZE(newargs));
            Py_DECREF(newargs);
            return -1;
        }
        *args = Py_NewRef(PyTuple_GET_ITEM(newargs, 0));
        *kwargs = Py_NewRef(PyTuple_GET_ITEM(newargs, 1));
        Py_DECREF(newargs);

        /* XXX We should perhaps allow None to be passed here. */
        if (!PyTuple_Check(*args)) {
            PyErr_Format(PyExc_TypeError,
                         "first item of the tuple returned by "
                         "__getnewargs_ex__ must be a tuple, not '%.200s'",
                         Py_TYPE(*args)->tp_name);
            Py_CLEAR(*args);
            Py_CLEAR(*kwargs);
            return -1;
        }
        if (!PyDict_Check(*kwargs)) {
            PyErr_Format(PyExc_TypeError,
                         "second item of the tuple returned by "
                         "__getnewargs_ex__ must be a dict, not '%.200s'",
                         Py_TYPE(*kwargs)->tp_name);
            Py_CLEAR(*args);
            Py_CLEAR(*kwargs);
            return -1;
        }
        return 0;
    } else if (PyErr_Occurred()) {
        return -1;
    }

    /* The object does not have __getnewargs_ex__ so we fallback on using
       __getnewargs__ instead. */
    getnewargs = _PyObject_LookupSpecial(obj, &_Py_ID(__getnewargs__));
    if (getnewargs != NULL) {
        *args = _PyObject_CallNoArgs(getnewargs);
        Py_DECREF(getnewargs);
        if (*args == NULL) {
            return -1;
        }
        if (!PyTuple_Check(*args)) {
            PyErr_Format(PyExc_TypeError,
                         "__getnewargs__ should return a tuple, "
                         "not '%.200s'", Py_TYPE(*args)->tp_name);
            Py_CLEAR(*args);
            return -1;
        }
        *kwargs = NULL;
        return 0;
    } else if (PyErr_Occurred()) {
        return -1;
    }

    /* The object does not have __getnewargs_ex__ and __getnewargs__. This may
       mean __new__ does not takes any arguments on this object, or that the
       object does not implement the reduce protocol for pickling or
       copying. */
    *args = NULL;
    *kwargs = NULL;
    return 0;
}

static int
_PyObject_GetItemsIter(PyObject *obj, PyObject **listitems,
                       PyObject **dictitems)
{
    if (listitems == NULL || dictitems == NULL) {
        PyErr_BadInternalCall();
        return -1;
    }

    if (!PyList_Check(obj)) {
        *listitems = Py_NewRef(Py_None);
    }
    else {
        *listitems = PyObject_GetIter(obj);
        if (*listitems == NULL)
            return -1;
    }

    if (!PyDict_Check(obj)) {
        *dictitems = Py_NewRef(Py_None);
    }
    else {
        PyObject *items = PyObject_CallMethodNoArgs(obj, &_Py_ID(items));
        if (items == NULL) {
            Py_CLEAR(*listitems);
            return -1;
        }
        *dictitems = PyObject_GetIter(items);
        Py_DECREF(items);
        if (*dictitems == NULL) {
            Py_CLEAR(*listitems);
            return -1;
        }
    }

    assert(*listitems != NULL && *dictitems != NULL);

    return 0;
}

static PyObject *
reduce_newobj(PyObject *obj)
{
    PyObject *args = NULL, *kwargs = NULL;
    PyObject *copyreg;
    PyObject *newobj, *newargs, *state, *listitems, *dictitems;
    PyObject *result;
    int hasargs;

    if (Py_TYPE(obj)->tp_new == NULL) {
        PyErr_Format(PyExc_TypeError,
                     "cannot pickle '%.200s' object",
                     Py_TYPE(obj)->tp_name);
        return NULL;
    }
    if (_PyObject_GetNewArguments(obj, &args, &kwargs) < 0)
        return NULL;

    copyreg = import_copyreg();
    if (copyreg == NULL) {
        Py_XDECREF(args);
        Py_XDECREF(kwargs);
        return NULL;
    }
    hasargs = (args != NULL);
    if (kwargs == NULL || PyDict_GET_SIZE(kwargs) == 0) {
        PyObject *cls;
        Py_ssize_t i, n;

        Py_XDECREF(kwargs);
        newobj = PyObject_GetAttr(copyreg, &_Py_ID(__newobj__));
        Py_DECREF(copyreg);
        if (newobj == NULL) {
            Py_XDECREF(args);
            return NULL;
        }
        n = args ? PyTuple_GET_SIZE(args) : 0;
        newargs = PyTuple_New(n+1);
        if (newargs == NULL) {
            Py_XDECREF(args);
            Py_DECREF(newobj);
            return NULL;
        }
        cls = (PyObject *) Py_TYPE(obj);
        PyTuple_SET_ITEM(newargs, 0, Py_NewRef(cls));
        for (i = 0; i < n; i++) {
            PyObject *v = PyTuple_GET_ITEM(args, i);
            PyTuple_SET_ITEM(newargs, i+1, Py_NewRef(v));
        }
        Py_XDECREF(args);
    }
    else if (args != NULL) {
        newobj = PyObject_GetAttr(copyreg, &_Py_ID(__newobj_ex__));
        Py_DECREF(copyreg);
        if (newobj == NULL) {
            Py_DECREF(args);
            Py_DECREF(kwargs);
            return NULL;
        }
        newargs = PyTuple_Pack(3, Py_TYPE(obj), args, kwargs);
        Py_DECREF(args);
        Py_DECREF(kwargs);
        if (newargs == NULL) {
            Py_DECREF(newobj);
            return NULL;
        }
    }
    else {
        /* args == NULL */
        Py_DECREF(copyreg);
        Py_DECREF(kwargs);
        PyErr_BadInternalCall();
        return NULL;
    }

    state = object_getstate(obj, !(hasargs || PyList_Check(obj) || PyDict_Check(obj)));
    if (state == NULL) {
        Py_DECREF(newobj);
        Py_DECREF(newargs);
        return NULL;
    }
    if (_PyObject_GetItemsIter(obj, &listitems, &dictitems) < 0) {
        Py_DECREF(newobj);
        Py_DECREF(newargs);
        Py_DECREF(state);
        return NULL;
    }

    result = PyTuple_Pack(5, newobj, newargs, state, listitems, dictitems);
    Py_DECREF(newobj);
    Py_DECREF(newargs);
    Py_DECREF(state);
    Py_DECREF(listitems);
    Py_DECREF(dictitems);
    return result;
}

/*
 * There were two problems when object.__reduce__ and object.__reduce_ex__
 * were implemented in the same function:
 *  - trying to pickle an object with a custom __reduce__ method that
 *    fell back to object.__reduce__ in certain circumstances led to
 *    infinite recursion at Python level and eventual RecursionError.
 *  - Pickling objects that lied about their type by overwriting the
 *    __class__ descriptor could lead to infinite recursion at C level
 *    and eventual segfault.
 *
 * Because of backwards compatibility, the two methods still have to
 * behave in the same way, even if this is not required by the pickle
 * protocol. This common functionality was moved to the _common_reduce
 * function.
 */
static PyObject *
_common_reduce(PyObject *self, int proto)
{
    PyObject *copyreg, *res;

    if (proto >= 2)
        return reduce_newobj(self);

    copyreg = import_copyreg();
    if (!copyreg)
        return NULL;

    res = PyObject_CallMethod(copyreg, "_reduce_ex", "Oi", self, proto);
    Py_DECREF(copyreg);

    return res;
}

/*[clinic input]
object.__reduce__

Helper for pickle.
[clinic start generated code]*/

static PyObject *
object___reduce___impl(PyObject *self)
/*[clinic end generated code: output=d4ca691f891c6e2f input=11562e663947e18b]*/
{
    return _common_reduce(self, 0);
}

/*[clinic input]
object.__reduce_ex__

  protocol: int
  /

Helper for pickle.
[clinic start generated code]*/

static PyObject *
object___reduce_ex___impl(PyObject *self, int protocol)
/*[clinic end generated code: output=2e157766f6b50094 input=f326b43fb8a4c5ff]*/
{
#define objreduce \
    (_Py_INTERP_CACHED_OBJECT(_PyInterpreterState_Get(), objreduce))
    PyObject *reduce, *res;

    if (objreduce == NULL) {
        PyObject *dict = lookup_tp_dict(&PyBaseObject_Type);
        objreduce = PyDict_GetItemWithError(dict, &_Py_ID(__reduce__));
        if (objreduce == NULL && PyErr_Occurred()) {
            return NULL;
        }
    }

    if (_PyObject_LookupAttr(self, &_Py_ID(__reduce__), &reduce) < 0) {
        return NULL;
    }
    if (reduce != NULL) {
        PyObject *cls, *clsreduce;
        int override;

        cls = (PyObject *) Py_TYPE(self);
        clsreduce = PyObject_GetAttr(cls, &_Py_ID(__reduce__));
        if (clsreduce == NULL) {
            Py_DECREF(reduce);
            return NULL;
        }
        override = (clsreduce != objreduce);
        Py_DECREF(clsreduce);
        if (override) {
            res = _PyObject_CallNoArgs(reduce);
            Py_DECREF(reduce);
            return res;
        }
        else
            Py_DECREF(reduce);
    }

    return _common_reduce(self, protocol);
#undef objreduce
}

static PyObject *
object_subclasshook(PyObject *cls, PyObject *args)
{
    Py_RETURN_NOTIMPLEMENTED;
}

PyDoc_STRVAR(object_subclasshook_doc,
"Abstract classes can override this to customize issubclass().\n"
"\n"
"This is invoked early on by abc.ABCMeta.__subclasscheck__().\n"
"It should return True, False or NotImplemented.  If it returns\n"
"NotImplemented, the normal algorithm is used.  Otherwise, it\n"
"overrides the normal algorithm (and the outcome is cached).\n");

static PyObject *
object_init_subclass(PyObject *cls, PyObject *arg)
{
    Py_RETURN_NONE;
}

PyDoc_STRVAR(object_init_subclass_doc,
"This method is called when a class is subclassed.\n"
"\n"
"The default implementation does nothing. It may be\n"
"overridden to extend subclasses.\n");

/*[clinic input]
object.__format__

  format_spec: unicode
  /

Default object formatter.

Return str(self) if format_spec is empty. Raise TypeError otherwise.
[clinic start generated code]*/

static PyObject *
object___format___impl(PyObject *self, PyObject *format_spec)
/*[clinic end generated code: output=34897efb543a974b input=b94d8feb006689ea]*/
{
    /* Issue 7994: If we're converting to a string, we
       should reject format specifications */
    if (PyUnicode_GET_LENGTH(format_spec) > 0) {
        PyErr_Format(PyExc_TypeError,
                     "unsupported format string passed to %.200s.__format__",
                     Py_TYPE(self)->tp_name);
        return NULL;
    }
    return PyObject_Str(self);
}

/*[clinic input]
object.__sizeof__

Size of object in memory, in bytes.
[clinic start generated code]*/

static PyObject *
object___sizeof___impl(PyObject *self)
/*[clinic end generated code: output=73edab332f97d550 input=1200ff3dfe485306]*/
{
    Py_ssize_t res, isize;

    res = 0;
    isize = Py_TYPE(self)->tp_itemsize;
    if (isize > 0)
        res = Py_SIZE(self) * isize;
    res += Py_TYPE(self)->tp_basicsize;

    return PyLong_FromSsize_t(res);
}

/* __dir__ for generic objects: returns __dict__, __class__,
   and recursively up the __class__.__bases__ chain.
*/
/*[clinic input]
object.__dir__

Default dir() implementation.
[clinic start generated code]*/

static PyObject *
object___dir___impl(PyObject *self)
/*[clinic end generated code: output=66dd48ea62f26c90 input=0a89305bec669b10]*/
{
    PyObject *result = NULL;
    PyObject *dict = NULL;
    PyObject *itsclass = NULL;

    /* Get __dict__ (which may or may not be a real dict...) */
    if (_PyObject_LookupAttr(self, &_Py_ID(__dict__), &dict) < 0) {
        return NULL;
    }
    if (dict == NULL) {
        dict = PyDict_New();
    }
    else if (!PyDict_Check(dict)) {
        Py_DECREF(dict);
        dict = PyDict_New();
    }
    else {
        /* Copy __dict__ to avoid mutating it. */
        PyObject *temp = PyDict_Copy(dict);
        Py_SETREF(dict, temp);
    }

    if (dict == NULL)
        goto error;

    /* Merge in attrs reachable from its class. */
    if (_PyObject_LookupAttr(self, &_Py_ID(__class__), &itsclass) < 0) {
        goto error;
    }
    /* XXX(tomer): Perhaps fall back to Py_TYPE(obj) if no
                   __class__ exists? */
    if (itsclass != NULL && merge_class_dict(dict, itsclass) < 0)
        goto error;

    result = PyDict_Keys(dict);
    /* fall through */
error:
    Py_XDECREF(itsclass);
    Py_XDECREF(dict);
    return result;
}

static PyMethodDef object_methods[] = {
    OBJECT___REDUCE_EX___METHODDEF
    OBJECT___REDUCE___METHODDEF
    OBJECT___GETSTATE___METHODDEF
    {"__subclasshook__", object_subclasshook, METH_CLASS | METH_VARARGS,
     object_subclasshook_doc},
    {"__init_subclass__", object_init_subclass, METH_CLASS | METH_NOARGS,
     object_init_subclass_doc},
    OBJECT___FORMAT___METHODDEF
    OBJECT___SIZEOF___METHODDEF
    OBJECT___DIR___METHODDEF
    {0}
};

PyDoc_STRVAR(object_doc,
"object()\n--\n\n"
"The base class of the class hierarchy.\n\n"
"When called, it accepts no arguments and returns a new featureless\n"
"instance that has no instance attributes and cannot be given any.\n");

PyTypeObject PyBaseObject_Type = {
    PyVarObject_HEAD_INIT(&PyType_Type, 0)
    "object",                                   /* tp_name */
    sizeof(PyObject),                           /* tp_basicsize */
    0,                                          /* tp_itemsize */
    object_dealloc,                             /* tp_dealloc */
    0,                                          /* tp_vectorcall_offset */
    0,                                          /* tp_getattr */
    0,                                          /* tp_setattr */
    0,                                          /* tp_as_async */
    object_repr,                                /* tp_repr */
    0,                                          /* tp_as_number */
    0,                                          /* tp_as_sequence */
    0,                                          /* tp_as_mapping */
    (hashfunc)_Py_HashPointer,                  /* tp_hash */
    0,                                          /* tp_call */
    object_str,                                 /* tp_str */
    PyObject_GenericGetAttr,                    /* tp_getattro */
    PyObject_GenericSetAttr,                    /* tp_setattro */
    0,                                          /* tp_as_buffer */
    Py_TPFLAGS_DEFAULT | Py_TPFLAGS_BASETYPE,   /* tp_flags */
    object_doc,                                 /* tp_doc */
    0,                                          /* tp_traverse */
    0,                                          /* tp_clear */
    object_richcompare,                         /* tp_richcompare */
    0,                                          /* tp_weaklistoffset */
    0,                                          /* tp_iter */
    0,                                          /* tp_iternext */
    object_methods,                             /* tp_methods */
    0,                                          /* tp_members */
    object_getsets,                             /* tp_getset */
    0,                                          /* tp_base */
    0,                                          /* tp_dict */
    0,                                          /* tp_descr_get */
    0,                                          /* tp_descr_set */
    0,                                          /* tp_dictoffset */
    object_init,                                /* tp_init */
    PyType_GenericAlloc,                        /* tp_alloc */
    object_new,                                 /* tp_new */
    PyObject_Del,                               /* tp_free */
};
#endif // GraalPy change


static int
type_add_method(PyTypeObject *type, PyMethodDef *meth)
{
    // GraalPy change: different implementation
    return GraalPyTruffleType_AddFunctionToType(
           meth,
           type,
           type->tp_dict,
           meth->ml_name,
           meth->ml_meth,
           meth->ml_flags,
           get_method_flags_wrapper(meth->ml_flags),
           meth->ml_doc);
}


/* Add the methods from tp_methods to the __dict__ in a type object */
static int
type_add_methods(PyTypeObject *type)
{
    PyMethodDef *meth = type->tp_methods;
    if (meth == NULL) {
        return 0;
    }

    for (; meth->ml_name != NULL; meth++) {
        if (type_add_method(type, meth) < 0) {
            return -1;
        }
    }
    return 0;
}


static int
type_add_members(PyTypeObject *type)
{
    PyMemberDef *memb = type->tp_members;
    if (memb == NULL) {
        return 0;
    }

    PyObject *dict = lookup_tp_dict(type);
    for (; memb->name != NULL; memb++) {
        // GraalPy change
        if (GraalPyTruffleType_AddMember(type, dict, memb->name, memb->type, memb->offset, (memb->flags & READONLY) == 0, memb->doc) < 0)
            return -1;
    }
    return 0;
}


static int
type_add_getset(PyTypeObject *type)
{
    PyGetSetDef *gsp = type->tp_getset;
    if (gsp == NULL) {
        return 0;
    }

    PyObject *dict = lookup_tp_dict(type);
    for (; gsp->name != NULL; gsp++) {
        // GraalPy change
        if (GraalPyTruffleType_AddGetSet(type,
                        dict,
                        gsp->name,
                        gsp->get,
                        gsp->set,
                        gsp->doc,
                        gsp->closure) < 0)
            return -1;
    }
    return 0;
}


static void
inherit_special(PyTypeObject *type, PyTypeObject *base)
{
    /* Copying tp_traverse and tp_clear is connected to the GC flags */
    if (!(type->tp_flags & Py_TPFLAGS_HAVE_GC) &&
        (base->tp_flags & Py_TPFLAGS_HAVE_GC) &&
        (!type->tp_traverse && !type->tp_clear)) {
        type->tp_flags |= Py_TPFLAGS_HAVE_GC;
        if (type->tp_traverse == NULL)
            type->tp_traverse = base->tp_traverse;
        if (type->tp_clear == NULL)
            type->tp_clear = base->tp_clear;
    }
    type->tp_flags |= (base->tp_flags & Py_TPFLAGS_MANAGED_DICT);

    if (type->tp_basicsize == 0)
        type->tp_basicsize = base->tp_basicsize;

    /* Copy other non-function slots */

#define COPYVAL(SLOT) \
    if (type->SLOT == 0) { type->SLOT = base->SLOT; }

    COPYVAL(tp_itemsize);
    COPYVAL(tp_weaklistoffset);
    COPYVAL(tp_dictoffset);

#undef COPYVAL

    /* Setup fast subclass flags */
    if (PyType_IsSubtype(base, (PyTypeObject*)PyExc_BaseException)) {
        type->tp_flags |= Py_TPFLAGS_BASE_EXC_SUBCLASS;
    }
    else if (PyType_IsSubtype(base, &PyType_Type)) {
        type->tp_flags |= Py_TPFLAGS_TYPE_SUBCLASS;
    }
    else if (PyType_IsSubtype(base, &PyLong_Type)) {
        type->tp_flags |= Py_TPFLAGS_LONG_SUBCLASS;
    }
    else if (PyType_IsSubtype(base, &PyBytes_Type)) {
        type->tp_flags |= Py_TPFLAGS_BYTES_SUBCLASS;
    }
    else if (PyType_IsSubtype(base, &PyUnicode_Type)) {
        type->tp_flags |= Py_TPFLAGS_UNICODE_SUBCLASS;
    }
    else if (PyType_IsSubtype(base, &PyTuple_Type)) {
        type->tp_flags |= Py_TPFLAGS_TUPLE_SUBCLASS;
    }
    else if (PyType_IsSubtype(base, &PyList_Type)) {
        type->tp_flags |= Py_TPFLAGS_LIST_SUBCLASS;
    }
    else if (PyType_IsSubtype(base, &PyDict_Type)) {
        type->tp_flags |= Py_TPFLAGS_DICT_SUBCLASS;
    }

    /* Setup some inheritable flags */
    if (PyType_HasFeature(base, _Py_TPFLAGS_MATCH_SELF)) {
        type->tp_flags |= _Py_TPFLAGS_MATCH_SELF;
    }
    if (PyType_HasFeature(base, Py_TPFLAGS_ITEMS_AT_END)) {
        type->tp_flags |= Py_TPFLAGS_ITEMS_AT_END;
    }
}

static int
overrides_hash(PyTypeObject *type)
{
    PyObject *dict = lookup_tp_dict(type);

    assert(dict != NULL);
    int r = _PyDict_ContainsId(dict, &PyId___eq__);
    if (r == 0) {
        r = _PyDict_ContainsId(dict, &PyId___hash__);
    }
    return r;
}

static int
inherit_slots(PyTypeObject *type, PyTypeObject *base)
{
    PyTypeObject *basebase;

#undef SLOTDEFINED
#undef COPYSLOT
#undef COPYNUM
#undef COPYSEQ
#undef COPYMAP
#undef COPYBUF

#define SLOTDEFINED(SLOT) \
    (base->SLOT != 0 && \
     (basebase == NULL || base->SLOT != basebase->SLOT))

#define COPYSLOT(SLOT) \
    if (!type->SLOT && SLOTDEFINED(SLOT)) type->SLOT = base->SLOT

#define COPYASYNC(SLOT) COPYSLOT(tp_as_async->SLOT)
#define COPYNUM(SLOT) COPYSLOT(tp_as_number->SLOT)
#define COPYSEQ(SLOT) COPYSLOT(tp_as_sequence->SLOT)
#define COPYMAP(SLOT) COPYSLOT(tp_as_mapping->SLOT)
#define COPYBUF(SLOT) COPYSLOT(tp_as_buffer->SLOT)

    /* This won't inherit indirect slots (from tp_as_number etc.)
       if type doesn't provide the space. */

    if (type->tp_as_number != NULL && base->tp_as_number != NULL) {
        basebase = base->tp_base;
        if (basebase->tp_as_number == NULL)
            basebase = NULL;
        COPYNUM(nb_add);
        COPYNUM(nb_subtract);
        COPYNUM(nb_multiply);
        COPYNUM(nb_remainder);
        COPYNUM(nb_divmod);
        COPYNUM(nb_power);
        COPYNUM(nb_negative);
        COPYNUM(nb_positive);
        COPYNUM(nb_absolute);
        COPYNUM(nb_bool);
        COPYNUM(nb_invert);
        COPYNUM(nb_lshift);
        COPYNUM(nb_rshift);
        COPYNUM(nb_and);
        COPYNUM(nb_xor);
        COPYNUM(nb_or);
        COPYNUM(nb_int);
        COPYNUM(nb_float);
        COPYNUM(nb_inplace_add);
        COPYNUM(nb_inplace_subtract);
        COPYNUM(nb_inplace_multiply);
        COPYNUM(nb_inplace_remainder);
        COPYNUM(nb_inplace_power);
        COPYNUM(nb_inplace_lshift);
        COPYNUM(nb_inplace_rshift);
        COPYNUM(nb_inplace_and);
        COPYNUM(nb_inplace_xor);
        COPYNUM(nb_inplace_or);
        COPYNUM(nb_true_divide);
        COPYNUM(nb_floor_divide);
        COPYNUM(nb_inplace_true_divide);
        COPYNUM(nb_inplace_floor_divide);
        COPYNUM(nb_index);
        COPYNUM(nb_matrix_multiply);
        COPYNUM(nb_inplace_matrix_multiply);
    }

    if (type->tp_as_async != NULL && base->tp_as_async != NULL) {
        basebase = base->tp_base;
        if (basebase->tp_as_async == NULL)
            basebase = NULL;
        COPYASYNC(am_await);
        COPYASYNC(am_aiter);
        COPYASYNC(am_anext);
    }

    if (type->tp_as_sequence != NULL && base->tp_as_sequence != NULL) {
        basebase = base->tp_base;
        if (basebase->tp_as_sequence == NULL)
            basebase = NULL;
        COPYSEQ(sq_length);
        COPYSEQ(sq_concat);
        COPYSEQ(sq_repeat);
        COPYSEQ(sq_item);
        COPYSEQ(sq_ass_item);
        COPYSEQ(sq_contains);
        COPYSEQ(sq_inplace_concat);
        COPYSEQ(sq_inplace_repeat);
    }

    if (type->tp_as_mapping != NULL && base->tp_as_mapping != NULL) {
        basebase = base->tp_base;
        if (basebase->tp_as_mapping == NULL)
            basebase = NULL;
        COPYMAP(mp_length);
        COPYMAP(mp_subscript);
        COPYMAP(mp_ass_subscript);
    }

    if (type->tp_as_buffer != NULL && base->tp_as_buffer != NULL) {
        basebase = base->tp_base;
        if (basebase->tp_as_buffer == NULL)
            basebase = NULL;
        COPYBUF(bf_getbuffer);
        COPYBUF(bf_releasebuffer);
    }

    basebase = base->tp_base;

    COPYSLOT(tp_dealloc);
    if (type->tp_getattr == NULL && type->tp_getattro == NULL) {
        type->tp_getattr = base->tp_getattr;
        type->tp_getattro = base->tp_getattro;
    }
    if (type->tp_setattr == NULL && type->tp_setattro == NULL) {
        type->tp_setattr = base->tp_setattr;
        type->tp_setattro = base->tp_setattro;
    }
    COPYSLOT(tp_repr);
    /* tp_hash see tp_richcompare */
    {
        /* Always inherit tp_vectorcall_offset to support PyVectorcall_Call().
         * If Py_TPFLAGS_HAVE_VECTORCALL is not inherited, then vectorcall
         * won't be used automatically. */
        COPYSLOT(tp_vectorcall_offset);

        /* Inherit Py_TPFLAGS_HAVE_VECTORCALL for non-heap types
        * if tp_call is not overridden */
        if (!type->tp_call &&
            _PyType_HasFeature(base, Py_TPFLAGS_HAVE_VECTORCALL) &&
            _PyType_HasFeature(type, Py_TPFLAGS_IMMUTABLETYPE))
        {
            type->tp_flags |= Py_TPFLAGS_HAVE_VECTORCALL;
        }
        COPYSLOT(tp_call);
    }
    COPYSLOT(tp_str);
    {
        /* Copy comparison-related slots only when
           not overriding them anywhere */
        if (type->tp_richcompare == NULL &&
            type->tp_hash == NULL)
        {
            int r = overrides_hash(type);
            if (r < 0) {
                return -1;
            }
            if (!r) {
                type->tp_richcompare = base->tp_richcompare;
                type->tp_hash = base->tp_hash;
            }
        }
    }
    {
        COPYSLOT(tp_iter);
        COPYSLOT(tp_iternext);
    }
    {
        COPYSLOT(tp_descr_get);
        /* Inherit Py_TPFLAGS_METHOD_DESCRIPTOR if tp_descr_get was inherited,
         * but only for extension types */
        if (base->tp_descr_get &&
            type->tp_descr_get == base->tp_descr_get &&
            _PyType_HasFeature(type, Py_TPFLAGS_IMMUTABLETYPE) &&
            _PyType_HasFeature(base, Py_TPFLAGS_METHOD_DESCRIPTOR))
        {
            type->tp_flags |= Py_TPFLAGS_METHOD_DESCRIPTOR;
        }
        COPYSLOT(tp_descr_set);
        COPYSLOT(tp_dictoffset);
        COPYSLOT(tp_init);
        COPYSLOT(tp_alloc);
        COPYSLOT(tp_is_gc);
        COPYSLOT(tp_finalize);
        if ((type->tp_flags & Py_TPFLAGS_HAVE_GC) ==
            (base->tp_flags & Py_TPFLAGS_HAVE_GC)) {
            /* They agree about gc. */
            COPYSLOT(tp_free);
        }
        else if ((type->tp_flags & Py_TPFLAGS_HAVE_GC) &&
                 type->tp_free == NULL &&
                 base->tp_free == PyObject_Free) {
            /* A bit of magic to plug in the correct default
             * tp_free function when a derived class adds gc,
             * didn't define tp_free, and the base uses the
             * default non-gc tp_free.
             */
            type->tp_free = PyObject_GC_Del;
        }
        /* else they didn't agree about gc, and there isn't something
         * obvious to be done -- the type is on its own.
         */
    }
    return 0;
}

static int add_operators(PyTypeObject *);
static int add_tp_new_wrapper(PyTypeObject *type);

#define COLLECTION_FLAGS (Py_TPFLAGS_SEQUENCE | Py_TPFLAGS_MAPPING)

#if 0 // GraalPy change
static int
type_ready_pre_checks(PyTypeObject *type)
{
    /* Consistency checks for PEP 590:
     * - Py_TPFLAGS_METHOD_DESCRIPTOR requires tp_descr_get
     * - Py_TPFLAGS_HAVE_VECTORCALL requires tp_call and
     *   tp_vectorcall_offset > 0
     * To avoid mistakes, we require this before inheriting.
     */
    if (type->tp_flags & Py_TPFLAGS_METHOD_DESCRIPTOR) {
        _PyObject_ASSERT((PyObject *)type, type->tp_descr_get != NULL);
    }
    if (type->tp_flags & Py_TPFLAGS_HAVE_VECTORCALL) {
        _PyObject_ASSERT((PyObject *)type, type->tp_vectorcall_offset > 0);
        _PyObject_ASSERT((PyObject *)type, type->tp_call != NULL);
    }

    /* Consistency checks for pattern matching
     * Py_TPFLAGS_SEQUENCE and Py_TPFLAGS_MAPPING are mutually exclusive */
    _PyObject_ASSERT((PyObject *)type, (type->tp_flags & COLLECTION_FLAGS) != COLLECTION_FLAGS);

    if (type->tp_name == NULL) {
        PyErr_Format(PyExc_SystemError,
                     "Type does not define the tp_name field.");
        return -1;
    }
    return 0;
}

#endif // GraalPy change

static int
type_ready_set_base(PyTypeObject *type)
{
    /* Initialize tp_base (defaults to BaseObject unless that's us) */
    PyTypeObject *base = type->tp_base;
    if (base == NULL && type != &PyBaseObject_Type) {
        base = &PyBaseObject_Type;
        if (type->tp_flags & Py_TPFLAGS_HEAPTYPE) {
            type->tp_base = (PyTypeObject*)Py_NewRef((PyObject*)base);
        }
        else {
            type->tp_base = base;
        }
    }
    assert(type->tp_base != NULL || type == &PyBaseObject_Type);

    /* Now the only way base can still be NULL is if type is
     * &PyBaseObject_Type. */

    /* Initialize the base class */
    if (base != NULL && !_PyType_IsReady(base)) {
        if (PyType_Ready(base) < 0) {
            return -1;
        }
    }

    return 0;
}

static int
type_ready_set_type(PyTypeObject *type)
{
    /* Initialize ob_type if NULL.      This means extensions that want to be
       compilable separately on Windows can call PyType_Ready() instead of
       initializing the ob_type field of their type objects. */
    /* The test for base != NULL is really unnecessary, since base is only
       NULL when type is &PyBaseObject_Type, and we know its ob_type is
       not NULL (it's initialized to &PyType_Type).      But coverity doesn't
       know that. */
    PyTypeObject *base = type->tp_base;
    if (Py_IS_TYPE(type, NULL) && base != NULL) {
        Py_SET_TYPE(type, Py_TYPE(base));
    }

    return 0;
}

static int
type_ready_set_bases(PyTypeObject *type)
{
    PyObject *bases = lookup_tp_bases(type);
    if (bases == NULL) {
        PyTypeObject *base = type->tp_base;
        if (base == NULL) {
            bases = PyTuple_New(0);
        }
        else {
            bases = PyTuple_Pack(1, base);
        }
        if (bases == NULL) {
            return -1;
        }
        set_tp_bases(type, bases);
    }
    return 0;
}


static int
type_ready_set_dict(PyTypeObject *type)
{
    if (lookup_tp_dict(type) != NULL) {
        return 0;
    }

    // GraalPy change
    PyObject *dict = GraalPyTruffle_NewTypeDict(type);
    if (dict == NULL) {
        return -1;
    }
    set_tp_dict(type, dict);
    return 0;
}


/* If the type dictionary doesn't contain a __doc__, set it from
   the tp_doc slot. */
static int
type_dict_set_doc(PyTypeObject *type)
{
    PyObject *dict = lookup_tp_dict(type);
    // GraalPy change: cannot use CPython's current _Py_ID mechanism
    int r = _PyDict_ContainsId(type->tp_dict, &PyId___doc__);
    if (r < 0) {
        return -1;
    }
    if (r > 0) {
        return 0;
    }

    if (type->tp_doc != NULL) {
        const char *doc_str;
        doc_str = _PyType_DocWithoutSignature(type->tp_name, type->tp_doc);
        PyObject *doc = PyUnicode_FromString(doc_str);
        if (doc == NULL) {
            return -1;
        }

        // GraalPy change: cannot use CPython's current _Py_ID mechanism
        if (_PyDict_SetItemId(type->tp_dict, &PyId___doc__, doc) < 0) {
            Py_DECREF(doc);
            return -1;
        }
        Py_DECREF(doc);
    }
    else {
        // GraalPy change: cannot use CPython's current _Py_ID mechanism
        if (_PyDict_SetItemId(type->tp_dict, &PyId___doc__, Py_None) < 0) {
            return -1;
        }
    }
    return 0;
}


static int
type_ready_fill_dict(PyTypeObject *type)
{
    /* Add type-specific descriptors to tp_dict */
#if 0 // GraalPy change
    if (add_operators(type) < 0) {
        return -1;
    }
#endif // GraalPy change
    if (type_add_methods(type) < 0) {
        return -1;
    }
    if (type_add_members(type) < 0) {
        return -1;
    }
    if (type_add_getset(type) < 0) {
        return -1;
    }
    if (type_dict_set_doc(type) < 0) {
        return -1;
    }
    return 0;
}

static int
type_ready_preheader(PyTypeObject *type)
{
    if (type->tp_flags & Py_TPFLAGS_MANAGED_DICT) {
        if (type->tp_dictoffset > 0 || type->tp_dictoffset < -1) {
            PyErr_Format(PyExc_TypeError,
                        "type %s has the Py_TPFLAGS_MANAGED_DICT flag "
                        "but tp_dictoffset is set",
                        type->tp_name);
            return -1;
        }
        type->tp_dictoffset = -1;
    }
    if (type->tp_flags & Py_TPFLAGS_MANAGED_WEAKREF) {
        if (type->tp_weaklistoffset != 0 &&
            type->tp_weaklistoffset != MANAGED_WEAKREF_OFFSET)
        {
            PyErr_Format(PyExc_TypeError,
                        "type %s has the Py_TPFLAGS_MANAGED_WEAKREF flag "
                        "but tp_weaklistoffset is set",
                        type->tp_name);
            return -1;
        }
        type->tp_weaklistoffset = MANAGED_WEAKREF_OFFSET;
    }
    return 0;
}

static int
type_ready_mro(PyTypeObject *type)
{
    /* Calculate method resolution order */
    // GraalPy change
    PyObject* mro = GraalPyTruffle_Compute_Mro(type, type->tp_name);
    type->tp_mro = mro;
    return 0;
}


// For static types, inherit tp_as_xxx structures from the base class
// if it's NULL.
//
// For heap types, tp_as_xxx structures are not NULL: they are set to the
// PyHeapTypeObject.as_xxx fields by type_new_alloc().
static void
type_ready_inherit_as_structs(PyTypeObject *type, PyTypeObject *base)
{
    if (type->tp_as_async == NULL) {
        type->tp_as_async = base->tp_as_async;
    }
    if (type->tp_as_number == NULL) {
        type->tp_as_number = base->tp_as_number;
    }
    if (type->tp_as_sequence == NULL) {
        type->tp_as_sequence = base->tp_as_sequence;
    }
    if (type->tp_as_mapping == NULL) {
        type->tp_as_mapping = base->tp_as_mapping;
    }
    if (type->tp_as_buffer == NULL) {
        type->tp_as_buffer = base->tp_as_buffer;
    }
}

static void
inherit_patma_flags(PyTypeObject *type, PyTypeObject *base) {
    if ((type->tp_flags & COLLECTION_FLAGS) == 0) {
        type->tp_flags |= base->tp_flags & COLLECTION_FLAGS;
    }
}

static int
type_ready_inherit(PyTypeObject *type)
{
    /* Inherit special flags from dominant base */
    PyTypeObject *base = type->tp_base;
    if (base != NULL) {
        inherit_special(type, base);
    }

    // Inherit slots
    PyObject *mro = lookup_tp_mro(type);
    Py_ssize_t n = PyTuple_GET_SIZE(mro);
    for (Py_ssize_t i = 1; i < n; i++) {
        PyObject *b = PyTuple_GET_ITEM(mro, i);
        if (PyType_Check(b)) {
            if (inherit_slots(type, (PyTypeObject *)b) < 0) {
                return -1;
            }
            inherit_patma_flags(type, (PyTypeObject *)b);
        }
    }

    if (base != NULL) {
        type_ready_inherit_as_structs(type, base);
    }

#if 0 // GraalPy change
    /* Sanity check for tp_free. */
    if (_PyType_IS_GC(type) && (type->tp_flags & Py_TPFLAGS_BASETYPE) &&
        (type->tp_free == NULL || type->tp_free == PyObject_Del))
    {
        /* This base class needs to call tp_free, but doesn't have
         * one, or its tp_free is for non-gc'ed objects.
         */
        PyErr_Format(PyExc_TypeError, "type '%.100s' participates in "
                     "gc and is a base type but has inappropriate "
                     "tp_free slot",
                     type->tp_name);
        return -1;
    }
#endif // GraalPy change
    // GraalPy change: TODO CPython doesn't do this here
    if (!(type->tp_alloc)) {
        type->tp_alloc = PyType_GenericAlloc;
    }
    if (!(type->tp_new)) {
        type->tp_new = PyType_GenericNew;
    }

    return 0;
}


/* Hack for tp_hash and __hash__.
   If after all that, tp_hash is still NULL, and __hash__ is not in
   tp_dict, set tp_hash to PyObject_HashNotImplemented and
   tp_dict['__hash__'] equal to None.
   This signals that __hash__ is not inherited. */
static int
type_ready_set_hash(PyTypeObject *type)
{
    if (type->tp_hash != NULL) {
        return 0;
    }

    PyObject *dict = lookup_tp_dict(type);
    // GraalPy change: cannot use CPython's current _Py_ID mechanism
    int r = _PyDict_ContainsId(type->tp_dict, &PyId___hash__);
    if (r < 0) {
        return -1;
    }
    if (r > 0) {
        return 0;
    }

    // GraalPy change: cannot use CPython's current _Py_ID mechanism
    if (_PyDict_SetItemId(type->tp_dict, &PyId___hash__, Py_None) < 0) {
        return -1;
    }
    type->tp_hash = PyObject_HashNotImplemented;
    return 0;
}


/* Link into each base class's list of subclasses */
static int
type_ready_add_subclasses(PyTypeObject *type)
{
    /* GraalPy change: Initialize this classes' tp_subclasses dict.
       This is necessary because our managed classes won't do. */
    type->tp_subclasses = PyDict_New();

    PyObject *bases = lookup_tp_bases(type);
    Py_ssize_t nbase = PyTuple_GET_SIZE(bases);
    for (Py_ssize_t i = 0; i < nbase; i++) {
        PyObject *b = PyTuple_GET_ITEM(bases, i);
        if (PyType_Check(b) && add_subclass((PyTypeObject *)b, type) < 0) {
            return -1;
        }
    }
    return 0;
}


// Set tp_new and the "__new__" key in the type dictionary.
// Use the Py_TPFLAGS_DISALLOW_INSTANTIATION flag.
static int
type_ready_set_new(PyTypeObject *type, int rerunbuiltin)
{
    PyTypeObject *base = type->tp_base;
    /* The condition below could use some explanation.

       It appears that tp_new is not inherited for static types whose base
       class is 'object'; this seems to be a precaution so that old extension
       types don't suddenly become callable (object.__new__ wouldn't insure the
       invariants that the extension type's own factory function ensures).

       Heap types, of course, are under our control, so they do inherit tp_new;
       static extension types that specify some other built-in type as the
       default also inherit object.__new__. */
    if (type->tp_new == NULL
        && base == &PyBaseObject_Type
        && !(type->tp_flags & Py_TPFLAGS_HEAPTYPE))
    {
        type->tp_flags |= Py_TPFLAGS_DISALLOW_INSTANTIATION;
    }

    if (!(type->tp_flags & Py_TPFLAGS_DISALLOW_INSTANTIATION)) {
        if (type->tp_new != NULL) {
            if (!rerunbuiltin || base == NULL || type->tp_new != base->tp_new) {
                // If "__new__" key does not exists in the type dictionary,
                // set it to tp_new_wrapper().
#if 0 // GraalPy change
                if (add_tp_new_wrapper(type) < 0) {
                    return -1;
                }
#else // GraalPy change
                add_slot(type, "__new__", type->tp_new, METH_KEYWORDS | METH_VARARGS, JWRAPPER_NEW, NULL);
#endif // GraalPy change
            }
        }
        else {
            // tp_new is NULL: inherit tp_new from base
            type->tp_new = base->tp_new;
        }
    }
    else {
        // Py_TPFLAGS_DISALLOW_INSTANTIATION sets tp_new to NULL
        type->tp_new = NULL;
    }
    return 0;
}

#if 0 // GraalPy change
static int
type_ready_managed_dict(PyTypeObject *type)
{
    if (!(type->tp_flags & Py_TPFLAGS_MANAGED_DICT)) {
        return 0;
    }
    if (!(type->tp_flags & Py_TPFLAGS_HEAPTYPE)) {
        PyErr_Format(PyExc_SystemError,
                     "type %s has the Py_TPFLAGS_MANAGED_DICT flag "
                     "but not Py_TPFLAGS_HEAPTYPE flag",
                     type->tp_name);
        return -1;
    }
    PyHeapTypeObject* et = (PyHeapTypeObject*)type;
    if (et->ht_cached_keys == NULL) {
        et->ht_cached_keys = _PyDict_NewKeysForClass();
        if (et->ht_cached_keys == NULL) {
            PyErr_NoMemory();
            return -1;
        }
    }
    return 0;
}

static int
type_ready_post_checks(PyTypeObject *type)
{
    // bpo-44263: tp_traverse is required if Py_TPFLAGS_HAVE_GC is set.
    // Note: tp_clear is optional.
    if (type->tp_flags & Py_TPFLAGS_HAVE_GC
        && type->tp_traverse == NULL)
    {
        PyErr_Format(PyExc_SystemError,
                     "type %s has the Py_TPFLAGS_HAVE_GC flag "
                     "but has no traverse function",
                     type->tp_name);
        return -1;
    }
    if (type->tp_flags & Py_TPFLAGS_MANAGED_DICT) {
        if (type->tp_dictoffset != -1) {
            PyErr_Format(PyExc_SystemError,
                        "type %s has the Py_TPFLAGS_MANAGED_DICT flag "
                        "but tp_dictoffset is set to incompatible value",
                        type->tp_name);
            return -1;
        }
    }
    else if (type->tp_dictoffset < (Py_ssize_t)sizeof(PyObject)) {
        if (type->tp_dictoffset + type->tp_basicsize <= 0) {
            PyErr_Format(PyExc_SystemError,
                         "type %s has a tp_dictoffset that is too small",
                         type->tp_name);
        }
    }
    return 0;
}
#endif // GraalPy change

// GraalPy-specific
static int type_ready_graalpy_slot_conv(PyTypeObject* cls);

static int
type_ready(PyTypeObject *type, int rerunbuiltin)
{
    _PyObject_ASSERT((PyObject *)type, !is_readying(type));
    start_readying(type);
#if 0 // GraalPy change
    if (type_ready_pre_checks(type) < 0) {
        goto error;
    }

#ifdef Py_TRACE_REFS
    /* PyType_Ready is the closest thing we have to a choke point
     * for type objects, so is the best place I can think of to try
     * to get type objects into the doubly-linked list of all objects.
     * Still, not all type objects go through PyType_Ready.
     */
    _Py_AddToAllObjects((PyObject *)type, 0);
#endif
#endif // GraalPy change

    /* GraalPy change: IMPORTANT: This is a Truffle-specific statement. Since the refcnt for the type is currently 0 and
       we will create several references to this object that will be collected during the execution of
       this method, we need to keep it alive. */
    Py_INCREF(type);
    Py_INCREF(type); // TODO: this second incref keeps types alive forever...

    /* Initialize tp_dict: _PyType_IsReady() tests if tp_dict != NULL */
    if (type_ready_set_dict(type) < 0) {
        goto error;
    }
    if (type_ready_set_base(type) < 0) {
        goto error;
    }
    if (type_ready_set_type(type) < 0) {
        goto error;
    }
    if (type_ready_set_bases(type) < 0) {
        goto error;
    }
    if (type_ready_mro(type) < 0) {
        goto error;
    }
    if (type_ready_set_new(type, rerunbuiltin) < 0) {
        goto error;
    }
    if (type_ready_fill_dict(type) < 0) {
        goto error;
    }
    // GraalPy change
    if (type_ready_graalpy_slot_conv(type) < 0) {
        goto error;
    }
    if (!rerunbuiltin) {
        if (type_ready_inherit(type) < 0) {
            goto error;
        }
#if 0 // GraalPy change
        if (type_ready_preheader(type) < 0) {
            goto error;
        }
#endif // GraalPy change
    }
    /* GraalPy change: process inherited slots
     * CPython doesn't do that in 'PyType_Ready' but we must because a native type can inherit
     * dynamic slots from a managed Python class. Since the managed Python class may be created
     * when the C API is not loaded, we need to do that later.
     */
    GraalPyTruffle_AddInheritedSlots(type);

    if (type_ready_set_hash(type) < 0) {
        goto error;
    }
    if (type_ready_add_subclasses(type) < 0) {
        goto error;
    }
#if 0 // GraalPy change
    if (!rerunbuiltin) {
        if (type_ready_managed_dict(type) < 0) {
            goto error;
        }
        if (type_ready_post_checks(type) < 0) {
            goto error;
        }
    }
#endif // GraalPy change

    /* All done -- set the ready flag */
    type->tp_flags = type->tp_flags | Py_TPFLAGS_READY;
    stop_readying(type);

    assert(_PyType_CheckConsistency(type));

    // GraalPy change: it may be that the type was used uninitialized
	GraalPyTruffle_Type_Modified(type, type->tp_name, NULL);
	
    // GraalPy change: for reason, see first call to Py_INCREF in this function
	Py_DECREF(type);    
    return 0;

error:
    stop_readying(type);
    return -1;
}

int
PyType_Ready(PyTypeObject *type)
{
    if (type->tp_flags & Py_TPFLAGS_READY) {
        assert(_PyType_CheckConsistency(type));
        return 0;
    }
    assert(!(type->tp_flags & _Py_TPFLAGS_STATIC_BUILTIN));

    /* Historically, all static types were immutable. See bpo-43908 */
    if (!(type->tp_flags & Py_TPFLAGS_HEAPTYPE)) {
        type->tp_flags |= Py_TPFLAGS_IMMUTABLETYPE;
    }

    // GraalPy change
    if (PyTruffle_Trace_Memory()) {
        GraalPyTruffle_Trace_Type(type);
    }

    return type_ready(type, 0);
}

#if 0 // GraalPy change
int
_PyStaticType_InitBuiltin(PyInterpreterState *interp, PyTypeObject *self)
{
    assert(_Py_IsImmortal((PyObject *)self));
    assert(!(self->tp_flags & Py_TPFLAGS_HEAPTYPE));
    assert(!(self->tp_flags & Py_TPFLAGS_MANAGED_DICT));
    assert(!(self->tp_flags & Py_TPFLAGS_MANAGED_WEAKREF));
    int ismain = _Py_IsMainInterpreter(interp);
    if ((self->tp_flags & Py_TPFLAGS_READY) == 0) {
        assert(ismain);

<<<<<<< HEAD
        self->tp_flags |= _Py_TPFLAGS_STATIC_BUILTIN;
        self->tp_flags |= Py_TPFLAGS_IMMUTABLETYPE;
=======
    // GraalPy change
	GraalPyTruffle_InitializeOldStyleSlots(type);
>>>>>>> 4653f4f9

        assert(NEXT_GLOBAL_VERSION_TAG <= _Py_MAX_GLOBAL_TYPE_VERSION_TAG);
        self->tp_version_tag = NEXT_GLOBAL_VERSION_TAG++;
        self->tp_flags |= Py_TPFLAGS_VALID_VERSION_TAG;
    }
    else {
        assert(!ismain);
        assert(self->tp_flags & _Py_TPFLAGS_STATIC_BUILTIN);
        assert(self->tp_flags & Py_TPFLAGS_VALID_VERSION_TAG);
    }

    static_builtin_state_init(interp, self);

    int res = type_ready(self, !ismain);
    if (res < 0) {
        static_builtin_state_clear(interp, self);
    }

    return res;
}
#endif // GraalPy change


static int
add_subclass(PyTypeObject *base, PyTypeObject *type)
{
    PyObject *key = PyLong_FromVoidPtr((void *) type);
    if (key == NULL)
        return -1;

    // PyObject *ref = PyWeakref_NewRef((PyObject *)type, NULL);
    PyObject *ref = Py_NewRef((PyObject *)type);
    if (ref == NULL) {
        Py_DECREF(key);
        return -1;
    }

    // Only get tp_subclasses after creating the key and value.
    // PyWeakref_NewRef() can trigger a garbage collection which can execute
    // arbitrary Python code and so modify base->tp_subclasses.
    PyObject *subclasses = lookup_tp_subclasses(base);
    if (subclasses == NULL) {
        subclasses = init_tp_subclasses(base);
        if (subclasses == NULL) {
            Py_DECREF(key);
            Py_DECREF(ref);
            return -1;
        }
    }
    assert(PyDict_CheckExact(subclasses));

    int result = PyDict_SetItem(subclasses, key, ref);
    Py_DECREF(ref);
    Py_DECREF(key);
    return result;
}

#if 0 // GraalPy change
static int
add_all_subclasses(PyTypeObject *type, PyObject *bases)
{
    Py_ssize_t n = PyTuple_GET_SIZE(bases);
    int res = 0;
    for (Py_ssize_t i = 0; i < n; i++) {
        PyObject *obj = PyTuple_GET_ITEM(bases, i);
        // bases tuple must only contain types
        PyTypeObject *base = _PyType_CAST(obj);
        if (add_subclass(base, type) < 0) {
            res = -1;
        }
    }
    return res;
}

static PyObject *
get_subclasses_key(PyTypeObject *type, PyTypeObject *base)
{
    PyObject *key = PyLong_FromVoidPtr((void *) type);
    if (key != NULL) {
        return key;
    }
    PyErr_Clear();

    /* This basically means we're out of memory.
       We fall back to manually traversing the values. */
    Py_ssize_t i = 0;
    PyObject *ref;  // borrowed ref
    PyObject *subclasses = lookup_tp_subclasses(base);
    if (subclasses != NULL) {
        while (PyDict_Next(subclasses, &i, &key, &ref)) {
            PyTypeObject *subclass = type_from_ref(ref);  // borrowed
            if (subclass == type) {
                return Py_NewRef(key);
            }
        }
    }
    /* It wasn't found. */
    return NULL;
}

static void
remove_subclass(PyTypeObject *base, PyTypeObject *type)
{
    PyObject *subclasses = lookup_tp_subclasses(base);  // borrowed ref
    if (subclasses == NULL) {
        return;
    }
    assert(PyDict_CheckExact(subclasses));

    PyObject *key = get_subclasses_key(type, base);
    if (key != NULL && PyDict_DelItem(subclasses, key)) {
        /* This can happen if the type initialization errored out before
           the base subclasses were updated (e.g. a non-str __qualname__
           was passed in the type dict). */
        PyErr_Clear();
    }
    Py_XDECREF(key);

    if (PyDict_Size(subclasses) == 0) {
        clear_tp_subclasses(base);
    }
}

static void
remove_all_subclasses(PyTypeObject *type, PyObject *bases)
{
    assert(bases != NULL);
    // remove_subclass() can clear the current exception
    assert(!PyErr_Occurred());

    for (Py_ssize_t i = 0; i < PyTuple_GET_SIZE(bases); i++) {
        PyObject *base = PyTuple_GET_ITEM(bases, i);
        if (PyType_Check(base)) {
            remove_subclass((PyTypeObject*) base, type);
        }
    }
    assert(!PyErr_Occurred());
}

static int
check_num_args(PyObject *ob, int n)
{
    if (!PyTuple_CheckExact(ob)) {
        PyErr_SetString(PyExc_SystemError,
            "PyArg_UnpackTuple() argument list is not a tuple");
        return 0;
    }
    if (n == PyTuple_GET_SIZE(ob))
        return 1;
    PyErr_Format(
        PyExc_TypeError,
        "expected %d argument%s, got %zd", n, n == 1 ? "" : "s", PyTuple_GET_SIZE(ob));
    return 0;
}

/* Generic wrappers for overloadable 'operators' such as __getitem__ */

/* There's a wrapper *function* for each distinct function typedef used
   for type object slots (e.g. binaryfunc, ternaryfunc, etc.).  There's a
   wrapper *table* for each distinct operation (e.g. __len__, __add__).
   Most tables have only one entry; the tables for binary operators have two
   entries, one regular and one with reversed arguments. */

static PyObject *
wrap_lenfunc(PyObject *self, PyObject *args, void *wrapped)
{
    lenfunc func = (lenfunc)wrapped;
    Py_ssize_t res;

    if (!check_num_args(args, 0))
        return NULL;
    res = (*func)(self);
    if (res == -1 && PyErr_Occurred())
        return NULL;
    return PyLong_FromSsize_t(res);
}

static PyObject *
wrap_inquirypred(PyObject *self, PyObject *args, void *wrapped)
{
    inquiry func = (inquiry)wrapped;
    int res;

    if (!check_num_args(args, 0))
        return NULL;
    res = (*func)(self);
    if (res == -1 && PyErr_Occurred())
        return NULL;
    return PyBool_FromLong((long)res);
}

static PyObject *
wrap_binaryfunc(PyObject *self, PyObject *args, void *wrapped)
{
    binaryfunc func = (binaryfunc)wrapped;
    PyObject *other;

    if (!check_num_args(args, 1))
        return NULL;
    other = PyTuple_GET_ITEM(args, 0);
    return (*func)(self, other);
}

static PyObject *
wrap_binaryfunc_l(PyObject *self, PyObject *args, void *wrapped)
{
    binaryfunc func = (binaryfunc)wrapped;
    PyObject *other;

    if (!check_num_args(args, 1))
        return NULL;
    other = PyTuple_GET_ITEM(args, 0);
    return (*func)(self, other);
}

static PyObject *
wrap_binaryfunc_r(PyObject *self, PyObject *args, void *wrapped)
{
    binaryfunc func = (binaryfunc)wrapped;
    PyObject *other;

    if (!check_num_args(args, 1))
        return NULL;
    other = PyTuple_GET_ITEM(args, 0);
    return (*func)(other, self);
}

static PyObject *
wrap_ternaryfunc(PyObject *self, PyObject *args, void *wrapped)
{
    ternaryfunc func = (ternaryfunc)wrapped;
    PyObject *other;
    PyObject *third = Py_None;

    /* Note: This wrapper only works for __pow__() */

    if (!PyArg_UnpackTuple(args, "", 1, 2, &other, &third))
        return NULL;
    return (*func)(self, other, third);
}

static PyObject *
wrap_ternaryfunc_r(PyObject *self, PyObject *args, void *wrapped)
{
    ternaryfunc func = (ternaryfunc)wrapped;
    PyObject *other;
    PyObject *third = Py_None;

    /* Note: This wrapper only works for __pow__() */

    if (!PyArg_UnpackTuple(args, "", 1, 2, &other, &third))
        return NULL;
    return (*func)(other, self, third);
}

static PyObject *
wrap_unaryfunc(PyObject *self, PyObject *args, void *wrapped)
{
    unaryfunc func = (unaryfunc)wrapped;

    if (!check_num_args(args, 0))
        return NULL;
    return (*func)(self);
}

static PyObject *
wrap_indexargfunc(PyObject *self, PyObject *args, void *wrapped)
{
    ssizeargfunc func = (ssizeargfunc)wrapped;
    PyObject* o;
    Py_ssize_t i;

    if (!PyArg_UnpackTuple(args, "", 1, 1, &o))
        return NULL;
    i = PyNumber_AsSsize_t(o, PyExc_OverflowError);
    if (i == -1 && PyErr_Occurred())
        return NULL;
    return (*func)(self, i);
}

static Py_ssize_t
getindex(PyObject *self, PyObject *arg)
{
    Py_ssize_t i;

    i = PyNumber_AsSsize_t(arg, PyExc_OverflowError);
    if (i == -1 && PyErr_Occurred())
        return -1;
    if (i < 0) {
        PySequenceMethods *sq = Py_TYPE(self)->tp_as_sequence;
        if (sq && sq->sq_length) {
            Py_ssize_t n = (*sq->sq_length)(self);
            if (n < 0) {
                assert(PyErr_Occurred());
                return -1;
            }
            i += n;
        }
    }
    return i;
}

static PyObject *
wrap_sq_item(PyObject *self, PyObject *args, void *wrapped)
{
    ssizeargfunc func = (ssizeargfunc)wrapped;
    PyObject *arg;
    Py_ssize_t i;

    if (PyTuple_GET_SIZE(args) == 1) {
        arg = PyTuple_GET_ITEM(args, 0);
        i = getindex(self, arg);
        if (i == -1 && PyErr_Occurred())
            return NULL;
        return (*func)(self, i);
    }
    check_num_args(args, 1);
    assert(PyErr_Occurred());
    return NULL;
}

static PyObject *
wrap_sq_setitem(PyObject *self, PyObject *args, void *wrapped)
{
    ssizeobjargproc func = (ssizeobjargproc)wrapped;
    Py_ssize_t i;
    int res;
    PyObject *arg, *value;

    if (!PyArg_UnpackTuple(args, "", 2, 2, &arg, &value))
        return NULL;
    i = getindex(self, arg);
    if (i == -1 && PyErr_Occurred())
        return NULL;
    res = (*func)(self, i, value);
    if (res == -1 && PyErr_Occurred())
        return NULL;
    Py_RETURN_NONE;
}

static PyObject *
wrap_sq_delitem(PyObject *self, PyObject *args, void *wrapped)
{
    ssizeobjargproc func = (ssizeobjargproc)wrapped;
    Py_ssize_t i;
    int res;
    PyObject *arg;

    if (!check_num_args(args, 1))
        return NULL;
    arg = PyTuple_GET_ITEM(args, 0);
    i = getindex(self, arg);
    if (i == -1 && PyErr_Occurred())
        return NULL;
    res = (*func)(self, i, NULL);
    if (res == -1 && PyErr_Occurred())
        return NULL;
    Py_RETURN_NONE;
}

/* XXX objobjproc is a misnomer; should be objargpred */
static PyObject *
wrap_objobjproc(PyObject *self, PyObject *args, void *wrapped)
{
    objobjproc func = (objobjproc)wrapped;
    int res;
    PyObject *value;

    if (!check_num_args(args, 1))
        return NULL;
    value = PyTuple_GET_ITEM(args, 0);
    res = (*func)(self, value);
    if (res == -1 && PyErr_Occurred())
        return NULL;
    else
        return PyBool_FromLong(res);
}

static PyObject *
wrap_objobjargproc(PyObject *self, PyObject *args, void *wrapped)
{
    objobjargproc func = (objobjargproc)wrapped;
    int res;
    PyObject *key, *value;

    if (!PyArg_UnpackTuple(args, "", 2, 2, &key, &value))
        return NULL;
    res = (*func)(self, key, value);
    if (res == -1 && PyErr_Occurred())
        return NULL;
    Py_RETURN_NONE;
}

static PyObject *
wrap_delitem(PyObject *self, PyObject *args, void *wrapped)
{
    objobjargproc func = (objobjargproc)wrapped;
    int res;
    PyObject *key;

    if (!check_num_args(args, 1))
        return NULL;
    key = PyTuple_GET_ITEM(args, 0);
    res = (*func)(self, key, NULL);
    if (res == -1 && PyErr_Occurred())
        return NULL;
    Py_RETURN_NONE;
}

/* Helper to check for object.__setattr__ or __delattr__ applied to a type.
   This is called the Carlo Verre hack after its discoverer.  See
   https://mail.python.org/pipermail/python-dev/2003-April/034535.html
   */
static int
hackcheck(PyObject *self, setattrofunc func, const char *what)
{
    PyTypeObject *type = Py_TYPE(self);
    PyObject *mro = lookup_tp_mro(type);
    if (!mro) {
        /* Probably ok not to check the call in this case. */
        return 1;
    }
    assert(PyTuple_Check(mro));

    /* Find the (base) type that defined the type's slot function. */
    PyTypeObject *defining_type = type;
    Py_ssize_t i;
    for (i = PyTuple_GET_SIZE(mro) - 1; i >= 0; i--) {
        PyTypeObject *base = _PyType_CAST(PyTuple_GET_ITEM(mro, i));
        if (base->tp_setattro == slot_tp_setattro) {
            /* Ignore Python classes:
               they never define their own C-level setattro. */
        }
        else if (base->tp_setattro == type->tp_setattro) {
            defining_type = base;
            break;
        }
    }

    /* Reject calls that jump over intermediate C-level overrides. */
    for (PyTypeObject *base = defining_type; base; base = base->tp_base) {
        if (base->tp_setattro == func) {
            /* 'func' is the right slot function to call. */
            break;
        }
        else if (base->tp_setattro != slot_tp_setattro) {
            /* 'base' is not a Python class and overrides 'func'.
               Its tp_setattro should be called instead. */
            PyErr_Format(PyExc_TypeError,
                         "can't apply this %s to %s object",
                         what,
                         type->tp_name);
            return 0;
        }
    }
    return 1;
}

static PyObject *
wrap_setattr(PyObject *self, PyObject *args, void *wrapped)
{
    setattrofunc func = (setattrofunc)wrapped;
    int res;
    PyObject *name, *value;

    if (!PyArg_UnpackTuple(args, "", 2, 2, &name, &value))
        return NULL;
    if (!hackcheck(self, func, "__setattr__"))
        return NULL;
    res = (*func)(self, name, value);
    if (res < 0)
        return NULL;
    Py_RETURN_NONE;
}

static PyObject *
wrap_delattr(PyObject *self, PyObject *args, void *wrapped)
{
    setattrofunc func = (setattrofunc)wrapped;
    int res;
    PyObject *name;

    if (!check_num_args(args, 1))
        return NULL;
    name = PyTuple_GET_ITEM(args, 0);
    if (!hackcheck(self, func, "__delattr__"))
        return NULL;
    res = (*func)(self, name, NULL);
    if (res < 0)
        return NULL;
    Py_RETURN_NONE;
}

static PyObject *
wrap_hashfunc(PyObject *self, PyObject *args, void *wrapped)
{
    hashfunc func = (hashfunc)wrapped;
    Py_hash_t res;

    if (!check_num_args(args, 0))
        return NULL;
    res = (*func)(self);
    if (res == -1 && PyErr_Occurred())
        return NULL;
    return PyLong_FromSsize_t(res);
}

static PyObject *
wrap_call(PyObject *self, PyObject *args, void *wrapped, PyObject *kwds)
{
    ternaryfunc func = (ternaryfunc)wrapped;

    return (*func)(self, args, kwds);
}

static PyObject *
wrap_del(PyObject *self, PyObject *args, void *wrapped)
{
    destructor func = (destructor)wrapped;

    if (!check_num_args(args, 0))
        return NULL;

    (*func)(self);
    Py_RETURN_NONE;
}

static PyObject *
wrap_richcmpfunc(PyObject *self, PyObject *args, void *wrapped, int op)
{
    richcmpfunc func = (richcmpfunc)wrapped;
    PyObject *other;

    if (!check_num_args(args, 1))
        return NULL;
    other = PyTuple_GET_ITEM(args, 0);
    return (*func)(self, other, op);
}

#undef RICHCMP_WRAPPER
#define RICHCMP_WRAPPER(NAME, OP) \
static PyObject * \
richcmp_##NAME(PyObject *self, PyObject *args, void *wrapped) \
{ \
    return wrap_richcmpfunc(self, args, wrapped, OP); \
}

RICHCMP_WRAPPER(lt, Py_LT)
RICHCMP_WRAPPER(le, Py_LE)
RICHCMP_WRAPPER(eq, Py_EQ)
RICHCMP_WRAPPER(ne, Py_NE)
RICHCMP_WRAPPER(gt, Py_GT)
RICHCMP_WRAPPER(ge, Py_GE)

static PyObject *
wrap_next(PyObject *self, PyObject *args, void *wrapped)
{
    unaryfunc func = (unaryfunc)wrapped;
    PyObject *res;

    if (!check_num_args(args, 0))
        return NULL;
    res = (*func)(self);
    if (res == NULL && !PyErr_Occurred())
        PyErr_SetNone(PyExc_StopIteration);
    return res;
}

static PyObject *
wrap_descr_get(PyObject *self, PyObject *args, void *wrapped)
{
    descrgetfunc func = (descrgetfunc)wrapped;
    PyObject *obj;
    PyObject *type = NULL;

    if (!PyArg_UnpackTuple(args, "", 1, 2, &obj, &type))
        return NULL;
    if (obj == Py_None)
        obj = NULL;
    if (type == Py_None)
        type = NULL;
    if (type == NULL && obj == NULL) {
        PyErr_SetString(PyExc_TypeError,
                        "__get__(None, None) is invalid");
        return NULL;
    }
    return (*func)(self, obj, type);
}

static PyObject *
wrap_descr_set(PyObject *self, PyObject *args, void *wrapped)
{
    descrsetfunc func = (descrsetfunc)wrapped;
    PyObject *obj, *value;
    int ret;

    if (!PyArg_UnpackTuple(args, "", 2, 2, &obj, &value))
        return NULL;
    ret = (*func)(self, obj, value);
    if (ret < 0)
        return NULL;
    Py_RETURN_NONE;
}

static PyObject *
wrap_descr_delete(PyObject *self, PyObject *args, void *wrapped)
{
    descrsetfunc func = (descrsetfunc)wrapped;
    PyObject *obj;
    int ret;

    if (!check_num_args(args, 1))
        return NULL;
    obj = PyTuple_GET_ITEM(args, 0);
    ret = (*func)(self, obj, NULL);
    if (ret < 0)
        return NULL;
    Py_RETURN_NONE;
}

static PyObject *
wrap_buffer(PyObject *self, PyObject *args, void *wrapped)
{
    PyObject *arg = NULL;

    if (!PyArg_UnpackTuple(args, "", 1, 1, &arg)) {
        return NULL;
    }
    Py_ssize_t flags = PyNumber_AsSsize_t(arg, PyExc_OverflowError);
    if (flags == -1 && PyErr_Occurred()) {
        return NULL;
    }
    if (flags > INT_MAX) {
        PyErr_SetString(PyExc_OverflowError,
                        "buffer flags too large");
        return NULL;
    }

    return _PyMemoryView_FromBufferProc(self, Py_SAFE_DOWNCAST(flags, Py_ssize_t, int),
                                        (getbufferproc)wrapped);
}

static PyObject *
wrap_releasebuffer(PyObject *self, PyObject *args, void *wrapped)
{
    PyObject *arg = NULL;
    if (!PyArg_UnpackTuple(args, "", 1, 1, &arg)) {
        return NULL;
    }
    if (!PyMemoryView_Check(arg)) {
        PyErr_SetString(PyExc_TypeError,
                        "expected a memoryview object");
        return NULL;
    }
    PyMemoryViewObject *mview = (PyMemoryViewObject *)arg;
    if (mview->view.obj == NULL) {
        // Already released, ignore
        Py_RETURN_NONE;
    }
    if (mview->view.obj != self) {
        PyErr_SetString(PyExc_ValueError,
                        "memoryview's buffer is not this object");
        return NULL;
    }
    if (mview->flags & _Py_MEMORYVIEW_RELEASED) {
        PyErr_SetString(PyExc_ValueError,
                        "memoryview's buffer has already been released");
        return NULL;
    }
    PyObject *res = PyObject_CallMethodNoArgs((PyObject *)mview, &_Py_ID(release));
    if (res == NULL) {
        return NULL;
    }
    Py_DECREF(res);
    Py_RETURN_NONE;
}

static PyObject *
wrap_init(PyObject *self, PyObject *args, void *wrapped, PyObject *kwds)
{
    initproc func = (initproc)wrapped;

    if (func(self, args, kwds) < 0)
        return NULL;
    Py_RETURN_NONE;
}

static PyObject *
tp_new_wrapper(PyObject *self, PyObject *args, PyObject *kwds)
{
    PyTypeObject *staticbase;
    PyObject *arg0, *res;

    if (self == NULL || !PyType_Check(self)) {
        PyErr_Format(PyExc_SystemError,
                     "__new__() called with non-type 'self'");
        return NULL;
    }
    PyTypeObject *type = (PyTypeObject *)self;

    if (!PyTuple_Check(args) || PyTuple_GET_SIZE(args) < 1) {
        PyErr_Format(PyExc_TypeError,
                     "%s.__new__(): not enough arguments",
                     type->tp_name);
        return NULL;
    }
    arg0 = PyTuple_GET_ITEM(args, 0);
    if (!PyType_Check(arg0)) {
        PyErr_Format(PyExc_TypeError,
                     "%s.__new__(X): X is not a type object (%s)",
                     type->tp_name,
                     Py_TYPE(arg0)->tp_name);
        return NULL;
    }
    PyTypeObject *subtype = (PyTypeObject *)arg0;

    if (!PyType_IsSubtype(subtype, type)) {
        PyErr_Format(PyExc_TypeError,
                     "%s.__new__(%s): %s is not a subtype of %s",
                     type->tp_name,
                     subtype->tp_name,
                     subtype->tp_name,
                     type->tp_name);
        return NULL;
    }

    /* Check that the use doesn't do something silly and unsafe like
       object.__new__(dict).  To do this, we check that the
       most derived base that's not a heap type is this type. */
    staticbase = subtype;
    while (staticbase && (staticbase->tp_new == slot_tp_new))
        staticbase = staticbase->tp_base;
    /* If staticbase is NULL now, it is a really weird type.
       In the spirit of backwards compatibility (?), just shut up. */
    if (staticbase && staticbase->tp_new != type->tp_new) {
        PyErr_Format(PyExc_TypeError,
                     "%s.__new__(%s) is not safe, use %s.__new__()",
                     type->tp_name,
                     subtype->tp_name,
                     staticbase->tp_name);
        return NULL;
    }

    args = PyTuple_GetSlice(args, 1, PyTuple_GET_SIZE(args));
    if (args == NULL)
        return NULL;
    res = type->tp_new(subtype, args, kwds);
    Py_DECREF(args);
    return res;
}

static struct PyMethodDef tp_new_methoddef[] = {
    {"__new__", _PyCFunction_CAST(tp_new_wrapper), METH_VARARGS|METH_KEYWORDS,
     PyDoc_STR("__new__($type, *args, **kwargs)\n--\n\n"
               "Create and return a new object.  "
               "See help(type) for accurate signature.")},
    {0}
};

static int
add_tp_new_wrapper(PyTypeObject *type)
{
    PyObject *dict = lookup_tp_dict(type);
    int r = PyDict_Contains(dict, &_Py_ID(__new__));
    if (r > 0) {
        return 0;
    }
    if (r < 0) {
        return -1;
    }

    PyObject *func = PyCFunction_NewEx(tp_new_methoddef, (PyObject *)type, NULL);
    if (func == NULL) {
        return -1;
    }
    r = PyDict_SetItem(dict, &_Py_ID(__new__), func);
    Py_DECREF(func);
    return r;
}

/* Slot wrappers that call the corresponding __foo__ slot.  See comments
   below at override_slots() for more explanation. */

#define SLOT0(FUNCNAME, DUNDER) \
static PyObject * \
FUNCNAME(PyObject *self) \
{ \
    PyObject* stack[1] = {self}; \
    return vectorcall_method(&_Py_ID(DUNDER), stack, 1); \
}

#define SLOT1(FUNCNAME, DUNDER, ARG1TYPE) \
static PyObject * \
FUNCNAME(PyObject *self, ARG1TYPE arg1) \
{ \
    PyObject* stack[2] = {self, arg1}; \
    return vectorcall_method(&_Py_ID(DUNDER), stack, 2); \
}

/* Boolean helper for SLOT1BINFULL().
   right.__class__ is a nontrivial subclass of left.__class__. */
static int
method_is_overloaded(PyObject *left, PyObject *right, PyObject *name)
{
    PyObject *a, *b;
    int ok;

    if (_PyObject_LookupAttr((PyObject *)(Py_TYPE(right)), name, &b) < 0) {
        return -1;
    }
    if (b == NULL) {
        /* If right doesn't have it, it's not overloaded */
        return 0;
    }

    if (_PyObject_LookupAttr((PyObject *)(Py_TYPE(left)), name, &a) < 0) {
        Py_DECREF(b);
        return -1;
    }
    if (a == NULL) {
        Py_DECREF(b);
        /* If right has it but left doesn't, it's overloaded */
        return 1;
    }

    ok = PyObject_RichCompareBool(a, b, Py_NE);
    Py_DECREF(a);
    Py_DECREF(b);
    return ok;
}


#define SLOT1BINFULL(FUNCNAME, TESTFUNC, SLOTNAME, DUNDER, RDUNDER) \
static PyObject * \
FUNCNAME(PyObject *self, PyObject *other) \
{ \
    PyObject* stack[2]; \
    PyThreadState *tstate = _PyThreadState_GET(); \
    int do_other = !Py_IS_TYPE(self, Py_TYPE(other)) && \
        Py_TYPE(other)->tp_as_number != NULL && \
        Py_TYPE(other)->tp_as_number->SLOTNAME == TESTFUNC; \
    if (Py_TYPE(self)->tp_as_number != NULL && \
        Py_TYPE(self)->tp_as_number->SLOTNAME == TESTFUNC) { \
        PyObject *r; \
        if (do_other && PyType_IsSubtype(Py_TYPE(other), Py_TYPE(self))) { \
            int ok = method_is_overloaded(self, other, &_Py_ID(RDUNDER)); \
            if (ok < 0) { \
                return NULL; \
            } \
            if (ok) { \
                stack[0] = other; \
                stack[1] = self; \
                r = vectorcall_maybe(tstate, &_Py_ID(RDUNDER), stack, 2); \
                if (r != Py_NotImplemented) \
                    return r; \
                Py_DECREF(r); \
                do_other = 0; \
            } \
        } \
        stack[0] = self; \
        stack[1] = other; \
        r = vectorcall_maybe(tstate, &_Py_ID(DUNDER), stack, 2); \
        if (r != Py_NotImplemented || \
            Py_IS_TYPE(other, Py_TYPE(self))) \
            return r; \
        Py_DECREF(r); \
    } \
    if (do_other) { \
        stack[0] = other; \
        stack[1] = self; \
        return vectorcall_maybe(tstate, &_Py_ID(RDUNDER), stack, 2); \
    } \
    Py_RETURN_NOTIMPLEMENTED; \
}

#define SLOT1BIN(FUNCNAME, SLOTNAME, DUNDER, RDUNDER) \
    SLOT1BINFULL(FUNCNAME, FUNCNAME, SLOTNAME, DUNDER, RDUNDER)

static Py_ssize_t
slot_sq_length(PyObject *self)
{
    PyObject* stack[1] = {self};
    PyObject *res = vectorcall_method(&_Py_ID(__len__), stack, 1);
    Py_ssize_t len;

    if (res == NULL)
        return -1;

    Py_SETREF(res, _PyNumber_Index(res));
    if (res == NULL)
        return -1;

    assert(PyLong_Check(res));
    if (_PyLong_IsNegative((PyLongObject *)res)) {
        Py_DECREF(res);
        PyErr_SetString(PyExc_ValueError,
                        "__len__() should return >= 0");
        return -1;
    }

    len = PyNumber_AsSsize_t(res, PyExc_OverflowError);
    assert(len >= 0 || PyErr_ExceptionMatches(PyExc_OverflowError));
    Py_DECREF(res);
    return len;
}

static PyObject *
slot_sq_item(PyObject *self, Py_ssize_t i)
{
    PyObject *ival = PyLong_FromSsize_t(i);
    if (ival == NULL) {
        return NULL;
    }
    PyObject *stack[2] = {self, ival};
    PyObject *retval = vectorcall_method(&_Py_ID(__getitem__), stack, 2);
    Py_DECREF(ival);
    return retval;
}

static int
slot_sq_ass_item(PyObject *self, Py_ssize_t index, PyObject *value)
{
    PyObject *stack[3];
    PyObject *res;
    PyObject *index_obj;

    index_obj = PyLong_FromSsize_t(index);
    if (index_obj == NULL) {
        return -1;
    }

    stack[0] = self;
    stack[1] = index_obj;
    if (value == NULL) {
        res = vectorcall_method(&_Py_ID(__delitem__), stack, 2);
    }
    else {
        stack[2] = value;
        res = vectorcall_method(&_Py_ID(__setitem__), stack, 3);
    }
    Py_DECREF(index_obj);

    if (res == NULL) {
        return -1;
    }
    Py_DECREF(res);
    return 0;
}

static int
slot_sq_contains(PyObject *self, PyObject *value)
{
    PyThreadState *tstate = _PyThreadState_GET();
    PyObject *func, *res;
    int result = -1, unbound;

    func = lookup_maybe_method(self, &_Py_ID(__contains__), &unbound);
    if (func == Py_None) {
        Py_DECREF(func);
        PyErr_Format(PyExc_TypeError,
                     "'%.200s' object is not a container",
                     Py_TYPE(self)->tp_name);
        return -1;
    }
    if (func != NULL) {
        PyObject *args[2] = {self, value};
        res = vectorcall_unbound(tstate, unbound, func, args, 2);
        Py_DECREF(func);
        if (res != NULL) {
            result = PyObject_IsTrue(res);
            Py_DECREF(res);
        }
    }
    else if (! PyErr_Occurred()) {
        /* Possible results: -1 and 1 */
        result = (int)_PySequence_IterSearch(self, value,
                                         PY_ITERSEARCH_CONTAINS);
    }
    return result;
}

#define slot_mp_length slot_sq_length

SLOT1(slot_mp_subscript, __getitem__, PyObject *)

static int
slot_mp_ass_subscript(PyObject *self, PyObject *key, PyObject *value)
{
    PyObject *stack[3];
    PyObject *res;

    stack[0] = self;
    stack[1] = key;
    if (value == NULL) {
        res = vectorcall_method(&_Py_ID(__delitem__), stack, 2);
    }
    else {
        stack[2] = value;
        res = vectorcall_method(&_Py_ID(__setitem__), stack, 3);
    }

    if (res == NULL)
        return -1;
    Py_DECREF(res);
    return 0;
}

SLOT1BIN(slot_nb_add, nb_add, __add__, __radd__)
SLOT1BIN(slot_nb_subtract, nb_subtract, __sub__, __rsub__)
SLOT1BIN(slot_nb_multiply, nb_multiply, __mul__, __rmul__)
SLOT1BIN(slot_nb_matrix_multiply, nb_matrix_multiply, __matmul__, __rmatmul__)
SLOT1BIN(slot_nb_remainder, nb_remainder, __mod__, __rmod__)
SLOT1BIN(slot_nb_divmod, nb_divmod, __divmod__, __rdivmod__)

static PyObject *slot_nb_power(PyObject *, PyObject *, PyObject *);

SLOT1BINFULL(slot_nb_power_binary, slot_nb_power, nb_power, __pow__, __rpow__)

static PyObject *
slot_nb_power(PyObject *self, PyObject *other, PyObject *modulus)
{
    if (modulus == Py_None)
        return slot_nb_power_binary(self, other);
    /* Three-arg power doesn't use __rpow__.  But ternary_op
       can call this when the second argument's type uses
       slot_nb_power, so check before calling self.__pow__. */
    if (Py_TYPE(self)->tp_as_number != NULL &&
        Py_TYPE(self)->tp_as_number->nb_power == slot_nb_power) {
        PyObject* stack[3] = {self, other, modulus};
        return vectorcall_method(&_Py_ID(__pow__), stack, 3);
    }
    Py_RETURN_NOTIMPLEMENTED;
}

SLOT0(slot_nb_negative, __neg__)
SLOT0(slot_nb_positive, __pos__)
SLOT0(slot_nb_absolute, __abs__)

static int
slot_nb_bool(PyObject *self)
{
    PyObject *func, *value;
    int result, unbound;
    int using_len = 0;

    func = lookup_maybe_method(self, &_Py_ID(__bool__), &unbound);
    if (func == NULL) {
        if (PyErr_Occurred()) {
            return -1;
        }

        func = lookup_maybe_method(self, &_Py_ID(__len__), &unbound);
        if (func == NULL) {
            if (PyErr_Occurred()) {
                return -1;
            }
            return 1;
        }
        using_len = 1;
    }

    value = call_unbound_noarg(unbound, func, self);
    if (value == NULL) {
        goto error;
    }

    if (using_len) {
        /* bool type enforced by slot_nb_len */
        result = PyObject_IsTrue(value);
    }
    else if (PyBool_Check(value)) {
        result = PyObject_IsTrue(value);
    }
    else {
        PyErr_Format(PyExc_TypeError,
                     "__bool__ should return "
                     "bool, returned %s",
                     Py_TYPE(value)->tp_name);
        result = -1;
    }

    Py_DECREF(value);
    Py_DECREF(func);
    return result;

error:
    Py_DECREF(func);
    return -1;
}


static PyObject *
slot_nb_index(PyObject *self)
{
    PyObject *stack[1] = {self};
    return vectorcall_method(&_Py_ID(__index__), stack, 1);
}


SLOT0(slot_nb_invert, __invert__)
SLOT1BIN(slot_nb_lshift, nb_lshift, __lshift__, __rlshift__)
SLOT1BIN(slot_nb_rshift, nb_rshift, __rshift__, __rrshift__)
SLOT1BIN(slot_nb_and, nb_and, __and__, __rand__)
SLOT1BIN(slot_nb_xor, nb_xor, __xor__, __rxor__)
SLOT1BIN(slot_nb_or, nb_or, __or__, __ror__)

SLOT0(slot_nb_int, __int__)
SLOT0(slot_nb_float, __float__)
SLOT1(slot_nb_inplace_add, __iadd__, PyObject *)
SLOT1(slot_nb_inplace_subtract, __isub__, PyObject *)
SLOT1(slot_nb_inplace_multiply, __imul__, PyObject *)
SLOT1(slot_nb_inplace_matrix_multiply, __imatmul__, PyObject *)
SLOT1(slot_nb_inplace_remainder, __imod__, PyObject *)
/* Can't use SLOT1 here, because nb_inplace_power is ternary */
static PyObject *
slot_nb_inplace_power(PyObject *self, PyObject * arg1, PyObject *arg2)
{
    PyObject *stack[2] = {self, arg1};
    return vectorcall_method(&_Py_ID(__ipow__), stack, 2);
}
SLOT1(slot_nb_inplace_lshift, __ilshift__, PyObject *)
SLOT1(slot_nb_inplace_rshift, __irshift__, PyObject *)
SLOT1(slot_nb_inplace_and, __iand__, PyObject *)
SLOT1(slot_nb_inplace_xor, __ixor__, PyObject *)
SLOT1(slot_nb_inplace_or, __ior__, PyObject *)
SLOT1BIN(slot_nb_floor_divide, nb_floor_divide,
         __floordiv__, __rfloordiv__)
SLOT1BIN(slot_nb_true_divide, nb_true_divide, __truediv__, __rtruediv__)
SLOT1(slot_nb_inplace_floor_divide, __ifloordiv__, PyObject *)
SLOT1(slot_nb_inplace_true_divide, __itruediv__, PyObject *)

static PyObject *
slot_tp_repr(PyObject *self)
{
    PyObject *func, *res;
    int unbound;

    func = lookup_maybe_method(self, &_Py_ID(__repr__), &unbound);
    if (func != NULL) {
        res = call_unbound_noarg(unbound, func, self);
        Py_DECREF(func);
        return res;
    }
    PyErr_Clear();
    return PyUnicode_FromFormat("<%s object at %p>",
                               Py_TYPE(self)->tp_name, self);
}

SLOT0(slot_tp_str, __str__)

static Py_hash_t
slot_tp_hash(PyObject *self)
{
    PyObject *func, *res;
    Py_ssize_t h;
    int unbound;

    func = lookup_maybe_method(self, &_Py_ID(__hash__), &unbound);

    if (func == Py_None) {
        Py_SETREF(func, NULL);
    }

    if (func == NULL) {
        return PyObject_HashNotImplemented(self);
    }

    res = call_unbound_noarg(unbound, func, self);
    Py_DECREF(func);
    if (res == NULL)
        return -1;

    if (!PyLong_Check(res)) {
        PyErr_SetString(PyExc_TypeError,
                        "__hash__ method should return an integer");
        return -1;
    }
    /* Transform the PyLong `res` to a Py_hash_t `h`.  For an existing
       hashable Python object x, hash(x) will always lie within the range of
       Py_hash_t.  Therefore our transformation must preserve values that
       already lie within this range, to ensure that if x.__hash__() returns
       hash(y) then hash(x) == hash(y). */
    h = PyLong_AsSsize_t(res);
    if (h == -1 && PyErr_Occurred()) {
        /* res was not within the range of a Py_hash_t, so we're free to
           use any sufficiently bit-mixing transformation;
           long.__hash__ will do nicely. */
        PyErr_Clear();
        h = PyLong_Type.tp_hash(res);
    }
    /* -1 is reserved for errors. */
    if (h == -1)
        h = -2;
    Py_DECREF(res);
    return h;
}

static PyObject *
slot_tp_call(PyObject *self, PyObject *args, PyObject *kwds)
{
    PyThreadState *tstate = _PyThreadState_GET();
    int unbound;

    PyObject *meth = lookup_method(self, &_Py_ID(__call__), &unbound);
    if (meth == NULL) {
        return NULL;
    }

    PyObject *res;
    if (unbound) {
        res = _PyObject_Call_Prepend(tstate, meth, self, args, kwds);
    }
    else {
        res = _PyObject_Call(tstate, meth, args, kwds);
    }

    Py_DECREF(meth);
    return res;
}

/* There are two slot dispatch functions for tp_getattro.

   - _Py_slot_tp_getattro() is used when __getattribute__ is overridden
     but no __getattr__ hook is present;

   - _Py_slot_tp_getattr_hook() is used when a __getattr__ hook is present.

   The code in update_one_slot() always installs _Py_slot_tp_getattr_hook();
   this detects the absence of __getattr__ and then installs the simpler
   slot if necessary. */

PyObject *
_Py_slot_tp_getattro(PyObject *self, PyObject *name)
{
    PyObject *stack[2] = {self, name};
    return vectorcall_method(&_Py_ID(__getattribute__), stack, 2);
}

static inline PyObject *
call_attribute(PyObject *self, PyObject *attr, PyObject *name)
{
    PyObject *res, *descr = NULL;

    if (_PyType_HasFeature(Py_TYPE(attr), Py_TPFLAGS_METHOD_DESCRIPTOR)) {
        PyObject *args[] = { self, name };
        res = PyObject_Vectorcall(attr, args, 2, NULL);
        return res;
    }

    descrgetfunc f = Py_TYPE(attr)->tp_descr_get;

    if (f != NULL) {
        descr = f(attr, self, (PyObject *)(Py_TYPE(self)));
        if (descr == NULL)
            return NULL;
        else
            attr = descr;
    }
    res = PyObject_CallOneArg(attr, name);
    Py_XDECREF(descr);
    return res;
}

PyObject *
_Py_slot_tp_getattr_hook(PyObject *self, PyObject *name)
{
    PyTypeObject *tp = Py_TYPE(self);
    PyObject *getattr, *getattribute, *res;

    /* speed hack: we could use lookup_maybe, but that would resolve the
       method fully for each attribute lookup for classes with
       __getattr__, even when the attribute is present. So we use
       _PyType_Lookup and create the method only when needed, with
       call_attribute. */
    getattr = _PyType_Lookup(tp, &_Py_ID(__getattr__));
    if (getattr == NULL) {
        /* No __getattr__ hook: use a simpler dispatcher */
        tp->tp_getattro = _Py_slot_tp_getattro;
        return _Py_slot_tp_getattro(self, name);
    }
    Py_INCREF(getattr);
    /* speed hack: we could use lookup_maybe, but that would resolve the
       method fully for each attribute lookup for classes with
       __getattr__, even when self has the default __getattribute__
       method. So we use _PyType_Lookup and create the method only when
       needed, with call_attribute. */
    getattribute = _PyType_Lookup(tp, &_Py_ID(__getattribute__));
    if (getattribute == NULL ||
        (Py_IS_TYPE(getattribute, &PyWrapperDescr_Type) &&
         ((PyWrapperDescrObject *)getattribute)->d_wrapped ==
             (void *)PyObject_GenericGetAttr)) {
        res = _PyObject_GenericGetAttrWithDict(self, name, NULL, 1);
        /* if res == NULL with no exception set, then it must be an
           AttributeError suppressed by us. */
        if (res == NULL && !PyErr_Occurred()) {
            res = call_attribute(self, getattr, name);
        }
    } else {
        Py_INCREF(getattribute);
        res = call_attribute(self, getattribute, name);
        Py_DECREF(getattribute);
        if (res == NULL && PyErr_ExceptionMatches(PyExc_AttributeError)) {
            PyErr_Clear();
            res = call_attribute(self, getattr, name);
        }
    }

    Py_DECREF(getattr);
    return res;
}

static int
slot_tp_setattro(PyObject *self, PyObject *name, PyObject *value)
{
    PyObject *stack[3];
    PyObject *res;

    stack[0] = self;
    stack[1] = name;
    if (value == NULL) {
        res = vectorcall_method(&_Py_ID(__delattr__), stack, 2);
    }
    else {
        stack[2] = value;
        res = vectorcall_method(&_Py_ID(__setattr__), stack, 3);
    }
    if (res == NULL)
        return -1;
    Py_DECREF(res);
    return 0;
}

static PyObject *name_op[] = {
    &_Py_ID(__lt__),
    &_Py_ID(__le__),
    &_Py_ID(__eq__),
    &_Py_ID(__ne__),
    &_Py_ID(__gt__),
    &_Py_ID(__ge__),
};

static PyObject *
slot_tp_richcompare(PyObject *self, PyObject *other, int op)
{
    PyThreadState *tstate = _PyThreadState_GET();

    int unbound;
    PyObject *func = lookup_maybe_method(self, name_op[op], &unbound);
    if (func == NULL) {
        PyErr_Clear();
        Py_RETURN_NOTIMPLEMENTED;
    }

    PyObject *stack[2] = {self, other};
    PyObject *res = vectorcall_unbound(tstate, unbound, func, stack, 2);
    Py_DECREF(func);
    return res;
}

static PyObject *
slot_tp_iter(PyObject *self)
{
    int unbound;
    PyObject *func, *res;

    func = lookup_maybe_method(self, &_Py_ID(__iter__), &unbound);
    if (func == Py_None) {
        Py_DECREF(func);
        PyErr_Format(PyExc_TypeError,
                     "'%.200s' object is not iterable",
                     Py_TYPE(self)->tp_name);
        return NULL;
    }

    if (func != NULL) {
        res = call_unbound_noarg(unbound, func, self);
        Py_DECREF(func);
        return res;
    }

    PyErr_Clear();
    func = lookup_maybe_method(self, &_Py_ID(__getitem__), &unbound);
    if (func == NULL) {
        PyErr_Format(PyExc_TypeError,
                     "'%.200s' object is not iterable",
                     Py_TYPE(self)->tp_name);
        return NULL;
    }
    Py_DECREF(func);
    return PySeqIter_New(self);
}

static PyObject *
slot_tp_iternext(PyObject *self)
{
    PyObject *stack[1] = {self};
    return vectorcall_method(&_Py_ID(__next__), stack, 1);
}

static PyObject *
slot_tp_descr_get(PyObject *self, PyObject *obj, PyObject *type)
{
    PyTypeObject *tp = Py_TYPE(self);
    PyObject *get;

    get = _PyType_Lookup(tp, &_Py_ID(__get__));
    if (get == NULL) {
        /* Avoid further slowdowns */
        if (tp->tp_descr_get == slot_tp_descr_get)
            tp->tp_descr_get = NULL;
        return Py_NewRef(self);
    }
    if (obj == NULL)
        obj = Py_None;
    if (type == NULL)
        type = Py_None;
    PyObject *stack[3] = {self, obj, type};
    return PyObject_Vectorcall(get, stack, 3, NULL);
}

static int
slot_tp_descr_set(PyObject *self, PyObject *target, PyObject *value)
{
    PyObject* stack[3];
    PyObject *res;

    stack[0] = self;
    stack[1] = target;
    if (value == NULL) {
        res = vectorcall_method(&_Py_ID(__delete__), stack, 2);
    }
    else {
        stack[2] = value;
        res = vectorcall_method(&_Py_ID(__set__), stack, 3);
    }
    if (res == NULL)
        return -1;
    Py_DECREF(res);
    return 0;
}

static int
slot_tp_init(PyObject *self, PyObject *args, PyObject *kwds)
{
    PyThreadState *tstate = _PyThreadState_GET();

    int unbound;
    PyObject *meth = lookup_method(self, &_Py_ID(__init__), &unbound);
    if (meth == NULL) {
        return -1;
    }

    PyObject *res;
    if (unbound) {
        res = _PyObject_Call_Prepend(tstate, meth, self, args, kwds);
    }
    else {
        res = _PyObject_Call(tstate, meth, args, kwds);
    }
    Py_DECREF(meth);
    if (res == NULL)
        return -1;
    if (res != Py_None) {
        PyErr_Format(PyExc_TypeError,
                     "__init__() should return None, not '%.200s'",
                     Py_TYPE(res)->tp_name);
        Py_DECREF(res);
        return -1;
    }
    Py_DECREF(res);
    return 0;
}

static PyObject *
slot_tp_new(PyTypeObject *type, PyObject *args, PyObject *kwds)
{
    PyThreadState *tstate = _PyThreadState_GET();
    PyObject *func, *result;

    func = PyObject_GetAttr((PyObject *)type, &_Py_ID(__new__));
    if (func == NULL) {
        return NULL;
    }

    result = _PyObject_Call_Prepend(tstate, func, (PyObject *)type, args, kwds);
    Py_DECREF(func);
    return result;
}

static void
slot_tp_finalize(PyObject *self)
{
    int unbound;
    PyObject *del, *res;

    /* Save the current exception, if any. */
    PyObject *exc = PyErr_GetRaisedException();

    /* Execute __del__ method, if any. */
    del = lookup_maybe_method(self, &_Py_ID(__del__), &unbound);
    if (del != NULL) {
        res = call_unbound_noarg(unbound, del, self);
        if (res == NULL)
            PyErr_WriteUnraisable(del);
        else
            Py_DECREF(res);
        Py_DECREF(del);
    }

    /* Restore the saved exception. */
    PyErr_SetRaisedException(exc);
}

typedef struct _PyBufferWrapper {
    PyObject_HEAD
    PyObject *mv;
    PyObject *obj;
} PyBufferWrapper;

static int
bufferwrapper_traverse(PyBufferWrapper *self, visitproc visit, void *arg)
{
    Py_VISIT(self->mv);
    Py_VISIT(self->obj);
    return 0;
}

static void
bufferwrapper_dealloc(PyObject *self)
{
    PyBufferWrapper *bw = (PyBufferWrapper *)self;

    _PyObject_GC_UNTRACK(self);
    Py_XDECREF(bw->mv);
    Py_XDECREF(bw->obj);
    Py_TYPE(self)->tp_free(self);
}

static void
bufferwrapper_releasebuf(PyObject *self, Py_buffer *view)
{
    PyBufferWrapper *bw = (PyBufferWrapper *)self;

    if (bw->mv == NULL || bw->obj == NULL) {
        // Already released
        return;
    }

    PyObject *mv = bw->mv;
    PyObject *obj = bw->obj;

    assert(PyMemoryView_Check(mv));
    Py_TYPE(mv)->tp_as_buffer->bf_releasebuffer(mv, view);
    // We only need to call bf_releasebuffer if it's a Python function. If it's a C
    // bf_releasebuf, it will be called when the memoryview is released.
    if (((PyMemoryViewObject *)mv)->view.obj != obj
            && Py_TYPE(obj)->tp_as_buffer != NULL
            && Py_TYPE(obj)->tp_as_buffer->bf_releasebuffer == slot_bf_releasebuffer) {
        releasebuffer_call_python(obj, view);
    }

    Py_CLEAR(bw->mv);
    Py_CLEAR(bw->obj);
}

static PyBufferProcs bufferwrapper_as_buffer = {
    .bf_releasebuffer = bufferwrapper_releasebuf,
};


PyTypeObject _PyBufferWrapper_Type = {
    PyVarObject_HEAD_INIT(&PyType_Type, 0)
    .tp_name = "_buffer_wrapper",
    .tp_basicsize = sizeof(PyBufferWrapper),
    .tp_alloc = PyType_GenericAlloc,
    .tp_free = PyObject_GC_Del,
    .tp_traverse = (traverseproc)bufferwrapper_traverse,
    .tp_dealloc = bufferwrapper_dealloc,
    .tp_flags = Py_TPFLAGS_DEFAULT | Py_TPFLAGS_HAVE_GC,
    .tp_as_buffer = &bufferwrapper_as_buffer,
};

static int
slot_bf_getbuffer(PyObject *self, Py_buffer *buffer, int flags)
{
    PyObject *flags_obj = PyLong_FromLong(flags);
    if (flags_obj == NULL) {
        return -1;
    }
    PyBufferWrapper *wrapper = NULL;
    PyObject *stack[2] = {self, flags_obj};
    PyObject *ret = vectorcall_method(&_Py_ID(__buffer__), stack, 2);
    if (ret == NULL) {
        goto fail;
    }
    if (!PyMemoryView_Check(ret)) {
        PyErr_Format(PyExc_TypeError,
                     "__buffer__ returned non-memoryview object");
        goto fail;
    }

    if (PyObject_GetBuffer(ret, buffer, flags) < 0) {
        goto fail;
    }
    assert(buffer->obj == ret);

    wrapper = PyObject_GC_New(PyBufferWrapper, &_PyBufferWrapper_Type);
    if (wrapper == NULL) {
        goto fail;
    }
    wrapper->mv = ret;
    wrapper->obj = Py_NewRef(self);
    _PyObject_GC_TRACK(wrapper);

    buffer->obj = (PyObject *)wrapper;
    Py_DECREF(ret);
    Py_DECREF(flags_obj);
    return 0;

fail:
    Py_XDECREF(wrapper);
    Py_XDECREF(ret);
    Py_DECREF(flags_obj);
    return -1;
}

static int
releasebuffer_maybe_call_super(PyObject *self, Py_buffer *buffer)
{
    PyTypeObject *self_type = Py_TYPE(self);
    PyObject *mro = lookup_tp_mro(self_type);
    if (mro == NULL) {
        return -1;
    }

    assert(PyTuple_Check(mro));
    Py_ssize_t n = PyTuple_GET_SIZE(mro);
    Py_ssize_t i;

    /* No need to check the last one: it's gonna be skipped anyway.  */
    for (i = 0;  i < n -1; i++) {
        if ((PyObject *)(self_type) == PyTuple_GET_ITEM(mro, i))
            break;
    }
    i++;  /* skip self_type */
    if (i >= n)
        return -1;

    releasebufferproc base_releasebuffer = NULL;
    for (; i < n; i++) {
        PyObject *obj = PyTuple_GET_ITEM(mro, i);
        if (!PyType_Check(obj)) {
            continue;
        }
        PyTypeObject *base_type = (PyTypeObject *)obj;
        if (base_type->tp_as_buffer != NULL
            && base_type->tp_as_buffer->bf_releasebuffer != NULL
            && base_type->tp_as_buffer->bf_releasebuffer != slot_bf_releasebuffer) {
            base_releasebuffer = base_type->tp_as_buffer->bf_releasebuffer;
            break;
        }
    }

    if (base_releasebuffer != NULL) {
        base_releasebuffer(self, buffer);
    }
    return 0;
}

static void
releasebuffer_call_python(PyObject *self, Py_buffer *buffer)
{
    // bf_releasebuffer may be called while an exception is already active.
    // We have no way to report additional errors up the stack, because
    // this slot returns void, so we simply stash away the active exception
    // and restore it after the call to Python returns.
    PyObject *exc = PyErr_GetRaisedException();

    PyObject *mv;
    bool is_buffer_wrapper = Py_TYPE(buffer->obj) == &_PyBufferWrapper_Type;
    if (is_buffer_wrapper) {
        // Make sure we pass the same memoryview to
        // __release_buffer__() that __buffer__() returned.
        PyBufferWrapper *bw = (PyBufferWrapper *)buffer->obj;
        if (bw->mv == NULL) {
            goto end;
        }
        mv = Py_NewRef(bw->mv);
    }
    else {
        // This means we are not dealing with a memoryview returned
        // from a Python __buffer__ function.
        mv = PyMemoryView_FromBuffer(buffer);
        if (mv == NULL) {
            PyErr_WriteUnraisable(self);
            goto end;
        }
        // Set the memoryview to restricted mode, which forbids
        // users from saving any reference to the underlying buffer
        // (e.g., by doing .cast()). This is necessary to ensure
        // no Python code retains a reference to the to-be-released
        // buffer.
        ((PyMemoryViewObject *)mv)->flags |= _Py_MEMORYVIEW_RESTRICTED;
    }
    PyObject *stack[2] = {self, mv};
    PyObject *ret = vectorcall_method(&_Py_ID(__release_buffer__), stack, 2);
    if (ret == NULL) {
        PyErr_WriteUnraisable(self);
    }
    else {
        Py_DECREF(ret);
    }
    if (!is_buffer_wrapper) {
        PyObject *res = PyObject_CallMethodNoArgs(mv, &_Py_ID(release));
        if (res == NULL) {
            PyErr_WriteUnraisable(self);
        }
        else {
            Py_DECREF(res);
        }
    }
    Py_DECREF(mv);
end:
    assert(!PyErr_Occurred());

    PyErr_SetRaisedException(exc);
}

/*
 * bf_releasebuffer is very delicate, because we need to ensure that
 * C bf_releasebuffer slots are called correctly (or we'll leak memory),
 * but we cannot trust any __release_buffer__ implemented in Python to
 * do so correctly. Therefore, if a base class has a C bf_releasebuffer
 * slot, we call it directly here. That is safe because this function
 * only gets called from C callers of the bf_releasebuffer slot. Python
 * code that calls __release_buffer__ directly instead goes through
 * wrap_releasebuffer(), which doesn't call the bf_releasebuffer slot
 * directly but instead simply releases the associated memoryview.
 */
static void
slot_bf_releasebuffer(PyObject *self, Py_buffer *buffer)
{
    releasebuffer_call_python(self, buffer);
    if (releasebuffer_maybe_call_super(self, buffer) < 0) {
        if (PyErr_Occurred()) {
            PyErr_WriteUnraisable(self);
        }
    }
}

static PyObject *
slot_am_await(PyObject *self)
{
    int unbound;
    PyObject *func, *res;

    func = lookup_maybe_method(self, &_Py_ID(__await__), &unbound);
    if (func != NULL) {
        res = call_unbound_noarg(unbound, func, self);
        Py_DECREF(func);
        return res;
    }
    PyErr_Format(PyExc_AttributeError,
                 "object %.50s does not have __await__ method",
                 Py_TYPE(self)->tp_name);
    return NULL;
}

static PyObject *
slot_am_aiter(PyObject *self)
{
    int unbound;
    PyObject *func, *res;

    func = lookup_maybe_method(self, &_Py_ID(__aiter__), &unbound);
    if (func != NULL) {
        res = call_unbound_noarg(unbound, func, self);
        Py_DECREF(func);
        return res;
    }
    PyErr_Format(PyExc_AttributeError,
                 "object %.50s does not have __aiter__ method",
                 Py_TYPE(self)->tp_name);
    return NULL;
}

static PyObject *
slot_am_anext(PyObject *self)
{
    int unbound;
    PyObject *func, *res;

    func = lookup_maybe_method(self, &_Py_ID(__anext__), &unbound);
    if (func != NULL) {
        res = call_unbound_noarg(unbound, func, self);
        Py_DECREF(func);
        return res;
    }
    PyErr_Format(PyExc_AttributeError,
                 "object %.50s does not have __anext__ method",
                 Py_TYPE(self)->tp_name);
    return NULL;
}

/*
Table mapping __foo__ names to tp_foo offsets and slot_tp_foo wrapper functions.

The table is ordered by offsets relative to the 'PyHeapTypeObject' structure,
which incorporates the additional structures used for numbers, sequences and
mappings.  Note that multiple names may map to the same slot (e.g. __eq__,
__ne__ etc. all map to tp_richcompare) and one name may map to multiple slots
(e.g. __str__ affects tp_str as well as tp_repr). The table is terminated with
an all-zero entry.
*/

typedef struct wrapperbase slotdef;

#undef TPSLOT
#undef FLSLOT
#undef BUFSLOT
#undef AMSLOT
#undef ETSLOT
#undef SQSLOT
#undef MPSLOT
#undef NBSLOT
#undef UNSLOT
#undef IBSLOT
#undef BINSLOT
#undef RBINSLOT

#define TPSLOT(NAME, SLOT, FUNCTION, WRAPPER, DOC) \
    {#NAME, offsetof(PyTypeObject, SLOT), (void *)(FUNCTION), WRAPPER, \
     PyDoc_STR(DOC), .name_strobj = &_Py_ID(NAME)}
#define FLSLOT(NAME, SLOT, FUNCTION, WRAPPER, DOC, FLAGS) \
    {#NAME, offsetof(PyTypeObject, SLOT), (void *)(FUNCTION), WRAPPER, \
     PyDoc_STR(DOC), FLAGS, .name_strobj = &_Py_ID(NAME) }
#define ETSLOT(NAME, SLOT, FUNCTION, WRAPPER, DOC) \
    {#NAME, offsetof(PyHeapTypeObject, SLOT), (void *)(FUNCTION), WRAPPER, \
     PyDoc_STR(DOC), .name_strobj = &_Py_ID(NAME) }
#define BUFSLOT(NAME, SLOT, FUNCTION, WRAPPER, DOC) \
    ETSLOT(NAME, as_buffer.SLOT, FUNCTION, WRAPPER, DOC)
#define AMSLOT(NAME, SLOT, FUNCTION, WRAPPER, DOC) \
    ETSLOT(NAME, as_async.SLOT, FUNCTION, WRAPPER, DOC)
#define SQSLOT(NAME, SLOT, FUNCTION, WRAPPER, DOC) \
    ETSLOT(NAME, as_sequence.SLOT, FUNCTION, WRAPPER, DOC)
#define MPSLOT(NAME, SLOT, FUNCTION, WRAPPER, DOC) \
    ETSLOT(NAME, as_mapping.SLOT, FUNCTION, WRAPPER, DOC)
#define NBSLOT(NAME, SLOT, FUNCTION, WRAPPER, DOC) \
    ETSLOT(NAME, as_number.SLOT, FUNCTION, WRAPPER, DOC)
#define UNSLOT(NAME, SLOT, FUNCTION, WRAPPER, DOC) \
    ETSLOT(NAME, as_number.SLOT, FUNCTION, WRAPPER, \
           #NAME "($self, /)\n--\n\n" DOC)
#define IBSLOT(NAME, SLOT, FUNCTION, WRAPPER, DOC) \
    ETSLOT(NAME, as_number.SLOT, FUNCTION, WRAPPER, \
           #NAME "($self, value, /)\n--\n\nReturn self" DOC "value.")
#define BINSLOT(NAME, SLOT, FUNCTION, DOC) \
    ETSLOT(NAME, as_number.SLOT, FUNCTION, wrap_binaryfunc_l, \
           #NAME "($self, value, /)\n--\n\nReturn self" DOC "value.")
#define RBINSLOT(NAME, SLOT, FUNCTION, DOC) \
    ETSLOT(NAME, as_number.SLOT, FUNCTION, wrap_binaryfunc_r, \
           #NAME "($self, value, /)\n--\n\nReturn value" DOC "self.")
#define BINSLOTNOTINFIX(NAME, SLOT, FUNCTION, DOC) \
    ETSLOT(NAME, as_number.SLOT, FUNCTION, wrap_binaryfunc_l, \
           #NAME "($self, value, /)\n--\n\n" DOC)
#define RBINSLOTNOTINFIX(NAME, SLOT, FUNCTION, DOC) \
    ETSLOT(NAME, as_number.SLOT, FUNCTION, wrap_binaryfunc_r, \
           #NAME "($self, value, /)\n--\n\n" DOC)

static pytype_slotdef slotdefs[] = {
    TPSLOT(__getattribute__, tp_getattr, NULL, NULL, ""),
    TPSLOT(__getattr__, tp_getattr, NULL, NULL, ""),
    TPSLOT(__setattr__, tp_setattr, NULL, NULL, ""),
    TPSLOT(__delattr__, tp_setattr, NULL, NULL, ""),
    TPSLOT(__repr__, tp_repr, slot_tp_repr, wrap_unaryfunc,
           "__repr__($self, /)\n--\n\nReturn repr(self)."),
    TPSLOT(__hash__, tp_hash, slot_tp_hash, wrap_hashfunc,
           "__hash__($self, /)\n--\n\nReturn hash(self)."),
    FLSLOT(__call__, tp_call, slot_tp_call, (wrapperfunc)(void(*)(void))wrap_call,
           "__call__($self, /, *args, **kwargs)\n--\n\nCall self as a function.",
           PyWrapperFlag_KEYWORDS),
    TPSLOT(__str__, tp_str, slot_tp_str, wrap_unaryfunc,
           "__str__($self, /)\n--\n\nReturn str(self)."),
    TPSLOT(__getattribute__, tp_getattro, _Py_slot_tp_getattr_hook,
           wrap_binaryfunc,
           "__getattribute__($self, name, /)\n--\n\nReturn getattr(self, name)."),
    TPSLOT(__getattr__, tp_getattro, _Py_slot_tp_getattr_hook, NULL, ""),
    TPSLOT(__setattr__, tp_setattro, slot_tp_setattro, wrap_setattr,
           "__setattr__($self, name, value, /)\n--\n\nImplement setattr(self, name, value)."),
    TPSLOT(__delattr__, tp_setattro, slot_tp_setattro, wrap_delattr,
           "__delattr__($self, name, /)\n--\n\nImplement delattr(self, name)."),
    TPSLOT(__lt__, tp_richcompare, slot_tp_richcompare, richcmp_lt,
           "__lt__($self, value, /)\n--\n\nReturn self<value."),
    TPSLOT(__le__, tp_richcompare, slot_tp_richcompare, richcmp_le,
           "__le__($self, value, /)\n--\n\nReturn self<=value."),
    TPSLOT(__eq__, tp_richcompare, slot_tp_richcompare, richcmp_eq,
           "__eq__($self, value, /)\n--\n\nReturn self==value."),
    TPSLOT(__ne__, tp_richcompare, slot_tp_richcompare, richcmp_ne,
           "__ne__($self, value, /)\n--\n\nReturn self!=value."),
    TPSLOT(__gt__, tp_richcompare, slot_tp_richcompare, richcmp_gt,
           "__gt__($self, value, /)\n--\n\nReturn self>value."),
    TPSLOT(__ge__, tp_richcompare, slot_tp_richcompare, richcmp_ge,
           "__ge__($self, value, /)\n--\n\nReturn self>=value."),
    TPSLOT(__iter__, tp_iter, slot_tp_iter, wrap_unaryfunc,
           "__iter__($self, /)\n--\n\nImplement iter(self)."),
    TPSLOT(__next__, tp_iternext, slot_tp_iternext, wrap_next,
           "__next__($self, /)\n--\n\nImplement next(self)."),
    TPSLOT(__get__, tp_descr_get, slot_tp_descr_get, wrap_descr_get,
           "__get__($self, instance, owner=None, /)\n--\n\nReturn an attribute of instance, which is of type owner."),
    TPSLOT(__set__, tp_descr_set, slot_tp_descr_set, wrap_descr_set,
           "__set__($self, instance, value, /)\n--\n\nSet an attribute of instance to value."),
    TPSLOT(__delete__, tp_descr_set, slot_tp_descr_set,
           wrap_descr_delete,
           "__delete__($self, instance, /)\n--\n\nDelete an attribute of instance."),
    FLSLOT(__init__, tp_init, slot_tp_init, (wrapperfunc)(void(*)(void))wrap_init,
           "__init__($self, /, *args, **kwargs)\n--\n\n"
           "Initialize self.  See help(type(self)) for accurate signature.",
           PyWrapperFlag_KEYWORDS),
    TPSLOT(__new__, tp_new, slot_tp_new, NULL,
           "__new__(type, /, *args, **kwargs)\n--\n\n"
           "Create and return new object.  See help(type) for accurate signature."),
    TPSLOT(__del__, tp_finalize, slot_tp_finalize, (wrapperfunc)wrap_del, ""),

    BUFSLOT(__buffer__, bf_getbuffer, slot_bf_getbuffer, wrap_buffer,
            "__buffer__($self, flags, /)\n--\n\n"
            "Return a buffer object that exposes the underlying memory of the object."),
    BUFSLOT(__release_buffer__, bf_releasebuffer, slot_bf_releasebuffer, wrap_releasebuffer,
            "__release_buffer__($self, buffer, /)\n--\n\n"
            "Release the buffer object that exposes the underlying memory of the object."),

    AMSLOT(__await__, am_await, slot_am_await, wrap_unaryfunc,
           "__await__($self, /)\n--\n\nReturn an iterator to be used in await expression."),
    AMSLOT(__aiter__, am_aiter, slot_am_aiter, wrap_unaryfunc,
           "__aiter__($self, /)\n--\n\nReturn an awaitable, that resolves in asynchronous iterator."),
    AMSLOT(__anext__, am_anext, slot_am_anext, wrap_unaryfunc,
           "__anext__($self, /)\n--\n\nReturn a value or raise StopAsyncIteration."),

    BINSLOT(__add__, nb_add, slot_nb_add,
           "+"),
    RBINSLOT(__radd__, nb_add, slot_nb_add,
           "+"),
    BINSLOT(__sub__, nb_subtract, slot_nb_subtract,
           "-"),
    RBINSLOT(__rsub__, nb_subtract, slot_nb_subtract,
           "-"),
    BINSLOT(__mul__, nb_multiply, slot_nb_multiply,
           "*"),
    RBINSLOT(__rmul__, nb_multiply, slot_nb_multiply,
           "*"),
    BINSLOT(__mod__, nb_remainder, slot_nb_remainder,
           "%"),
    RBINSLOT(__rmod__, nb_remainder, slot_nb_remainder,
           "%"),
    BINSLOTNOTINFIX(__divmod__, nb_divmod, slot_nb_divmod,
           "Return divmod(self, value)."),
    RBINSLOTNOTINFIX(__rdivmod__, nb_divmod, slot_nb_divmod,
           "Return divmod(value, self)."),
    NBSLOT(__pow__, nb_power, slot_nb_power, wrap_ternaryfunc,
           "__pow__($self, value, mod=None, /)\n--\n\nReturn pow(self, value, mod)."),
    NBSLOT(__rpow__, nb_power, slot_nb_power, wrap_ternaryfunc_r,
           "__rpow__($self, value, mod=None, /)\n--\n\nReturn pow(value, self, mod)."),
    UNSLOT(__neg__, nb_negative, slot_nb_negative, wrap_unaryfunc, "-self"),
    UNSLOT(__pos__, nb_positive, slot_nb_positive, wrap_unaryfunc, "+self"),
    UNSLOT(__abs__, nb_absolute, slot_nb_absolute, wrap_unaryfunc,
           "abs(self)"),
    UNSLOT(__bool__, nb_bool, slot_nb_bool, wrap_inquirypred,
           "True if self else False"),
    UNSLOT(__invert__, nb_invert, slot_nb_invert, wrap_unaryfunc, "~self"),
    BINSLOT(__lshift__, nb_lshift, slot_nb_lshift, "<<"),
    RBINSLOT(__rlshift__, nb_lshift, slot_nb_lshift, "<<"),
    BINSLOT(__rshift__, nb_rshift, slot_nb_rshift, ">>"),
    RBINSLOT(__rrshift__, nb_rshift, slot_nb_rshift, ">>"),
    BINSLOT(__and__, nb_and, slot_nb_and, "&"),
    RBINSLOT(__rand__, nb_and, slot_nb_and, "&"),
    BINSLOT(__xor__, nb_xor, slot_nb_xor, "^"),
    RBINSLOT(__rxor__, nb_xor, slot_nb_xor, "^"),
    BINSLOT(__or__, nb_or, slot_nb_or, "|"),
    RBINSLOT(__ror__, nb_or, slot_nb_or, "|"),
    UNSLOT(__int__, nb_int, slot_nb_int, wrap_unaryfunc,
           "int(self)"),
    UNSLOT(__float__, nb_float, slot_nb_float, wrap_unaryfunc,
           "float(self)"),
    IBSLOT(__iadd__, nb_inplace_add, slot_nb_inplace_add,
           wrap_binaryfunc, "+="),
    IBSLOT(__isub__, nb_inplace_subtract, slot_nb_inplace_subtract,
           wrap_binaryfunc, "-="),
    IBSLOT(__imul__, nb_inplace_multiply, slot_nb_inplace_multiply,
           wrap_binaryfunc, "*="),
    IBSLOT(__imod__, nb_inplace_remainder, slot_nb_inplace_remainder,
           wrap_binaryfunc, "%="),
    IBSLOT(__ipow__, nb_inplace_power, slot_nb_inplace_power,
           wrap_ternaryfunc, "**="),
    IBSLOT(__ilshift__, nb_inplace_lshift, slot_nb_inplace_lshift,
           wrap_binaryfunc, "<<="),
    IBSLOT(__irshift__, nb_inplace_rshift, slot_nb_inplace_rshift,
           wrap_binaryfunc, ">>="),
    IBSLOT(__iand__, nb_inplace_and, slot_nb_inplace_and,
           wrap_binaryfunc, "&="),
    IBSLOT(__ixor__, nb_inplace_xor, slot_nb_inplace_xor,
           wrap_binaryfunc, "^="),
    IBSLOT(__ior__, nb_inplace_or, slot_nb_inplace_or,
           wrap_binaryfunc, "|="),
    BINSLOT(__floordiv__, nb_floor_divide, slot_nb_floor_divide, "//"),
    RBINSLOT(__rfloordiv__, nb_floor_divide, slot_nb_floor_divide, "//"),
    BINSLOT(__truediv__, nb_true_divide, slot_nb_true_divide, "/"),
    RBINSLOT(__rtruediv__, nb_true_divide, slot_nb_true_divide, "/"),
    IBSLOT(__ifloordiv__, nb_inplace_floor_divide,
           slot_nb_inplace_floor_divide, wrap_binaryfunc, "//="),
    IBSLOT(__itruediv__, nb_inplace_true_divide,
           slot_nb_inplace_true_divide, wrap_binaryfunc, "/="),
    NBSLOT(__index__, nb_index, slot_nb_index, wrap_unaryfunc,
           "__index__($self, /)\n--\n\n"
           "Return self converted to an integer, if self is suitable "
           "for use as an index into a list."),
    BINSLOT(__matmul__, nb_matrix_multiply, slot_nb_matrix_multiply,
            "@"),
    RBINSLOT(__rmatmul__, nb_matrix_multiply, slot_nb_matrix_multiply,
             "@"),
    IBSLOT(__imatmul__, nb_inplace_matrix_multiply, slot_nb_inplace_matrix_multiply,
           wrap_binaryfunc, "@="),
    MPSLOT(__len__, mp_length, slot_mp_length, wrap_lenfunc,
           "__len__($self, /)\n--\n\nReturn len(self)."),
    MPSLOT(__getitem__, mp_subscript, slot_mp_subscript,
           wrap_binaryfunc,
           "__getitem__($self, key, /)\n--\n\nReturn self[key]."),
    MPSLOT(__setitem__, mp_ass_subscript, slot_mp_ass_subscript,
           wrap_objobjargproc,
           "__setitem__($self, key, value, /)\n--\n\nSet self[key] to value."),
    MPSLOT(__delitem__, mp_ass_subscript, slot_mp_ass_subscript,
           wrap_delitem,
           "__delitem__($self, key, /)\n--\n\nDelete self[key]."),

    SQSLOT(__len__, sq_length, slot_sq_length, wrap_lenfunc,
           "__len__($self, /)\n--\n\nReturn len(self)."),
    /* Heap types defining __add__/__mul__ have sq_concat/sq_repeat == NULL.
       The logic in abstract.c always falls back to nb_add/nb_multiply in
       this case.  Defining both the nb_* and the sq_* slots to call the
       user-defined methods has unexpected side-effects, as shown by
       test_descr.notimplemented() */
    SQSLOT(__add__, sq_concat, NULL, wrap_binaryfunc,
           "__add__($self, value, /)\n--\n\nReturn self+value."),
    SQSLOT(__mul__, sq_repeat, NULL, wrap_indexargfunc,
           "__mul__($self, value, /)\n--\n\nReturn self*value."),
    SQSLOT(__rmul__, sq_repeat, NULL, wrap_indexargfunc,
           "__rmul__($self, value, /)\n--\n\nReturn value*self."),
    SQSLOT(__getitem__, sq_item, slot_sq_item, wrap_sq_item,
           "__getitem__($self, key, /)\n--\n\nReturn self[key]."),
    SQSLOT(__setitem__, sq_ass_item, slot_sq_ass_item, wrap_sq_setitem,
           "__setitem__($self, key, value, /)\n--\n\nSet self[key] to value."),
    SQSLOT(__delitem__, sq_ass_item, slot_sq_ass_item, wrap_sq_delitem,
           "__delitem__($self, key, /)\n--\n\nDelete self[key]."),
    SQSLOT(__contains__, sq_contains, slot_sq_contains, wrap_objobjproc,
           "__contains__($self, key, /)\n--\n\nReturn bool(key in self)."),
    SQSLOT(__iadd__, sq_inplace_concat, NULL,
           wrap_binaryfunc,
           "__iadd__($self, value, /)\n--\n\nImplement self+=value."),
    SQSLOT(__imul__, sq_inplace_repeat, NULL,
           wrap_indexargfunc,
           "__imul__($self, value, /)\n--\n\nImplement self*=value."),

    {NULL}
};

/* Given a type pointer and an offset gotten from a slotdef entry, return a
   pointer to the actual slot.  This is not quite the same as simply adding
   the offset to the type pointer, since it takes care to indirect through the
   proper indirection pointer (as_buffer, etc.); it returns NULL if the
   indirection pointer is NULL. */
static void **
slotptr(PyTypeObject *type, int ioffset)
{
    char *ptr;
    long offset = ioffset;

    /* Note: this depends on the order of the members of PyHeapTypeObject! */
    assert(offset >= 0);
    assert((size_t)offset < offsetof(PyHeapTypeObject, ht_name));
    if ((size_t)offset >= offsetof(PyHeapTypeObject, as_buffer)) {
        ptr = (char *)type->tp_as_buffer;
        offset -= offsetof(PyHeapTypeObject, as_buffer);
    }
    else if ((size_t)offset >= offsetof(PyHeapTypeObject, as_sequence)) {
        ptr = (char *)type->tp_as_sequence;
        offset -= offsetof(PyHeapTypeObject, as_sequence);
    }
    else if ((size_t)offset >= offsetof(PyHeapTypeObject, as_mapping)) {
        ptr = (char *)type->tp_as_mapping;
        offset -= offsetof(PyHeapTypeObject, as_mapping);
    }
    else if ((size_t)offset >= offsetof(PyHeapTypeObject, as_number)) {
        ptr = (char *)type->tp_as_number;
        offset -= offsetof(PyHeapTypeObject, as_number);
    }
    else if ((size_t)offset >= offsetof(PyHeapTypeObject, as_async)) {
        ptr = (char *)type->tp_as_async;
        offset -= offsetof(PyHeapTypeObject, as_async);
    }
    else {
        ptr = (char *)type;
    }
    if (ptr != NULL)
        ptr += offset;
    return (void **)ptr;
}

/* Length of array of slotdef pointers used to store slots with the
   same __name__.  There should be at most MAX_EQUIV-1 slotdef entries with
   the same __name__, for any __name__. Since that's a static property, it is
   appropriate to declare fixed-size arrays for this. */
#define MAX_EQUIV 10

/* Return a slot pointer for a given name, but ONLY if the attribute has
   exactly one slot function.  The name must be an interned string. */
static void **
resolve_slotdups(PyTypeObject *type, PyObject *name)
{
    /* XXX Maybe this could be optimized more -- but is it worth it? */

    /* pname and ptrs act as a little cache */
    static PyObject *pname;
    static slotdef *ptrs[MAX_EQUIV];
    slotdef *p, **pp;
    void **res, **ptr;

    if (pname != name) {
        /* Collect all slotdefs that match name into ptrs. */
        pname = name;
        pp = ptrs;
        for (p = slotdefs; p->name_strobj; p++) {
            if (p->name_strobj == name)
                *pp++ = p;
        }
        *pp = NULL;
    }

    /* Look in all slots of the type matching the name. If exactly one of these
       has a filled-in slot, return a pointer to that slot.
       Otherwise, return NULL. */
    res = NULL;
    for (pp = ptrs; *pp; pp++) {
        ptr = slotptr(type, (*pp)->offset);
        if (ptr == NULL || *ptr == NULL)
            continue;
        if (res != NULL)
            return NULL;
        res = ptr;
    }
    return res;
}


/* Common code for update_slots_callback() and fixup_slot_dispatchers().
 *
 * This is meant to set a "slot" like type->tp_repr or
 * type->tp_as_sequence->sq_concat by looking up special methods like
 * __repr__ or __add__. The opposite (adding special methods from slots) is
 * done by add_operators(), called from PyType_Ready(). Since update_one_slot()
 * calls PyType_Ready() if needed, the special methods are already in place.
 *
 * The special methods corresponding to each slot are defined in the "slotdef"
 * array. Note that one slot may correspond to multiple special methods and vice
 * versa. For example, tp_richcompare uses 6 methods __lt__, ..., __ge__ and
 * tp_as_number->nb_add uses __add__ and __radd__. In the other direction,
 * __add__ is used by the number and sequence protocols and __getitem__ by the
 * sequence and mapping protocols. This causes a lot of complications.
 *
 * In detail, update_one_slot() does the following:
 *
 * First of all, if the slot in question does not exist, return immediately.
 * This can happen for example if it's tp_as_number->nb_add but tp_as_number
 * is NULL.
 *
 * For the given slot, we loop over all the special methods with a name
 * corresponding to that slot (for example, for tp_descr_set, this would be
 * __set__ and __delete__) and we look up these names in the MRO of the type.
 * If we don't find any special method, the slot is set to NULL (regardless of
 * what was in the slot before).
 *
 * Suppose that we find exactly one special method. If it's a wrapper_descriptor
 * (i.e. a special method calling a slot, for example str.__repr__ which calls
 * the tp_repr for the 'str' class) with the correct name ("__repr__" for
 * tp_repr), for the right class, calling the right wrapper C function (like
 * wrap_unaryfunc for tp_repr), then the slot is set to the slot that the
 * wrapper_descriptor originally wrapped. For example, a class inheriting
 * from 'str' and not redefining __repr__ will have tp_repr set to the tp_repr
 * of 'str'.
 * In all other cases where the special method exists, the slot is set to a
 * wrapper calling the special method. There is one exception: if the special
 * method is a wrapper_descriptor with the correct name but the type has
 * precisely one slot set for that name and that slot is not the one that we
 * are updating, then NULL is put in the slot (this exception is the only place
 * in update_one_slot() where the *existing* slots matter).
 *
 * When there are multiple special methods for the same slot, the above is
 * applied for each special method. As long as the results agree, the common
 * resulting slot is applied. If the results disagree, then a wrapper for
 * the special methods is installed. This is always safe, but less efficient
 * because it uses method lookup instead of direct C calls.
 *
 * There are some further special cases for specific slots, like supporting
 * __hash__ = None for tp_hash and special code for tp_new.
 *
 * When done, return a pointer to the next slotdef with a different offset,
 * because that's convenient for fixup_slot_dispatchers(). This function never
 * sets an exception: if an internal error happens (unlikely), it's ignored. */
static pytype_slotdef *
update_one_slot(PyTypeObject *type, pytype_slotdef *p)
{
    PyObject *descr;
    PyWrapperDescrObject *d;

    // The correct specialized C function, like "tp_repr of str" in the
    // example above
    void *specific = NULL;

    // A generic wrapper that uses method lookup (safe but slow)
    void *generic = NULL;

    // Set to 1 if the generic wrapper is necessary
    int use_generic = 0;

    int offset = p->offset;
    int error;
    void **ptr = slotptr(type, offset);

    if (ptr == NULL) {
        do {
            ++p;
        } while (p->offset == offset);
        return p;
    }
    /* We may end up clearing live exceptions below, so make sure it's ours. */
    assert(!PyErr_Occurred());
    do {
        /* Use faster uncached lookup as we won't get any cache hits during type setup. */
        descr = find_name_in_mro(type, p->name_strobj, &error);
        if (descr == NULL) {
            if (error == -1) {
                /* It is unlikely but not impossible that there has been an exception
                   during lookup. Since this function originally expected no errors,
                   we ignore them here in order to keep up the interface. */
                PyErr_Clear();
            }
            if (ptr == (void**)&type->tp_iternext) {
                specific = (void *)_PyObject_NextNotImplemented;
            }
            continue;
        }
        if (Py_IS_TYPE(descr, &PyWrapperDescr_Type) &&
            ((PyWrapperDescrObject *)descr)->d_base->name_strobj == p->name_strobj) {
            void **tptr = resolve_slotdups(type, p->name_strobj);
            if (tptr == NULL || tptr == ptr)
                generic = p->function;
            d = (PyWrapperDescrObject *)descr;
            if ((specific == NULL || specific == d->d_wrapped) &&
                d->d_base->wrapper == p->wrapper &&
                PyType_IsSubtype(type, PyDescr_TYPE(d)))
            {
                specific = d->d_wrapped;
            }
            else {
                /* We cannot use the specific slot function because either
                   - it is not unique: there are multiple methods for this
                     slot and they conflict
                   - the signature is wrong (as checked by the ->wrapper
                     comparison above)
                   - it's wrapping the wrong class
                 */
                use_generic = 1;
            }
        }
        else if (Py_IS_TYPE(descr, &PyCFunction_Type) &&
                 PyCFunction_GET_FUNCTION(descr) ==
                 _PyCFunction_CAST(tp_new_wrapper) &&
                 ptr == (void**)&type->tp_new)
        {
            /* The __new__ wrapper is not a wrapper descriptor,
               so must be special-cased differently.
               If we don't do this, creating an instance will
               always use slot_tp_new which will look up
               __new__ in the MRO which will call tp_new_wrapper
               which will look through the base classes looking
               for a static base and call its tp_new (usually
               PyType_GenericNew), after performing various
               sanity checks and constructing a new argument
               list.  Cut all that nonsense short -- this speeds
               up instance creation tremendously. */
            specific = (void *)type->tp_new;
            /* XXX I'm not 100% sure that there isn't a hole
               in this reasoning that requires additional
               sanity checks.  I'll buy the first person to
               point out a bug in this reasoning a beer. */
        }
        else if (descr == Py_None &&
                 ptr == (void**)&type->tp_hash) {
            /* We specifically allow __hash__ to be set to None
               to prevent inheritance of the default
               implementation from object.__hash__ */
            specific = (void *)PyObject_HashNotImplemented;
        }
        else {
            use_generic = 1;
            generic = p->function;
            if (p->function == slot_tp_call) {
                /* A generic __call__ is incompatible with vectorcall */
                type->tp_flags &= ~Py_TPFLAGS_HAVE_VECTORCALL;
            }
        }
    } while ((++p)->offset == offset);
    if (specific && !use_generic)
        *ptr = specific;
    else
        *ptr = generic;
    return p;
}

/* In the type, update the slots whose slotdefs are gathered in the pp array.
   This is a callback for update_subclasses(). */
static int
update_slots_callback(PyTypeObject *type, void *data)
{
    pytype_slotdef **pp = (pytype_slotdef **)data;
    for (; *pp; pp++) {
        update_one_slot(type, *pp);
    }
    return 0;
}

/* Update the slots after assignment to a class (type) attribute. */
static int
update_slot(PyTypeObject *type, PyObject *name)
{
    pytype_slotdef *ptrs[MAX_EQUIV];
    pytype_slotdef *p;
    pytype_slotdef **pp;
    int offset;

    assert(PyUnicode_CheckExact(name));
    assert(PyUnicode_CHECK_INTERNED(name));

    pp = ptrs;
    for (p = slotdefs; p->name; p++) {
        assert(PyUnicode_CheckExact(p->name_strobj));
        assert(PyUnicode_CheckExact(name));
        /* bpo-40521: Using interned strings. */
        if (p->name_strobj == name) {
            *pp++ = p;
        }
    }
    *pp = NULL;
    for (pp = ptrs; *pp; pp++) {
        p = *pp;
        offset = p->offset;
        while (p > slotdefs && (p-1)->offset == offset)
            --p;
        *pp = p;
    }
    if (ptrs[0] == NULL)
        return 0; /* Not an attribute that affects any slots */
    return update_subclasses(type, name,
                             update_slots_callback, (void *)ptrs);
}

/* Store the proper functions in the slot dispatches at class (type)
   definition time, based upon which operations the class overrides in its
   dict. */
static void
fixup_slot_dispatchers(PyTypeObject *type)
{
    assert(!PyErr_Occurred());
    for (pytype_slotdef *p = slotdefs; p->name; ) {
        p = update_one_slot(type, p);
    }
}

static void
update_all_slots(PyTypeObject* type)
{
    pytype_slotdef *p;

    /* Clear the VALID_VERSION flag of 'type' and all its subclasses. */
    PyType_Modified(type);

    for (p = slotdefs; p->name; p++) {
        /* update_slot returns int but can't actually fail */
        update_slot(type, p->name_strobj);
    }
}


/* Call __set_name__ on all attributes (including descriptors)
  in a newly generated type */
static int
type_new_set_names(PyTypeObject *type)
{
    PyObject *dict = lookup_tp_dict(type);
    PyObject *names_to_set = PyDict_Copy(dict);
    if (names_to_set == NULL) {
        return -1;
    }

    Py_ssize_t i = 0;
    PyObject *key, *value;
    while (PyDict_Next(names_to_set, &i, &key, &value)) {
        PyObject *set_name = _PyObject_LookupSpecial(value,
                                                     &_Py_ID(__set_name__));
        if (set_name == NULL) {
            if (PyErr_Occurred()) {
                goto error;
            }
            continue;
        }

        PyObject *res = PyObject_CallFunctionObjArgs(set_name, type, key, NULL);
        Py_DECREF(set_name);

        if (res == NULL) {
            _PyErr_FormatNote(
                "Error calling __set_name__ on '%.100s' instance %R "
                "in '%.100s'",
                Py_TYPE(value)->tp_name, key, type->tp_name);
            goto error;
        }
        else {
            Py_DECREF(res);
        }
    }

    Py_DECREF(names_to_set);
    return 0;

error:
    Py_DECREF(names_to_set);
    return -1;
}


/* Call __init_subclass__ on the parent of a newly generated type */
static int
type_new_init_subclass(PyTypeObject *type, PyObject *kwds)
{
    PyObject *args[2] = {(PyObject *)type, (PyObject *)type};
    PyObject *super = _PyObject_FastCall((PyObject *)&PySuper_Type, args, 2);
    if (super == NULL) {
        return -1;
    }

    PyObject *func = PyObject_GetAttr(super, &_Py_ID(__init_subclass__));
    Py_DECREF(super);
    if (func == NULL) {
        return -1;
    }

    PyObject *result = PyObject_VectorcallDict(func, NULL, 0, kwds);
    Py_DECREF(func);
    if (result == NULL) {
        return -1;
    }

    Py_DECREF(result);
    return 0;
}


/* recurse_down_subclasses() and update_subclasses() are mutually
   recursive functions to call a callback for all subclasses,
   but refraining from recursing into subclasses that define 'attr_name'. */

static int
update_subclasses(PyTypeObject *type, PyObject *attr_name,
                  update_callback callback, void *data)
{
    if (callback(type, data) < 0) {
        return -1;
    }
    return recurse_down_subclasses(type, attr_name, callback, data);
}

static int
recurse_down_subclasses(PyTypeObject *type, PyObject *attr_name,
                        update_callback callback, void *data)
{
    // It is safe to use a borrowed reference because update_subclasses() is
    // only used with update_slots_callback() which doesn't modify
    // tp_subclasses.
    PyObject *subclasses = lookup_tp_subclasses(type);  // borrowed ref
    if (subclasses == NULL) {
        return 0;
    }
    assert(PyDict_CheckExact(subclasses));

    Py_ssize_t i = 0;
    PyObject *ref;
    while (PyDict_Next(subclasses, &i, NULL, &ref)) {
        PyTypeObject *subclass = type_from_ref(ref);  // borrowed
        if (subclass == NULL) {
            continue;
        }

        /* Avoid recursing down into unaffected classes */
        PyObject *dict = lookup_tp_dict(subclass);
        if (dict != NULL && PyDict_Check(dict)) {
            int r = PyDict_Contains(dict, attr_name);
            if (r < 0) {
                return -1;
            }
            if (r > 0) {
                continue;
            }
        }

        if (update_subclasses(subclass, attr_name, callback, data) < 0) {
            return -1;
        }
    }
    return 0;
}

static int
expect_manually_inherited(PyTypeObject *type, void **slot)
{
    PyObject *typeobj = (PyObject *)type;
    if (slot == (void *)&type->tp_init) {
        /* This is a best-effort list of builtin exception types
           that have their own tp_init function. */
        if (typeobj != PyExc_BaseException
            && typeobj != PyExc_BaseExceptionGroup
            && typeobj != PyExc_ImportError
            && typeobj != PyExc_NameError
            && typeobj != PyExc_OSError
            && typeobj != PyExc_StopIteration
            && typeobj != PyExc_SyntaxError
            && typeobj != PyExc_UnicodeDecodeError
            && typeobj != PyExc_UnicodeEncodeError

            && type != &PyBool_Type
            && type != &PyBytes_Type
            && type != &PyMemoryView_Type
            && type != &PyComplex_Type
            && type != &PyEnum_Type
            && type != &PyFilter_Type
            && type != &PyFloat_Type
            && type != &PyFrozenSet_Type
            && type != &PyLong_Type
            && type != &PyMap_Type
            && type != &PyRange_Type
            && type != &PyReversed_Type
            && type != &PySlice_Type
            && type != &PyTuple_Type
            && type != &PyUnicode_Type
            && type != &PyZip_Type)

        {
            return 1;
        }
    }
    else if (slot == (void *)&type->tp_str) {
        /* This is a best-effort list of builtin exception types
           that have their own tp_str function. */
        if (typeobj == PyExc_AttributeError || typeobj == PyExc_NameError) {
            return 1;
        }
    }
    else if (slot == (void *)&type->tp_getattr
             || slot == (void *)&type->tp_getattro)
    {
        /* This is a best-effort list of builtin types
           that have their own tp_getattr function. */
        if (typeobj == PyExc_BaseException
            || type == &PyByteArray_Type
            || type == &PyBytes_Type
            || type == &PyComplex_Type
            || type == &PyDict_Type
            || type == &PyEnum_Type
            || type == &PyFilter_Type
            || type == &PyLong_Type
            || type == &PyList_Type
            || type == &PyMap_Type
            || type == &PyMemoryView_Type
            || type == &PyProperty_Type
            || type == &PyRange_Type
            || type == &PyReversed_Type
            || type == &PySet_Type
            || type == &PySlice_Type
            || type == &PySuper_Type
            || type == &PyTuple_Type
            || type == &PyZip_Type)
        {
            return 1;
        }
    }

    /* It must be inherited (see type_ready_inherit()).. */
    return 0;
}

/* This function is called by PyType_Ready() to populate the type's
   dictionary with method descriptors for function slots.  For each
   function slot (like tp_repr) that's defined in the type, one or more
   corresponding descriptors are added in the type's tp_dict dictionary
   under the appropriate name (like __repr__).  Some function slots
   cause more than one descriptor to be added (for example, the nb_add
   slot adds both __add__ and __radd__ descriptors) and some function
   slots compete for the same descriptor (for example both sq_item and
   mp_subscript generate a __getitem__ descriptor).

   In the latter case, the first slotdef entry encountered wins.  Since
   slotdef entries are sorted by the offset of the slot in the
   PyHeapTypeObject, this gives us some control over disambiguating
   between competing slots: the members of PyHeapTypeObject are listed
   from most general to least general, so the most general slot is
   preferred.  In particular, because as_mapping comes before as_sequence,
   for a type that defines both mp_subscript and sq_item, mp_subscript
   wins.

   This only adds new descriptors and doesn't overwrite entries in
   tp_dict that were previously defined.  The descriptors contain a
   reference to the C function they must call, so that it's safe if they
   are copied into a subtype's __dict__ and the subtype has a different
   C function in its slot -- calling the method defined by the
   descriptor will call the C function that was used to create it,
   rather than the C function present in the slot when it is called.
   (This is important because a subtype may have a C function in the
   slot that calls the method from the dictionary, and we want to avoid
   infinite recursion here.) */

static int
add_operators(PyTypeObject *type)
{
    PyObject *dict = lookup_tp_dict(type);
    pytype_slotdef *p;
    PyObject *descr;
    void **ptr;

    for (p = slotdefs; p->name; p++) {
        if (p->wrapper == NULL)
            continue;
        ptr = slotptr(type, p->offset);
        if (!ptr || !*ptr)
            continue;
        if (type->tp_flags & _Py_TPFLAGS_STATIC_BUILTIN
            && type->tp_base != NULL)
        {
            /* Also ignore when the type slot has been inherited. */
            void **ptr_base = slotptr(type->tp_base, p->offset);
            if (ptr_base && *ptr == *ptr_base) {
                /* Ideally we would always ignore any manually inherited
                   slots, Which would mean inheriting the slot wrapper
                   using normal attribute lookup rather than keeping
                   a distinct copy.  However, that would introduce
                   a slight change in behavior that could break
                   existing code.

                   In the meantime, look the other way when the definition
                   explicitly inherits the slot. */
                if (!expect_manually_inherited(type, ptr)) {
                    continue;
                }
            }
        }
        int r = PyDict_Contains(dict, p->name_strobj);
        if (r > 0)
            continue;
        if (r < 0) {
            return -1;
        }
        if (*ptr == (void *)PyObject_HashNotImplemented) {
            /* Classes may prevent the inheritance of the tp_hash
               slot by storing PyObject_HashNotImplemented in it. Make it
               visible as a None value for the __hash__ attribute. */
            if (PyDict_SetItem(dict, p->name_strobj, Py_None) < 0)
                return -1;
        }
        else {
            descr = PyDescr_NewWrapper(type, p, *ptr);
            if (descr == NULL)
                return -1;
            if (PyDict_SetItem(dict, p->name_strobj, descr) < 0) {
                Py_DECREF(descr);
                return -1;
            }
            Py_DECREF(descr);
        }
    }
    return 0;
}


/* Cooperative 'super' */

typedef struct {
    PyObject_HEAD
    PyTypeObject *type;
    PyObject *obj;
    PyTypeObject *obj_type;
} superobject;

static PyMemberDef super_members[] = {
    {"__thisclass__", T_OBJECT, offsetof(superobject, type), READONLY,
     "the class invoking super()"},
    {"__self__",  T_OBJECT, offsetof(superobject, obj), READONLY,
     "the instance invoking super(); may be None"},
    {"__self_class__", T_OBJECT, offsetof(superobject, obj_type), READONLY,
     "the type of the instance invoking super(); may be None"},
    {0}
};

static void
super_dealloc(PyObject *self)
{
    superobject *su = (superobject *)self;

    _PyObject_GC_UNTRACK(self);
    Py_XDECREF(su->obj);
    Py_XDECREF(su->type);
    Py_XDECREF(su->obj_type);
    Py_TYPE(self)->tp_free(self);
}

static PyObject *
super_repr(PyObject *self)
{
    superobject *su = (superobject *)self;

    if (su->obj_type)
        return PyUnicode_FromFormat(
            "<super: <class '%s'>, <%s object>>",
            su->type ? su->type->tp_name : "NULL",
            su->obj_type->tp_name);
    else
        return PyUnicode_FromFormat(
            "<super: <class '%s'>, NULL>",
            su->type ? su->type->tp_name : "NULL");
}

/* Do a super lookup without executing descriptors or falling back to getattr
on the super object itself.

May return NULL with or without an exception set, like PyDict_GetItemWithError. */
static PyObject *
_super_lookup_descr(PyTypeObject *su_type, PyTypeObject *su_obj_type, PyObject *name)
{
    PyObject *mro, *res;
    Py_ssize_t i, n;

    mro = lookup_tp_mro(su_obj_type);
    if (mro == NULL)
        return NULL;

    assert(PyTuple_Check(mro));
    n = PyTuple_GET_SIZE(mro);

    /* No need to check the last one: it's gonna be skipped anyway.  */
    for (i = 0; i+1 < n; i++) {
        if ((PyObject *)(su_type) == PyTuple_GET_ITEM(mro, i))
            break;
    }
    i++;  /* skip su->type (if any)  */
    if (i >= n)
        return NULL;

    /* keep a strong reference to mro because su_obj_type->tp_mro can be
       replaced during PyDict_GetItemWithError(dict, name)  */
    Py_INCREF(mro);
    do {
        PyObject *obj = PyTuple_GET_ITEM(mro, i);
        PyObject *dict = lookup_tp_dict(_PyType_CAST(obj));
        assert(dict != NULL && PyDict_Check(dict));

        res = PyDict_GetItemWithError(dict, name);
        if (res != NULL) {
            Py_INCREF(res);
            Py_DECREF(mro);
            return res;
        }
        else if (PyErr_Occurred()) {
            Py_DECREF(mro);
            return NULL;
        }

        i++;
    } while (i < n);
    Py_DECREF(mro);
    return NULL;
}

// if `method` is non-NULL, we are looking for a method descriptor,
// and setting `*method = 1` means we found one.
static PyObject *
do_super_lookup(superobject *su, PyTypeObject *su_type, PyObject *su_obj,
                PyTypeObject *su_obj_type, PyObject *name, int *method)
{
    PyObject *res;
    int temp_su = 0;

    if (su_obj_type == NULL) {
        goto skip;
    }

    res = _super_lookup_descr(su_type, su_obj_type, name);
    if (res != NULL) {
        if (method && _PyType_HasFeature(Py_TYPE(res), Py_TPFLAGS_METHOD_DESCRIPTOR)) {
            *method = 1;
        }
        else {
            descrgetfunc f = Py_TYPE(res)->tp_descr_get;
            if (f != NULL) {
                PyObject *res2;
                res2 = f(res,
                    /* Only pass 'obj' param if this is instance-mode super
                    (See SF ID #743627)  */
                    (su_obj == (PyObject *)su_obj_type) ? NULL : su_obj,
                    (PyObject *)su_obj_type);
                Py_SETREF(res, res2);
            }
        }

        return res;
    }
    else if (PyErr_Occurred()) {
        return NULL;
    }

  skip:
    if (su == NULL) {
        PyObject *args[] = {(PyObject *)su_type, su_obj};
        su = (superobject *)PyObject_Vectorcall((PyObject *)&PySuper_Type, args, 2, NULL);
        if (su == NULL) {
            return NULL;
        }
        temp_su = 1;
    }
    res = PyObject_GenericGetAttr((PyObject *)su, name);
    if (temp_su) {
        Py_DECREF(su);
    }
    return res;
}

static PyObject *
super_getattro(PyObject *self, PyObject *name)
{
    superobject *su = (superobject *)self;

    /* We want __class__ to return the class of the super object
       (i.e. super, or a subclass), not the class of su->obj. */
    if (PyUnicode_Check(name) &&
        PyUnicode_GET_LENGTH(name) == 9 &&
        _PyUnicode_Equal(name, &_Py_ID(__class__)))
        return PyObject_GenericGetAttr(self, name);

    return do_super_lookup(su, su->type, su->obj, su->obj_type, name, NULL);
}

static PyTypeObject *
supercheck(PyTypeObject *type, PyObject *obj)
{
    /* Check that a super() call makes sense.  Return a type object.

       obj can be a class, or an instance of one:

       - If it is a class, it must be a subclass of 'type'.      This case is
         used for class methods; the return value is obj.

       - If it is an instance, it must be an instance of 'type'.  This is
         the normal case; the return value is obj.__class__.

       But... when obj is an instance, we want to allow for the case where
       Py_TYPE(obj) is not a subclass of type, but obj.__class__ is!
       This will allow using super() with a proxy for obj.
    */

    /* Check for first bullet above (special case) */
    if (PyType_Check(obj) && PyType_IsSubtype((PyTypeObject *)obj, type)) {
        return (PyTypeObject *)Py_NewRef(obj);
    }

    /* Normal case */
    if (PyType_IsSubtype(Py_TYPE(obj), type)) {
        return (PyTypeObject*)Py_NewRef(Py_TYPE(obj));
    }
    else {
        /* Try the slow way */
        PyObject *class_attr;

        if (_PyObject_LookupAttr(obj, &_Py_ID(__class__), &class_attr) < 0) {
            return NULL;
        }
        if (class_attr != NULL &&
            PyType_Check(class_attr) &&
            (PyTypeObject *)class_attr != Py_TYPE(obj))
        {
            int ok = PyType_IsSubtype(
                (PyTypeObject *)class_attr, type);
            if (ok) {
                return (PyTypeObject *)class_attr;
            }
        }
        Py_XDECREF(class_attr);
    }

    PyErr_SetString(PyExc_TypeError,
                    "super(type, obj): "
                    "obj must be an instance or subtype of type");
    return NULL;
}

PyObject *
_PySuper_Lookup(PyTypeObject *su_type, PyObject *su_obj, PyObject *name, int *method)
{
    PyTypeObject *su_obj_type = supercheck(su_type, su_obj);
    if (su_obj_type == NULL) {
        return NULL;
    }
    PyObject *res = do_super_lookup(NULL, su_type, su_obj, su_obj_type, name, method);
    Py_DECREF(su_obj_type);
    return res;
}

static PyObject *
super_descr_get(PyObject *self, PyObject *obj, PyObject *type)
{
    superobject *su = (superobject *)self;
    superobject *newobj;

    if (obj == NULL || obj == Py_None || su->obj != NULL) {
        /* Not binding to an object, or already bound */
        return Py_NewRef(self);
    }
    if (!Py_IS_TYPE(su, &PySuper_Type))
        /* If su is an instance of a (strict) subclass of super,
           call its type */
        return PyObject_CallFunctionObjArgs((PyObject *)Py_TYPE(su),
                                            su->type, obj, NULL);
    else {
        /* Inline the common case */
        PyTypeObject *obj_type = supercheck(su->type, obj);
        if (obj_type == NULL)
            return NULL;
        newobj = (superobject *)PySuper_Type.tp_new(&PySuper_Type,
                                                 NULL, NULL);
        if (newobj == NULL) {
            Py_DECREF(obj_type);
            return NULL;
        }
        newobj->type = (PyTypeObject*)Py_NewRef(su->type);
        newobj->obj = Py_NewRef(obj);
        newobj->obj_type = obj_type;
        return (PyObject *)newobj;
    }
}

static int
super_init_without_args(_PyInterpreterFrame *cframe, PyCodeObject *co,
                        PyTypeObject **type_p, PyObject **obj_p)
{
    if (co->co_argcount == 0) {
        PyErr_SetString(PyExc_RuntimeError,
                        "super(): no arguments");
        return -1;
    }

    assert(cframe->f_code->co_nlocalsplus > 0);
    PyObject *firstarg = _PyFrame_GetLocalsArray(cframe)[0];
    // The first argument might be a cell.
    if (firstarg != NULL && (_PyLocals_GetKind(co->co_localspluskinds, 0) & CO_FAST_CELL)) {
        // "firstarg" is a cell here unless (very unlikely) super()
        // was called from the C-API before the first MAKE_CELL op.
        if (_PyInterpreterFrame_LASTI(cframe) >= 0) {
            // MAKE_CELL and COPY_FREE_VARS have no quickened forms, so no need
            // to use _PyOpcode_Deopt here:
            assert(_PyCode_CODE(co)[0].op.code == MAKE_CELL ||
                   _PyCode_CODE(co)[0].op.code == COPY_FREE_VARS);
            assert(PyCell_Check(firstarg));
            firstarg = PyCell_GET(firstarg);
        }
    }
    if (firstarg == NULL) {
        PyErr_SetString(PyExc_RuntimeError,
                        "super(): arg[0] deleted");
        return -1;
    }

    // Look for __class__ in the free vars.
    PyTypeObject *type = NULL;
    int i = PyCode_GetFirstFree(co);
    for (; i < co->co_nlocalsplus; i++) {
        assert((_PyLocals_GetKind(co->co_localspluskinds, i) & CO_FAST_FREE) != 0);
        PyObject *name = PyTuple_GET_ITEM(co->co_localsplusnames, i);
        assert(PyUnicode_Check(name));
        if (_PyUnicode_Equal(name, &_Py_ID(__class__))) {
            PyObject *cell = _PyFrame_GetLocalsArray(cframe)[i];
            if (cell == NULL || !PyCell_Check(cell)) {
                PyErr_SetString(PyExc_RuntimeError,
                  "super(): bad __class__ cell");
                return -1;
            }
            type = (PyTypeObject *) PyCell_GET(cell);
            if (type == NULL) {
                PyErr_SetString(PyExc_RuntimeError,
                  "super(): empty __class__ cell");
                return -1;
            }
            if (!PyType_Check(type)) {
                PyErr_Format(PyExc_RuntimeError,
                  "super(): __class__ is not a type (%s)",
                  Py_TYPE(type)->tp_name);
                return -1;
            }
            break;
        }
    }
    if (type == NULL) {
        PyErr_SetString(PyExc_RuntimeError,
                        "super(): __class__ cell not found");
        return -1;
    }

    *type_p = type;
    *obj_p = firstarg;
    return 0;
}

static int super_init_impl(PyObject *self, PyTypeObject *type, PyObject *obj);

static int
super_init(PyObject *self, PyObject *args, PyObject *kwds)
{
    PyTypeObject *type = NULL;
    PyObject *obj = NULL;

    if (!_PyArg_NoKeywords("super", kwds))
        return -1;
    if (!PyArg_ParseTuple(args, "|O!O:super", &PyType_Type, &type, &obj))
        return -1;
    if (super_init_impl(self, type, obj) < 0) {
        return -1;
    }
    return 0;
}

static inline int
super_init_impl(PyObject *self, PyTypeObject *type, PyObject *obj) {
    superobject *su = (superobject *)self;
    PyTypeObject *obj_type = NULL;
    if (type == NULL) {
        /* Call super(), without args -- fill in from __class__
           and first local variable on the stack. */
        PyThreadState *tstate = _PyThreadState_GET();
        _PyInterpreterFrame *frame = _PyThreadState_GetFrame(tstate);
        if (frame == NULL) {
            PyErr_SetString(PyExc_RuntimeError,
                            "super(): no current frame");
            return -1;
        }
        int res = super_init_without_args(frame, frame->f_code, &type, &obj);

        if (res < 0) {
            return -1;
        }
    }

    if (obj == Py_None)
        obj = NULL;
    if (obj != NULL) {
        obj_type = supercheck(type, obj);
        if (obj_type == NULL)
            return -1;
        Py_INCREF(obj);
    }
    Py_XSETREF(su->type, (PyTypeObject*)Py_NewRef(type));
    Py_XSETREF(su->obj, obj);
    Py_XSETREF(su->obj_type, obj_type);
    return 0;
}

PyDoc_STRVAR(super_doc,
"super() -> same as super(__class__, <first argument>)\n"
"super(type) -> unbound super object\n"
"super(type, obj) -> bound super object; requires isinstance(obj, type)\n"
"super(type, type2) -> bound super object; requires issubclass(type2, type)\n"
"Typical use to call a cooperative superclass method:\n"
"class C(B):\n"
"    def meth(self, arg):\n"
"        super().meth(arg)\n"
"This works for class methods too:\n"
"class C(B):\n"
"    @classmethod\n"
"    def cmeth(cls, arg):\n"
"        super().cmeth(arg)\n");

static int
super_traverse(PyObject *self, visitproc visit, void *arg)
{
    superobject *su = (superobject *)self;

    Py_VISIT(su->obj);
    Py_VISIT(su->type);
    Py_VISIT(su->obj_type);

    return 0;
}

static PyObject *
super_vectorcall(PyObject *self, PyObject *const *args,
    size_t nargsf, PyObject *kwnames)
{
    assert(PyType_Check(self));
    if (!_PyArg_NoKwnames("super", kwnames)) {
        return NULL;
    }
    Py_ssize_t nargs = PyVectorcall_NARGS(nargsf);
    if (!_PyArg_CheckPositional("super()", nargs, 0, 2)) {
        return NULL;
    }
    PyTypeObject *type = NULL;
    PyObject *obj = NULL;
    PyTypeObject *self_type = (PyTypeObject *)self;
    PyObject *su = self_type->tp_alloc(self_type, 0);
    if (su == NULL) {
        return NULL;
    }
    // 1 or 2 argument form super().
    if (nargs != 0) {
        PyObject *arg0 = args[0];
        if (!PyType_Check(arg0)) {
            PyErr_Format(PyExc_TypeError,
                "super() argument 1 must be a type, not %.200s", Py_TYPE(arg0)->tp_name);
            goto fail;
        }
        type = (PyTypeObject *)arg0;
    }
    if (nargs == 2) {
        obj = args[1];
    }
    if (super_init_impl(su, type, obj) < 0) {
        goto fail;
    }
    return su;
fail:
    Py_DECREF(su);
    return NULL;
}

PyTypeObject PySuper_Type = {
    PyVarObject_HEAD_INIT(&PyType_Type, 0)
    "super",                                    /* tp_name */
    sizeof(superobject),                        /* tp_basicsize */
    0,                                          /* tp_itemsize */
    /* methods */
    super_dealloc,                              /* tp_dealloc */
    0,                                          /* tp_vectorcall_offset */
    0,                                          /* tp_getattr */
    0,                                          /* tp_setattr */
    0,                                          /* tp_as_async */
    super_repr,                                 /* tp_repr */
    0,                                          /* tp_as_number */
    0,                                          /* tp_as_sequence */
    0,                                          /* tp_as_mapping */
    0,                                          /* tp_hash */
    0,                                          /* tp_call */
    0,                                          /* tp_str */
    super_getattro,                             /* tp_getattro */
    0,                                          /* tp_setattro */
    0,                                          /* tp_as_buffer */
    Py_TPFLAGS_DEFAULT | Py_TPFLAGS_HAVE_GC |
        Py_TPFLAGS_BASETYPE,                    /* tp_flags */
    super_doc,                                  /* tp_doc */
    super_traverse,                             /* tp_traverse */
    0,                                          /* tp_clear */
    0,                                          /* tp_richcompare */
    0,                                          /* tp_weaklistoffset */
    0,                                          /* tp_iter */
    0,                                          /* tp_iternext */
    0,                                          /* tp_methods */
    super_members,                              /* tp_members */
    0,                                          /* tp_getset */
    0,                                          /* tp_base */
    0,                                          /* tp_dict */
    super_descr_get,                            /* tp_descr_get */
    0,                                          /* tp_descr_set */
    0,                                          /* tp_dictoffset */
    super_init,                                 /* tp_init */
    PyType_GenericAlloc,                        /* tp_alloc */
    PyType_GenericNew,                          /* tp_new */
    PyObject_GC_Del,                            /* tp_free */
    .tp_vectorcall = (vectorcallfunc)super_vectorcall,
};
#endif // GraalPy change


// GraalPy additions

static void add_slot(PyTypeObject* type, char* name, void* meth, int flags, int signature, char* doc) {
    if (meth) {
        GraalPyTruffleType_AddSlot(type,
                type->tp_dict,
                name,
                meth,
                flags,
                (signature != 0 ? signature : get_method_flags_wrapper(flags)),
                doc);
    }
}

static int type_ready_graalpy_slot_conv(PyTypeObject* cls) {
#define ADD_SLOT_CONV(__name__, __meth__, __flags__, __signature__) add_slot(cls, (__name__), (__meth__), (__flags__), (__signature__), NULL)

    // TODO: once all slots are converted, we can do one upcall to managed implementation
    // of add_operators that will use TpSlots#SLOTDEFS and the same algorithm as CPython

    /*
     * NOTE: ADD_SLOT_CONV won't overwrite existing attributes, so the order is crucial and must
     * reflect CPython's 'slotdefs' array.
     */

    // add special methods defined directly on the type structs
    ADD_SLOT_CONV("__dealloc__", cls->tp_dealloc, -1, JWRAPPER_DIRECT);
    // https://docs.python.org/3/c-api/typeobj.html#c.PyTypeObject.tp_getattr
    // tp_getattr and tp_setattr are deprecated, and should be the same as
    // tp_getattro and tp_setattro

    // NOTE: The slots may be called from managed code, i.e., we need to wrap the functions
    // and convert arguments that should be C primitives.
    // ADD_SLOT_CONV("__getattribute__", cls->tp_getattr, -2, JWRAPPER_GETATTR); tp_getattr does not have wrapper set in slotdefs and hence is ignored in add_operators
    // ADD_SLOT_CONV("__setattr__", cls->tp_setattr, -3, JWRAPPER_SETATTR); dtto for tp_setattr
    ADD_SLOT_CONV("__repr__", cls->tp_repr, -1, JWRAPPER_REPR);
    ADD_SLOT_CONV("__hash__", cls->tp_hash, -1, JWRAPPER_HASHFUNC);
    ADD_SLOT_CONV("__call__", cls->tp_call, METH_KEYWORDS | METH_VARARGS, JWRAPPER_CALL);
    ADD_SLOT_CONV("__str__", cls->tp_str, -1, JWRAPPER_STR);
    ADD_SLOT_CONV("__getattribute__", cls->tp_getattro, -2, JWRAPPER_BINARYFUNC);
    ADD_SLOT_CONV("__setattr__", cls->tp_setattro, -3, JWRAPPER_SETATTRO);
    ADD_SLOT_CONV("__delattr__", cls->tp_setattro, -3, JWRAPPER_DELATTRO);
    ADD_SLOT_CONV("__clear__", cls->tp_clear, -1, JWRAPPER_INQUIRY);

    /* IMPORTANT NOTE: If the class already provides 'tp_richcompare' but this is the default
       'object.__truffle_richcompare__' function, then we need to break a recursive cycle since
       the default function dispatches to the individual comparison functions which would in
       this case again invoke 'object.__truffle_richcompare__'. */
    richcmpfunc richcompare = cls->tp_richcompare;
    if (richcompare && richcompare != PyBaseObject_Type.tp_richcompare) {
        ADD_SLOT_CONV("__compare__", richcompare, -3, JWRAPPER_RICHCMP);
        ADD_SLOT_CONV("__lt__", richcompare, -2, JWRAPPER_LT);
        ADD_SLOT_CONV("__le__", richcompare, -2, JWRAPPER_LE);
        ADD_SLOT_CONV("__eq__", richcompare, -2, JWRAPPER_EQ);
        ADD_SLOT_CONV("__ne__", richcompare, -2, JWRAPPER_NE);
        ADD_SLOT_CONV("__gt__", richcompare, -2, JWRAPPER_GT);
        ADD_SLOT_CONV("__ge__", richcompare, -2, JWRAPPER_GE);
    }
    ADD_SLOT_CONV("__iter__", cls->tp_iter, -1, JWRAPPER_UNARYFUNC);
    ADD_SLOT_CONV("__next__", cls->tp_iternext, -1, JWRAPPER_ITERNEXT);
    ADD_SLOT_CONV("__get__", cls->tp_descr_get, -3, JWRAPPER_DESCR_GET);
    ADD_SLOT_CONV("__set__", cls->tp_descr_set, -3, JWRAPPER_DESCR_SET);
    ADD_SLOT_CONV("__delete__", cls->tp_descr_set, -2, JWRAPPER_DESCR_DELETE);
    ADD_SLOT_CONV("__init__", cls->tp_init, METH_KEYWORDS | METH_VARARGS, JWRAPPER_INITPROC);
    ADD_SLOT_CONV("__alloc__", cls->tp_alloc, -2, JWRAPPER_ALLOC);
    /* Note: '__new__' was added here previously but we don't do it similar to CPython.
       They also skip it because the appropriate 'slotdef' doesn't have a wrapper.
       Adding '__new__' is done by function 'type_ready_set_new'. */
    ADD_SLOT_CONV("__free__", cls->tp_free, -1, JWRAPPER_DIRECT);
    ADD_SLOT_CONV("__del__", cls->tp_del, -1, JWRAPPER_DIRECT);
    ADD_SLOT_CONV("__finalize__", cls->tp_finalize, -1, JWRAPPER_DIRECT);

    // 'tp_as_number' takes precedence over 'tp_as_mapping' and 'tp_as_sequence' !
    PyNumberMethods* numbers = cls->tp_as_number;
    if (numbers) {
        ADD_SLOT_CONV("__add__", numbers->nb_add, -2, JWRAPPER_BINARYFUNC_L);
        ADD_SLOT_CONV("__radd__", numbers->nb_add, -2, JWRAPPER_BINARYFUNC_R);
        ADD_SLOT_CONV("__sub__", numbers->nb_subtract, -2, JWRAPPER_BINARYFUNC_L);
        ADD_SLOT_CONV("__rsub__", numbers->nb_subtract, -2, JWRAPPER_BINARYFUNC_R);
        ADD_SLOT_CONV("__mul__", numbers->nb_multiply, -2, JWRAPPER_BINARYFUNC_L);
        ADD_SLOT_CONV("__rmul__", numbers->nb_multiply, -2, JWRAPPER_BINARYFUNC_R);
        ADD_SLOT_CONV("__mod__", numbers->nb_remainder, -2, JWRAPPER_BINARYFUNC_L);
        ADD_SLOT_CONV("__rmod__", numbers->nb_remainder, -2, JWRAPPER_BINARYFUNC_R);
        ADD_SLOT_CONV("__divmod__", numbers->nb_divmod, -2, JWRAPPER_BINARYFUNC_L);
        ADD_SLOT_CONV("__rdivmod__", numbers->nb_divmod, -2, JWRAPPER_BINARYFUNC_R);
        ADD_SLOT_CONV("__pow__", numbers->nb_power, -3, JWRAPPER_TERNARYFUNC);
        ADD_SLOT_CONV("__rpow__", numbers->nb_power, -3, JWRAPPER_TERNARYFUNC_R);
        ADD_SLOT_CONV("__neg__", numbers->nb_negative, -1, JWRAPPER_UNARYFUNC);
        ADD_SLOT_CONV("__pos__", numbers->nb_positive, -1, JWRAPPER_UNARYFUNC);
        ADD_SLOT_CONV("__abs__", numbers->nb_absolute, -1, JWRAPPER_UNARYFUNC);
        ADD_SLOT_CONV("__bool__", numbers->nb_bool, -1, JWRAPPER_INQUIRY);
        ADD_SLOT_CONV("__invert__", numbers->nb_invert, -1, JWRAPPER_UNARYFUNC);
        ADD_SLOT_CONV("__lshift__", numbers->nb_lshift, -2, JWRAPPER_BINARYFUNC_L);
        ADD_SLOT_CONV("__rlshift__", numbers->nb_lshift, -2, JWRAPPER_BINARYFUNC_R);
        ADD_SLOT_CONV("__rshift__", numbers->nb_rshift, -2, JWRAPPER_BINARYFUNC_L);
        ADD_SLOT_CONV("__rrshift__", numbers->nb_rshift, -2, JWRAPPER_BINARYFUNC_R);
        ADD_SLOT_CONV("__and__", numbers->nb_and, -2, JWRAPPER_BINARYFUNC_L);
        ADD_SLOT_CONV("__rand__", numbers->nb_and, -2, JWRAPPER_BINARYFUNC_R);
        ADD_SLOT_CONV("__xor__", numbers->nb_xor, -2, JWRAPPER_BINARYFUNC_L);
        ADD_SLOT_CONV("__rxor__", numbers->nb_xor, -2, JWRAPPER_BINARYFUNC_R);
        ADD_SLOT_CONV("__or__", numbers->nb_or, -2, JWRAPPER_BINARYFUNC_L);
        ADD_SLOT_CONV("__ror__", numbers->nb_or, -2, JWRAPPER_BINARYFUNC_R);
        ADD_SLOT_CONV("__int__", numbers->nb_int, -1, JWRAPPER_UNARYFUNC);
        ADD_SLOT_CONV("__float__", numbers->nb_float, -1, JWRAPPER_UNARYFUNC);
        ADD_SLOT_CONV("__iadd__", numbers->nb_inplace_add, -2, JWRAPPER_BINARYFUNC);
        ADD_SLOT_CONV("__isub__", numbers->nb_inplace_subtract, -2, JWRAPPER_BINARYFUNC);
        ADD_SLOT_CONV("__imul__", numbers->nb_inplace_multiply, -2, JWRAPPER_BINARYFUNC);
        ADD_SLOT_CONV("__imod__", numbers->nb_inplace_remainder, -2, JWRAPPER_BINARYFUNC);
        ADD_SLOT_CONV("__ipow__", numbers->nb_inplace_power, -3, JWRAPPER_TERNARYFUNC);
        ADD_SLOT_CONV("__ilshift__", numbers->nb_inplace_lshift, -2, JWRAPPER_BINARYFUNC);
        ADD_SLOT_CONV("__irshift__", numbers->nb_inplace_rshift, -2, JWRAPPER_BINARYFUNC);
        ADD_SLOT_CONV("__iand__", numbers->nb_inplace_and, -2, JWRAPPER_BINARYFUNC);
        ADD_SLOT_CONV("__ixor__", numbers->nb_inplace_xor, -2, JWRAPPER_BINARYFUNC);
        ADD_SLOT_CONV("__ior__", numbers->nb_inplace_or, -2, JWRAPPER_BINARYFUNC);
        ADD_SLOT_CONV("__floordiv__", numbers->nb_floor_divide, -2, JWRAPPER_BINARYFUNC_L);
        ADD_SLOT_CONV("__rfloordiv__", numbers->nb_floor_divide, -2, JWRAPPER_BINARYFUNC_R);
        ADD_SLOT_CONV("__truediv__", numbers->nb_true_divide, -2, JWRAPPER_BINARYFUNC_L);
        ADD_SLOT_CONV("__rtruediv__", numbers->nb_true_divide, -2, JWRAPPER_BINARYFUNC_R);
        ADD_SLOT_CONV("__ifloordiv__", numbers->nb_inplace_floor_divide, -2, JWRAPPER_BINARYFUNC);
        ADD_SLOT_CONV("__itruediv__", numbers->nb_inplace_true_divide, -2, JWRAPPER_BINARYFUNC);
        ADD_SLOT_CONV("__index__", numbers->nb_index, -1, JWRAPPER_UNARYFUNC);
        ADD_SLOT_CONV("__matmul__", numbers->nb_matrix_multiply, -2, JWRAPPER_BINARYFUNC_L);
        ADD_SLOT_CONV("__rmatmul__", numbers->nb_matrix_multiply, -2, JWRAPPER_BINARYFUNC_R);
        ADD_SLOT_CONV("__imatmul__", numbers->nb_inplace_matrix_multiply, -2, JWRAPPER_BINARYFUNC_L);
    }

    // 'tp_as_mapping' takes precedence over 'tp_as_sequence' !
    PyMappingMethods* mappings = cls->tp_as_mapping;
    if (mappings) {
        ADD_SLOT_CONV("__len__", mappings->mp_length, -1, JWRAPPER_LENFUNC);
        ADD_SLOT_CONV("__getitem__", mappings->mp_subscript, -2, JWRAPPER_BINARYFUNC);
        ADD_SLOT_CONV("__setitem__", mappings->mp_ass_subscript, -3, JWRAPPER_OBJOBJARGPROC);
        ADD_SLOT_CONV("__delitem__", mappings->mp_ass_subscript, -3, JWRAPPER_MP_DELITEM);
    }

    PySequenceMethods* sequences = cls->tp_as_sequence;
    if (sequences) {
        // sequence functions first, so that the number functions take precendence
        ADD_SLOT_CONV("__len__", sequences->sq_length, -1, JWRAPPER_LENFUNC);
        ADD_SLOT_CONV("__add__", sequences->sq_concat, -2, JWRAPPER_BINARYFUNC);
        ADD_SLOT_CONV("__mul__", sequences->sq_repeat, -2, JWRAPPER_SSIZE_ARG);
        ADD_SLOT_CONV("__rmul__", sequences->sq_repeat, -2, JWRAPPER_SSIZE_ARG);
        ADD_SLOT_CONV("__getitem__", sequences->sq_item, -2, JWRAPPER_GETITEM);
        ADD_SLOT_CONV("__setitem__", sequences->sq_ass_item, -3, JWRAPPER_SETITEM);
        ADD_SLOT_CONV("__delitem__", sequences->sq_ass_item, -3, JWRAPPER_DELITEM);
        ADD_SLOT_CONV("__contains__", sequences->sq_contains, -2, JWRAPPER_OBJOBJPROC);
        ADD_SLOT_CONV("__iadd__", sequences->sq_inplace_concat, -2, JWRAPPER_BINARYFUNC);
        ADD_SLOT_CONV("__imul__", sequences->sq_inplace_repeat, -2, JWRAPPER_SSIZE_ARG);
    }

    PyAsyncMethods* async = cls->tp_as_async;
    if (async) {
        ADD_SLOT_CONV("__await__", async->am_await, -1, JWRAPPER_UNARYFUNC);
        ADD_SLOT_CONV("__aiter__", async->am_aiter, -1, JWRAPPER_UNARYFUNC);
        ADD_SLOT_CONV("__anext__", async->am_anext, -1, JWRAPPER_UNARYFUNC);
    }

    PyBufferProcs* buffers = cls->tp_as_buffer;
    if (buffers) {
        // TODO ...
    }

#undef ADD_SLOT_CONV
    return 0;
}<|MERGE_RESOLUTION|>--- conflicted
+++ resolved
@@ -686,12 +686,9 @@
 void
 PyType_Modified(PyTypeObject *type)
 {
-<<<<<<< HEAD
     // GraalPy change: different implementation
     GraalPyTruffle_Type_Modified(type, type->tp_name, type->tp_mro);
 #if 0 // GraalPy change
-=======
->>>>>>> 4653f4f9
     /* Invalidate any cached data for the specified type and all
        subclasses.  This function is called after the base
        classes, mro, or attributes of the type are altered.
@@ -711,18 +708,13 @@
         return;
     }
 
-<<<<<<< HEAD
     PyObject *subclasses = lookup_tp_subclasses(type);
-=======
-    PyObject *subclasses = type->tp_subclasses;
->>>>>>> 4653f4f9
     if (subclasses != NULL) {
         assert(PyDict_CheckExact(subclasses));
 
         Py_ssize_t i = 0;
         PyObject *ref;
         while (PyDict_Next(subclasses, &i, NULL, &ref)) {
-<<<<<<< HEAD
             PyTypeObject *subclass = type_from_ref(ref);  // borrowed
             if (subclass == NULL) {
                 continue;
@@ -746,28 +738,17 @@
             }
             i++;
             bits >>= 1;
-=======
-            assert(PyWeakref_CheckRef(ref));
-            PyObject *obj = PyWeakref_GET_OBJECT(ref);
-            if (obj == Py_None) {
-                continue;
-            }
-            PyType_Modified(_PyType_CAST(obj));
->>>>>>> 4653f4f9
         }
     }
 
     type->tp_flags &= ~Py_TPFLAGS_VALID_VERSION_TAG;
     type->tp_version_tag = 0; /* 0 is not a valid version tag */
-<<<<<<< HEAD
     if (PyType_HasFeature(type, Py_TPFLAGS_HEAPTYPE)) {
         // This field *must* be invalidated if the type is modified (see the
         // comment on struct _specialization_cache):
         ((PyHeapTypeObject *)type)->_spec_cache.getitem = NULL;
     }
 #endif // GraalPy change
-=======
->>>>>>> 4653f4f9
 }
 
 static void
@@ -7299,6 +7280,9 @@
 
     // GraalPy change: it may be that the type was used uninitialized
 	GraalPyTruffle_Type_Modified(type, type->tp_name, NULL);
+
+    // GraalPy change
+	GraalPyTruffle_InitializeOldStyleSlots(type);
 	
     // GraalPy change: for reason, see first call to Py_INCREF in this function
 	Py_DECREF(type);    
@@ -7343,13 +7327,8 @@
     if ((self->tp_flags & Py_TPFLAGS_READY) == 0) {
         assert(ismain);
 
-<<<<<<< HEAD
         self->tp_flags |= _Py_TPFLAGS_STATIC_BUILTIN;
         self->tp_flags |= Py_TPFLAGS_IMMUTABLETYPE;
-=======
-    // GraalPy change
-	GraalPyTruffle_InitializeOldStyleSlots(type);
->>>>>>> 4653f4f9
 
         assert(NEXT_GLOBAL_VERSION_TAG <= _Py_MAX_GLOBAL_TYPE_VERSION_TAG);
         self->tp_version_tag = NEXT_GLOBAL_VERSION_TAG++;
