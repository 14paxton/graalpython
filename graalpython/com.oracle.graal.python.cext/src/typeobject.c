--- conflicted
+++ resolved
@@ -468,48 +468,8 @@
 void
 PyType_Modified(PyTypeObject *type)
 {
-<<<<<<< HEAD
     // GraalPy change: different implementation
     GraalPyTruffle_Type_Modified(type, type->tp_name, type->tp_mro);
-=======
-    /* Invalidate any cached data for the specified type and all
-       subclasses.  This function is called after the base
-       classes, mro, or attributes of the type are altered.
-
-       Invariants:
-
-       - before Py_TPFLAGS_VALID_VERSION_TAG can be set on a type,
-         it must first be set on all super types.
-
-       This function clears the Py_TPFLAGS_VALID_VERSION_TAG of a
-       type (so it must first clear it on all subclasses).  The
-       tp_version_tag value is meaningless unless this flag is set.
-       We don't assign new version tags eagerly, but only as
-       needed.
-     */
-    if (!_PyType_HasFeature(type, Py_TPFLAGS_VALID_VERSION_TAG)) {
-        return;
-    }
-
-    PyObject *subclasses = lookup_tp_subclasses(type);
-    if (subclasses != NULL) {
-        assert(PyDict_CheckExact(subclasses));
-
-        Py_ssize_t i = 0;
-        PyObject *ref;
-        while (PyDict_Next(subclasses, &i, NULL, &ref)) {
-            assert(PyWeakref_CheckRef(ref));
-            PyObject *obj = PyWeakref_GET_OBJECT(ref);
-            if (obj == Py_None) {
-                continue;
-            }
-            PyType_Modified(_PyType_CAST(obj));
-        }
-    }
-
-    type->tp_flags &= ~Py_TPFLAGS_VALID_VERSION_TAG;
-    type->tp_version_tag = 0; /* 0 is not a valid version tag */
->>>>>>> 9a8f0606
 }
 
 #if 0 // GraalPy change
@@ -5935,7 +5895,6 @@
 static int
 type_add_method(PyTypeObject *type, PyMethodDef *meth)
 {
-<<<<<<< HEAD
     // GraalPy change: different implementation
     return GraalPyTruffleType_AddFunctionToType(
            meth,
@@ -5946,62 +5905,6 @@
            meth->ml_flags,
            get_method_flags_wrapper(meth->ml_flags),
            meth->ml_doc);
-=======
-    PyObject *descr;
-    int isdescr = 1;
-    if (meth->ml_flags & METH_CLASS) {
-        if (meth->ml_flags & METH_STATIC) {
-            PyErr_SetString(PyExc_ValueError,
-                    "method cannot be both class and static");
-            return -1;
-        }
-        descr = PyDescr_NewClassMethod(type, meth);
-    }
-    else if (meth->ml_flags & METH_STATIC) {
-        PyObject *cfunc = PyCFunction_NewEx(meth, (PyObject*)type, NULL);
-        if (cfunc == NULL) {
-            return -1;
-        }
-        descr = PyStaticMethod_New(cfunc);
-        isdescr = 0;  // PyStaticMethod is not PyDescrObject
-        Py_DECREF(cfunc);
-    }
-    else {
-        descr = PyDescr_NewMethod(type, meth);
-    }
-    if (descr == NULL) {
-        return -1;
-    }
-
-    PyObject *name;
-    if (isdescr) {
-        name = PyDescr_NAME(descr);
-    }
-    else {
-        name = PyUnicode_FromString(meth->ml_name);
-        if (name == NULL) {
-            Py_DECREF(descr);
-            return -1;
-        }
-    }
-
-    int err;
-    PyObject *dict = lookup_tp_dict(type);
-    if (!(meth->ml_flags & METH_COEXIST)) {
-        err = PyDict_SetDefault(dict, name, descr) == NULL;
-    }
-    else {
-        err = PyDict_SetItem(dict, name, descr) < 0;
-    }
-    if (!isdescr) {
-        Py_DECREF(name);
-    }
-    Py_DECREF(descr);
-    if (err) {
-        return -1;
-    }
-    return 0;
->>>>>>> 9a8f0606
 }
 
 
@@ -6452,13 +6355,9 @@
 static int
 type_dict_set_doc(PyTypeObject *type)
 {
-<<<<<<< HEAD
+    PyObject *dict = lookup_tp_dict(type);
     // GraalPy change: cannot use CPython's current _Py_ID mechanism
     int r = _PyDict_ContainsId(type->tp_dict, &PyId___doc__);
-=======
-    PyObject *dict = lookup_tp_dict(type);
-    int r = PyDict_Contains(dict, &_Py_ID(__doc__));
->>>>>>> 9a8f0606
     if (r < 0) {
         return -1;
     }
@@ -6474,24 +6373,16 @@
             return -1;
         }
 
-<<<<<<< HEAD
         // GraalPy change: cannot use CPython's current _Py_ID mechanism
         if (_PyDict_SetItemId(type->tp_dict, &PyId___doc__, doc) < 0) {
-=======
-        if (PyDict_SetItem(dict, &_Py_ID(__doc__), doc) < 0) {
->>>>>>> 9a8f0606
             Py_DECREF(doc);
             return -1;
         }
         Py_DECREF(doc);
     }
     else {
-<<<<<<< HEAD
         // GraalPy change: cannot use CPython's current _Py_ID mechanism
         if (_PyDict_SetItemId(type->tp_dict, &PyId___doc__, Py_None) < 0) {
-=======
-        if (PyDict_SetItem(dict, &_Py_ID(__doc__), Py_None) < 0) {
->>>>>>> 9a8f0606
             return -1;
         }
     }
@@ -6528,35 +6419,9 @@
 type_ready_mro(PyTypeObject *type)
 {
     /* Calculate method resolution order */
-<<<<<<< HEAD
     // GraalPy change
     PyObject* mro = GraalPyTruffle_Compute_Mro(type, type->tp_name);
     type->tp_mro = mro;
-=======
-    if (mro_internal(type, NULL) < 0) {
-        return -1;
-    }
-    PyObject *mro = lookup_tp_mro(type);
-    assert(mro != NULL);
-    assert(PyTuple_Check(mro));
-
-    /* All bases of statically allocated type should be statically allocated,
-       and static builtin types must have static builtin bases. */
-    if (!(type->tp_flags & Py_TPFLAGS_HEAPTYPE)) {
-        PyObject *mro = type->tp_mro;
-        Py_ssize_t n = PyTuple_GET_SIZE(mro);
-        for (Py_ssize_t i = 0; i < n; i++) {
-            PyTypeObject *base = _PyType_CAST(PyTuple_GET_ITEM(mro, i));
-            if (base->tp_flags & Py_TPFLAGS_HEAPTYPE) {
-                PyErr_Format(PyExc_TypeError,
-                             "type '%.100s' is not dynamically allocated but "
-                             "its base type '%.100s' is dynamically allocated",
-                             type->tp_name, base->tp_name);
-                return -1;
-            }
-        }
-    }
->>>>>>> 9a8f0606
     return 0;
 }
 
@@ -6658,13 +6523,9 @@
         return 0;
     }
 
-<<<<<<< HEAD
+    PyObject *dict = lookup_tp_dict(type);
     // GraalPy change: cannot use CPython's current _Py_ID mechanism
     int r = _PyDict_ContainsId(type->tp_dict, &PyId___hash__);
-=======
-    PyObject *dict = lookup_tp_dict(type);
-    int r = PyDict_Contains(dict, &_Py_ID(__hash__));
->>>>>>> 9a8f0606
     if (r < 0) {
         return -1;
     }
@@ -6672,12 +6533,8 @@
         return 0;
     }
 
-<<<<<<< HEAD
     // GraalPy change: cannot use CPython's current _Py_ID mechanism
     if (_PyDict_SetItemId(type->tp_dict, &PyId___hash__, Py_None) < 0) {
-=======
-    if (PyDict_SetItem(dict, &_Py_ID(__hash__), Py_None) < 0) {
->>>>>>> 9a8f0606
         return -1;
     }
     type->tp_hash = PyObject_HashNotImplemented;
@@ -6689,15 +6546,11 @@
 static int
 type_ready_add_subclasses(PyTypeObject *type)
 {
-<<<<<<< HEAD
     /* GraalPy change: Initialize this classes' tp_subclasses dict.
        This is necessary because our managed classes won't do. */
     type->tp_subclasses = PyDict_New();
 
-    PyObject *bases = type->tp_bases;
-=======
     PyObject *bases = lookup_tp_bases(type);
->>>>>>> 9a8f0606
     Py_ssize_t nbase = PyTuple_GET_SIZE(bases);
     for (Py_ssize_t i = 0; i < nbase; i++) {
         PyObject *b = PyTuple_GET_ITEM(bases, i);
