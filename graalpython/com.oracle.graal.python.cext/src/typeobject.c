--- conflicted
+++ resolved
@@ -58,16 +58,10 @@
         PyUnicode_IS_READY(name) &&                             \
         (PyUnicode_GET_LENGTH(name) <= MCACHE_MAX_ATTR_SIZE)
 
-<<<<<<< HEAD
-// bpo-42745: next_version_tag remains shared by all interpreters because of static types
-// Used to set PyTypeObject.tp_version_tag
-static unsigned int next_version_tag = 1;
-#endif // GraalPy change
-=======
 #define NEXT_GLOBAL_VERSION_TAG _PyRuntime.types.next_version_tag
 #define NEXT_VERSION_TAG(interp) \
     (interp)->types.next_version_tag
->>>>>>> bcdd593e
+#endif // GraalPy change
 
 typedef struct PySlot_Offset {
     short subslot_offset;
@@ -1843,32 +1837,19 @@
     if (type->tp_dictoffset != base->tp_dictoffset) {
         assert(base->tp_dictoffset == 0);
         if (type->tp_flags & Py_TPFLAGS_MANAGED_DICT) {
-<<<<<<< HEAD
 #if 0 // GraalPy change: we don't have inlined managed dict values
-            assert(type->tp_dictoffset == -1);
-            int err = _PyObject_VisitInstanceAttributes(self, visit, arg);
-            if (err) {
-                return err;
-            }
-#endif // GraalPy change
-        }
-        else {
-            PyObject **dictptr = _PyObject_DictPointer(self);
-            if (dictptr && *dictptr)
-                Py_VISIT(*dictptr);
-=======
             assert(type->tp_dictoffset == -1);
             int err = _PyObject_VisitManagedDict(self, visit, arg);
             if (err) {
                 return err;
             }
+#endif // GraalPy change
         }
         else {
             PyObject **dictptr = _PyObject_ComputedDictPointer(self);
             if (dictptr && *dictptr) {
                 Py_VISIT(*dictptr);
             }
->>>>>>> bcdd593e
         }
     }
 
@@ -4065,15 +4046,6 @@
  */
 static Py_ssize_t
 _align_up(Py_ssize_t size)
-<<<<<<< HEAD
-{
-    return (size + ALIGNOF_MAX_ALIGN_T - 1) & ~(ALIGNOF_MAX_ALIGN_T - 1);
-}
-
-PyObject *
-PyType_FromSpecWithBases(PyType_Spec *spec, PyObject *bases)
-=======
->>>>>>> bcdd593e
 {
     return (size + ALIGNOF_MAX_ALIGN_T - 1) & ~(ALIGNOF_MAX_ALIGN_T - 1);
 }
@@ -4525,17 +4497,10 @@
     PyObject *dict = lookup_tp_dict(type);
     if (type->tp_doc) {
         PyObject *__doc__ = PyUnicode_FromString(_PyType_DocWithoutSignature(type->tp_name, type->tp_doc));
-<<<<<<< HEAD
         if (!__doc__)
             goto fail;
         // GraalPy change: cannot use CPython's current _Py_ID mechanism
-        r = _PyDict_SetItemId(type->tp_dict, &PyId___doc__, __doc__);
-=======
-        if (!__doc__) {
-            goto finally;
-        }
-        r = PyDict_SetItem(dict, &_Py_ID(__doc__), __doc__);
->>>>>>> bcdd593e
+        r = _PyDict_SetItemId(dict, &PyId___doc__, __doc__);
         Py_DECREF(__doc__);
         if (r < 0) {
             goto finally;
@@ -4554,12 +4519,8 @@
     }
 
     /* Set type.__module__ */
-<<<<<<< HEAD
     // GraalPy change: cannot use CPython's current _Py_ID mechanism
-    r = _PyDict_ContainsId(type->tp_dict, &PyId___module__);
-=======
-    r = PyDict_Contains(dict, &_Py_ID(__module__));
->>>>>>> bcdd593e
+    r = _PyDict_ContainsId(dict, &PyId___module__);
     if (r < 0) {
         goto finally;
     }
@@ -4571,12 +4532,8 @@
             if (modname == NULL) {
                 goto finally;
             }
-<<<<<<< HEAD
             // GraalPy change: cannot use CPython's current _Py_ID mechanism
-            r = _PyDict_SetItemId(type->tp_dict, &PyId___module__, modname);
-=======
-            r = PyDict_SetItem(dict, &_Py_ID(__module__), modname);
->>>>>>> bcdd593e
+            r = _PyDict_SetItemId(dict, &PyId___module__, modname);
             Py_DECREF(modname);
             if (r != 0) {
                 goto finally;
@@ -7319,11 +7276,7 @@
     }
 
     /* Calculate method resolution order */
-<<<<<<< HEAD
-    // GraalPy change
-    PyObject* mro = GraalPyTruffle_Compute_Mro(type, type->tp_name);
-    type->tp_mro = mro;
-=======
+#if 0 // GraalPy change
     if (mro_internal(type, NULL) < 0) {
         return -1;
     }
@@ -7349,7 +7302,10 @@
                    (base->tp_flags & _Py_TPFLAGS_STATIC_BUILTIN));
         }
     }
->>>>>>> bcdd593e
+#else // GraalPy change
+    PyObject* mro = GraalPyTruffle_Compute_Mro(type, type->tp_name);
+    type->tp_mro = mro;
+#endif // GraalPy change
     return 0;
 }
 
