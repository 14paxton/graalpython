/* Copyright (c) 2021, 2024, Oracle and/or its affiliates.
 * Copyright (C) 1996-2022 Python Software Foundation
 *
 * Licensed under the PYTHON SOFTWARE FOUNDATION LICENSE VERSION 2
 */
#include "capi.h"

#if 0 // GraalPy change
/* Thread package.
   This is intended to be usable independently from Python.
   The implementation for system foobar is in a file thread_foobar.h
   which is included by this file dependent on config settings.
   Stuff shared by all thread_*.h files is collected here. */

#include "Python.h"
#include "pycore_pystate.h"       // _PyInterpreterState_GET()
#include "pycore_structseq.h"     // _PyStructSequence_FiniBuiltin()
#include "pycore_pythread.h"

#ifndef DONT_HAVE_STDIO_H
#include <stdio.h>
#endif

#include <stdlib.h>


static void PyThread__init_thread(void); /* Forward */

#define initialized _PyRuntime.threads.initialized

void
PyThread_init_thread(void)
{
    if (initialized) {
        return;
    }
    initialized = 1;
    PyThread__init_thread();
}

#if defined(HAVE_PTHREAD_STUBS)
#   define PYTHREAD_NAME "pthread-stubs"
#   include "thread_pthread_stubs.h"
#elif defined(_USE_PTHREADS)  /* AKA _PTHREADS */
#   if defined(__EMSCRIPTEN__) && !defined(__EMSCRIPTEN_PTHREADS__)
#     define PYTHREAD_NAME "pthread-stubs"
#   else
#     define PYTHREAD_NAME "pthread"
#   endif
#   include "thread_pthread.h"
#elif defined(NT_THREADS)
#   define PYTHREAD_NAME "nt"
#   include "thread_nt.h"
#else
#   error "Require native threads. See https://bugs.python.org/issue31370"
#endif


/* return the current thread stack size */
size_t
PyThread_get_stacksize(void)
{
    return _PyInterpreterState_GET()->threads.stacksize;
}

/* Only platforms defining a THREAD_SET_STACKSIZE() macro
   in thread_<platform>.h support changing the stack size.
   Return 0 if stack size is valid,
      -1 if stack size value is invalid,
      -2 if setting stack size is not supported. */
int
PyThread_set_stacksize(size_t size)
{
#if defined(THREAD_SET_STACKSIZE)
    return THREAD_SET_STACKSIZE(size);
#else
    return -2;
#endif
}
#endif // GraalPy change


/* Thread Specific Storage (TSS) API

   Cross-platform components of TSS API implementation.
*/

Py_tss_t *
PyThread_tss_alloc(void)
{
    Py_tss_t *new_key = (Py_tss_t *)PyMem_RawMalloc(sizeof(Py_tss_t));
    if (new_key == NULL) {
        return NULL;
    }
    new_key->_is_initialized = 0;
    return new_key;
}

void
PyThread_tss_free(Py_tss_t *key)
{
    if (key != NULL) {
        PyThread_tss_delete(key);
        PyMem_RawFree((void *)key);
    }
}

int
PyThread_tss_is_created(Py_tss_t *key)
{
    assert(key != NULL);
    return key->_is_initialized;
}


#if 0 // GraalPy change
PyDoc_STRVAR(threadinfo__doc__,
"sys.thread_info\n\
\n\
A named tuple holding information about the thread implementation.");

static PyStructSequence_Field threadinfo_fields[] = {
    {"name",    "name of the thread implementation"},
    {"lock",    "name of the lock implementation"},
    {"version", "name and version of the thread library"},
    {0}
};

static PyStructSequence_Desc threadinfo_desc = {
    "sys.thread_info",           /* name */
    threadinfo__doc__,           /* doc */
    threadinfo_fields,           /* fields */
    3
};

static PyTypeObject ThreadInfoType;

PyObject*
PyThread_GetInfo(void)
{
    PyObject *threadinfo, *value;
    int pos = 0;
#if (defined(_POSIX_THREADS) && defined(HAVE_CONFSTR) \
     && defined(_CS_GNU_LIBPTHREAD_VERSION))
    char buffer[255];
    int len;
#endif

    PyInterpreterState *interp = _PyInterpreterState_GET();
    if (_PyStructSequence_InitBuiltin(interp, &ThreadInfoType, &threadinfo_desc) < 0) {
        return NULL;
    }

    threadinfo = PyStructSequence_New(&ThreadInfoType);
    if (threadinfo == NULL)
        return NULL;

    value = PyUnicode_FromString(PYTHREAD_NAME);
    if (value == NULL) {
        Py_DECREF(threadinfo);
        return NULL;
    }
    PyStructSequence_SET_ITEM(threadinfo, pos++, value);

#ifdef HAVE_PTHREAD_STUBS
    value = Py_NewRef(Py_None);
#elif defined(_POSIX_THREADS)
#ifdef USE_SEMAPHORES
    value = PyUnicode_FromString("semaphore");
#else
    value = PyUnicode_FromString("mutex+cond");
#endif
    if (value == NULL) {
        Py_DECREF(threadinfo);
        return NULL;
    }
#else
    value = Py_NewRef(Py_None);
#endif
    PyStructSequence_SET_ITEM(threadinfo, pos++, value);

#if (defined(_POSIX_THREADS) && defined(HAVE_CONFSTR) \
     && defined(_CS_GNU_LIBPTHREAD_VERSION))
    value = NULL;
    len = confstr(_CS_GNU_LIBPTHREAD_VERSION, buffer, sizeof(buffer));
    if (1 < len && (size_t)len < sizeof(buffer)) {
        value = PyUnicode_DecodeFSDefaultAndSize(buffer, len-1);
        if (value == NULL)
            PyErr_Clear();
    }
    if (value == NULL)
#endif
    {
        value = Py_NewRef(Py_None);
    }
    PyStructSequence_SET_ITEM(threadinfo, pos++, value);
    return threadinfo;
}


void
_PyThread_FiniType(PyInterpreterState *interp)
{
<<<<<<< HEAD
    if (!_Py_IsMainInterpreter(interp)) {
        return;
    }

    _PyStructSequence_FiniType(&ThreadInfoType);
}
#endif // GraalPy change


// GraalPy change: In CPython, the following functions have separate implementations for posix and win32 in different files. We just put ours here.

int
PyThread_tss_create(Py_tss_t *key)
{
    if (key->_is_initialized) {
        return 0;
    }
    key->_key = GraalPyTruffle_tss_create();
    key->_is_initialized = 1;
    return 0;
}

void *
PyThread_tss_get(Py_tss_t *key)
{
    return GraalPyTruffle_tss_get(key->_key);
}

int
PyThread_tss_set(Py_tss_t *key, void *value)
{
    return GraalPyTruffle_tss_set(key->_key, value);
}

void
PyThread_tss_delete(Py_tss_t *key)
{
    if (!key->_is_initialized) {
        return;
    }
    GraalPyTruffle_tss_delete(key->_key);
    key->_is_initialized = 0;
=======
    _PyStructSequence_FiniBuiltin(interp, &ThreadInfoType);
>>>>>>> 0c595384
}<|MERGE_RESOLUTION|>--- conflicted
+++ resolved
@@ -201,12 +201,7 @@
 void
 _PyThread_FiniType(PyInterpreterState *interp)
 {
-<<<<<<< HEAD
-    if (!_Py_IsMainInterpreter(interp)) {
-        return;
-    }
-
-    _PyStructSequence_FiniType(&ThreadInfoType);
+    _PyStructSequence_FiniBuiltin(interp, &ThreadInfoType);
 }
 #endif // GraalPy change
 
@@ -244,7 +239,4 @@
     }
     GraalPyTruffle_tss_delete(key->_key);
     key->_is_initialized = 0;
-=======
-    _PyStructSequence_FiniBuiltin(interp, &ThreadInfoType);
->>>>>>> 0c595384
 }