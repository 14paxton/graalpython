--- conflicted
+++ resolved
@@ -9,11 +9,8 @@
 #include "Python.h"
 #if 0 // GraalPy change
 #include "pycore_abstract.h"   // _PyIndex_Check()
-<<<<<<< HEAD
+#include "pycore_object.h"     // _PyType_IsReady()
 #endif // GraalPy change
-=======
-#include "pycore_object.h"     // _PyType_IsReady()
->>>>>>> 0c595384
 
 #define FLAG_SIZE_T 1
 typedef double va_double;
@@ -21,13 +18,7 @@
 static PyObject *va_build_value(const char *, va_list, int);
 static PyObject **va_build_stack(PyObject **small_stack, Py_ssize_t small_stack_len, const char *, va_list, int, Py_ssize_t*);
 
-<<<<<<< HEAD
 #if 0 // GraalPy change
-/* Package context -- the full module name for package imports */
-const char *_Py_PackageContext = NULL;
-
-=======
->>>>>>> 0c595384
 
 int
 _Py_convert_optional_to_ssize_t(PyObject *obj, void *result)
