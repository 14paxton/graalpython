--- conflicted
+++ resolved
@@ -8,11 +8,8 @@
 #include "capi.h" // GraalPy change
 #include "Python.h"
 
-<<<<<<< HEAD
 #if 0 // GraalPy change
-=======
 #include "pycore_hashtable.h"     // _Py_hashtable_new_full()
->>>>>>> 0c595384
 #include "pycore_import.h"        // _PyImport_BootstrapImp()
 #include "pycore_initconfig.h"    // _PyStatus_OK()
 #include "pycore_interp.h"        // struct _import_runtime_state
@@ -37,12 +34,7 @@
 extern "C" {
 #endif
 
-<<<<<<< HEAD
 #if 0 // GraalPy change
-/* Forward references */
-static PyObject *import_add_module(PyThreadState *tstate, PyObject *name);
-=======
->>>>>>> 0c595384
 
 /*[clinic input]
 module _imp
@@ -1987,11 +1979,7 @@
 }
 
 
-<<<<<<< HEAD
 #if 0 // GraalPy change
-/* Re-import a module of any kind and return its module object, WITH
-   INCREMENTED REFERENCE COUNT */
-=======
 /* Re-import a module of any kind and return its module object, WITH
    INCREMENTED REFERENCE COUNT */
 
@@ -2409,7 +2397,6 @@
     path: unicode
         File path to use.
     /
->>>>>>> 0c595384
 
 Changes code.co_filename to specify the passed-in file path.
 [clinic start generated code]*/
@@ -2948,154 +2935,8 @@
 }
 
 
-<<<<<<< HEAD
-// Import the _imp extension by calling manually _imp.create_builtin() and
-// _imp.exec_builtin() since importlib is not initialized yet. Initializing
-// importlib requires the _imp module: this function fix the bootstrap issue.
-PyObject*
-_PyImport_BootstrapImp(PyThreadState *tstate)
-{
-    PyObject *name = PyUnicode_FromString("_imp");
-    if (name == NULL) {
-        return NULL;
-    }
-
-    // Mock a ModuleSpec object just good enough for PyModule_FromDefAndSpec():
-    // an object with just a name attribute.
-    //
-    // _imp.__spec__ is overridden by importlib._bootstrap._instal() anyway.
-    PyObject *attrs = Py_BuildValue("{sO}", "name", name);
-    if (attrs == NULL) {
-        goto error;
-    }
-    PyObject *spec = _PyNamespace_New(attrs);
-    Py_DECREF(attrs);
-    if (spec == NULL) {
-        goto error;
-    }
-
-    // Create the _imp module from its definition.
-    PyObject *mod = create_builtin(tstate, name, spec);
-    Py_CLEAR(name);
-    Py_DECREF(spec);
-    if (mod == NULL) {
-        goto error;
-    }
-    assert(mod != Py_None);  // not found
-
-    // Execute the _imp module: call imp_module_exec().
-    if (exec_builtin_or_dynamic(mod) < 0) {
-        Py_DECREF(mod);
-        goto error;
-    }
-    return mod;
-
-error:
-    Py_XDECREF(name);
-    return NULL;
-}
-
-
-/* API for embedding applications that want to add their own entries
-   to the table of built-in modules.  This should normally be called
-   *before* Py_Initialize().  When the table resize fails, -1 is
-   returned and the existing table is unchanged.
-
-   After a similar function by Just van Rossum. */
-
-int
-PyImport_ExtendInittab(struct _inittab *newtab)
-{
-    struct _inittab *p;
-    size_t i, n;
-    int res = 0;
-
-    /* Count the number of entries in both tables */
-    for (n = 0; newtab[n].name != NULL; n++)
-        ;
-    if (n == 0)
-        return 0; /* Nothing to do */
-    for (i = 0; PyImport_Inittab[i].name != NULL; i++)
-        ;
-
-    /* Force default raw memory allocator to get a known allocator to be able
-       to release the memory in _PyImport_Fini2() */
-    PyMemAllocatorEx old_alloc;
-    _PyMem_SetDefaultAllocator(PYMEM_DOMAIN_RAW, &old_alloc);
-
-    /* Allocate new memory for the combined table */
-    p = NULL;
-    if (i + n <= SIZE_MAX / sizeof(struct _inittab) - 1) {
-        size_t size = sizeof(struct _inittab) * (i + n + 1);
-        p = PyMem_RawRealloc(inittab_copy, size);
-    }
-    if (p == NULL) {
-        res = -1;
-        goto done;
-    }
-
-    /* Copy the tables into the new memory at the first call
-       to PyImport_ExtendInittab(). */
-    if (inittab_copy != PyImport_Inittab) {
-        memcpy(p, PyImport_Inittab, (i+1) * sizeof(struct _inittab));
-    }
-    memcpy(p + i, newtab, (n + 1) * sizeof(struct _inittab));
-    PyImport_Inittab = inittab_copy = p;
-
-done:
-    PyMem_SetAllocator(PYMEM_DOMAIN_RAW, &old_alloc);
-    return res;
-}
-
-/* Shorthand to add a single entry given a name and a function */
-
-int
-PyImport_AppendInittab(const char *name, PyObject* (*initfunc)(void))
-{
-    struct _inittab newtab[2];
-
-    memset(newtab, '\0', sizeof newtab);
-
-    newtab[0].name = name;
-    newtab[0].initfunc = initfunc;
-
-    return PyImport_ExtendInittab(newtab);
-}
-
-
-PyObject *
-_PyImport_GetModuleAttr(PyObject *modname, PyObject *attrname)
-{
-    PyObject *mod = PyImport_Import(modname);
-    if (mod == NULL) {
-        return NULL;
-    }
-    PyObject *result = PyObject_GetAttr(mod, attrname);
-    Py_DECREF(mod);
-    return result;
-}
-
-PyObject *
-_PyImport_GetModuleAttrString(const char *modname, const char *attrname)
-{
-    PyObject *pmodname = PyUnicode_FromString(modname);
-    if (pmodname == NULL) {
-        return NULL;
-    }
-    PyObject *pattrname = PyUnicode_FromString(attrname);
-    if (pattrname == NULL) {
-        Py_DECREF(pmodname);
-        return NULL;
-    }
-    PyObject *result = _PyImport_GetModuleAttr(pmodname, pattrname);
-    Py_DECREF(pattrname);
-    Py_DECREF(pmodname);
-    return result;
-}
 #endif // GraalPy change
 
-=======
->>>>>>> 0c595384
 #ifdef __cplusplus
 }
 #endif