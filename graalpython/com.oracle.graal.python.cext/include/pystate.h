--- conflicted
+++ resolved
@@ -1,12 +1,8 @@
-<<<<<<< HEAD
 /* Copyright (c) 2018, 2019, Oracle and/or its affiliates.
  * Copyright (C) 1996-2017 Python Software Foundation
  *
  * Licensed under the PYTHON SOFTWARE FOUNDATION LICENSE VERSION 2
  */
-
-=======
->>>>>>> 8887d675
 /* Thread and interpreter state structures and their interfaces */
 
 
