<<<<<<< HEAD
/* Copyright (c) 2018, 2019, Oracle and/or its affiliates.
 * Copyright (C) 1996-2017 Python Software Foundation
 *
 * Licensed under the PYTHON SOFTWARE FOUNDATION LICENSE VERSION 2
 */

=======
>>>>>>> 8887d675
/* Tuple object interface */

#ifndef Py_TUPLEOBJECT_H
#define Py_TUPLEOBJECT_H
#ifdef __cplusplus
extern "C" {
#endif

/*
Another generally useful object type is a tuple of object pointers.
For Python, this is an immutable type.  C code can change the tuple items
(but not their number), and even use tuples as general-purpose arrays of
object references, but in general only brand new tuples should be mutated,
not ones that might already have been exposed to Python code.

*** WARNING *** PyTuple_SetItem does not increment the new item's reference
count, but does decrement the reference count of the item it replaces,
if not nil.  It does *decrement* the reference count if it is *not*
inserted in the tuple.  Similarly, PyTuple_GetItem does not increment the
returned item's reference count.
*/

<<<<<<< HEAD
#ifndef Py_LIMITED_API
typedef struct {
    PyObject_VAR_HEAD
    // Truffle change: PyObject *ob_item[1] doesn't work for us in Sulong
    PyObject **ob_item;

    /* ob_item contains space for 'ob_size' elements.
     * Items must normally not be NULL, except during construction when
     * the tuple is not yet visible outside the function that builds it.
     */
} PyTupleObject;
#endif

=======
>>>>>>> 8887d675
PyAPI_DATA(PyTypeObject) PyTuple_Type;
PyAPI_DATA(PyTypeObject) PyTupleIter_Type;

#define PyTuple_Check(op) \
                 PyType_FastSubclass(Py_TYPE(op), Py_TPFLAGS_TUPLE_SUBCLASS)
#define PyTuple_CheckExact(op) (Py_TYPE(op) == &PyTuple_Type)

PyAPI_FUNC(PyObject *) PyTuple_New(Py_ssize_t size);
PyAPI_FUNC(Py_ssize_t) PyTuple_Size(PyObject *);
PyAPI_FUNC(PyObject *) PyTuple_GetItem(PyObject *, Py_ssize_t);
PyAPI_FUNC(int) PyTuple_SetItem(PyObject *, Py_ssize_t, PyObject *);
PyAPI_FUNC(PyObject *) PyTuple_GetSlice(PyObject *, Py_ssize_t, Py_ssize_t);
PyAPI_FUNC(PyObject *) PyTuple_Pack(Py_ssize_t, ...);

PyAPI_FUNC(int) PyTuple_ClearFreeList(void);

#ifndef Py_LIMITED_API
#  define Py_CPYTHON_TUPLEOBJECT_H
#  include  "cpython/tupleobject.h"
#  undef Py_CPYTHON_TUPLEOBJECT_H
#endif

#ifdef __cplusplus
}
#endif
#endif /* !Py_TUPLEOBJECT_H */<|MERGE_RESOLUTION|>--- conflicted
+++ resolved
@@ -1,12 +1,8 @@
-<<<<<<< HEAD
 /* Copyright (c) 2018, 2019, Oracle and/or its affiliates.
  * Copyright (C) 1996-2017 Python Software Foundation
  *
  * Licensed under the PYTHON SOFTWARE FOUNDATION LICENSE VERSION 2
  */
-
-=======
->>>>>>> 8887d675
 /* Tuple object interface */
 
 #ifndef Py_TUPLEOBJECT_H
@@ -29,22 +25,6 @@
 returned item's reference count.
 */
 
-<<<<<<< HEAD
-#ifndef Py_LIMITED_API
-typedef struct {
-    PyObject_VAR_HEAD
-    // Truffle change: PyObject *ob_item[1] doesn't work for us in Sulong
-    PyObject **ob_item;
-
-    /* ob_item contains space for 'ob_size' elements.
-     * Items must normally not be NULL, except during construction when
-     * the tuple is not yet visible outside the function that builds it.
-     */
-} PyTupleObject;
-#endif
-
-=======
->>>>>>> 8887d675
 PyAPI_DATA(PyTypeObject) PyTuple_Type;
 PyAPI_DATA(PyTypeObject) PyTupleIter_Type;
 
