/* MIT License
 *  
 * Copyright (c) 2020, 2021, Oracle and/or its affiliates. 
 * Copyright (c) 2019 pyhandle
 *  
 * Permission is hereby granted, free of charge, to any person obtaining a copy
 * of this software and associated documentation files (the "Software"), to deal
 * in the Software without restriction, including without limitation the rights
 * to use, copy, modify, merge, publish, distribute, sublicense, and/or sell
 * copies of the Software, and to permit persons to whom the Software is
 * furnished to do so, subject to the following conditions:
 *  
 * The above copyright notice and this permission notice shall be included in all
 * copies or substantial portions of the Software.
 *  
 * THE SOFTWARE IS PROVIDED "AS IS", WITHOUT WARRANTY OF ANY KIND, EXPRESS OR
 * IMPLIED, INCLUDING BUT NOT LIMITED TO THE WARRANTIES OF MERCHANTABILITY,
 * FITNESS FOR A PARTICULAR PURPOSE AND NONINFRINGEMENT. IN NO EVENT SHALL THE
 * AUTHORS OR COPYRIGHT HOLDERS BE LIABLE FOR ANY CLAIM, DAMAGES OR OTHER
 * LIABILITY, WHETHER IN AN ACTION OF CONTRACT, TORT OR OTHERWISE, ARISING FROM,
 * OUT OF OR IN CONNECTION WITH THE SOFTWARE OR THE USE OR OTHER DEALINGS IN THE
 * SOFTWARE.
 */


/*
   DO NOT EDIT THIS FILE!

   This file is automatically generated by tools/autogen.py from tools/public_api.h.
   Run this to regenerate:
       make autogen

*/

#define UNWRAP(_h) ((_h)._i)
#define WRAP(_ptr) ((HPy){(_ptr)})
#define UNWRAP_TUPLE_BUILDER(_h) ((_h)._tup)
#define WRAP_TUPLE_BUILDER(_ptr) ((HPyTupleBuilder){(_ptr)})
#define UNWRAP_LIST_BUILDER(_h) ((_h)._lst)
#define WRAP_LIST_BUILDER(_ptr) ((HPyListBuilder){(_ptr)})

static inline HPy HPyModule_Create(HPyContext ctx, HPyModuleDef *def) {
     return WRAP(ctx->ctx_Module_Create ( ctx, def ));
}

static inline HPy HPy_Dup(HPyContext ctx, HPy h) {
     return WRAP(ctx->ctx_Dup ( ctx, UNWRAP(h) ));
}

static inline void HPy_Close(HPyContext ctx, HPy h) {
     ctx->ctx_Close ( ctx, UNWRAP(h) );
}

static inline HPy HPyLong_FromLong(HPyContext ctx, long value) {
     return WRAP(ctx->ctx_Long_FromLong ( ctx, value ));
}

static inline HPy HPyLong_FromUnsignedLong(HPyContext ctx, unsigned long value) {
     return WRAP(ctx->ctx_Long_FromUnsignedLong ( ctx, value )); 
}

static inline HPy HPyLong_FromUnsignedLong(HPyContext ctx, unsigned long value) {
     return ctx->ctx_Long_FromUnsignedLong ( ctx, value ); 
}

static inline HPy HPyLong_FromLongLong(HPyContext ctx, long long v) {
     return WRAP(ctx->ctx_Long_FromLongLong ( ctx, v ));
}

static inline HPy HPyLong_FromUnsignedLongLong(HPyContext ctx, unsigned long long v) {
     return WRAP(ctx->ctx_Long_FromUnsignedLongLong ( ctx, v ));
}

static inline HPy HPyLong_FromSize_t(HPyContext ctx, size_t value) {
     return WRAP(ctx->ctx_Long_FromSize_t ( ctx, value )); 
}

static inline HPy HPyLong_FromSsize_t(HPyContext ctx, HPy_ssize_t value) {
     return WRAP(ctx->ctx_Long_FromSsize_t ( ctx, value )); 
}

static inline HPy HPyLong_FromSize_t(HPyContext ctx, size_t value) {
     return ctx->ctx_Long_FromSize_t ( ctx, value ); 
}

static inline HPy HPyLong_FromSsize_t(HPyContext ctx, HPy_ssize_t value) {
     return ctx->ctx_Long_FromSsize_t ( ctx, value ); 
}

static inline long HPyLong_AsLong(HPyContext ctx, HPy h) {
     return ctx->ctx_Long_AsLong ( ctx, UNWRAP(h) );
}

static inline HPy HPyFloat_FromDouble(HPyContext ctx, double v) {
     return WRAP(ctx->ctx_Float_FromDouble ( ctx, v ));
}

static inline double HPyFloat_AsDouble(HPyContext ctx, HPy h) {
     return ctx->ctx_Float_AsDouble ( ctx, UNWRAP(h) ); 
}

static inline HPy_ssize_t HPy_Length(HPyContext ctx, HPy h) {
     return ctx->ctx_Length ( ctx, UNWRAP(h) ); 
}

static inline int HPyNumber_Check(HPyContext ctx, HPy h) {
     return ctx->ctx_Number_Check ( ctx, UNWRAP(h) ); 
}

static inline double HPyFloat_AsDouble(HPyContext ctx, HPy h) {
     return ctx->ctx_Float_AsDouble ( ctx, h ); 
}

static inline HPy_ssize_t HPy_Length(HPyContext ctx, HPy h) {
     return ctx->ctx_Length ( ctx, h ); 
}

static inline int HPyNumber_Check(HPyContext ctx, HPy h) {
     return ctx->ctx_Number_Check ( ctx, h ); 
}

static inline HPy HPy_Add(HPyContext ctx, HPy h1, HPy h2) {
     return WRAP(ctx->ctx_Add ( ctx, UNWRAP(h1), UNWRAP(h2) )); 
}

static inline HPy HPy_Subtract(HPyContext ctx, HPy h1, HPy h2) {
     return WRAP(ctx->ctx_Subtract ( ctx, UNWRAP(h1), UNWRAP(h2) )); 
}

static inline HPy HPy_Multiply(HPyContext ctx, HPy h1, HPy h2) {
     return WRAP(ctx->ctx_Multiply ( ctx, UNWRAP(h1), UNWRAP(h2) )); 
}

static inline HPy HPy_MatrixMultiply(HPyContext ctx, HPy h1, HPy h2) {
     return WRAP(ctx->ctx_MatrixMultiply ( ctx, UNWRAP(h1), UNWRAP(h2) )); 
}

static inline HPy HPy_FloorDivide(HPyContext ctx, HPy h1, HPy h2) {
     return WRAP(ctx->ctx_FloorDivide ( ctx, UNWRAP(h1), UNWRAP(h2) )); 
}

static inline HPy HPy_TrueDivide(HPyContext ctx, HPy h1, HPy h2) {
     return WRAP(ctx->ctx_TrueDivide ( ctx, UNWRAP(h1), UNWRAP(h2) )); 
}

static inline HPy HPy_Remainder(HPyContext ctx, HPy h1, HPy h2) {
     return WRAP(ctx->ctx_Remainder ( ctx, UNWRAP(h1), UNWRAP(h2) )); 
}

static inline HPy HPy_Divmod(HPyContext ctx, HPy h1, HPy h2) {
     return WRAP(ctx->ctx_Divmod ( ctx, UNWRAP(h1), UNWRAP(h2) )); 
}

static inline HPy HPy_Power(HPyContext ctx, HPy h1, HPy h2, HPy h3) {
     return WRAP(ctx->ctx_Power ( ctx, UNWRAP(h1), UNWRAP(h2), UNWRAP(h3) )); 
}

static inline HPy HPy_Negative(HPyContext ctx, HPy h1) {
     return WRAP(ctx->ctx_Negative ( ctx, UNWRAP(h1) )); 
}

static inline HPy HPy_Positive(HPyContext ctx, HPy h1) {
     return WRAP(ctx->ctx_Positive ( ctx, UNWRAP(h1) )); 
}

static inline HPy HPy_Absolute(HPyContext ctx, HPy h1) {
     return WRAP(ctx->ctx_Absolute ( ctx, UNWRAP(h1) )); 
}

static inline HPy HPy_Invert(HPyContext ctx, HPy h1) {
     return WRAP(ctx->ctx_Invert ( ctx, UNWRAP(h1) )); 
}

static inline HPy HPy_Lshift(HPyContext ctx, HPy h1, HPy h2) {
     return WRAP(ctx->ctx_Lshift ( ctx, UNWRAP(h1), UNWRAP(h2) )); 
}

static inline HPy HPy_Rshift(HPyContext ctx, HPy h1, HPy h2) {
     return WRAP(ctx->ctx_Rshift ( ctx, UNWRAP(h1), UNWRAP(h2) )); 
}

static inline HPy HPy_And(HPyContext ctx, HPy h1, HPy h2) {
     return WRAP(ctx->ctx_And ( ctx, UNWRAP(h1), UNWRAP(h2) )); 
}

static inline HPy HPy_Xor(HPyContext ctx, HPy h1, HPy h2) {
     return WRAP(ctx->ctx_Xor ( ctx, UNWRAP(h1), UNWRAP(h2) )); 
}

static inline HPy HPy_Or(HPyContext ctx, HPy h1, HPy h2) {
     return WRAP(ctx->ctx_Or ( ctx, UNWRAP(h1), UNWRAP(h2) )); 
}

static inline HPy HPy_Index(HPyContext ctx, HPy h1) {
     return WRAP(ctx->ctx_Index ( ctx, UNWRAP(h1) )); 
}

static inline HPy HPy_Long(HPyContext ctx, HPy h1) {
     return WRAP(ctx->ctx_Long ( ctx, UNWRAP(h1) )); 
}

static inline HPy HPy_Float(HPyContext ctx, HPy h1) {
     return WRAP(ctx->ctx_Float ( ctx, UNWRAP(h1) )); 
}

static inline HPy HPy_InPlaceAdd(HPyContext ctx, HPy h1, HPy h2) {
     return WRAP(ctx->ctx_InPlaceAdd ( ctx, UNWRAP(h1), UNWRAP(h2) )); 
}

static inline HPy HPy_InPlaceSubtract(HPyContext ctx, HPy h1, HPy h2) {
     return WRAP(ctx->ctx_InPlaceSubtract ( ctx, UNWRAP(h1), UNWRAP(h2) )); 
}

static inline HPy HPy_InPlaceMultiply(HPyContext ctx, HPy h1, HPy h2) {
     return WRAP(ctx->ctx_InPlaceMultiply ( ctx, UNWRAP(h1), UNWRAP(h2) )); 
}

static inline HPy HPy_InPlaceMatrixMultiply(HPyContext ctx, HPy h1, HPy h2) {
     return WRAP(ctx->ctx_InPlaceMatrixMultiply ( ctx, UNWRAP(h1), UNWRAP(h2) )); 
}

static inline HPy HPy_InPlaceFloorDivide(HPyContext ctx, HPy h1, HPy h2) {
     return WRAP(ctx->ctx_InPlaceFloorDivide ( ctx, UNWRAP(h1), UNWRAP(h2) )); 
}

static inline HPy HPy_InPlaceTrueDivide(HPyContext ctx, HPy h1, HPy h2) {
     return WRAP(ctx->ctx_InPlaceTrueDivide ( ctx, UNWRAP(h1), UNWRAP(h2) )); 
}

static inline HPy HPy_InPlaceRemainder(HPyContext ctx, HPy h1, HPy h2) {
     return WRAP(ctx->ctx_InPlaceRemainder ( ctx, UNWRAP(h1), UNWRAP(h2) )); 
}

static inline HPy HPy_InPlacePower(HPyContext ctx, HPy h1, HPy h2, HPy h3) {
     return WRAP(ctx->ctx_InPlacePower ( ctx, UNWRAP(h1), UNWRAP(h2), UNWRAP(h3) )); 
}

static inline HPy HPy_InPlaceLshift(HPyContext ctx, HPy h1, HPy h2) {
     return WRAP(ctx->ctx_InPlaceLshift ( ctx, UNWRAP(h1), UNWRAP(h2) )); 
}

static inline HPy HPy_InPlaceRshift(HPyContext ctx, HPy h1, HPy h2) {
     return WRAP(ctx->ctx_InPlaceRshift ( ctx, UNWRAP(h1), UNWRAP(h2) )); 
}

static inline HPy HPy_InPlaceAnd(HPyContext ctx, HPy h1, HPy h2) {
     return WRAP(ctx->ctx_InPlaceAnd ( ctx, UNWRAP(h1), UNWRAP(h2) )); 
}

static inline HPy HPy_InPlaceXor(HPyContext ctx, HPy h1, HPy h2) {
     return WRAP(ctx->ctx_InPlaceXor ( ctx, UNWRAP(h1), UNWRAP(h2) )); 
}

static inline HPy HPy_InPlaceOr(HPyContext ctx, HPy h1, HPy h2) {
     return WRAP(ctx->ctx_InPlaceOr ( ctx, UNWRAP(h1), UNWRAP(h2) )); 
}

static inline void HPyErr_SetString(HPyContext ctx, HPy h_type, const char *message) {
     ctx->ctx_Err_SetString ( ctx, UNWRAP(h_type), message );
}

static inline int HPyErr_Occurred(HPyContext ctx) {
     return ctx->ctx_Err_Occurred ( ctx );
}

static inline HPy HPyErr_NoMemory(HPyContext ctx) {
<<<<<<< HEAD
     return WRAP(ctx->ctx_Err_NoMemory ( ctx )); 
}

static inline int HPy_IsTrue(HPyContext ctx, HPy h) {
     return ctx->ctx_IsTrue ( ctx, UNWRAP(h) ); 
}

static inline HPy HPyType_FromSpec(HPyContext ctx, HPyType_Spec *spec, HPyType_SpecParam *params) {
     return WRAP(ctx->ctx_Type_FromSpec ( ctx, spec, params )); 
}

static inline HPy HPyType_GenericNew(HPyContext ctx, HPy type, HPy *args, HPy_ssize_t nargs, HPy kw) {
     return WRAP(ctx->ctx_Type_GenericNew ( ctx, UNWRAP(type), args, nargs, UNWRAP(kw) ));
=======
     return ctx->ctx_Err_NoMemory ( ctx ); 
}

static inline int HPy_IsTrue(HPyContext ctx, HPy h) {
     return ctx->ctx_IsTrue ( ctx, h ); 
}

static inline HPy HPyType_FromSpec(HPyContext ctx, HPyType_Spec *spec, HPyType_SpecParam *params) {
     return ctx->ctx_Type_FromSpec ( ctx, spec, params ); 
}

static inline HPy HPyType_GenericNew(HPyContext ctx, HPy type, HPy *args, HPy_ssize_t nargs, HPy kw) {
     return ctx->ctx_Type_GenericNew ( ctx, type, args, nargs, kw ); 
>>>>>>> 9ddc176a
}

static inline HPy HPy_GetAttr(HPyContext ctx, HPy obj, HPy name) {
     return WRAP(ctx->ctx_GetAttr ( ctx, UNWRAP(obj), UNWRAP(name) ));
}

static inline HPy HPy_GetAttr_s(HPyContext ctx, HPy obj, const char *name) {
     return WRAP(ctx->ctx_GetAttr_s ( ctx, UNWRAP(obj), name ));
}

static inline int HPy_HasAttr(HPyContext ctx, HPy obj, HPy name) {
     return ctx->ctx_HasAttr ( ctx, UNWRAP(obj), UNWRAP(name) );
}

static inline int HPy_HasAttr_s(HPyContext ctx, HPy obj, const char *name) {
     return ctx->ctx_HasAttr_s ( ctx, UNWRAP(obj), name );
}

static inline int HPy_SetAttr(HPyContext ctx, HPy obj, HPy name, HPy value) {
     return ctx->ctx_SetAttr ( ctx, UNWRAP(obj), UNWRAP(name), UNWRAP(value));
}

static inline int HPy_SetAttr_s(HPyContext ctx, HPy obj, const char *name, HPy value) {
     return ctx->ctx_SetAttr_s ( ctx, UNWRAP(obj), name, UNWRAP(value));
}

static inline HPy HPy_GetItem(HPyContext ctx, HPy obj, HPy key) {
     return WRAP(ctx->ctx_GetItem ( ctx, UNWRAP(obj), UNWRAP(key)));
}

static inline HPy HPy_GetItem_i(HPyContext ctx, HPy obj, HPy_ssize_t idx) {
     return WRAP(ctx->ctx_GetItem_i ( ctx, UNWRAP(obj), idx ));
}

static inline HPy HPy_GetItem_s(HPyContext ctx, HPy obj, const char *key) {
     return WRAP(ctx->ctx_GetItem_s ( ctx, UNWRAP(obj), key ));
}

static inline int HPy_SetItem(HPyContext ctx, HPy obj, HPy key, HPy value) {
     return ctx->ctx_SetItem ( ctx, UNWRAP(obj), UNWRAP(key), UNWRAP(value));
}

static inline int HPy_SetItem_i(HPyContext ctx, HPy obj, HPy_ssize_t idx, HPy value) {
     return ctx->ctx_SetItem_i ( ctx, UNWRAP(obj), idx, UNWRAP(value));
}

static inline int HPy_SetItem_s(HPyContext ctx, HPy obj, const char *key, HPy value) {
     return ctx->ctx_SetItem_s ( ctx, UNWRAP(obj), key, UNWRAP(value));
}

static inline void *_HPy_Cast(HPyContext ctx, HPy h) {
     return ctx->ctx_Cast ( ctx, UNWRAP(h) ); 
}

static inline HPy HPy_Repr(HPyContext ctx, HPy obj) {
     return WRAP(ctx->ctx_Repr ( ctx, UNWRAP(obj) )); 
}

static inline HPy HPy_Str(HPyContext ctx, HPy obj) {
     return WRAP(ctx->ctx_Str ( ctx, UNWRAP(obj) )); 
}

static inline HPy HPy_ASCII(HPyContext ctx, HPy obj) {
     return WRAP(ctx->ctx_ASCII ( ctx, UNWRAP(obj) )); 
}

static inline HPy HPy_Bytes(HPyContext ctx, HPy obj) {
     return WRAP(ctx->ctx_Bytes ( ctx, UNWRAP(obj) )); 
}

static inline HPy HPy_RichCompare(HPyContext ctx, HPy v, HPy w, int op) {
     return WRAP(ctx->ctx_RichCompare ( ctx, UNWRAP(v), UNWRAP(w), op )); 
}

static inline int HPy_RichCompareBool(HPyContext ctx, HPy v, HPy w, int op) {
     return ctx->ctx_RichCompareBool ( ctx, UNWRAP(v), UNWRAP(w), op );
}

static inline HPy_hash_t HPy_Hash(HPyContext ctx, HPy obj) {
     return ctx->ctx_Hash ( ctx, UNWRAP(obj) ); 
}

static inline HPy HPy_Repr(HPyContext ctx, HPy obj) {
     return ctx->ctx_Repr ( ctx, obj ); 
}

static inline HPy HPy_Str(HPyContext ctx, HPy obj) {
     return ctx->ctx_Str ( ctx, obj ); 
}

static inline HPy HPy_ASCII(HPyContext ctx, HPy obj) {
     return ctx->ctx_ASCII ( ctx, obj ); 
}

static inline HPy HPy_Bytes(HPyContext ctx, HPy obj) {
     return ctx->ctx_Bytes ( ctx, obj ); 
}

static inline HPy HPy_RichCompare(HPyContext ctx, HPy v, HPy w, int op) {
     return ctx->ctx_RichCompare ( ctx, v, w, op ); 
}

static inline int HPy_RichCompareBool(HPyContext ctx, HPy v, HPy w, int op) {
     return ctx->ctx_RichCompareBool ( ctx, v, w, op ); 
}

static inline HPy_hash_t HPy_Hash(HPyContext ctx, HPy obj) {
     return ctx->ctx_Hash ( ctx, obj ); 
}

static inline int HPyBytes_Check(HPyContext ctx, HPy h) {
     return ctx->ctx_Bytes_Check ( ctx, UNWRAP(h) );
}

static inline HPy_ssize_t HPyBytes_Size(HPyContext ctx, HPy h) {
     return ctx->ctx_Bytes_Size ( ctx, UNWRAP(h) );
}

static inline HPy_ssize_t HPyBytes_GET_SIZE(HPyContext ctx, HPy h) {
     return ctx->ctx_Bytes_GET_SIZE ( ctx, UNWRAP(h) );
}

static inline char *HPyBytes_AsString(HPyContext ctx, HPy h) {
     return ctx->ctx_Bytes_AsString ( ctx, UNWRAP(h) );
}

static inline char *HPyBytes_AS_STRING(HPyContext ctx, HPy h) {
     return ctx->ctx_Bytes_AS_STRING ( ctx, UNWRAP(h) );
}

static inline HPy HPyUnicode_FromString(HPyContext ctx, const char *utf8) {
     return WRAP(ctx->ctx_Unicode_FromString ( ctx, utf8 ));
}

static inline int HPyUnicode_Check(HPyContext ctx, HPy h) {
     return ctx->ctx_Unicode_Check ( ctx, UNWRAP(h) );
}

static inline HPy HPyUnicode_AsUTF8String(HPyContext ctx, HPy h) {
     return WRAP(ctx->ctx_Unicode_AsUTF8String ( ctx, UNWRAP(h) ));
}

static inline HPy HPyUnicode_FromWideChar(HPyContext ctx, const wchar_t *w, HPy_ssize_t size) {
     return WRAP(ctx->ctx_Unicode_FromWideChar ( ctx, w, size ));
}

static inline int HPyList_Check(HPyContext ctx, HPy h) {
     return ctx->ctx_List_Check ( ctx, UNWRAP(h) ); 
}

static inline int HPyList_Check(HPyContext ctx, HPy h) {
     return ctx->ctx_List_Check ( ctx, h ); 
}

static inline HPy HPyList_New(HPyContext ctx, HPy_ssize_t len) {
     return WRAP(ctx->ctx_List_New ( ctx, len ));
}

static inline int HPyList_Append(HPyContext ctx, HPy h_list, HPy h_item) {
     return ctx->ctx_List_Append ( ctx, UNWRAP(h_list), UNWRAP(h_item) );
}

static inline int HPyDict_Check(HPyContext ctx, HPy h) {
     return ctx->ctx_Dict_Check ( ctx, UNWRAP(h) ); 
}

static inline int HPyDict_Check(HPyContext ctx, HPy h) {
     return ctx->ctx_Dict_Check ( ctx, h ); 
}

static inline HPy HPyDict_New(HPyContext ctx) {
     return WRAP(ctx->ctx_Dict_New ( ctx ));
}

static inline int HPyDict_SetItem(HPyContext ctx, HPy h_dict, HPy h_key, HPy h_val) {
     return ctx->ctx_Dict_SetItem ( ctx, UNWRAP(h_dict), UNWRAP(h_key), UNWRAP(h_val) );
}

static inline HPy HPyDict_GetItem(HPyContext ctx, HPy h_dict, HPy h_key) {
     return WRAP(ctx->ctx_Dict_GetItem ( ctx, UNWRAP(h_dict), UNWRAP(h_key) ));
}

static inline HPy HPyTuple_FromArray(HPyContext ctx, HPy items[], HPy_ssize_t n) {
     return ctx->ctx_Tuple_FromArray ( ctx, items, n ); 
}

static inline HPy HPy_FromPyObject(HPyContext ctx, cpy_PyObject *obj) {
     return WRAP(ctx->ctx_FromPyObject ( ctx, obj )); 
}

static inline cpy_PyObject *HPy_AsPyObject(HPyContext ctx, HPy h) {
     return ctx->ctx_AsPyObject ( ctx, UNWRAP(h) ); 
}

static inline HPy HPyTuple_FromArray(HPyContext ctx, HPy items[], HPy_ssize_t n) {
     return WRAP(ctx->ctx_Tuple_FromArray ( ctx, items, n )); 
}

static inline void _HPy_CallRealFunctionFromTrampoline(HPyContext ctx, HPyFunc_Signature sig, void *func, void *args) {
     ctx->ctx_CallRealFunctionFromTrampoline ( ctx, sig, func, args ); 
}

static inline void _HPy_CallDestroyAndThenDealloc(HPyContext ctx, void *func, cpy_PyObject *self) {
     ctx->ctx_CallDestroyAndThenDealloc ( ctx, func, self ); 
}

static inline HPyListBuilder HPyListBuilder_New(HPyContext ctx, HPy_ssize_t initial_size) {
     return WRAP_LIST_BUILDER(ctx->ctx_ListBuilder_New ( ctx, initial_size )); 
}

static inline void HPyListBuilder_Set(HPyContext ctx, HPyListBuilder builder, HPy_ssize_t index, HPy h_item) {
     ctx->ctx_ListBuilder_Set ( ctx, UNWRAP_LIST_BUILDER(builder), index, UNWRAP(h_item) ); 
}

static inline HPy HPyListBuilder_Build(HPyContext ctx, HPyListBuilder builder) {
     return WRAP(ctx->ctx_ListBuilder_Build ( ctx, UNWRAP_LIST_BUILDER(builder) )); 
}

static inline void HPyListBuilder_Cancel(HPyContext ctx, HPyListBuilder builder) {
     ctx->ctx_ListBuilder_Cancel ( ctx, UNWRAP_LIST_BUILDER(builder) ); 
}

static inline HPyTupleBuilder HPyTupleBuilder_New(HPyContext ctx, HPy_ssize_t initial_size) {
     return WRAP_TUPLE_BUILDER(ctx->ctx_TupleBuilder_New ( ctx, initial_size )); 
}

static inline void HPyTupleBuilder_Set(HPyContext ctx, HPyTupleBuilder builder, HPy_ssize_t index, HPy h_item) {
     ctx->ctx_TupleBuilder_Set ( ctx, UNWRAP_TUPLE_BUILDER(builder), index, UNWRAP(h_item) ); 
}

static inline HPy HPyTupleBuilder_Build(HPyContext ctx, HPyTupleBuilder builder) {
     return WRAP(ctx->ctx_TupleBuilder_Build ( ctx, UNWRAP_TUPLE_BUILDER(builder) )); 
}

<<<<<<< HEAD
static inline void HPyTupleBuilder_Cancel(HPyContext ctx, HPyTupleBuilder builder) {
     ctx->ctx_TupleBuilder_Cancel ( ctx, UNWRAP_TUPLE_BUILDER(builder) ); 
=======
static inline void _HPy_CallRealFunctionFromTrampoline(HPyContext ctx, HPyFunc_Signature sig, void *func, void *args) {
     ctx->ctx_CallRealFunctionFromTrampoline ( ctx, sig, func, args ); 
}

static inline void _HPy_CallDestroyAndThenDealloc(HPyContext ctx, void *func, cpy_PyObject *self) {
     ctx->ctx_CallDestroyAndThenDealloc ( ctx, func, self ); 
}

static inline HPyListBuilder HPyListBuilder_New(HPyContext ctx, HPy_ssize_t initial_size) {
     return ctx->ctx_ListBuilder_New ( ctx, initial_size ); 
}

static inline void HPyListBuilder_Set(HPyContext ctx, HPyListBuilder builder, HPy_ssize_t index, HPy h_item) {
     ctx->ctx_ListBuilder_Set ( ctx, builder, index, h_item ); 
}

static inline HPy HPyListBuilder_Build(HPyContext ctx, HPyListBuilder builder) {
     return ctx->ctx_ListBuilder_Build ( ctx, builder ); 
}

static inline void HPyListBuilder_Cancel(HPyContext ctx, HPyListBuilder builder) {
     ctx->ctx_ListBuilder_Cancel ( ctx, builder ); 
}

static inline HPyTupleBuilder HPyTupleBuilder_New(HPyContext ctx, HPy_ssize_t initial_size) {
     return ctx->ctx_TupleBuilder_New ( ctx, initial_size ); 
}

static inline void HPyTupleBuilder_Set(HPyContext ctx, HPyTupleBuilder builder, HPy_ssize_t index, HPy h_item) {
     ctx->ctx_TupleBuilder_Set ( ctx, builder, index, h_item ); 
}

static inline HPy HPyTupleBuilder_Build(HPyContext ctx, HPyTupleBuilder builder) {
     return ctx->ctx_TupleBuilder_Build ( ctx, builder ); 
}

static inline void HPyTupleBuilder_Cancel(HPyContext ctx, HPyTupleBuilder builder) {
     ctx->ctx_TupleBuilder_Cancel ( ctx, builder ); 
>>>>>>> 9ddc176a
}
<|MERGE_RESOLUTION|>--- conflicted
+++ resolved
@@ -264,7 +264,6 @@
 }
 
 static inline HPy HPyErr_NoMemory(HPyContext ctx) {
-<<<<<<< HEAD
      return WRAP(ctx->ctx_Err_NoMemory ( ctx )); 
 }
 
@@ -278,21 +277,6 @@
 
 static inline HPy HPyType_GenericNew(HPyContext ctx, HPy type, HPy *args, HPy_ssize_t nargs, HPy kw) {
      return WRAP(ctx->ctx_Type_GenericNew ( ctx, UNWRAP(type), args, nargs, UNWRAP(kw) ));
-=======
-     return ctx->ctx_Err_NoMemory ( ctx ); 
-}
-
-static inline int HPy_IsTrue(HPyContext ctx, HPy h) {
-     return ctx->ctx_IsTrue ( ctx, h ); 
-}
-
-static inline HPy HPyType_FromSpec(HPyContext ctx, HPyType_Spec *spec, HPyType_SpecParam *params) {
-     return ctx->ctx_Type_FromSpec ( ctx, spec, params ); 
-}
-
-static inline HPy HPyType_GenericNew(HPyContext ctx, HPy type, HPy *args, HPy_ssize_t nargs, HPy kw) {
-     return ctx->ctx_Type_GenericNew ( ctx, type, args, nargs, kw ); 
->>>>>>> 9ddc176a
 }
 
 static inline HPy HPy_GetAttr(HPyContext ctx, HPy obj, HPy name) {
@@ -527,47 +511,6 @@
      return WRAP(ctx->ctx_TupleBuilder_Build ( ctx, UNWRAP_TUPLE_BUILDER(builder) )); 
 }
 
-<<<<<<< HEAD
 static inline void HPyTupleBuilder_Cancel(HPyContext ctx, HPyTupleBuilder builder) {
-     ctx->ctx_TupleBuilder_Cancel ( ctx, UNWRAP_TUPLE_BUILDER(builder) ); 
-=======
-static inline void _HPy_CallRealFunctionFromTrampoline(HPyContext ctx, HPyFunc_Signature sig, void *func, void *args) {
-     ctx->ctx_CallRealFunctionFromTrampoline ( ctx, sig, func, args ); 
-}
-
-static inline void _HPy_CallDestroyAndThenDealloc(HPyContext ctx, void *func, cpy_PyObject *self) {
-     ctx->ctx_CallDestroyAndThenDealloc ( ctx, func, self ); 
-}
-
-static inline HPyListBuilder HPyListBuilder_New(HPyContext ctx, HPy_ssize_t initial_size) {
-     return ctx->ctx_ListBuilder_New ( ctx, initial_size ); 
-}
-
-static inline void HPyListBuilder_Set(HPyContext ctx, HPyListBuilder builder, HPy_ssize_t index, HPy h_item) {
-     ctx->ctx_ListBuilder_Set ( ctx, builder, index, h_item ); 
-}
-
-static inline HPy HPyListBuilder_Build(HPyContext ctx, HPyListBuilder builder) {
-     return ctx->ctx_ListBuilder_Build ( ctx, builder ); 
-}
-
-static inline void HPyListBuilder_Cancel(HPyContext ctx, HPyListBuilder builder) {
-     ctx->ctx_ListBuilder_Cancel ( ctx, builder ); 
-}
-
-static inline HPyTupleBuilder HPyTupleBuilder_New(HPyContext ctx, HPy_ssize_t initial_size) {
-     return ctx->ctx_TupleBuilder_New ( ctx, initial_size ); 
-}
-
-static inline void HPyTupleBuilder_Set(HPyContext ctx, HPyTupleBuilder builder, HPy_ssize_t index, HPy h_item) {
-     ctx->ctx_TupleBuilder_Set ( ctx, builder, index, h_item ); 
-}
-
-static inline HPy HPyTupleBuilder_Build(HPyContext ctx, HPyTupleBuilder builder) {
-     return ctx->ctx_TupleBuilder_Build ( ctx, builder ); 
-}
-
-static inline void HPyTupleBuilder_Cancel(HPyContext ctx, HPyTupleBuilder builder) {
-     ctx->ctx_TupleBuilder_Cancel ( ctx, builder ); 
->>>>>>> 9ddc176a
-}
+     ctx->ctx_TupleBuilder_Cancel ( ctx, UNWRAP_TUPLE_BUILDER(builder));
+}
