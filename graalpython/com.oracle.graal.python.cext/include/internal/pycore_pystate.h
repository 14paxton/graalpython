/* Copyright (c) 2022, 2024, Oracle and/or its affiliates.
 * Copyright (C) 1996-2022 Python Software Foundation
 *
 * Licensed under the PYTHON SOFTWARE FOUNDATION LICENSE VERSION 2
 */
#ifndef Py_INTERNAL_PYSTATE_H
#define Py_INTERNAL_PYSTATE_H
#ifdef __cplusplus
extern "C" {
#endif

#ifndef Py_BUILD_CORE
#  error "this header requires Py_BUILD_CORE define"
#endif

#if 0 // GraalPy change
#include "pycore_runtime.h"   /* PyRuntimeState */


/* Check if the current thread is the main thread.
   Use _Py_IsMainInterpreter() to check if it's the main interpreter. */
static inline int
_Py_IsMainThread(void)
{
    unsigned long thread = PyThread_get_thread_ident();
    return (thread == _PyRuntime.main_thread);
}


static inline PyInterpreterState *
_PyInterpreterState_Main(void)
{
    return _PyRuntime.interpreters.main;
}

static inline int
_Py_IsMainInterpreter(PyInterpreterState *interp)
{
    return (interp == _PyInterpreterState_Main());
}


static inline const PyConfig *
_Py_GetMainConfig(void)
{
    PyInterpreterState *interp = _PyInterpreterState_Main();
    if (interp == NULL) {
        return NULL;
    }
    return _PyInterpreterState_GetConfig(interp);
}


/* Only handle signals on the main thread of the main interpreter. */
static inline int
_Py_ThreadCanHandleSignals(PyInterpreterState *interp)
{
    return (_Py_IsMainThread() && _Py_IsMainInterpreter(interp));
}


/* Variable and static inline functions for in-line access to current thread
   and interpreter state */

#if defined(HAVE_THREAD_LOCAL) && !defined(Py_BUILD_CORE_MODULE)
extern _Py_thread_local PyThreadState *_Py_tss_tstate;
#endif
PyAPI_DATA(PyThreadState *) _PyThreadState_GetCurrent(void);

#ifndef NDEBUG
extern int _PyThreadState_CheckConsistency(PyThreadState *tstate);
#endif

<<<<<<< HEAD
int _PyThreadState_MustExit(PyThreadState *tstate);

/* Variable and macro for in-line access to current thread
   and interpreter state */

static inline PyThreadState*
_PyRuntimeState_GetThreadState(_PyRuntimeState *runtime)
{
    return (PyThreadState*)_Py_atomic_load_relaxed(&runtime->gilstate.tstate_current);
}
#endif // GraalPy change
=======
extern int _PyThreadState_MustExit(PyThreadState *tstate);
>>>>>>> 02856929

/* Get the current Python thread state.

   This function is unsafe: it does not check for error and it can return NULL.

   The caller must hold the GIL.

   See also PyThreadState_Get() and _PyThreadState_UncheckedGet(). */
static inline PyThreadState*
_PyThreadState_GET(void)
{
<<<<<<< HEAD
    // GraalPy change
    return PyThreadState_Get();
}

#if 0 // GraalPy change
PyAPI_FUNC(void) _Py_NO_RETURN _Py_FatalError_TstateNULL(const char *func);
=======
#if defined(HAVE_THREAD_LOCAL) && !defined(Py_BUILD_CORE_MODULE)
    return _Py_tss_tstate;
#else
    return _PyThreadState_GetCurrent();
#endif
}

>>>>>>> 02856929

static inline void
_Py_EnsureFuncTstateNotNULL(const char *func, PyThreadState *tstate)
{
    if (tstate == NULL) {
        _Py_FatalErrorFunc(func,
            "the function must be called with the GIL held, "
            "after Python initialization and before Python finalization, "
            "but the GIL is released (the current Python thread state is NULL)");
    }
}

// Call Py_FatalError() if tstate is NULL
#define _Py_EnsureTstateNotNULL(tstate) \
    _Py_EnsureFuncTstateNotNULL(__func__, (tstate))


/* Get the current interpreter state.

   The function is unsafe: it does not check for error and it can return NULL.

   The caller must hold the GIL.

   See also _PyInterpreterState_Get()
   and _PyGILState_GetInterpreterStateUnsafe(). */
static inline PyInterpreterState* _PyInterpreterState_GET(void) {
    PyThreadState *tstate = _PyThreadState_GET();
#ifdef Py_DEBUG
    _Py_EnsureTstateNotNULL(tstate);
#endif
    return tstate->interp;
}


// PyThreadState functions

PyAPI_FUNC(void) _PyThreadState_SetCurrent(PyThreadState *tstate);
// We keep this around exclusively for stable ABI compatibility.
PyAPI_FUNC(void) _PyThreadState_Init(
    PyThreadState *tstate);
PyAPI_FUNC(void) _PyThreadState_DeleteExcept(PyThreadState *tstate);


/* Other */

PyAPI_FUNC(PyThreadState *) _PyThreadState_Swap(
    struct _gilstate_runtime_state *gilstate,
    PyThreadState *newts);

PyAPI_FUNC(PyStatus) _PyInterpreterState_Enable(_PyRuntimeState *runtime);

#ifdef HAVE_FORK
extern PyStatus _PyInterpreterState_DeleteExceptMain(_PyRuntimeState *runtime);
extern void _PySignal_AfterFork(void);
#endif


PyAPI_FUNC(int) _PyState_AddModule(
    PyThreadState *tstate,
    PyObject* module,
    PyModuleDef* def);


PyAPI_FUNC(int) _PyOS_InterruptOccurred(PyThreadState *tstate);
#endif // GraalPy change

#ifdef __cplusplus
}
#endif
#endif /* !Py_INTERNAL_PYSTATE_H */<|MERGE_RESOLUTION|>--- conflicted
+++ resolved
@@ -71,22 +71,9 @@
 extern int _PyThreadState_CheckConsistency(PyThreadState *tstate);
 #endif
 
-<<<<<<< HEAD
-int _PyThreadState_MustExit(PyThreadState *tstate);
+extern int _PyThreadState_MustExit(PyThreadState *tstate);
 
-/* Variable and macro for in-line access to current thread
-   and interpreter state */
-
-static inline PyThreadState*
-_PyRuntimeState_GetThreadState(_PyRuntimeState *runtime)
-{
-    return (PyThreadState*)_Py_atomic_load_relaxed(&runtime->gilstate.tstate_current);
-}
 #endif // GraalPy change
-=======
-extern int _PyThreadState_MustExit(PyThreadState *tstate);
->>>>>>> 02856929
-
 /* Get the current Python thread state.
 
    This function is unsafe: it does not check for error and it can return NULL.
@@ -97,22 +84,11 @@
 static inline PyThreadState*
 _PyThreadState_GET(void)
 {
-<<<<<<< HEAD
     // GraalPy change
     return PyThreadState_Get();
 }
 
 #if 0 // GraalPy change
-PyAPI_FUNC(void) _Py_NO_RETURN _Py_FatalError_TstateNULL(const char *func);
-=======
-#if defined(HAVE_THREAD_LOCAL) && !defined(Py_BUILD_CORE_MODULE)
-    return _Py_tss_tstate;
-#else
-    return _PyThreadState_GetCurrent();
-#endif
-}
-
->>>>>>> 02856929
 
 static inline void
 _Py_EnsureFuncTstateNotNULL(const char *func, PyThreadState *tstate)
