/* Copyright (c) 2022, Oracle and/or its affiliates.
 * Copyright (C) 1996-2022 Python Software Foundation
 *
 * Licensed under the PYTHON SOFTWARE FOUNDATION LICENSE VERSION 2
 */
#ifndef Py_INTERNAL_LONG_H
#define Py_INTERNAL_LONG_H
#ifdef __cplusplus
extern "C" {
#endif

#ifndef Py_BUILD_CORE
#  error "this header requires Py_BUILD_CORE define"
#endif

#include "pycore_global_objects.h"  // _PY_NSMALLNEGINTS
#include "pycore_runtime.h"       // _PyRuntime

/*
 * Default int base conversion size limitation: Denial of Service prevention.
 *
 * Chosen such that this isn't wildly slow on modern hardware and so that
 * everyone's existing deployed numpy test suite passes before
 * https://github.com/numpy/numpy/issues/22098 is widely available.
 *
 * $ python -m timeit -s 's = "1"*4300' 'int(s)'
 * 2000 loops, best of 5: 125 usec per loop
 * $ python -m timeit -s 's = "1"*4300; v = int(s)' 'str(v)'
 * 1000 loops, best of 5: 311 usec per loop
 * (zen2 cloud VM)
 *
 * 4300 decimal digits fits a ~14284 bit number.
 */
#define _PY_LONG_DEFAULT_MAX_STR_DIGITS 4300
/*
 * Threshold for max digits check.  For performance reasons int() and
 * int.__str__() don't checks values that are smaller than this
 * threshold.  Acts as a guaranteed minimum size limit for bignums that
 * applications can expect from CPython.
 *
 * % python -m timeit -s 's = "1"*640; v = int(s)' 'str(int(s))'
 * 20000 loops, best of 5: 12 usec per loop
 *
 * "640 digits should be enough for anyone." - gps
 * fits a ~2126 bit decimal number.
 */
#define _PY_LONG_MAX_STR_DIGITS_THRESHOLD 640

#if ((_PY_LONG_DEFAULT_MAX_STR_DIGITS != 0) && \
   (_PY_LONG_DEFAULT_MAX_STR_DIGITS < _PY_LONG_MAX_STR_DIGITS_THRESHOLD))
# error "_PY_LONG_DEFAULT_MAX_STR_DIGITS smaller than threshold."
#endif

<<<<<<< HEAD
// GraalVM change: use our own globals instead of interpreter state
PyAPI_DATA(PyObject*) _PyTruffle_Zero;
PyAPI_DATA(PyObject*) _PyTruffle_One;
=======

/* runtime lifecycle */

extern PyStatus _PyLong_InitTypes(PyInterpreterState *);
extern void _PyLong_FiniTypes(PyInterpreterState *interp);


/* other API */

#define _PyLong_SMALL_INTS _Py_SINGLETON(small_ints)

// _PyLong_GetZero() and _PyLong_GetOne() must always be available
// _PyLong_FromUnsignedChar must always be available
#if _PY_NSMALLPOSINTS < 257
#  error "_PY_NSMALLPOSINTS must be greater than or equal to 257"
#endif
>>>>>>> 8f1105d6

// Return a borrowed reference to the zero singleton.
// The function cannot return NULL.
static inline PyObject* _PyLong_GetZero(void)
<<<<<<< HEAD
{ return _PyTruffle_Zero; }
=======
{ return (PyObject *)&_PyLong_SMALL_INTS[_PY_NSMALLNEGINTS]; }
>>>>>>> 8f1105d6

// Return a borrowed reference to the one singleton.
// The function cannot return NULL.
static inline PyObject* _PyLong_GetOne(void)
<<<<<<< HEAD
{ return _PyTruffle_One; }
=======
{ return (PyObject *)&_PyLong_SMALL_INTS[_PY_NSMALLNEGINTS+1]; }

static inline PyObject* _PyLong_FromUnsignedChar(unsigned char i)
{
    return Py_NewRef((PyObject *)&_PyLong_SMALL_INTS[_PY_NSMALLNEGINTS+i]);
}

PyObject *_PyLong_Add(PyLongObject *left, PyLongObject *right);
PyObject *_PyLong_Multiply(PyLongObject *left, PyLongObject *right);
PyObject *_PyLong_Subtract(PyLongObject *left, PyLongObject *right);

/* Used by Python/mystrtoul.c, _PyBytes_FromHex(),
   _PyBytes_DecodeEscape(), etc. */
PyAPI_DATA(unsigned char) _PyLong_DigitValue[256];

/* Format the object based on the format_spec, as defined in PEP 3101
   (Advanced String Formatting). */
PyAPI_FUNC(int) _PyLong_FormatAdvancedWriter(
    _PyUnicodeWriter *writer,
    PyObject *obj,
    PyObject *format_spec,
    Py_ssize_t start,
    Py_ssize_t end);

PyAPI_FUNC(int) _PyLong_FormatWriter(
    _PyUnicodeWriter *writer,
    PyObject *obj,
    int base,
    int alternate);

PyAPI_FUNC(char*) _PyLong_FormatBytesWriter(
    _PyBytesWriter *writer,
    char *str,
    PyObject *obj,
    int base,
    int alternate);
>>>>>>> 8f1105d6

#ifdef __cplusplus
}
#endif
#endif /* !Py_INTERNAL_LONG_H */<|MERGE_RESOLUTION|>--- conflicted
+++ resolved
@@ -51,12 +51,6 @@
 # error "_PY_LONG_DEFAULT_MAX_STR_DIGITS smaller than threshold."
 #endif
 
-<<<<<<< HEAD
-// GraalVM change: use our own globals instead of interpreter state
-PyAPI_DATA(PyObject*) _PyTruffle_Zero;
-PyAPI_DATA(PyObject*) _PyTruffle_One;
-=======
-
 /* runtime lifecycle */
 
 extern PyStatus _PyLong_InitTypes(PyInterpreterState *);
@@ -72,28 +66,24 @@
 #if _PY_NSMALLPOSINTS < 257
 #  error "_PY_NSMALLPOSINTS must be greater than or equal to 257"
 #endif
->>>>>>> 8f1105d6
+
+// GraalVM change: use our own globals instead of interpreter state
+PyAPI_DATA(PyObject*) _PyTruffle_Zero;
+PyAPI_DATA(PyObject*) _PyTruffle_One;
 
 // Return a borrowed reference to the zero singleton.
 // The function cannot return NULL.
 static inline PyObject* _PyLong_GetZero(void)
-<<<<<<< HEAD
 { return _PyTruffle_Zero; }
-=======
-{ return (PyObject *)&_PyLong_SMALL_INTS[_PY_NSMALLNEGINTS]; }
->>>>>>> 8f1105d6
 
 // Return a borrowed reference to the one singleton.
 // The function cannot return NULL.
 static inline PyObject* _PyLong_GetOne(void)
-<<<<<<< HEAD
 { return _PyTruffle_One; }
-=======
-{ return (PyObject *)&_PyLong_SMALL_INTS[_PY_NSMALLNEGINTS+1]; }
 
 static inline PyObject* _PyLong_FromUnsignedChar(unsigned char i)
 {
-    return Py_NewRef((PyObject *)&_PyLong_SMALL_INTS[_PY_NSMALLNEGINTS+i]);
+    return PyLong_FromLong(i);
 }
 
 PyObject *_PyLong_Add(PyLongObject *left, PyLongObject *right);
@@ -125,7 +115,6 @@
     PyObject *obj,
     int base,
     int alternate);
->>>>>>> 8f1105d6
 
 #ifdef __cplusplus
 }
