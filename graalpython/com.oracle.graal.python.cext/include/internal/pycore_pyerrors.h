/* Copyright (c) 2023, 2024, Oracle and/or its affiliates.
 * Copyright (C) 1996-2022 Python Software Foundation
 *
 * Licensed under the PYTHON SOFTWARE FOUNDATION LICENSE VERSION 2
 */
#ifndef Py_INTERNAL_PYERRORS_H
#define Py_INTERNAL_PYERRORS_H
#ifdef __cplusplus
extern "C" {
#endif

#ifndef Py_BUILD_CORE
#  error "this header requires Py_BUILD_CORE define"
#endif


/* runtime lifecycle */

extern PyStatus _PyErr_InitTypes(PyInterpreterState *);
extern void _PyErr_FiniTypes(PyInterpreterState *);


/* other API */

static inline PyObject* _PyErr_Occurred(PyThreadState *tstate)
{
    assert(tstate != NULL);
<<<<<<< HEAD
    // GraalPy change
    assert(tstate->curexc_type == Graal_PyTruffleErr_Occurred(tstate));
    return tstate->curexc_type;
=======
    if (tstate->current_exception == NULL) {
        return NULL;
    }
    return (PyObject *)Py_TYPE(tstate->current_exception);
>>>>>>> 65e59d8b
}

static inline void _PyErr_ClearExcState(_PyErr_StackItem *exc_state)
{
    PyErr_SetExcInfo(NULL, NULL, NULL);
}

PyAPI_FUNC(PyObject*) _PyErr_StackItemToExcInfoTuple(
    _PyErr_StackItem *err_info);

PyAPI_FUNC(void) _PyErr_Fetch(
    PyThreadState *tstate,
    PyObject **type,
    PyObject **value,
    PyObject **traceback);

extern PyObject *
_PyErr_GetRaisedException(PyThreadState *tstate);

PyAPI_FUNC(int) _PyErr_ExceptionMatches(
    PyThreadState *tstate,
    PyObject *exc);

void
_PyErr_SetRaisedException(PyThreadState *tstate, PyObject *exc);

PyAPI_FUNC(void) _PyErr_Restore(
    PyThreadState *tstate,
    PyObject *type,
    PyObject *value,
    PyObject *traceback);

PyAPI_FUNC(void) _PyErr_SetObject(
    PyThreadState *tstate,
    PyObject *type,
    PyObject *value);

PyAPI_FUNC(void) _PyErr_ChainStackItem(
    _PyErr_StackItem *exc_info);

PyAPI_FUNC(void) _PyErr_Clear(PyThreadState *tstate);

PyAPI_FUNC(void) _PyErr_SetNone(PyThreadState *tstate, PyObject *exception);

PyAPI_FUNC(PyObject *) _PyErr_NoMemory(PyThreadState *tstate);

PyAPI_FUNC(void) _PyErr_SetString(
    PyThreadState *tstate,
    PyObject *exception,
    const char *string);

PyAPI_FUNC(PyObject *) _PyErr_Format(
    PyThreadState *tstate,
    PyObject *exception,
    const char *format,
    ...);

PyAPI_FUNC(void) _PyErr_NormalizeException(
    PyThreadState *tstate,
    PyObject **exc,
    PyObject **val,
    PyObject **tb);

PyAPI_FUNC(PyObject *) _PyErr_FormatFromCauseTstate(
    PyThreadState *tstate,
    PyObject *exception,
    const char *format,
    ...);

PyAPI_FUNC(PyObject *) _PyExc_CreateExceptionGroup(
    const char *msg,
    PyObject *excs);

PyAPI_FUNC(PyObject *) _PyExc_PrepReraiseStar(
    PyObject *orig,
    PyObject *excs);

PyAPI_FUNC(int) _PyErr_CheckSignalsTstate(PyThreadState *tstate);

PyAPI_FUNC(void) _Py_DumpExtensionModules(int fd, PyInterpreterState *interp);

extern PyObject* _Py_Offer_Suggestions(PyObject* exception);
PyAPI_FUNC(Py_ssize_t) _Py_UTF8_Edit_Cost(PyObject *str_a, PyObject *str_b,
                                          Py_ssize_t max_cost);

void _PyErr_FormatNote(const char *format, ...);

#ifdef __cplusplus
}
#endif
#endif /* !Py_INTERNAL_PYERRORS_H */<|MERGE_RESOLUTION|>--- conflicted
+++ resolved
@@ -25,16 +25,12 @@
 static inline PyObject* _PyErr_Occurred(PyThreadState *tstate)
 {
     assert(tstate != NULL);
-<<<<<<< HEAD
     // GraalPy change
     assert(tstate->curexc_type == Graal_PyTruffleErr_Occurred(tstate));
-    return tstate->curexc_type;
-=======
     if (tstate->current_exception == NULL) {
         return NULL;
     }
     return (PyObject *)Py_TYPE(tstate->current_exception);
->>>>>>> 65e59d8b
 }
 
 static inline void _PyErr_ClearExcState(_PyErr_StackItem *exc_state)
