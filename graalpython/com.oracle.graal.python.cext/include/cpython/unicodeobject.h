/* Copyright (c) 2020, 2024, Oracle and/or its affiliates.
 * Copyright (C) 1996-2020 Python Software Foundation
 *
 * Licensed under the PYTHON SOFTWARE FOUNDATION LICENSE VERSION 2
 */
#ifndef Py_CPYTHON_UNICODEOBJECT_H
#  error "this header file must not be included directly"
#endif

/* Py_UNICODE was the native Unicode storage format (code unit) used by
   Python and represents a single Unicode element in the Unicode type.
   With PEP 393, Py_UNICODE is deprecated and replaced with a
   typedef to wchar_t. */
#define PY_UNICODE_TYPE wchar_t
/* Py_DEPRECATED(3.3) */ typedef wchar_t Py_UNICODE;

/* --- Internal Unicode Operations ---------------------------------------- */

// Static inline functions to work with surrogates
static inline int Py_UNICODE_IS_SURROGATE(Py_UCS4 ch) {
    return (0xD800 <= ch && ch <= 0xDFFF);
}
static inline int Py_UNICODE_IS_HIGH_SURROGATE(Py_UCS4 ch) {
    return (0xD800 <= ch && ch <= 0xDBFF);
}
static inline int Py_UNICODE_IS_LOW_SURROGATE(Py_UCS4 ch) {
    return (0xDC00 <= ch && ch <= 0xDFFF);
}

// Join two surrogate characters and return a single Py_UCS4 value.
static inline Py_UCS4 Py_UNICODE_JOIN_SURROGATES(Py_UCS4 high, Py_UCS4 low)  {
    assert(Py_UNICODE_IS_HIGH_SURROGATE(high));
    assert(Py_UNICODE_IS_LOW_SURROGATE(low));
    return 0x10000 + (((high & 0x03FF) << 10) | (low & 0x03FF));
}

// High surrogate = top 10 bits added to 0xD800.
// The character must be in the range [U+10000; U+10ffff].
static inline Py_UCS4 Py_UNICODE_HIGH_SURROGATE(Py_UCS4 ch) {
    assert(0x10000 <= ch && ch <= 0x10ffff);
    return (0xD800 - (0x10000 >> 10) + (ch >> 10));
}

// Low surrogate = bottom 10 bits added to 0xDC00.
// The character must be in the range [U+10000; U+10ffff].
static inline Py_UCS4 Py_UNICODE_LOW_SURROGATE(Py_UCS4 ch) {
    assert(0x10000 <= ch && ch <= 0x10ffff);
    return (0xDC00 + (ch & 0x3FF));
}

/* --- Unicode Type ------------------------------------------------------- */

/* ASCII-only strings created through PyUnicode_New use the PyASCIIObject
   structure. state.ascii and state.compact are set, and the data
   immediately follow the structure. utf8_length can be found
   in the length field; the utf8 pointer is equal to the data pointer. */
typedef struct {
    /* There are 4 forms of Unicode strings:

       - compact ascii:

         * structure = PyASCIIObject
         * test: PyUnicode_IS_COMPACT_ASCII(op)
         * kind = PyUnicode_1BYTE_KIND
         * compact = 1
         * ascii = 1
         * (length is the length of the utf8)
         * (data starts just after the structure)
         * (since ASCII is decoded from UTF-8, the utf8 string are the data)

       - compact:

         * structure = PyCompactUnicodeObject
         * test: PyUnicode_IS_COMPACT(op) && !PyUnicode_IS_ASCII(op)
         * kind = PyUnicode_1BYTE_KIND, PyUnicode_2BYTE_KIND or
           PyUnicode_4BYTE_KIND
         * compact = 1
         * ascii = 0
         * utf8 is not shared with data
         * utf8_length = 0 if utf8 is NULL
         * (data starts just after the structure)

       - legacy string:

         * structure = PyUnicodeObject structure
         * test: !PyUnicode_IS_COMPACT(op)
         * kind = PyUnicode_1BYTE_KIND, PyUnicode_2BYTE_KIND or
           PyUnicode_4BYTE_KIND
         * compact = 0
         * data.any is not NULL
         * utf8 is shared and utf8_length = length with data.any if ascii = 1
         * utf8_length = 0 if utf8 is NULL

       Compact strings use only one memory block (structure + characters),
       whereas legacy strings use one block for the structure and one block
       for characters.

       Legacy strings are created by subclasses of Unicode.

       See also _PyUnicode_CheckConsistency().
    */
    PyObject_HEAD
    Py_ssize_t length;          /* Number of code points in the string */
    Py_hash_t hash;             /* Hash value; -1 if not set */
    struct {
        /* If interned is non-zero, the two references from the
           dictionary to this object are *not* counted in ob_refcnt.
           The possible values here are:
               0: Not Interned
               1: Interned
               2: Interned and Immortal
               3: Interned, Immortal, and Static
           This categorization allows the runtime to determine the right
           cleanup mechanism at runtime shutdown. */
        unsigned int interned:2;
        /* Character size:

           - PyUnicode_1BYTE_KIND (1):

             * character type = Py_UCS1 (8 bits, unsigned)
             * all characters are in the range U+0000-U+00FF (latin1)
             * if ascii is set, all characters are in the range U+0000-U+007F
               (ASCII), otherwise at least one character is in the range
               U+0080-U+00FF

           - PyUnicode_2BYTE_KIND (2):

             * character type = Py_UCS2 (16 bits, unsigned)
             * all characters are in the range U+0000-U+FFFF (BMP)
             * at least one character is in the range U+0100-U+FFFF

           - PyUnicode_4BYTE_KIND (4):

             * character type = Py_UCS4 (32 bits, unsigned)
             * all characters are in the range U+0000-U+10FFFF
             * at least one character is in the range U+10000-U+10FFFF
         */
        unsigned int kind:3;
        /* Compact is with respect to the allocation scheme. Compact unicode
           objects only require one memory block while non-compact objects use
           one block for the PyUnicodeObject struct and another for its data
           buffer. */
        unsigned int compact:1;
        /* The string only contains characters in the range U+0000-U+007F (ASCII)
           and the kind is PyUnicode_1BYTE_KIND. If ascii is set and compact is
           set, use the PyASCIIObject structure. */
        unsigned int ascii:1;
        /* The object is statically allocated. */
        unsigned int statically_allocated:1;
        /* Padding to ensure that PyUnicode_DATA() is always aligned to
           4 bytes (see issue #19537 on m68k). */
        unsigned int :24;
    } state;
} PyASCIIObject;

/* Non-ASCII strings allocated through PyUnicode_New use the
   PyCompactUnicodeObject structure. state.compact is set, and the data
   immediately follow the structure. */
typedef struct {
    PyASCIIObject _base;
    Py_ssize_t utf8_length;     /* Number of bytes in utf8, excluding the
                                 * terminating \0. */
    char *utf8;                 /* UTF-8 representation (null-terminated) */
} PyCompactUnicodeObject;

/* Object format for Unicode subclasses. */
typedef struct {
    PyCompactUnicodeObject _base;
    union {
        void *any;
        Py_UCS1 *latin1;
        Py_UCS2 *ucs2;
        Py_UCS4 *ucs4;
    } data;                     /* Canonical, smallest-form Unicode buffer */
} PyUnicodeObject;

PyAPI_FUNC(int) _PyUnicode_CheckConsistency(
    PyObject *op,
    int check_content);


#define _PyASCIIObject_CAST(op) \
    (assert(PyUnicode_Check(op)), \
     _Py_CAST(PyASCIIObject*, (op)))
#define _PyCompactUnicodeObject_CAST(op) \
    (assert(PyUnicode_Check(op)), \
     _Py_CAST(PyCompactUnicodeObject*, (op)))
#define _PyUnicodeObject_CAST(op) \
    (assert(PyUnicode_Check(op)), \
     _Py_CAST(PyUnicodeObject*, (op)))


/* --- Flexible String Representation Helper Macros (PEP 393) -------------- */

/* Values for PyASCIIObject.state: */

/* Interning state. */
#define SSTATE_NOT_INTERNED 0
#define SSTATE_INTERNED_MORTAL 1
#define SSTATE_INTERNED_IMMORTAL 2
#define SSTATE_INTERNED_IMMORTAL_STATIC 3

/* Use only if you know it's a string */
PyAPI_FUNC(unsigned int) PyTruffleUnicode_CHECK_INTERNED(PyObject *op);
static inline unsigned int PyUnicode_CHECK_INTERNED(PyObject *op) {
    return PyTruffleUnicode_CHECK_INTERNED(op);
}
#define PyUnicode_CHECK_INTERNED(op) PyUnicode_CHECK_INTERNED(_PyObject_CAST(op))

/* For backward compatibility */
static inline unsigned int PyUnicode_IS_READY(PyObject* Py_UNUSED(op)) {
    return 1;
}
#define PyUnicode_IS_READY(op) PyUnicode_IS_READY(_PyObject_CAST(op))

/* Return true if the string contains only ASCII characters, or 0 if not. The
   string may be compact (PyUnicode_IS_COMPACT_ASCII) or not, but must be
   ready. */
PyAPI_FUNC(unsigned int) PyTruffleUnicode_IS_ASCII(PyObject *op);
static inline unsigned int PyUnicode_IS_ASCII(PyObject *op) {
    return PyTruffleUnicode_IS_ASCII(op);
}
#define PyUnicode_IS_ASCII(op) PyUnicode_IS_ASCII(_PyObject_CAST(op))

/* Return true if the string is compact or 0 if not.
   No type checks or Ready calls are performed. */
PyAPI_FUNC(unsigned int) PyTruffleUnicode_IS_COMPACT(PyObject *op);
static inline unsigned int PyUnicode_IS_COMPACT(PyObject *op) {
    return PyTruffleUnicode_IS_COMPACT(op);
}
#define PyUnicode_IS_COMPACT(op) PyUnicode_IS_COMPACT(_PyObject_CAST(op))

/* Return true if the string is a compact ASCII string (use PyASCIIObject
   structure), or 0 if not.  No type checks or Ready calls are performed. */
static inline int PyUnicode_IS_COMPACT_ASCII(PyObject *op) {
    return (PyUnicode_IS_ASCII(op) && PyUnicode_IS_COMPACT(op));
}
#define PyUnicode_IS_COMPACT_ASCII(op) PyUnicode_IS_COMPACT_ASCII(_PyObject_CAST(op))

enum PyUnicode_Kind {
/* Return values of the PyUnicode_KIND() function: */
    PyUnicode_1BYTE_KIND = 1,
    PyUnicode_2BYTE_KIND = 2,
    PyUnicode_4BYTE_KIND = 4
};

PyAPI_FUNC(int) _PyTruffleUnicode_KIND(PyObject*);
// PyUnicode_KIND(): Return one of the PyUnicode_*_KIND values defined above.
//
// gh-89653: Converting this macro to a static inline function would introduce
// new compiler warnings on "kind < PyUnicode_KIND(str)" (compare signed and
// unsigned numbers) where kind type is an int or on
// "unsigned int kind = PyUnicode_KIND(str)" (cast signed to unsigned).
#define PyUnicode_KIND(op) ((enum PyUnicode_Kind)_PyTruffleUnicode_KIND(_PyObject_CAST(op)))

/* Return a void pointer to the raw unicode buffer. */
static inline void* _PyUnicode_COMPACT_DATA(PyObject *Py_UNUSED(op)) {
    // strings are never compact in GraalPy
    return NULL;
}

PyAPI_FUNC(void*) _PyTruffleUnicode_NONCOMPACT_DATA(PyObject *op);
static inline void* _PyUnicode_NONCOMPACT_DATA(PyObject *op) {
    return _PyTruffleUnicode_NONCOMPACT_DATA(op);
}

static inline void* PyUnicode_DATA(PyObject *op) {
    if (PyUnicode_IS_COMPACT(op)) {
        return _PyUnicode_COMPACT_DATA(op);
    }
    return _PyUnicode_NONCOMPACT_DATA(op);
}
#define PyUnicode_DATA(op) PyUnicode_DATA(_PyObject_CAST(op))

/* Return pointers to the canonical representation cast to unsigned char,
   Py_UCS2, or Py_UCS4 for direct character access.
   No checks are performed, use PyUnicode_KIND() before to ensure
   these will work correctly. */

#define PyUnicode_1BYTE_DATA(op) _Py_STATIC_CAST(Py_UCS1*, PyUnicode_DATA(op))
#define PyUnicode_2BYTE_DATA(op) _Py_STATIC_CAST(Py_UCS2*, PyUnicode_DATA(op))
#define PyUnicode_4BYTE_DATA(op) _Py_STATIC_CAST(Py_UCS4*, PyUnicode_DATA(op))

/* Returns the length of the unicode string. */
PyAPI_FUNC(Py_ssize_t) PyTruffleUnicode_GET_LENGTH(PyObject *op);
static inline Py_ssize_t PyUnicode_GET_LENGTH(PyObject *op) {
    return PyTruffleUnicode_GET_LENGTH(op);
}
#define PyUnicode_GET_LENGTH(op) PyUnicode_GET_LENGTH(_PyObject_CAST(op))

/* Write into the canonical representation, this function does not do any sanity
   checks and is intended for usage in loops.  The caller should cache the
   kind and data pointers obtained from other function calls.
   index is the index in the string (starts at 0) and value is the new
   code point value which should be written to that location. */
static inline void PyUnicode_WRITE(int kind, void *data,
                                   Py_ssize_t index, Py_UCS4 value)
{
    assert(index >= 0);
    if (kind == PyUnicode_1BYTE_KIND) {
        assert(value <= 0xffU);
        _Py_STATIC_CAST(Py_UCS1*, data)[index] = _Py_STATIC_CAST(Py_UCS1, value);
    }
    else if (kind == PyUnicode_2BYTE_KIND) {
        assert(value <= 0xffffU);
        _Py_STATIC_CAST(Py_UCS2*, data)[index] = _Py_STATIC_CAST(Py_UCS2, value);
    }
    else {
        assert(kind == PyUnicode_4BYTE_KIND);
        assert(value <= 0x10ffffU);
        _Py_STATIC_CAST(Py_UCS4*, data)[index] = value;
    }
}
#define PyUnicode_WRITE(kind, data, index, value) \
    PyUnicode_WRITE(_Py_STATIC_CAST(int, kind), _Py_CAST(void*, data), \
                    (index), _Py_STATIC_CAST(Py_UCS4, value))

/* Read a code point from the string's canonical representation.  No checks
   or ready calls are performed. */
static inline Py_UCS4 PyUnicode_READ(int kind,
                                     const void *data, Py_ssize_t index)
{
    assert(index >= 0);
    if (kind == PyUnicode_1BYTE_KIND) {
        return _Py_STATIC_CAST(const Py_UCS1*, data)[index];
    }
    if (kind == PyUnicode_2BYTE_KIND) {
        return _Py_STATIC_CAST(const Py_UCS2*, data)[index];
    }
    assert(kind == PyUnicode_4BYTE_KIND);
    return _Py_STATIC_CAST(const Py_UCS4*, data)[index];
}
#define PyUnicode_READ(kind, data, index) \
    PyUnicode_READ(_Py_STATIC_CAST(int, kind), \
                   _Py_STATIC_CAST(const void*, data), \
                   (index))

/* PyUnicode_READ_CHAR() is less efficient than PyUnicode_READ() because it
   calls PyUnicode_KIND() and might call it twice.  For single reads, use
   PyUnicode_READ_CHAR, for multiple consecutive reads callers should
   cache kind and use PyUnicode_READ instead. */
static inline Py_UCS4 PyUnicode_READ_CHAR(PyObject *unicode, Py_ssize_t index)
{
    int kind;

    assert(index >= 0);
    // Tolerate reading the NUL character at str[len(str)]
    assert(index <= PyUnicode_GET_LENGTH(unicode));

    kind = PyUnicode_KIND(unicode);
    if (kind == PyUnicode_1BYTE_KIND) {
        return PyUnicode_1BYTE_DATA(unicode)[index];
    }
    if (kind == PyUnicode_2BYTE_KIND) {
        return PyUnicode_2BYTE_DATA(unicode)[index];
    }
    assert(kind == PyUnicode_4BYTE_KIND);
    return PyUnicode_4BYTE_DATA(unicode)[index];
}
#define PyUnicode_READ_CHAR(unicode, index) \
    PyUnicode_READ_CHAR(_PyObject_CAST(unicode), (index))

/* Return a maximum character value which is suitable for creating another
   string based on op.  This is always an approximation but more efficient
   than iterating over the string. */
static inline Py_UCS4 PyUnicode_MAX_CHAR_VALUE(PyObject *op)
{
    int kind;

    if (PyUnicode_IS_ASCII(op)) {
        return 0x7fU;
    }

    kind = PyUnicode_KIND(op);
    if (kind == PyUnicode_1BYTE_KIND) {
       return 0xffU;
    }
    if (kind == PyUnicode_2BYTE_KIND) {
        return 0xffffU;
    }
    assert(kind == PyUnicode_4BYTE_KIND);
    return 0x10ffffU;
}
#define PyUnicode_MAX_CHAR_VALUE(op) \
    PyUnicode_MAX_CHAR_VALUE(_PyObject_CAST(op))

/* === Public API ========================================================= */

/* --- Plain Py_UNICODE --------------------------------------------------- */

/* With PEP 393, this is the recommended way to allocate a new unicode object.
   This function will allocate the object and its buffer in a single memory
   block.  Objects created using this function are not resizable. */
PyAPI_FUNC(PyObject*) PyUnicode_New(
    Py_ssize_t size,            /* Number of code points in the new string */
    Py_UCS4 maxchar             /* maximum code point value in the string */
    );

/* For backward compatibility */
static inline int PyUnicode_READY(PyObject* Py_UNUSED(op))
{
    return 0;
}
#define PyUnicode_READY(op) PyUnicode_READY(_PyObject_CAST(op))

/* Get a copy of a Unicode string. */
PyAPI_FUNC(PyObject*) _PyUnicode_Copy(
    PyObject *unicode
    );

/* Copy character from one unicode object into another, this function performs
   character conversion when necessary and falls back to memcpy() if possible.

   Fail if to is too small (smaller than *how_many* or smaller than
   len(from)-from_start), or if kind(from[from_start:from_start+how_many]) >
   kind(to), or if *to* has more than 1 reference.

   Return the number of written character, or return -1 and raise an exception
   on error.

   Pseudo-code:

       how_many = min(how_many, len(from) - from_start)
       to[to_start:to_start+how_many] = from[from_start:from_start+how_many]
       return how_many

   Note: The function doesn't write a terminating null character.
   */
PyAPI_FUNC(Py_ssize_t) PyUnicode_CopyCharacters(
    PyObject *to,
    Py_ssize_t to_start,
    PyObject *from,
    Py_ssize_t from_start,
    Py_ssize_t how_many
    );

/* Unsafe version of PyUnicode_CopyCharacters(): don't check arguments and so
   may crash if parameters are invalid (e.g. if the output string
   is too short). */
PyAPI_FUNC(void) _PyUnicode_FastCopyCharacters(
    PyObject *to,
    Py_ssize_t to_start,
    PyObject *from,
    Py_ssize_t from_start,
    Py_ssize_t how_many
    );

/* Fill a string with a character: write fill_char into
   unicode[start:start+length].

   Fail if fill_char is bigger than the string maximum character, or if the
   string has more than 1 reference.

   Return the number of written character, or return -1 and raise an exception
   on error. */
PyAPI_FUNC(Py_ssize_t) PyUnicode_Fill(
    PyObject *unicode,
    Py_ssize_t start,
    Py_ssize_t length,
    Py_UCS4 fill_char
    );

/* Unsafe version of PyUnicode_Fill(): don't check arguments and so may crash
   if parameters are invalid (e.g. if length is longer than the string). */
PyAPI_FUNC(void) _PyUnicode_FastFill(
    PyObject *unicode,
    Py_ssize_t start,
    Py_ssize_t length,
    Py_UCS4 fill_char
    );

/* Create a new string from a buffer of Py_UCS1, Py_UCS2 or Py_UCS4 characters.
   Scan the string to find the maximum character. */
PyAPI_FUNC(PyObject*) PyUnicode_FromKindAndData(
    int kind,
    const void *buffer,
    Py_ssize_t size);

/* Create a new string from a buffer of ASCII characters.
   WARNING: Don't check if the string contains any non-ASCII character. */
PyAPI_FUNC(PyObject*) _PyUnicode_FromASCII(
    const char *buffer,
    Py_ssize_t size);

/* Compute the maximum character of the substring unicode[start:end].
   Return 127 for an empty string. */
PyAPI_FUNC(Py_UCS4) _PyUnicode_FindMaxChar (
    PyObject *unicode,
    Py_ssize_t start,
    Py_ssize_t end);

<<<<<<< HEAD
/* --- Legacy deprecated API ---------------------------------------------- */

/* Return a read-only pointer to the Unicode object's internal
   Py_UNICODE buffer.
   If the wchar_t/Py_UNICODE representation is not yet available, this
   function will calculate it. */
Py_DEPRECATED(3.3) PyAPI_FUNC(Py_UNICODE *) PyUnicode_AsUnicode(
    PyObject *unicode           /* Unicode object */
    );

/* Similar to PyUnicode_AsUnicode(), but raises a ValueError if the string
   contains null characters. */
PyAPI_FUNC(const Py_UNICODE *) _PyUnicode_AsUnicode(
    PyObject *unicode           /* Unicode object */
    );

/* Fast access macros */

PyAPI_FUNC(Py_ssize_t) PyTruffleUnicode_WSTR_LENGTH(PyObject *op);
Py_DEPRECATED(3.3)
static inline Py_ssize_t PyUnicode_WSTR_LENGTH(PyObject *op)
{
    return PyTruffleUnicode_WSTR_LENGTH(op);
}
#if !defined(Py_LIMITED_API) || Py_LIMITED_API+0 < 0x030b0000
#  define PyUnicode_WSTR_LENGTH(op) PyUnicode_WSTR_LENGTH(_PyObject_CAST(op))
#endif

/* Returns the deprecated Py_UNICODE representation's size in code units
   (this includes surrogate pairs as 2 units).
   If the Py_UNICODE representation is not available, it will be computed
   on request.  Use PyUnicode_GET_LENGTH() for the length in code points. */

Py_DEPRECATED(3.3)
static inline Py_ssize_t PyUnicode_GET_SIZE(PyObject *op)
{
    _Py_COMP_DIAG_PUSH
    _Py_COMP_DIAG_IGNORE_DEPR_DECLS
    /* Truffle change: not necessary
    if (_PyASCIIObject_CAST(op)->wstr == _Py_NULL) {
        (void)PyUnicode_AsUnicode(op);
        assert(_PyASCIIObject_CAST(op)->wstr != _Py_NULL);
    }
    */
    return PyUnicode_WSTR_LENGTH(op);
    _Py_COMP_DIAG_POP
}
#if !defined(Py_LIMITED_API) || Py_LIMITED_API+0 < 0x030b0000
#  define PyUnicode_GET_SIZE(op) PyUnicode_GET_SIZE(_PyObject_CAST(op))
#endif

Py_DEPRECATED(3.3)
static inline Py_ssize_t PyUnicode_GET_DATA_SIZE(PyObject *op)
{
    _Py_COMP_DIAG_PUSH
    _Py_COMP_DIAG_IGNORE_DEPR_DECLS
    return PyUnicode_GET_SIZE(op) * Py_UNICODE_SIZE;
    _Py_COMP_DIAG_POP
}
#if !defined(Py_LIMITED_API) || Py_LIMITED_API+0 < 0x030b0000
#  define PyUnicode_GET_DATA_SIZE(op) PyUnicode_GET_DATA_SIZE(_PyObject_CAST(op))
#endif

/* Alias for PyUnicode_AsUnicode().  This will create a wchar_t/Py_UNICODE
   representation on demand.  Using this macro is very inefficient now,
   try to port your code to use the new PyUnicode_*BYTE_DATA() macros or
   use PyUnicode_WRITE() and PyUnicode_READ(). */

Py_DEPRECATED(3.3)
static inline Py_UNICODE* PyUnicode_AS_UNICODE(PyObject *op)
{
    _Py_COMP_DIAG_PUSH
    _Py_COMP_DIAG_IGNORE_DEPR_DECLS
    return PyUnicode_AsUnicode(op);
    _Py_COMP_DIAG_POP
}
#if !defined(Py_LIMITED_API) || Py_LIMITED_API+0 < 0x030b0000
#  define PyUnicode_AS_UNICODE(op) PyUnicode_AS_UNICODE(_PyObject_CAST(op))
#endif

Py_DEPRECATED(3.3)
static inline const char* PyUnicode_AS_DATA(PyObject *op)
{
    _Py_COMP_DIAG_PUSH
    _Py_COMP_DIAG_IGNORE_DEPR_DECLS
    Py_UNICODE *data = PyUnicode_AS_UNICODE(op);
    // In C++, casting directly PyUnicode* to const char* is not valid
    return _Py_STATIC_CAST(const char*, _Py_STATIC_CAST(const void*, data));
    _Py_COMP_DIAG_POP
}
#if !defined(Py_LIMITED_API) || Py_LIMITED_API+0 < 0x030b0000
#  define PyUnicode_AS_DATA(op) PyUnicode_AS_DATA(_PyObject_CAST(op))
#endif


=======
>>>>>>> ca26d48c
/* --- _PyUnicodeWriter API ----------------------------------------------- */

typedef struct {
    PyObject *buffer;
    void *data;
    int kind;
    Py_UCS4 maxchar;
    Py_ssize_t size;
    Py_ssize_t pos;

    /* minimum number of allocated characters (default: 0) */
    Py_ssize_t min_length;

    /* minimum character (default: 127, ASCII) */
    Py_UCS4 min_char;

    /* If non-zero, overallocate the buffer (default: 0). */
    unsigned char overallocate;

    /* If readonly is 1, buffer is a shared string (cannot be modified)
       and size is set to 0. */
    unsigned char readonly;
} _PyUnicodeWriter ;

/* Initialize a Unicode writer.
 *
 * By default, the minimum buffer size is 0 character and overallocation is
 * disabled. Set min_length, min_char and overallocate attributes to control
 * the allocation of the buffer. */
PyAPI_FUNC(void)
_PyUnicodeWriter_Init(_PyUnicodeWriter *writer);

/* Prepare the buffer to write 'length' characters
   with the specified maximum character.

   Return 0 on success, raise an exception and return -1 on error. */
#define _PyUnicodeWriter_Prepare(WRITER, LENGTH, MAXCHAR)             \
    (((MAXCHAR) <= (WRITER)->maxchar                                  \
      && (LENGTH) <= (WRITER)->size - (WRITER)->pos)                  \
     ? 0                                                              \
     : (((LENGTH) == 0)                                               \
        ? 0                                                           \
        : _PyUnicodeWriter_PrepareInternal((WRITER), (LENGTH), (MAXCHAR))))

/* Don't call this function directly, use the _PyUnicodeWriter_Prepare() macro
   instead. */
PyAPI_FUNC(int)
_PyUnicodeWriter_PrepareInternal(_PyUnicodeWriter *writer,
                                 Py_ssize_t length, Py_UCS4 maxchar);

/* Prepare the buffer to have at least the kind KIND.
   For example, kind=PyUnicode_2BYTE_KIND ensures that the writer will
   support characters in range U+000-U+FFFF.

   Return 0 on success, raise an exception and return -1 on error. */
#define _PyUnicodeWriter_PrepareKind(WRITER, KIND)                    \
    ((KIND) <= (WRITER)->kind                                         \
     ? 0                                                              \
     : _PyUnicodeWriter_PrepareKindInternal((WRITER), (KIND)))

/* Don't call this function directly, use the _PyUnicodeWriter_PrepareKind()
   macro instead. */
PyAPI_FUNC(int)
_PyUnicodeWriter_PrepareKindInternal(_PyUnicodeWriter *writer,
                                     int kind);

/* Append a Unicode character.
   Return 0 on success, raise an exception and return -1 on error. */
PyAPI_FUNC(int)
_PyUnicodeWriter_WriteChar(_PyUnicodeWriter *writer,
    Py_UCS4 ch
    );

/* Append a Unicode string.
   Return 0 on success, raise an exception and return -1 on error. */
PyAPI_FUNC(int)
_PyUnicodeWriter_WriteStr(_PyUnicodeWriter *writer,
    PyObject *str               /* Unicode string */
    );

/* Append a substring of a Unicode string.
   Return 0 on success, raise an exception and return -1 on error. */
PyAPI_FUNC(int)
_PyUnicodeWriter_WriteSubstring(_PyUnicodeWriter *writer,
    PyObject *str,              /* Unicode string */
    Py_ssize_t start,
    Py_ssize_t end
    );

/* Append an ASCII-encoded byte string.
   Return 0 on success, raise an exception and return -1 on error. */
PyAPI_FUNC(int)
_PyUnicodeWriter_WriteASCIIString(_PyUnicodeWriter *writer,
    const char *str,           /* ASCII-encoded byte string */
    Py_ssize_t len             /* number of bytes, or -1 if unknown */
    );

/* Append a latin1-encoded byte string.
   Return 0 on success, raise an exception and return -1 on error. */
PyAPI_FUNC(int)
_PyUnicodeWriter_WriteLatin1String(_PyUnicodeWriter *writer,
    const char *str,           /* latin1-encoded byte string */
    Py_ssize_t len             /* length in bytes */
    );

/* Get the value of the writer as a Unicode string. Clear the
   buffer of the writer. Raise an exception and return NULL
   on error. */
PyAPI_FUNC(PyObject *)
_PyUnicodeWriter_Finish(_PyUnicodeWriter *writer);

/* Deallocate memory of a writer (clear its internal buffer). */
PyAPI_FUNC(void)
_PyUnicodeWriter_Dealloc(_PyUnicodeWriter *writer);


/* Format the object based on the format_spec, as defined in PEP 3101
   (Advanced String Formatting). */
PyAPI_FUNC(int) _PyUnicode_FormatAdvancedWriter(
    _PyUnicodeWriter *writer,
    PyObject *obj,
    PyObject *format_spec,
    Py_ssize_t start,
    Py_ssize_t end);

/* --- Manage the default encoding ---------------------------------------- */

/* Returns a pointer to the default encoding (UTF-8) of the
   Unicode object unicode.

   Like PyUnicode_AsUTF8AndSize(), this also caches the UTF-8 representation
   in the unicodeobject.

   _PyUnicode_AsString is a #define for PyUnicode_AsUTF8 to
   support the previous internal function with the same behaviour.

   Use of this API is DEPRECATED since no size information can be
   extracted from the returned data.
*/

PyAPI_FUNC(const char *) PyUnicode_AsUTF8(PyObject *unicode);

#define _PyUnicode_AsString PyUnicode_AsUTF8

/* --- UTF-7 Codecs ------------------------------------------------------- */

PyAPI_FUNC(PyObject*) _PyUnicode_EncodeUTF7(
    PyObject *unicode,          /* Unicode object */
    int base64SetO,             /* Encode RFC2152 Set O characters in base64 */
    int base64WhiteSpace,       /* Encode whitespace (sp, ht, nl, cr) in base64 */
    const char *errors          /* error handling */
    );

/* --- UTF-8 Codecs ------------------------------------------------------- */

PyAPI_FUNC(PyObject*) _PyUnicode_AsUTF8String(
    PyObject *unicode,
    const char *errors);

/* --- UTF-32 Codecs ------------------------------------------------------ */

PyAPI_FUNC(PyObject*) _PyUnicode_EncodeUTF32(
    PyObject *object,           /* Unicode object */
    const char *errors,         /* error handling */
    int byteorder               /* byteorder to use 0=BOM+native;-1=LE,1=BE */
    );

/* --- UTF-16 Codecs ------------------------------------------------------ */

/* Returns a Python string object holding the UTF-16 encoded value of
   the Unicode data.

   If byteorder is not 0, output is written according to the following
   byte order:

   byteorder == -1: little endian
   byteorder == 0:  native byte order (writes a BOM mark)
   byteorder == 1:  big endian

   If byteorder is 0, the output string will always start with the
   Unicode BOM mark (U+FEFF). In the other two modes, no BOM mark is
   prepended.
*/
PyAPI_FUNC(PyObject*) _PyUnicode_EncodeUTF16(
    PyObject* unicode,          /* Unicode object */
    const char *errors,         /* error handling */
    int byteorder               /* byteorder to use 0=BOM+native;-1=LE,1=BE */
    );

/* --- Unicode-Escape Codecs ---------------------------------------------- */

/* Variant of PyUnicode_DecodeUnicodeEscape that supports partial decoding. */
PyAPI_FUNC(PyObject*) _PyUnicode_DecodeUnicodeEscapeStateful(
        const char *string,     /* Unicode-Escape encoded string */
        Py_ssize_t length,      /* size of string */
        const char *errors,     /* error handling */
        Py_ssize_t *consumed    /* bytes consumed */
);
/* Helper for PyUnicode_DecodeUnicodeEscape that detects invalid escape
   chars. */
PyAPI_FUNC(PyObject*) _PyUnicode_DecodeUnicodeEscapeInternal(
        const char *string,     /* Unicode-Escape encoded string */
        Py_ssize_t length,      /* size of string */
        const char *errors,     /* error handling */
        Py_ssize_t *consumed,   /* bytes consumed */
        const char **first_invalid_escape  /* on return, points to first
                                              invalid escaped char in
                                              string. */
);

/* --- Raw-Unicode-Escape Codecs ---------------------------------------------- */

/* Variant of PyUnicode_DecodeRawUnicodeEscape that supports partial decoding. */
PyAPI_FUNC(PyObject*) _PyUnicode_DecodeRawUnicodeEscapeStateful(
        const char *string,     /* Unicode-Escape encoded string */
        Py_ssize_t length,      /* size of string */
        const char *errors,     /* error handling */
        Py_ssize_t *consumed    /* bytes consumed */
);

/* --- Latin-1 Codecs ----------------------------------------------------- */

PyAPI_FUNC(PyObject*) _PyUnicode_AsLatin1String(
    PyObject* unicode,
    const char* errors);

/* --- ASCII Codecs ------------------------------------------------------- */

PyAPI_FUNC(PyObject*) _PyUnicode_AsASCIIString(
    PyObject* unicode,
    const char* errors);

/* --- Character Map Codecs ----------------------------------------------- */

/* Translate an Unicode object by applying a character mapping table to
   it and return the resulting Unicode object.

   The mapping table must map Unicode ordinal integers to Unicode strings,
   Unicode ordinal integers or None (causing deletion of the character).

   Mapping tables may be dictionaries or sequences. Unmapped character
   ordinals (ones which cause a LookupError) are left untouched and
   are copied as-is.
*/
PyAPI_FUNC(PyObject*) _PyUnicode_EncodeCharmap(
    PyObject *unicode,          /* Unicode object */
    PyObject *mapping,          /* encoding mapping */
    const char *errors          /* error handling */
    );

/* --- Decimal Encoder ---------------------------------------------------- */

/* Coverts a Unicode object holding a decimal value to an ASCII string
   for using in int, float and complex parsers.
   Transforms code points that have decimal digit property to the
   corresponding ASCII digit code points.  Transforms spaces to ASCII.
   Transforms code points starting from the first non-ASCII code point that
   is neither a decimal digit nor a space to the end into '?'. */

PyAPI_FUNC(PyObject*) _PyUnicode_TransformDecimalAndSpaceToASCII(
    PyObject *unicode           /* Unicode object */
    );

/* --- Methods & Slots ---------------------------------------------------- */

PyAPI_FUNC(PyObject *) _PyUnicode_JoinArray(
    PyObject *separator,
    PyObject *const *items,
    Py_ssize_t seqlen
    );

/* Test whether a unicode is equal to ASCII identifier.  Return 1 if true,
   0 otherwise.  The right argument must be ASCII identifier.
   Any error occurs inside will be cleared before return. */
PyAPI_FUNC(int) _PyUnicode_EqualToASCIIId(
    PyObject *left,             /* Left string */
    _Py_Identifier *right       /* Right identifier */
    );

/* Test whether a unicode is equal to ASCII string.  Return 1 if true,
   0 otherwise.  The right argument must be ASCII-encoded string.
   Any error occurs inside will be cleared before return. */
PyAPI_FUNC(int) _PyUnicode_EqualToASCIIString(
    PyObject *left,
    const char *right           /* ASCII-encoded string */
    );

/* Externally visible for str.strip(unicode) */
PyAPI_FUNC(PyObject *) _PyUnicode_XStrip(
    PyObject *self,
    int striptype,
    PyObject *sepobj
    );

/* Using explicit passed-in values, insert the thousands grouping
   into the string pointed to by buffer.  For the argument descriptions,
   see Objects/stringlib/localeutil.h */
PyAPI_FUNC(Py_ssize_t) _PyUnicode_InsertThousandsGrouping(
    _PyUnicodeWriter *writer,
    Py_ssize_t n_buffer,
    PyObject *digits,
    Py_ssize_t d_pos,
    Py_ssize_t n_digits,
    Py_ssize_t min_width,
    const char *grouping,
    PyObject *thousands_sep,
    Py_UCS4 *maxchar);

/* === Characters Type APIs =============================================== */

/* These should not be used directly. Use the Py_UNICODE_IS* and
   Py_UNICODE_TO* macros instead.

   These APIs are implemented in Objects/unicodectype.c.

*/

PyAPI_FUNC(int) _PyUnicode_IsLowercase(
    Py_UCS4 ch       /* Unicode character */
    );

PyAPI_FUNC(int) _PyUnicode_IsUppercase(
    Py_UCS4 ch       /* Unicode character */
    );

PyAPI_FUNC(int) _PyUnicode_IsTitlecase(
    Py_UCS4 ch       /* Unicode character */
    );

PyAPI_FUNC(int) _PyUnicode_IsXidStart(
    Py_UCS4 ch       /* Unicode character */
    );

PyAPI_FUNC(int) _PyUnicode_IsXidContinue(
    Py_UCS4 ch       /* Unicode character */
    );

PyAPI_FUNC(int) _PyUnicode_IsWhitespace(
    const Py_UCS4 ch         /* Unicode character */
    );

PyAPI_FUNC(int) _PyUnicode_IsLinebreak(
    const Py_UCS4 ch         /* Unicode character */
    );

/* Py_DEPRECATED(3.3) */ PyAPI_FUNC(Py_UCS4) _PyUnicode_ToLowercase(
    Py_UCS4 ch       /* Unicode character */
    );

/* Py_DEPRECATED(3.3) */ PyAPI_FUNC(Py_UCS4) _PyUnicode_ToUppercase(
    Py_UCS4 ch       /* Unicode character */
    );

Py_DEPRECATED(3.3) PyAPI_FUNC(Py_UCS4) _PyUnicode_ToTitlecase(
    Py_UCS4 ch       /* Unicode character */
    );

PyAPI_FUNC(int) _PyUnicode_ToLowerFull(
    Py_UCS4 ch,       /* Unicode character */
    Py_UCS4 *res
    );

PyAPI_FUNC(int) _PyUnicode_ToTitleFull(
    Py_UCS4 ch,       /* Unicode character */
    Py_UCS4 *res
    );

PyAPI_FUNC(int) _PyUnicode_ToUpperFull(
    Py_UCS4 ch,       /* Unicode character */
    Py_UCS4 *res
    );

PyAPI_FUNC(int) _PyUnicode_ToFoldedFull(
    Py_UCS4 ch,       /* Unicode character */
    Py_UCS4 *res
    );

PyAPI_FUNC(int) _PyUnicode_IsCaseIgnorable(
    Py_UCS4 ch         /* Unicode character */
    );

PyAPI_FUNC(int) _PyUnicode_IsCased(
    Py_UCS4 ch         /* Unicode character */
    );

PyAPI_FUNC(int) _PyUnicode_ToDecimalDigit(
    Py_UCS4 ch       /* Unicode character */
    );

PyAPI_FUNC(int) _PyUnicode_ToDigit(
    Py_UCS4 ch       /* Unicode character */
    );

PyAPI_FUNC(double) _PyUnicode_ToNumeric(
    Py_UCS4 ch       /* Unicode character */
    );

PyAPI_FUNC(int) _PyUnicode_IsDecimalDigit(
    Py_UCS4 ch       /* Unicode character */
    );

PyAPI_FUNC(int) _PyUnicode_IsDigit(
    Py_UCS4 ch       /* Unicode character */
    );

PyAPI_FUNC(int) _PyUnicode_IsNumeric(
    Py_UCS4 ch       /* Unicode character */
    );

PyAPI_FUNC(int) _PyUnicode_IsPrintable(
    Py_UCS4 ch       /* Unicode character */
    );

PyAPI_FUNC(int) _PyUnicode_IsAlpha(
    Py_UCS4 ch       /* Unicode character */
    );

// Helper array used by Py_UNICODE_ISSPACE().
PyAPI_DATA(const unsigned char) _Py_ascii_whitespace[];

// Since splitting on whitespace is an important use case, and
// whitespace in most situations is solely ASCII whitespace, we
// optimize for the common case by using a quick look-up table
// _Py_ascii_whitespace (see below) with an inlined check.
static inline int Py_UNICODE_ISSPACE(Py_UCS4 ch) {
    if (ch < 128) {
        return _Py_ascii_whitespace[ch];
    }
    return _PyUnicode_IsWhitespace(ch);
}

#define Py_UNICODE_ISLOWER(ch) _PyUnicode_IsLowercase(ch)
#define Py_UNICODE_ISUPPER(ch) _PyUnicode_IsUppercase(ch)
#define Py_UNICODE_ISTITLE(ch) _PyUnicode_IsTitlecase(ch)
#define Py_UNICODE_ISLINEBREAK(ch) _PyUnicode_IsLinebreak(ch)

#define Py_UNICODE_TOLOWER(ch) _PyUnicode_ToLowercase(ch)
#define Py_UNICODE_TOUPPER(ch) _PyUnicode_ToUppercase(ch)
#define Py_UNICODE_TOTITLE(ch) _PyUnicode_ToTitlecase(ch)

#define Py_UNICODE_ISDECIMAL(ch) _PyUnicode_IsDecimalDigit(ch)
#define Py_UNICODE_ISDIGIT(ch) _PyUnicode_IsDigit(ch)
#define Py_UNICODE_ISNUMERIC(ch) _PyUnicode_IsNumeric(ch)
#define Py_UNICODE_ISPRINTABLE(ch) _PyUnicode_IsPrintable(ch)

#define Py_UNICODE_TODECIMAL(ch) _PyUnicode_ToDecimalDigit(ch)
#define Py_UNICODE_TODIGIT(ch) _PyUnicode_ToDigit(ch)
#define Py_UNICODE_TONUMERIC(ch) _PyUnicode_ToNumeric(ch)

#define Py_UNICODE_ISALPHA(ch) _PyUnicode_IsAlpha(ch)

static inline int Py_UNICODE_ISALNUM(Py_UCS4 ch) {
   return (Py_UNICODE_ISALPHA(ch)
           || Py_UNICODE_ISDECIMAL(ch)
           || Py_UNICODE_ISDIGIT(ch)
           || Py_UNICODE_ISNUMERIC(ch));
}


/* === Misc functions ===================================================== */

PyAPI_FUNC(PyObject*) _PyUnicode_FormatLong(PyObject *, int, int, int);

/* Return an interned Unicode object for an Identifier; may fail if there is no memory.*/
PyAPI_FUNC(PyObject*) _PyUnicode_FromId(_Py_Identifier*);

/* Fast equality check when the inputs are known to be exact unicode types
   and where the hash values are equal (i.e. a very probable match) */
PyAPI_FUNC(int) _PyUnicode_EQ(PyObject *, PyObject *);

/* Equality check. */
PyAPI_FUNC(int) _PyUnicode_Equal(PyObject *, PyObject *);

PyAPI_FUNC(int) _PyUnicode_WideCharString_Converter(PyObject *, void *);
PyAPI_FUNC(int) _PyUnicode_WideCharString_Opt_Converter(PyObject *, void *);

PyAPI_FUNC(Py_ssize_t) _PyUnicode_ScanIdentifier(PyObject *);<|MERGE_RESOLUTION|>--- conflicted
+++ resolved
@@ -489,104 +489,6 @@
     Py_ssize_t start,
     Py_ssize_t end);
 
-<<<<<<< HEAD
-/* --- Legacy deprecated API ---------------------------------------------- */
-
-/* Return a read-only pointer to the Unicode object's internal
-   Py_UNICODE buffer.
-   If the wchar_t/Py_UNICODE representation is not yet available, this
-   function will calculate it. */
-Py_DEPRECATED(3.3) PyAPI_FUNC(Py_UNICODE *) PyUnicode_AsUnicode(
-    PyObject *unicode           /* Unicode object */
-    );
-
-/* Similar to PyUnicode_AsUnicode(), but raises a ValueError if the string
-   contains null characters. */
-PyAPI_FUNC(const Py_UNICODE *) _PyUnicode_AsUnicode(
-    PyObject *unicode           /* Unicode object */
-    );
-
-/* Fast access macros */
-
-PyAPI_FUNC(Py_ssize_t) PyTruffleUnicode_WSTR_LENGTH(PyObject *op);
-Py_DEPRECATED(3.3)
-static inline Py_ssize_t PyUnicode_WSTR_LENGTH(PyObject *op)
-{
-    return PyTruffleUnicode_WSTR_LENGTH(op);
-}
-#if !defined(Py_LIMITED_API) || Py_LIMITED_API+0 < 0x030b0000
-#  define PyUnicode_WSTR_LENGTH(op) PyUnicode_WSTR_LENGTH(_PyObject_CAST(op))
-#endif
-
-/* Returns the deprecated Py_UNICODE representation's size in code units
-   (this includes surrogate pairs as 2 units).
-   If the Py_UNICODE representation is not available, it will be computed
-   on request.  Use PyUnicode_GET_LENGTH() for the length in code points. */
-
-Py_DEPRECATED(3.3)
-static inline Py_ssize_t PyUnicode_GET_SIZE(PyObject *op)
-{
-    _Py_COMP_DIAG_PUSH
-    _Py_COMP_DIAG_IGNORE_DEPR_DECLS
-    /* Truffle change: not necessary
-    if (_PyASCIIObject_CAST(op)->wstr == _Py_NULL) {
-        (void)PyUnicode_AsUnicode(op);
-        assert(_PyASCIIObject_CAST(op)->wstr != _Py_NULL);
-    }
-    */
-    return PyUnicode_WSTR_LENGTH(op);
-    _Py_COMP_DIAG_POP
-}
-#if !defined(Py_LIMITED_API) || Py_LIMITED_API+0 < 0x030b0000
-#  define PyUnicode_GET_SIZE(op) PyUnicode_GET_SIZE(_PyObject_CAST(op))
-#endif
-
-Py_DEPRECATED(3.3)
-static inline Py_ssize_t PyUnicode_GET_DATA_SIZE(PyObject *op)
-{
-    _Py_COMP_DIAG_PUSH
-    _Py_COMP_DIAG_IGNORE_DEPR_DECLS
-    return PyUnicode_GET_SIZE(op) * Py_UNICODE_SIZE;
-    _Py_COMP_DIAG_POP
-}
-#if !defined(Py_LIMITED_API) || Py_LIMITED_API+0 < 0x030b0000
-#  define PyUnicode_GET_DATA_SIZE(op) PyUnicode_GET_DATA_SIZE(_PyObject_CAST(op))
-#endif
-
-/* Alias for PyUnicode_AsUnicode().  This will create a wchar_t/Py_UNICODE
-   representation on demand.  Using this macro is very inefficient now,
-   try to port your code to use the new PyUnicode_*BYTE_DATA() macros or
-   use PyUnicode_WRITE() and PyUnicode_READ(). */
-
-Py_DEPRECATED(3.3)
-static inline Py_UNICODE* PyUnicode_AS_UNICODE(PyObject *op)
-{
-    _Py_COMP_DIAG_PUSH
-    _Py_COMP_DIAG_IGNORE_DEPR_DECLS
-    return PyUnicode_AsUnicode(op);
-    _Py_COMP_DIAG_POP
-}
-#if !defined(Py_LIMITED_API) || Py_LIMITED_API+0 < 0x030b0000
-#  define PyUnicode_AS_UNICODE(op) PyUnicode_AS_UNICODE(_PyObject_CAST(op))
-#endif
-
-Py_DEPRECATED(3.3)
-static inline const char* PyUnicode_AS_DATA(PyObject *op)
-{
-    _Py_COMP_DIAG_PUSH
-    _Py_COMP_DIAG_IGNORE_DEPR_DECLS
-    Py_UNICODE *data = PyUnicode_AS_UNICODE(op);
-    // In C++, casting directly PyUnicode* to const char* is not valid
-    return _Py_STATIC_CAST(const char*, _Py_STATIC_CAST(const void*, data));
-    _Py_COMP_DIAG_POP
-}
-#if !defined(Py_LIMITED_API) || Py_LIMITED_API+0 < 0x030b0000
-#  define PyUnicode_AS_DATA(op) PyUnicode_AS_DATA(_PyObject_CAST(op))
-#endif
-
-
-=======
->>>>>>> ca26d48c
 /* --- _PyUnicodeWriter API ----------------------------------------------- */
 
 typedef struct {
