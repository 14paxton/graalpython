--- conflicted
+++ resolved
@@ -63,18 +63,17 @@
     PyObject *weakreflist;      /* List of weak references */
 } PySetObject;
 
-<<<<<<< HEAD
-#define PySet_GET_SIZE(so) \
-    (PySet_Size(_PyObject_CAST(so)))
-=======
 #define _PySet_CAST(so) \
     (assert(PyAnySet_Check(so)), _Py_CAST(PySetObject*, so))
 
 static inline Py_ssize_t PySet_GET_SIZE(PyObject *so) {
+#if 0 // GraalPy change
     return _PySet_CAST(so)->used;
+#else // GraalPy change
+    return PySet_Size(so);
+#endif // GraalPy change
 }
 #define PySet_GET_SIZE(so) PySet_GET_SIZE(_PyObject_CAST(so))
->>>>>>> 57faa96b
 
 PyAPI_DATA(PyObject *) _PySet_Dummy;
 
