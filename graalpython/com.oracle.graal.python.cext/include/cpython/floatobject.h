--- conflicted
+++ resolved
@@ -17,14 +17,14 @@
 
 // Static inline version of PyFloat_AsDouble() trading safety for speed.
 // It doesn't check if op is a double object.
-<<<<<<< HEAD
-#define PyFloat_AS_DOUBLE(op) PyFloat_AsDouble((PyObject*)(op))
-=======
 static inline double PyFloat_AS_DOUBLE(PyObject *op) {
+#if 0 // GraalPy change
     return _PyFloat_CAST(op)->ob_fval;
+#else // GraalPy change
+    return PyFloat_AsDouble(op);
+#endif // GraalPy change
 }
 #define PyFloat_AS_DOUBLE(op) PyFloat_AS_DOUBLE(_PyObject_CAST(op))
->>>>>>> 57faa96b
 
 
 PyAPI_FUNC(int) PyFloat_Pack2(double x, char *p, int le);
