--- conflicted
+++ resolved
@@ -56,11 +56,7 @@
 // For now we are keeping _Py_IDENTIFIER for continued use
 // in non-builtin extensions (and naughty PyPI modules).
 
-<<<<<<< HEAD
-#define _Py_static_string_init(value) { .string = value }
-=======
 #define _Py_static_string_init(value) { .string = (value), .index = -1 }
->>>>>>> 93051546
 #define _Py_static_string(varname, value)  static _Py_Identifier varname = _Py_static_string_init(value)
 #define _Py_IDENTIFIER(varname) _Py_static_string(PyId_##varname, #varname)
 
