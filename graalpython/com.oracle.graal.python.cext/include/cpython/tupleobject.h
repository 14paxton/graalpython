/* Copyright (c) 2020, 2023, Oracle and/or its affiliates.
 * Copyright (C) 1996-2020 Python Software Foundation
 *
 * Licensed under the PYTHON SOFTWARE FOUNDATION LICENSE VERSION 2
 */
#ifndef Py_CPYTHON_TUPLEOBJECT_H
#  error "this header file must not be included directly"
#endif

typedef struct {
    PyObject_VAR_HEAD
    /* ob_item contains space for 'ob_size' elements.
       Items must normally not be NULL, except during construction when
       the tuple is not yet visible outside the function that builds it. */
    // Truffle change: PyObject *ob_item[1] doesn't work for us in Sulong
    PyObject **Py_HIDE_IMPL_FIELD(ob_item);
} PyTupleObject;

PyAPI_FUNC(int) _PyTuple_Resize(PyObject **, Py_ssize_t);
PyAPI_FUNC(void) _PyTuple_MaybeUntrack(PyObject *);

/* Cast argument to PyTupleObject* type. */
#define _PyTuple_CAST(op) \
    (assert(PyTuple_Check(op)), _Py_CAST(PyTupleObject*, (op)))

// Macros and static inline functions, trading safety for speed

<<<<<<< HEAD
#define PyTuple_GET_ITEM(op, i) PyTuple_GetItem(_PyObject_CAST(op), (i))

/* Macro, *only* to be used to fill in brand new tuples */
PyAPI_FUNC(int) _PyTuple_SET_ITEM(PyObject *, Py_ssize_t, PyObject *);
#define PyTuple_SET_ITEM(op, i, v) _PyTuple_SET_ITEM(_PyObject_CAST(op), (i), (v))
=======
static inline Py_ssize_t PyTuple_GET_SIZE(PyObject *op) {
    PyTupleObject *tuple = _PyTuple_CAST(op);
    return Py_SIZE(tuple);
}
#if !defined(Py_LIMITED_API) || Py_LIMITED_API+0 < 0x030b0000
#  define PyTuple_GET_SIZE(op) PyTuple_GET_SIZE(_PyObject_CAST(op))
#endif

#define PyTuple_GET_ITEM(op, index) (_PyTuple_CAST(op)->ob_item[index])

/* Function *only* to be used to fill in brand new tuples */
static inline void
PyTuple_SET_ITEM(PyObject *op, Py_ssize_t index, PyObject *value) {
    PyTupleObject *tuple = _PyTuple_CAST(op);
    tuple->ob_item[index] = value;
}
#if !defined(Py_LIMITED_API) || Py_LIMITED_API+0 < 0x030b0000
#define PyTuple_SET_ITEM(op, index, value) \
    PyTuple_SET_ITEM(_PyObject_CAST(op), index, _PyObject_CAST(value))
#endif
>>>>>>> 8f1105d6

PyAPI_FUNC(void) _PyTuple_DebugMallocStats(FILE *out);<|MERGE_RESOLUTION|>--- conflicted
+++ resolved
@@ -25,13 +25,6 @@
 
 // Macros and static inline functions, trading safety for speed
 
-<<<<<<< HEAD
-#define PyTuple_GET_ITEM(op, i) PyTuple_GetItem(_PyObject_CAST(op), (i))
-
-/* Macro, *only* to be used to fill in brand new tuples */
-PyAPI_FUNC(int) _PyTuple_SET_ITEM(PyObject *, Py_ssize_t, PyObject *);
-#define PyTuple_SET_ITEM(op, i, v) _PyTuple_SET_ITEM(_PyObject_CAST(op), (i), (v))
-=======
 static inline Py_ssize_t PyTuple_GET_SIZE(PyObject *op) {
     PyTupleObject *tuple = _PyTuple_CAST(op);
     return Py_SIZE(tuple);
@@ -40,18 +33,16 @@
 #  define PyTuple_GET_SIZE(op) PyTuple_GET_SIZE(_PyObject_CAST(op))
 #endif
 
-#define PyTuple_GET_ITEM(op, index) (_PyTuple_CAST(op)->ob_item[index])
+#define PyTuple_GET_ITEM(op, index) PyTuple_GetItem(_PyObject_CAST(op), (index))
 
 /* Function *only* to be used to fill in brand new tuples */
 static inline void
 PyTuple_SET_ITEM(PyObject *op, Py_ssize_t index, PyObject *value) {
-    PyTupleObject *tuple = _PyTuple_CAST(op);
-    tuple->ob_item[index] = value;
+    _PyTuple_SET_ITEM(op, index, value);
 }
 #if !defined(Py_LIMITED_API) || Py_LIMITED_API+0 < 0x030b0000
 #define PyTuple_SET_ITEM(op, index, value) \
     PyTuple_SET_ITEM(_PyObject_CAST(op), index, _PyObject_CAST(value))
 #endif
->>>>>>> 8f1105d6
 
 PyAPI_FUNC(void) _PyTuple_DebugMallocStats(FILE *out);