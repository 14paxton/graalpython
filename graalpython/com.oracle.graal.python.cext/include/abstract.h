<<<<<<< HEAD
/* Copyright (c) 2018, Oracle and/or its affiliates.
 * Copyright (C) 1996-2017 Python Software Foundation
 *
 * Licensed under the PYTHON SOFTWARE FOUNDATION LICENSE VERSION 2
 */
=======
/* Abstract Object Interface (many thanks to Jim Fulton) */

>>>>>>> da9a9621
#ifndef Py_ABSTRACTOBJECT_H
#define Py_ABSTRACTOBJECT_H
#ifdef __cplusplus
extern "C" {
#endif

/* === Object Protocol ================================================== */

/* Implemented elsewhere:

   int PyObject_Print(PyObject *o, FILE *fp, int flags);

   Print an object 'o' on file 'fp'.  Returns -1 on error. The flags argument
   is used to enable certain printing options. The only option currently
   supported is Py_Print_RAW.

   (What should be said about Py_Print_RAW?). */


/* Implemented elsewhere:

   int PyObject_HasAttrString(PyObject *o, const char *attr_name);

   Returns 1 if object 'o' has the attribute attr_name, and 0 otherwise.

   This is equivalent to the Python expression: hasattr(o,attr_name).

   This function always succeeds. */


/* Implemented elsewhere:

   PyObject* PyObject_GetAttrString(PyObject *o, const char *attr_name);

   Retrieve an attributed named attr_name form object o.
   Returns the attribute value on success, or NULL on failure.

   This is the equivalent of the Python expression: o.attr_name. */


/* Implemented elsewhere:

   int PyObject_HasAttr(PyObject *o, PyObject *attr_name);

   Returns 1 if o has the attribute attr_name, and 0 otherwise.

   This is equivalent to the Python expression: hasattr(o,attr_name).

   This function always succeeds. */

/* Implemented elsewhere:

   PyObject* PyObject_GetAttr(PyObject *o, PyObject *attr_name);

   Retrieve an attributed named 'attr_name' form object 'o'.
   Returns the attribute value on success, or NULL on failure.

   This is the equivalent of the Python expression: o.attr_name. */


/* Implemented elsewhere:

   int PyObject_SetAttrString(PyObject *o, const char *attr_name, PyObject *v);

   Set the value of the attribute named attr_name, for object 'o',
   to the value 'v'. Raise an exception and return -1 on failure; return 0 on
   success.

   This is the equivalent of the Python statement o.attr_name=v. */


/* Implemented elsewhere:

   int PyObject_SetAttr(PyObject *o, PyObject *attr_name, PyObject *v);

   Set the value of the attribute named attr_name, for object 'o', to the value
   'v'. an exception and return -1 on failure; return 0 on success.

   This is the equivalent of the Python statement o.attr_name=v. */

/* Implemented as a macro:

   int PyObject_DelAttrString(PyObject *o, const char *attr_name);

   Delete attribute named attr_name, for object o. Returns
   -1 on failure.

   This is the equivalent of the Python statement: del o.attr_name. */
#define PyObject_DelAttrString(O,A) PyObject_SetAttrString((O),(A), NULL)


/* Implemented as a macro:

   int PyObject_DelAttr(PyObject *o, PyObject *attr_name);

   Delete attribute named attr_name, for object o. Returns -1
   on failure.  This is the equivalent of the Python
   statement: del o.attr_name. */
#define  PyObject_DelAttr(O,A) PyObject_SetAttr((O),(A), NULL)


/* Implemented elsewhere:

   PyObject *PyObject_Repr(PyObject *o);

   Compute the string representation of object 'o'.  Returns the
   string representation on success, NULL on failure.

   This is the equivalent of the Python expression: repr(o).

   Called by the repr() built-in function. */


/* Implemented elsewhere:

   PyObject *PyObject_Str(PyObject *o);

   Compute the string representation of object, o.  Returns the
   string representation on success, NULL on failure.

   This is the equivalent of the Python expression: str(o).

   Called by the str() and print() built-in functions. */


/* Declared elsewhere

   PyAPI_FUNC(int) PyCallable_Check(PyObject *o);

   Determine if the object, o, is callable.  Return 1 if the object is callable
   and 0 otherwise.

   This function always succeeds. */


#ifdef PY_SSIZE_T_CLEAN
#  define PyObject_CallFunction _PyObject_CallFunction_SizeT
#  define PyObject_CallMethod _PyObject_CallMethod_SizeT
#  ifndef Py_LIMITED_API
#    define _PyObject_CallMethodId _PyObject_CallMethodId_SizeT
#  endif /* !Py_LIMITED_API */
#endif


/* Call a callable Python object 'callable' with arguments given by the
   tuple 'args' and keywords arguments given by the dictionary 'kwargs'.

   'args' must not be *NULL*, use an empty tuple if no arguments are
   needed. If no named arguments are needed, 'kwargs' can be NULL.

   This is the equivalent of the Python expression:
   callable(*args, **kwargs). */
PyAPI_FUNC(PyObject *) PyObject_Call(PyObject *callable,
                                     PyObject *args, PyObject *kwargs);

#ifndef Py_LIMITED_API
PyAPI_FUNC(PyObject*) _PyStack_AsTuple(
    PyObject *const *stack,
    Py_ssize_t nargs);

PyAPI_FUNC(PyObject*) _PyStack_AsTupleSlice(
    PyObject *const *stack,
    Py_ssize_t nargs,
    Py_ssize_t start,
    Py_ssize_t end);

/* Convert keyword arguments from the FASTCALL (stack: C array, kwnames: tuple)
   format to a Python dictionary ("kwargs" dict).

   The type of kwnames keys is not checked. The final function getting
   arguments is responsible to check if all keys are strings, for example using
   PyArg_ParseTupleAndKeywords() or PyArg_ValidateKeywordArguments().

   Duplicate keys are merged using the last value. If duplicate keys must raise
   an exception, the caller is responsible to implement an explicit keys on
   kwnames. */
PyAPI_FUNC(PyObject *) _PyStack_AsDict(
    PyObject *const *values,
    PyObject *kwnames);

/* Convert (args, nargs, kwargs: dict) into a (stack, nargs, kwnames: tuple).

   Return 0 on success, raise an exception and return -1 on error.

   Write the new stack into *p_stack. If *p_stack is differen than args, it
   must be released by PyMem_Free().

   The stack uses borrowed references.

   The type of keyword keys is not checked, these checks should be done
   later (ex: _PyArg_ParseStackAndKeywords). */
PyAPI_FUNC(int) _PyStack_UnpackDict(
    PyObject *const *args,
    Py_ssize_t nargs,
    PyObject *kwargs,
    PyObject *const **p_stack,
    PyObject **p_kwnames);

/* Suggested size (number of positional arguments) for arrays of PyObject*
   allocated on a C stack to avoid allocating memory on the heap memory. Such
   array is used to pass positional arguments to call functions of the
   _PyObject_FastCall() family.

   The size is chosen to not abuse the C stack and so limit the risk of stack
   overflow. The size is also chosen to allow using the small stack for most
   function calls of the Python standard library. On 64-bit CPU, it allocates
   40 bytes on the stack. */
#define _PY_FASTCALL_SMALL_STACK 5

/* Return 1 if callable supports FASTCALL calling convention for positional
   arguments: see _PyObject_FastCallDict() and _PyObject_FastCallKeywords() */
PyAPI_FUNC(int) _PyObject_HasFastCall(PyObject *callable);

/* Call the callable object 'callable' with the "fast call" calling convention:
   args is a C array for positional arguments (nargs is the number of
   positional arguments), kwargs is a dictionary for keyword arguments.

   If nargs is equal to zero, args can be NULL. kwargs can be NULL.
   nargs must be greater or equal to zero.

   Return the result on success. Raise an exception on return NULL on
   error. */
PyAPI_FUNC(PyObject *) _PyObject_FastCallDict(
    PyObject *callable,
    PyObject *const *args,
    Py_ssize_t nargs,
    PyObject *kwargs);

/* Call the callable object 'callable' with the "fast call" calling convention:
   args is a C array for positional arguments followed by values of
   keyword arguments. Keys of keyword arguments are stored as a tuple
   of strings in kwnames. nargs is the number of positional parameters at
   the beginning of stack. The size of kwnames gives the number of keyword
   values in the stack after positional arguments.

   kwnames must only contains str strings, no subclass, and all keys must
   be unique.

   If nargs is equal to zero and there is no keyword argument (kwnames is
   NULL or its size is zero), args can be NULL.

   Return the result on success. Raise an exception and return NULL on
   error. */
PyAPI_FUNC(PyObject *) _PyObject_FastCallKeywords(
    PyObject *callable,
    PyObject *const *args,
    Py_ssize_t nargs,
    PyObject *kwnames);

#define _PyObject_FastCall(func, args, nargs) \
    _PyObject_FastCallDict((func), (args), (nargs), NULL)

#define _PyObject_CallNoArg(func) \
    _PyObject_FastCallDict((func), NULL, 0, NULL)

PyAPI_FUNC(PyObject *) _PyObject_Call_Prepend(
    PyObject *callable,
    PyObject *obj,
    PyObject *args,
    PyObject *kwargs);

PyAPI_FUNC(PyObject *) _PyObject_FastCall_Prepend(
    PyObject *callable,
    PyObject *obj,
    PyObject *const *args,
    Py_ssize_t nargs);

PyAPI_FUNC(PyObject *) _Py_CheckFunctionResult(PyObject *callable,
                                               PyObject *result,
                                               const char *where);
#endif   /* Py_LIMITED_API */


/* Call a callable Python object 'callable', with arguments given by the
   tuple 'args'.  If no arguments are needed, then 'args' can be *NULL*.

   Returns the result of the call on success, or *NULL* on failure.

   This is the equivalent of the Python expression:
   callable(*args). */
PyAPI_FUNC(PyObject *) PyObject_CallObject(PyObject *callable,
                                           PyObject *args);

/* Call a callable Python object, callable, with a variable number of C
   arguments. The C arguments are described using a mkvalue-style format
   string.

   The format may be NULL, indicating that no arguments are provided.

   Returns the result of the call on success, or NULL on failure.

   This is the equivalent of the Python expression:
   callable(arg1, arg2, ...). */
PyAPI_FUNC(PyObject *) PyObject_CallFunction(PyObject *callable,
                                             const char *format, ...);

/* Call the method named 'name' of object 'obj' with a variable number of
   C arguments.  The C arguments are described by a mkvalue format string.

   The format can be NULL, indicating that no arguments are provided.

   Returns the result of the call on success, or NULL on failure.

   This is the equivalent of the Python expression:
   obj.name(arg1, arg2, ...). */
PyAPI_FUNC(PyObject *) PyObject_CallMethod(PyObject *obj,
                                           const char *name,
                                           const char *format, ...);

#ifndef Py_LIMITED_API
/* Like PyObject_CallMethod(), but expect a _Py_Identifier*
   as the method name. */
PyAPI_FUNC(PyObject *) _PyObject_CallMethodId(PyObject *obj,
                                              _Py_Identifier *name,
                                              const char *format, ...);
#endif /* !Py_LIMITED_API */

PyAPI_FUNC(PyObject *) _PyObject_CallFunction_SizeT(PyObject *callable,
                                                    const char *format,
                                                    ...);

PyAPI_FUNC(PyObject *) _PyObject_CallMethod_SizeT(PyObject *obj,
                                                  const char *name,
                                                  const char *format,
                                                  ...);

#ifndef Py_LIMITED_API
PyAPI_FUNC(PyObject *) _PyObject_CallMethodId_SizeT(PyObject *obj,
                                                    _Py_Identifier *name,
                                                    const char *format,
                                                    ...);
#endif /* !Py_LIMITED_API */

/* Call a callable Python object 'callable' with a variable number of C
   arguments. The C arguments are provided as PyObject* values, terminated
   by a NULL.

   Returns the result of the call on success, or NULL on failure.

   This is the equivalent of the Python expression:
   callable(arg1, arg2, ...). */
PyAPI_FUNC(PyObject *) PyObject_CallFunctionObjArgs(PyObject *callable,
                                                    ...);

/* Call the method named 'name' of object 'obj' with a variable number of
   C arguments.  The C arguments are provided as PyObject* values, terminated
   by NULL.

   Returns the result of the call on success, or NULL on failure.

   This is the equivalent of the Python expression: obj.name(*args). */

PyAPI_FUNC(PyObject *) PyObject_CallMethodObjArgs(
    PyObject *obj,
    PyObject *name,
    ...);

#ifndef Py_LIMITED_API
PyAPI_FUNC(PyObject *) _PyObject_CallMethodIdObjArgs(
    PyObject *obj,
    struct _Py_Identifier *name,
    ...);
#endif /* !Py_LIMITED_API */


/* Implemented elsewhere:

   Py_hash_t PyObject_Hash(PyObject *o);

   Compute and return the hash, hash_value, of an object, o.  On
   failure, return -1.

   This is the equivalent of the Python expression: hash(o). */


/* Implemented elsewhere:

   int PyObject_IsTrue(PyObject *o);

   Returns 1 if the object, o, is considered to be true, 0 if o is
   considered to be false and -1 on failure.

   This is equivalent to the Python expression: not not o. */


/* Implemented elsewhere:

   int PyObject_Not(PyObject *o);

   Returns 0 if the object, o, is considered to be true, 1 if o is
   considered to be false and -1 on failure.

   This is equivalent to the Python expression: not o. */


/* Get the type of an object.

   On success, returns a type object corresponding to the object type of object
   'o'. On failure, returns NULL.

   This is equivalent to the Python expression: type(o) */
PyAPI_FUNC(PyObject *) PyObject_Type(PyObject *o);


/* Return the size of object 'o'.  If the object 'o' provides both sequence and
   mapping protocols, the sequence size is returned.

   On error, -1 is returned.

   This is the equivalent to the Python expression: len(o) */
PyAPI_FUNC(Py_ssize_t) PyObject_Size(PyObject *o);


/* For DLL compatibility */
#undef PyObject_Length
PyAPI_FUNC(Py_ssize_t) PyObject_Length(PyObject *o);
#define PyObject_Length PyObject_Size


#ifndef Py_LIMITED_API
PyAPI_FUNC(int) _PyObject_HasLen(PyObject *o);

/* Guess the size of object 'o' using len(o) or o.__length_hint__().
   If neither of those return a non-negative value, then return the default
   value.  If one of the calls fails, this function returns -1. */
PyAPI_FUNC(Py_ssize_t) PyObject_LengthHint(PyObject *o, Py_ssize_t);
#endif

/* Return element of 'o' corresponding to the object 'key'. Return NULL
  on failure.

  This is the equivalent of the Python expression: o[key] */
PyAPI_FUNC(PyObject *) PyObject_GetItem(PyObject *o, PyObject *key);


/* Map the object 'key' to the value 'v' into 'o'.

   Raise an exception and return -1 on failure; return 0 on success.

   This is the equivalent of the Python statement: o[key]=v. */
PyAPI_FUNC(int) PyObject_SetItem(PyObject *o, PyObject *key, PyObject *v);

/* Remove the mapping for the string 'key' from the object 'o'.
   Returns -1 on failure.

   This is equivalent to the Python statement: del o[key]. */
PyAPI_FUNC(int) PyObject_DelItemString(PyObject *o, const char *key);

/* Delete the mapping for the object 'key' from the object 'o'.
   Returns -1 on failure.

   This is the equivalent of the Python statement: del o[key]. */
PyAPI_FUNC(int) PyObject_DelItem(PyObject *o, PyObject *key);


/* === Old Buffer API ============================================ */

/* FIXME:  usage of these should all be replaced in Python itself
   but for backwards compatibility we will implement them.
   Their usage without a corresponding "unlock" mechanism
   may create issues (but they would already be there). */

/* Takes an arbitrary object which must support the (character, single segment)
   buffer interface and returns a pointer to a read-only memory location
   useable as character based input for subsequent processing.

   Return 0 on success.  buffer and buffer_len are only set in case no error
   occurs. Otherwise, -1 is returned and an exception set. */
PyAPI_FUNC(int) PyObject_AsCharBuffer(PyObject *obj,
                                      const char **buffer,
                                      Py_ssize_t *buffer_len)
                                      Py_DEPRECATED(3.0);

/* Checks whether an arbitrary object supports the (character, single segment)
   buffer interface.

   Returns 1 on success, 0 on failure. */
PyAPI_FUNC(int) PyObject_CheckReadBuffer(PyObject *obj)
                                         Py_DEPRECATED(3.0);

/* Same as PyObject_AsCharBuffer() except that this API expects (readable,
   single segment) buffer interface and returns a pointer to a read-only memory
   location which can contain arbitrary data.

   0 is returned on success.  buffer and buffer_len are only set in case no
   error occurs.  Otherwise, -1 is returned and an exception set. */
PyAPI_FUNC(int) PyObject_AsReadBuffer(PyObject *obj,
                                      const void **buffer,
                                      Py_ssize_t *buffer_len)
                                      Py_DEPRECATED(3.0);

/* Takes an arbitrary object which must support the (writable, single segment)
   buffer interface and returns a pointer to a writable memory location in
   buffer of size 'buffer_len'.

   Return 0 on success.  buffer and buffer_len are only set in case no error
   occurs. Otherwise, -1 is returned and an exception set. */
PyAPI_FUNC(int) PyObject_AsWriteBuffer(PyObject *obj,
                                       void **buffer,
                                       Py_ssize_t *buffer_len)
                                       Py_DEPRECATED(3.0);


/* === New Buffer API ============================================ */

#ifndef Py_LIMITED_API

/* Return 1 if the getbuffer function is available, otherwise return 0. */
#define PyObject_CheckBuffer(obj) \
    (((obj)->ob_type->tp_as_buffer != NULL) &&  \
     ((obj)->ob_type->tp_as_buffer->bf_getbuffer != NULL))

/* This is a C-API version of the getbuffer function call.  It checks
   to make sure object has the required function pointer and issues the
   call.

   Returns -1 and raises an error on failure and returns 0 on success. */
PyAPI_FUNC(int) PyObject_GetBuffer(PyObject *obj, Py_buffer *view,
                                   int flags);

/* Get the memory area pointed to by the indices for the buffer given.
   Note that view->ndim is the assumed size of indices. */
PyAPI_FUNC(void *) PyBuffer_GetPointer(Py_buffer *view, Py_ssize_t *indices);

/* Return the implied itemsize of the data-format area from a
   struct-style description. */
PyAPI_FUNC(int) PyBuffer_SizeFromFormat(const char *);

/* Implementation in memoryobject.c */
PyAPI_FUNC(int) PyBuffer_ToContiguous(void *buf, Py_buffer *view,
                                      Py_ssize_t len, char order);

PyAPI_FUNC(int) PyBuffer_FromContiguous(Py_buffer *view, void *buf,
                                        Py_ssize_t len, char order);

/* Copy len bytes of data from the contiguous chunk of memory
   pointed to by buf into the buffer exported by obj.  Return
   0 on success and return -1 and raise a PyBuffer_Error on
   error (i.e. the object does not have a buffer interface or
   it is not working).

   If fort is 'F', then if the object is multi-dimensional,
   then the data will be copied into the array in
   Fortran-style (first dimension varies the fastest).  If
   fort is 'C', then the data will be copied into the array
   in C-style (last dimension varies the fastest).  If fort
   is 'A', then it does not matter and the copy will be made
   in whatever way is more efficient. */
PyAPI_FUNC(int) PyObject_CopyData(PyObject *dest, PyObject *src);

/* Copy the data from the src buffer to the buffer of destination. */
PyAPI_FUNC(int) PyBuffer_IsContiguous(const Py_buffer *view, char fort);

/*Fill the strides array with byte-strides of a contiguous
  (Fortran-style if fort is 'F' or C-style otherwise)
  array of the given shape with the given number of bytes
  per element. */
PyAPI_FUNC(void) PyBuffer_FillContiguousStrides(int ndims,
                                               Py_ssize_t *shape,
                                               Py_ssize_t *strides,
                                               int itemsize,
                                               char fort);

/* Fills in a buffer-info structure correctly for an exporter
   that can only share a contiguous chunk of memory of
   "unsigned bytes" of the given length.

   Returns 0 on success and -1 (with raising an error) on error. */
PyAPI_FUNC(int) PyBuffer_FillInfo(Py_buffer *view, PyObject *o, void *buf,
                                  Py_ssize_t len, int readonly,
                                  int flags);

/* Releases a Py_buffer obtained from getbuffer ParseTuple's "s*". */
PyAPI_FUNC(void) PyBuffer_Release(Py_buffer *view);

#endif /* Py_LIMITED_API */

/* Takes an arbitrary object and returns the result of calling
   obj.__format__(format_spec). */
PyAPI_FUNC(PyObject *) PyObject_Format(PyObject *obj,
                                       PyObject *format_spec);


/* ==== Iterators ================================================ */

/* Takes an object and returns an iterator for it.
   This is typically a new iterator but if the argument is an iterator, this
   returns itself. */
PyAPI_FUNC(PyObject *) PyObject_GetIter(PyObject *);

#define PyIter_Check(obj) \
    ((obj)->ob_type->tp_iternext != NULL && \
     (obj)->ob_type->tp_iternext != &_PyObject_NextNotImplemented)

/* Takes an iterator object and calls its tp_iternext slot,
   returning the next value.

   If the iterator is exhausted, this returns NULL without setting an
   exception.

   NULL with an exception means an error occurred. */
PyAPI_FUNC(PyObject *) PyIter_Next(PyObject *);


/* === Number Protocol ================================================== */

/* Returns 1 if the object 'o' provides numeric protocols, and 0 otherwise.

   This function always succeeds. */
PyAPI_FUNC(int) PyNumber_Check(PyObject *o);

/* Returns the result of adding o1 and o2, or NULL on failure.

   This is the equivalent of the Python expression: o1 + o2. */
PyAPI_FUNC(PyObject *) PyNumber_Add(PyObject *o1, PyObject *o2);

/* Returns the result of subtracting o2 from o1, or NULL on failure.

   This is the equivalent of the Python expression: o1 - o2. */
PyAPI_FUNC(PyObject *) PyNumber_Subtract(PyObject *o1, PyObject *o2);

/* Returns the result of multiplying o1 and o2, or NULL on failure.

   This is the equivalent of the Python expression: o1 * o2. */
PyAPI_FUNC(PyObject *) PyNumber_Multiply(PyObject *o1, PyObject *o2);

#if !defined(Py_LIMITED_API) || Py_LIMITED_API+0 >= 0x03050000
/* This is the equivalent of the Python expression: o1 @ o2. */
PyAPI_FUNC(PyObject *) PyNumber_MatrixMultiply(PyObject *o1, PyObject *o2);
#endif

/* Returns the result of dividing o1 by o2 giving an integral result,
   or NULL on failure.

   This is the equivalent of the Python expression: o1 // o2. */
PyAPI_FUNC(PyObject *) PyNumber_FloorDivide(PyObject *o1, PyObject *o2);

/* Returns the result of dividing o1 by o2 giving a float result, or NULL on
   failure.

   This is the equivalent of the Python expression: o1 / o2. */
PyAPI_FUNC(PyObject *) PyNumber_TrueDivide(PyObject *o1, PyObject *o2);

/* Returns the remainder of dividing o1 by o2, or NULL on failure.

   This is the equivalent of the Python expression: o1 % o2. */
PyAPI_FUNC(PyObject *) PyNumber_Remainder(PyObject *o1, PyObject *o2);

/* See the built-in function divmod.

   Returns NULL on failure.

   This is the equivalent of the Python expression: divmod(o1, o2). */
PyAPI_FUNC(PyObject *) PyNumber_Divmod(PyObject *o1, PyObject *o2);

/* See the built-in function pow. Returns NULL on failure.

   This is the equivalent of the Python expression: pow(o1, o2, o3),
   where o3 is optional. */
PyAPI_FUNC(PyObject *) PyNumber_Power(PyObject *o1, PyObject *o2,
                                      PyObject *o3);

/* Returns the negation of o on success, or NULL on failure.

 This is the equivalent of the Python expression: -o. */
PyAPI_FUNC(PyObject *) PyNumber_Negative(PyObject *o);

/* Returns the positive of o on success, or NULL on failure.

   This is the equivalent of the Python expression: +o. */
PyAPI_FUNC(PyObject *) PyNumber_Positive(PyObject *o);

/* Returns the absolute value of 'o', or NULL on failure.

   This is the equivalent of the Python expression: abs(o). */
PyAPI_FUNC(PyObject *) PyNumber_Absolute(PyObject *o);

/* Returns the bitwise negation of 'o' on success, or NULL on failure.

   This is the equivalent of the Python expression: ~o. */
PyAPI_FUNC(PyObject *) PyNumber_Invert(PyObject *o);

/* Returns the result of left shifting o1 by o2 on success, or NULL on failure.

   This is the equivalent of the Python expression: o1 << o2. */
PyAPI_FUNC(PyObject *) PyNumber_Lshift(PyObject *o1, PyObject *o2);

/* Returns the result of right shifting o1 by o2 on success, or NULL on
   failure.

   This is the equivalent of the Python expression: o1 >> o2. */
PyAPI_FUNC(PyObject *) PyNumber_Rshift(PyObject *o1, PyObject *o2);

/* Returns the result of bitwise and of o1 and o2 on success, or NULL on
   failure.

   This is the equivalent of the Python expression: o1 & o2. */
PyAPI_FUNC(PyObject *) PyNumber_And(PyObject *o1, PyObject *o2);

/* Returns the bitwise exclusive or of o1 by o2 on success, or NULL on failure.

   This is the equivalent of the Python expression: o1 ^ o2. */
PyAPI_FUNC(PyObject *) PyNumber_Xor(PyObject *o1, PyObject *o2);

/* Returns the result of bitwise or on o1 and o2 on success, or NULL on
   failure.

   This is the equivalent of the Python expression: o1 | o2. */
PyAPI_FUNC(PyObject *) PyNumber_Or(PyObject *o1, PyObject *o2);

#define PyIndex_Check(obj)                              \
    ((obj)->ob_type->tp_as_number != NULL &&            \
     (obj)->ob_type->tp_as_number->nb_index != NULL)

/* Returns the object 'o' converted to a Python int, or NULL with an exception
   raised on failure. */
PyAPI_FUNC(PyObject *) PyNumber_Index(PyObject *o);

/* Returns the object 'o' converted to Py_ssize_t by going through
   PyNumber_Index() first.

   If an overflow error occurs while converting the int to Py_ssize_t, then the
   second argument 'exc' is the error-type to return.  If it is NULL, then the
   overflow error is cleared and the value is clipped. */
PyAPI_FUNC(Py_ssize_t) PyNumber_AsSsize_t(PyObject *o, PyObject *exc);

/* Returns the object 'o' converted to an integer object on success, or NULL
   on failure.

   This is the equivalent of the Python expression: int(o). */
PyAPI_FUNC(PyObject *) PyNumber_Long(PyObject *o);

/* Returns the object 'o' converted to a float object on success, or NULL
  on failure.

  This is the equivalent of the Python expression: float(o). */
PyAPI_FUNC(PyObject *) PyNumber_Float(PyObject *o);


/* --- In-place variants of (some of) the above number protocol functions -- */

/* Returns the result of adding o2 to o1, possibly in-place, or NULL
   on failure.

   This is the equivalent of the Python expression: o1 += o2. */
PyAPI_FUNC(PyObject *) PyNumber_InPlaceAdd(PyObject *o1, PyObject *o2);

/* Returns the result of subtracting o2 from o1, possibly in-place or
   NULL on failure.

   This is the equivalent of the Python expression: o1 -= o2. */
PyAPI_FUNC(PyObject *) PyNumber_InPlaceSubtract(PyObject *o1, PyObject *o2);

/* Returns the result of multiplying o1 by o2, possibly in-place, or NULL on
   failure.

   This is the equivalent of the Python expression: o1 *= o2. */
PyAPI_FUNC(PyObject *) PyNumber_InPlaceMultiply(PyObject *o1, PyObject *o2);

#if !defined(Py_LIMITED_API) || Py_LIMITED_API+0 >= 0x03050000
/* This is the equivalent of the Python expression: o1 @= o2. */
PyAPI_FUNC(PyObject *) PyNumber_InPlaceMatrixMultiply(PyObject *o1, PyObject *o2);
#endif

/* Returns the result of dividing o1 by o2 giving an integral result, possibly
   in-place, or NULL on failure.

   This is the equivalent of the Python expression: o1 /= o2. */
PyAPI_FUNC(PyObject *) PyNumber_InPlaceFloorDivide(PyObject *o1,
                                                   PyObject *o2);

/* Returns the result of dividing o1 by o2 giving a float result, possibly
   in-place, or null on failure.

   This is the equivalent of the Python expression: o1 /= o2. */
PyAPI_FUNC(PyObject *) PyNumber_InPlaceTrueDivide(PyObject *o1,
                                                  PyObject *o2);

/* Returns the remainder of dividing o1 by o2, possibly in-place, or NULL on
   failure.

   This is the equivalent of the Python expression: o1 %= o2. */
PyAPI_FUNC(PyObject *) PyNumber_InPlaceRemainder(PyObject *o1, PyObject *o2);

/* Returns the result of raising o1 to the power of o2, possibly in-place,
   or NULL on failure.

   This is the equivalent of the Python expression: o1 **= o2,
   or o1 = pow(o1, o2, o3) if o3 is present. */
PyAPI_FUNC(PyObject *) PyNumber_InPlacePower(PyObject *o1, PyObject *o2,
                                             PyObject *o3);

/* Returns the result of left shifting o1 by o2, possibly in-place, or NULL
   on failure.

   This is the equivalent of the Python expression: o1 <<= o2. */
PyAPI_FUNC(PyObject *) PyNumber_InPlaceLshift(PyObject *o1, PyObject *o2);

/* Returns the result of right shifting o1 by o2, possibly in-place or NULL
   on failure.

   This is the equivalent of the Python expression: o1 >>= o2. */
PyAPI_FUNC(PyObject *) PyNumber_InPlaceRshift(PyObject *o1, PyObject *o2);

/* Returns the result of bitwise and of o1 and o2, possibly in-place, or NULL
   on failure.

   This is the equivalent of the Python expression: o1 &= o2. */
PyAPI_FUNC(PyObject *) PyNumber_InPlaceAnd(PyObject *o1, PyObject *o2);

/* Returns the bitwise exclusive or of o1 by o2, possibly in-place, or NULL
   on failure.

   This is the equivalent of the Python expression: o1 ^= o2. */
PyAPI_FUNC(PyObject *) PyNumber_InPlaceXor(PyObject *o1, PyObject *o2);

/* Returns the result of bitwise or of o1 and o2, possibly in-place,
   or NULL on failure.

   This is the equivalent of the Python expression: o1 |= o2. */
PyAPI_FUNC(PyObject *) PyNumber_InPlaceOr(PyObject *o1, PyObject *o2);

/* Returns the integer n converted to a string with a base, with a base
   marker of 0b, 0o or 0x prefixed if applicable.

   If n is not an int object, it is converted with PyNumber_Index first. */
PyAPI_FUNC(PyObject *) PyNumber_ToBase(PyObject *n, int base);


/* === Sequence protocol ================================================ */

/* Return 1 if the object provides sequence protocol, and zero
   otherwise.

   This function always succeeds. */
PyAPI_FUNC(int) PySequence_Check(PyObject *o);

/* Return the size of sequence object o, or -1 on failure. */
PyAPI_FUNC(Py_ssize_t) PySequence_Size(PyObject *o);

/* For DLL compatibility */
#undef PySequence_Length
PyAPI_FUNC(Py_ssize_t) PySequence_Length(PyObject *o);
#define PySequence_Length PySequence_Size


/* Return the concatenation of o1 and o2 on success, and NULL on failure.

   This is the equivalent of the Python expression: o1 + o2. */
PyAPI_FUNC(PyObject *) PySequence_Concat(PyObject *o1, PyObject *o2);

/* Return the result of repeating sequence object 'o' 'count' times,
  or NULL on failure.

  This is the equivalent of the Python expression: o * count. */
PyAPI_FUNC(PyObject *) PySequence_Repeat(PyObject *o, Py_ssize_t count);

/* Return the ith element of o, or NULL on failure.

   This is the equivalent of the Python expression: o[i]. */
PyAPI_FUNC(PyObject *) PySequence_GetItem(PyObject *o, Py_ssize_t i);

/* Return the slice of sequence object o between i1 and i2, or NULL on failure.

   This is the equivalent of the Python expression: o[i1:i2]. */
PyAPI_FUNC(PyObject *) PySequence_GetSlice(PyObject *o, Py_ssize_t i1, Py_ssize_t i2);

/* Assign object 'v' to the ith element of the sequence 'o'. Raise an exception
   and return -1 on failure; return 0 on success.

   This is the equivalent of the Python statement o[i] = v. */
PyAPI_FUNC(int) PySequence_SetItem(PyObject *o, Py_ssize_t i, PyObject *v);

/* Delete the 'i'-th element of the sequence 'v'. Returns -1 on failure.

   This is the equivalent of the Python statement: del o[i]. */
PyAPI_FUNC(int) PySequence_DelItem(PyObject *o, Py_ssize_t i);

/* Assign the sequence object 'v' to the slice in sequence object 'o',
   from 'i1' to 'i2'. Returns -1 on failure.

   This is the equivalent of the Python statement: o[i1:i2] = v. */
PyAPI_FUNC(int) PySequence_SetSlice(PyObject *o, Py_ssize_t i1, Py_ssize_t i2,
                                    PyObject *v);

/* Delete the slice in sequence object 'o' from 'i1' to 'i2'.
   Returns -1 on failure.

   This is the equivalent of the Python statement: del o[i1:i2]. */
PyAPI_FUNC(int) PySequence_DelSlice(PyObject *o, Py_ssize_t i1, Py_ssize_t i2);

/* Returns the sequence 'o' as a tuple on success, and NULL on failure.

   This is equivalent to the Python expression: tuple(o). */
PyAPI_FUNC(PyObject *) PySequence_Tuple(PyObject *o);

/* Returns the sequence 'o' as a list on success, and NULL on failure.
   This is equivalent to the Python expression: list(o) */
PyAPI_FUNC(PyObject *) PySequence_List(PyObject *o);

/* Return the sequence 'o' as a list, unless it's already a tuple or list.

   Use PySequence_Fast_GET_ITEM to access the members of this list, and
   PySequence_Fast_GET_SIZE to get its length.

   Returns NULL on failure.  If the object does not support iteration, raises a
   TypeError exception with 'm' as the message text. */
PyAPI_FUNC(PyObject *) PySequence_Fast(PyObject *o, const char* m);

/* Return the size of the sequence 'o', assuming that 'o' was returned by
   PySequence_Fast and is not NULL. */
#define PySequence_Fast_GET_SIZE(o) \
    (PyList_Check(o) ? PyList_GET_SIZE(o) : PyTuple_GET_SIZE(o))

/* Return the 'i'-th element of the sequence 'o', assuming that o was returned
   by PySequence_Fast, and that i is within bounds. */
#define PySequence_Fast_GET_ITEM(o, i)\
     (PyList_Check(o) ? PyList_GET_ITEM(o, i) : PyTuple_GET_ITEM(o, i))

/* Assume tp_as_sequence and sq_item exist and that 'i' does not
   need to be corrected for a negative index. */
#define PySequence_ITEM(o, i)\
    ( Py_TYPE(o)->tp_as_sequence->sq_item(o, i) )

/* Return a pointer to the underlying item array for
   an object retured by PySequence_Fast */
#define PySequence_Fast_ITEMS(sf) \
    (PyList_Check(sf) ? ((PyListObject *)(sf))->ob_item \
                      : ((PyTupleObject *)(sf))->ob_item)

/* Return the number of occurrences on value on 'o', that is, return
   the number of keys for which o[key] == value.

   On failure, return -1.  This is equivalent to the Python expression:
   o.count(value). */
PyAPI_FUNC(Py_ssize_t) PySequence_Count(PyObject *o, PyObject *value);

/* Return 1 if 'ob' is in the sequence 'seq'; 0 if 'ob' is not in the sequence
   'seq'; -1 on error.

   Use __contains__ if possible, else _PySequence_IterSearch(). */
PyAPI_FUNC(int) PySequence_Contains(PyObject *seq, PyObject *ob);

#ifndef Py_LIMITED_API
#define PY_ITERSEARCH_COUNT    1
#define PY_ITERSEARCH_INDEX    2
#define PY_ITERSEARCH_CONTAINS 3

/* Iterate over seq.

   Result depends on the operation:

   PY_ITERSEARCH_COUNT:  return # of times obj appears in seq; -1 if
     error.
   PY_ITERSEARCH_INDEX:  return 0-based index of first occurrence of
     obj in seq; set ValueError and return -1 if none found;
     also return -1 on error.
   PY_ITERSEARCH_CONTAINS:  return 1 if obj in seq, else 0; -1 on
     error. */
PyAPI_FUNC(Py_ssize_t) _PySequence_IterSearch(PyObject *seq,
                                              PyObject *obj, int operation);
#endif


/* For DLL-level backwards compatibility */
#undef PySequence_In
/* Determine if the sequence 'o' contains 'value'. If an item in 'o' is equal
   to 'value', return 1, otherwise return 0. On error, return -1.

   This is equivalent to the Python expression: value in o. */
PyAPI_FUNC(int) PySequence_In(PyObject *o, PyObject *value);

/* For source-level backwards compatibility */
#define PySequence_In PySequence_Contains


/* Return the first index for which o[i] == value.
   On error, return -1.

   This is equivalent to the Python expression: o.index(value). */
PyAPI_FUNC(Py_ssize_t) PySequence_Index(PyObject *o, PyObject *value);


/* --- In-place versions of some of the above Sequence functions --- */

/* Append sequence 'o2' to sequence 'o1', in-place when possible. Return the
   resulting object, which could be 'o1', or NULL on failure.

  This is the equivalent of the Python expression: o1 += o2. */
PyAPI_FUNC(PyObject *) PySequence_InPlaceConcat(PyObject *o1, PyObject *o2);

/* Repeat sequence 'o' by 'count', in-place when possible. Return the resulting
   object, which could be 'o', or NULL on failure.

   This is the equivalent of the Python expression: o1 *= count.  */
PyAPI_FUNC(PyObject *) PySequence_InPlaceRepeat(PyObject *o, Py_ssize_t count);


/* === Mapping protocol ================================================= */

/* Return 1 if the object provides mapping protocol, and 0 otherwise.

   This function always succeeds. */
PyAPI_FUNC(int) PyMapping_Check(PyObject *o);

/* Returns the number of keys in mapping object 'o' on success, and -1 on
  failure. This is equivalent to the Python expression: len(o). */
PyAPI_FUNC(Py_ssize_t) PyMapping_Size(PyObject *o);

/* For DLL compatibility */
#undef PyMapping_Length
PyAPI_FUNC(Py_ssize_t) PyMapping_Length(PyObject *o);
#define PyMapping_Length PyMapping_Size


/* Implemented as a macro:

   int PyMapping_DelItemString(PyObject *o, const char *key);

   Remove the mapping for the string 'key' from the mapping 'o'. Returns -1 on
   failure.

   This is equivalent to the Python statement: del o[key]. */
#define PyMapping_DelItemString(O,K) PyObject_DelItemString((O),(K))

/* Implemented as a macro:

   int PyMapping_DelItem(PyObject *o, PyObject *key);

   Remove the mapping for the object 'key' from the mapping object 'o'.
   Returns -1 on failure.

   This is equivalent to the Python statement: del o[key]. */
#define PyMapping_DelItem(O,K) PyObject_DelItem((O),(K))

/* On success, return 1 if the mapping object 'o' has the key 'key',
   and 0 otherwise.

   This is equivalent to the Python expression: key in o.

   This function always succeeds. */
PyAPI_FUNC(int) PyMapping_HasKeyString(PyObject *o, const char *key);

/* Return 1 if the mapping object has the key 'key', and 0 otherwise.

   This is equivalent to the Python expression: key in o.

   This function always succeeds. */
PyAPI_FUNC(int) PyMapping_HasKey(PyObject *o, PyObject *key);

/* On success, return a list or tuple of the keys in mapping object 'o'.
   On failure, return NULL. */
PyAPI_FUNC(PyObject *) PyMapping_Keys(PyObject *o);

/* On success, return a list or tuple of the values in mapping object 'o'.
   On failure, return NULL. */
PyAPI_FUNC(PyObject *) PyMapping_Values(PyObject *o);

/* On success, return a list or tuple of the items in mapping object 'o',
   where each item is a tuple containing a key-value pair. On failure, return
   NULL. */
PyAPI_FUNC(PyObject *) PyMapping_Items(PyObject *o);

/* Return element of 'o' corresponding to the string 'key' or NULL on failure.

   This is the equivalent of the Python expression: o[key]. */
PyAPI_FUNC(PyObject *) PyMapping_GetItemString(PyObject *o,
                                               const char *key);

/* Map the string 'key' to the value 'v' in the mapping 'o'.
   Returns -1 on failure.

   This is the equivalent of the Python statement: o[key]=v. */
PyAPI_FUNC(int) PyMapping_SetItemString(PyObject *o, const char *key,
                                        PyObject *value);

/* isinstance(object, typeorclass) */
PyAPI_FUNC(int) PyObject_IsInstance(PyObject *object, PyObject *typeorclass);

/* issubclass(object, typeorclass) */
PyAPI_FUNC(int) PyObject_IsSubclass(PyObject *object, PyObject *typeorclass);


#ifndef Py_LIMITED_API
PyAPI_FUNC(int) _PyObject_RealIsInstance(PyObject *inst, PyObject *cls);

PyAPI_FUNC(int) _PyObject_RealIsSubclass(PyObject *derived, PyObject *cls);

PyAPI_FUNC(char *const *) _PySequence_BytesToCharpArray(PyObject* self);

PyAPI_FUNC(void) _Py_FreeCharPArray(char *const array[]);

/* For internal use by buffer API functions */
PyAPI_FUNC(void) _Py_add_one_to_index_F(int nd, Py_ssize_t *index,
                                        const Py_ssize_t *shape);
PyAPI_FUNC(void) _Py_add_one_to_index_C(int nd, Py_ssize_t *index,
                                        const Py_ssize_t *shape);

/* Convert Python int to Py_ssize_t. Do nothing if the argument is None. */
PyAPI_FUNC(int) _Py_convert_optional_to_ssize_t(PyObject *, void *);
#endif /* !Py_LIMITED_API */


#ifdef __cplusplus
}
#endif
#endif /* Py_ABSTRACTOBJECT_H */<|MERGE_RESOLUTION|>--- conflicted
+++ resolved
@@ -1,13 +1,10 @@
-<<<<<<< HEAD
 /* Copyright (c) 2018, Oracle and/or its affiliates.
  * Copyright (C) 1996-2017 Python Software Foundation
  *
  * Licensed under the PYTHON SOFTWARE FOUNDATION LICENSE VERSION 2
  */
-=======
 /* Abstract Object Interface (many thanks to Jim Fulton) */
 
->>>>>>> da9a9621
 #ifndef Py_ABSTRACTOBJECT_H
 #define Py_ABSTRACTOBJECT_H
 #ifdef __cplusplus
