/* Copyright (c) 2018, 2021, Oracle and/or its affiliates.
 * Copyright (C) 1996-2020 Python Software Foundation
 *
 * Licensed under the PYTHON SOFTWARE FOUNDATION LICENSE VERSION 2
 */

/* Interfaces to parse and execute pieces of python code */

#ifndef Py_PYTHONRUN_H
#define Py_PYTHONRUN_H
#ifdef __cplusplus
extern "C" {
#endif

PyAPI_FUNC(PyObject *) Py_CompileString(const char *, const char *, int);

PyAPI_FUNC(void) PyErr_Print(void);
PyAPI_FUNC(void) PyErr_PrintEx(int);
PyAPI_FUNC(void) PyErr_Display(PyObject *, PyObject *, PyObject *);


/* Stuff with no proper home (yet) */
PyAPI_DATA(int) (*PyOS_InputHook)(void);

/* Stack size, in "pointers" (so we get extra safety margins
   on 64-bit platforms).  On a 32-bit platform, this translates
   to an 8k margin. */
#define PYOS_STACK_MARGIN 2048

#if defined(WIN32) && !defined(MS_WIN64) && !defined(_M_ARM) && defined(_MSC_VER) && _MSC_VER >= 1300
/* Enable stack checking under Microsoft C */
#define USE_STACKCHECK
#endif

#ifdef USE_STACKCHECK
/* Check that we aren't overflowing our stack */
PyAPI_FUNC(int) PyOS_CheckStack(void);
#endif

<<<<<<< HEAD
// taken from compile.h
#define Py_single_input 256
#define Py_file_input 257
#define Py_eval_input 258

=======
#ifndef Py_LIMITED_API
#  define Py_CPYTHON_PYTHONRUN_H
#  include  "cpython/pythonrun.h"
#  undef Py_CPYTHON_PYTHONRUN_H
#endif
>>>>>>> 02d0a87a

#ifdef __cplusplus
}
#endif
#endif /* !Py_PYTHONRUN_H */<|MERGE_RESOLUTION|>--- conflicted
+++ resolved
@@ -37,19 +37,17 @@
 PyAPI_FUNC(int) PyOS_CheckStack(void);
 #endif
 
-<<<<<<< HEAD
+#ifndef Py_LIMITED_API
+#  define Py_CPYTHON_PYTHONRUN_H
+#  include  "cpython/pythonrun.h"
+#  undef Py_CPYTHON_PYTHONRUN_H
+#endif
+
 // taken from compile.h
 #define Py_single_input 256
 #define Py_file_input 257
 #define Py_eval_input 258
 
-=======
-#ifndef Py_LIMITED_API
-#  define Py_CPYTHON_PYTHONRUN_H
-#  include  "cpython/pythonrun.h"
-#  undef Py_CPYTHON_PYTHONRUN_H
-#endif
->>>>>>> 02d0a87a
 
 #ifdef __cplusplus
 }
