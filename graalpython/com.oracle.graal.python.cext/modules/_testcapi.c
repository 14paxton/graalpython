/* Copyright (c) 2020, 2023, Oracle and/or its affiliates.
 * Copyright (C) 1996-2020 Python Software Foundation
 *
 * Licensed under the PYTHON SOFTWARE FOUNDATION LICENSE VERSION 2
 */
/*
 * C Extension module to test Python interpreter C APIs.
 *
 * The 'test_*' functions exported by this module are run as part of the
 * standard Python regression test, via Lib/test/test_capi.py.
 */

/* This module tests the public (Include/ and Include/cpython/) C API.
   The internal C API must not be used here: use _testinternalcapi for that.

   The Visual Studio projects builds _testcapi with Py_BUILD_CORE_MODULE
   macro defined, but only the public C API must be tested here. */

#undef Py_BUILD_CORE_MODULE
#undef Py_BUILD_CORE_BUILTIN
#define NEEDS_PY_IDENTIFIER

/* Always enable assertions */
#undef NDEBUG

#define PY_SSIZE_T_CLEAN

#include "Python.h"
<<<<<<< HEAD
#include "datetime.h"
/* #include "marshal.h" */
=======
#include "datetime.h"             // PyDateTimeAPI
#include "frameobject.h"          // PyFrame_New
#include "marshal.h"              // PyMarshal_WriteLongToFile
>>>>>>> 8f1105d6
#include "structmember.h"         // PyMemberDef
#include <float.h>                // FLT_MAX
#include <signal.h>

#ifdef MS_WINDOWS
#  include <winsock2.h>           // struct timeval
#endif

#ifdef HAVE_SYS_WAIT_H
#include <sys/wait.h>             // W_STOPCODE
#endif

#ifdef Py_BUILD_CORE
#  error "_testcapi must test the public Python C API, not CPython internal C API"
#endif

#ifdef bool
#  error "The public headers should not include <stdbool.h>, see bpo-46748"
#endif

#define NULLABLE(x) do { if (x == Py_None) x = NULL; } while (0);

#define RETURN_INT(value) do {          \
        int _ret = (value);             \
        if (_ret == -1) {               \
            return NULL;                \
        }                               \
        return PyLong_FromLong(_ret);   \
    } while (0)

// Forward declarations
static struct PyModuleDef _testcapimodule;
static PyType_Spec HeapTypeNameType_Spec;
static PyObject *TestError;     /* set to exception object in init */


/* Raise TestError with test_name + ": " + msg, and return NULL. */

static PyObject *
raiseTestError(const char* test_name, const char* msg)
{
    PyErr_Format(TestError, "%s: %s", test_name, msg);
    return NULL;
}

/* Test #defines from pyconfig.h (particularly the SIZEOF_* defines).

   The ones derived from autoconf on the UNIX-like OSes can be relied
   upon (in the absence of sloppy cross-compiling), but the Windows
   platforms have these hardcoded.  Better safe than sorry.
*/
static PyObject*
sizeof_error(const char* fatname, const char* typname,
    int expected, int got)
{
    PyErr_Format(TestError,
        "%s #define == %d but sizeof(%s) == %d",
        fatname, expected, typname, got);
    return (PyObject*)NULL;
}

static PyObject*
test_config(PyObject *self, PyObject *Py_UNUSED(ignored))
{
#define CHECK_SIZEOF(FATNAME, TYPE) \
            if (FATNAME != sizeof(TYPE)) \
                return sizeof_error(#FATNAME, #TYPE, FATNAME, sizeof(TYPE))

    CHECK_SIZEOF(SIZEOF_SHORT, short);
    CHECK_SIZEOF(SIZEOF_INT, int);
    CHECK_SIZEOF(SIZEOF_LONG, long);
    CHECK_SIZEOF(SIZEOF_VOID_P, void*);
    CHECK_SIZEOF(SIZEOF_TIME_T, time_t);
    CHECK_SIZEOF(SIZEOF_LONG_LONG, long long);

#undef CHECK_SIZEOF

    Py_RETURN_NONE;
}

static PyObject*
test_sizeof_c_types(PyObject *self, PyObject *Py_UNUSED(ignored))
{
#if defined(__GNUC__) && ((__GNUC__ > 4) || ((__GNUC__ == 4) && (__GNUC_MINOR__ > 5)))
#pragma GCC diagnostic push
#pragma GCC diagnostic ignored "-Wtype-limits"
#endif
#define CHECK_SIZEOF(TYPE, EXPECTED)         \
    if (EXPECTED != sizeof(TYPE))  {         \
        PyErr_Format(TestError,              \
            "sizeof(%s) = %u instead of %u", \
            #TYPE, sizeof(TYPE), EXPECTED);  \
        return (PyObject*)NULL;              \
    }
#define IS_SIGNED(TYPE) (((TYPE)-1) < (TYPE)0)
#define CHECK_SIGNNESS(TYPE, SIGNED)         \
    if (IS_SIGNED(TYPE) != SIGNED) {         \
        PyErr_Format(TestError,              \
            "%s signness is, instead of %i",  \
            #TYPE, IS_SIGNED(TYPE), SIGNED); \
        return (PyObject*)NULL;              \
    }

    /* integer types */
    CHECK_SIZEOF(Py_UCS1, 1);
    CHECK_SIZEOF(Py_UCS2, 2);
    CHECK_SIZEOF(Py_UCS4, 4);
    CHECK_SIGNNESS(Py_UCS1, 0);
    CHECK_SIGNNESS(Py_UCS2, 0);
    CHECK_SIGNNESS(Py_UCS4, 0);
    CHECK_SIZEOF(int32_t, 4);
    CHECK_SIGNNESS(int32_t, 1);
    CHECK_SIZEOF(uint32_t, 4);
    CHECK_SIGNNESS(uint32_t, 0);
    CHECK_SIZEOF(int64_t, 8);
    CHECK_SIGNNESS(int64_t, 1);
    CHECK_SIZEOF(uint64_t, 8);
    CHECK_SIGNNESS(uint64_t, 0);

    /* pointer/size types */
    CHECK_SIZEOF(size_t, sizeof(void *));
    CHECK_SIGNNESS(size_t, 0);
    CHECK_SIZEOF(Py_ssize_t, sizeof(void *));
    CHECK_SIGNNESS(Py_ssize_t, 1);

    CHECK_SIZEOF(uintptr_t, sizeof(void *));
    CHECK_SIGNNESS(uintptr_t, 0);
    CHECK_SIZEOF(intptr_t, sizeof(void *));
    CHECK_SIGNNESS(intptr_t, 1);

    Py_RETURN_NONE;

#undef IS_SIGNED
#undef CHECK_SIGNESS
#undef CHECK_SIZEOF
#if defined(__GNUC__) && ((__GNUC__ > 4) || ((__GNUC__ == 4) && (__GNUC_MINOR__ > 5)))
#pragma GCC diagnostic pop
#endif
}

static PyObject*
test_gc_control(PyObject *self, PyObject *Py_UNUSED(ignored))
{
    int orig_enabled = PyGC_IsEnabled();
    const char* msg = "ok";
    int old_state;

    old_state = PyGC_Enable();
    msg = "Enable(1)";
    if (old_state != orig_enabled) {
        goto failed;
    }
    msg = "IsEnabled(1)";
    if (!PyGC_IsEnabled()) {
        goto failed;
    }

    old_state = PyGC_Disable();
    msg = "disable(2)";
    if (!old_state) {
        goto failed;
    }
    msg = "IsEnabled(2)";
    if (PyGC_IsEnabled()) {
        goto failed;
    }

    old_state = PyGC_Enable();
    msg = "enable(3)";
    if (old_state) {
        goto failed;
    }
    msg = "IsEnabled(3)";
    if (!PyGC_IsEnabled()) {
        goto failed;
    }

    if (!orig_enabled) {
        old_state = PyGC_Disable();
        msg = "disable(4)";
        if (old_state) {
            goto failed;
        }
        msg = "IsEnabled(4)";
        if (PyGC_IsEnabled()) {
            goto failed;
        }
    }

    Py_RETURN_NONE;

failed:
    /* Try to clean up if we can. */
    if (orig_enabled) {
        PyGC_Enable();
    } else {
        PyGC_Disable();
    }
    PyErr_Format(TestError, "GC control failed in %s", msg);
    return NULL;
}

static PyObject*
test_list_api(PyObject *self, PyObject *Py_UNUSED(ignored))
{
    PyObject* list;
    int i;

    /* SF bug 132008:  PyList_Reverse segfaults */
#define NLIST 30
    list = PyList_New(NLIST);
    if (list == (PyObject*)NULL)
        return (PyObject*)NULL;
    /* list = range(NLIST) */
    for (i = 0; i < NLIST; ++i) {
        PyObject* anint = PyLong_FromLong(i);
        if (anint == (PyObject*)NULL) {
            Py_DECREF(list);
            return (PyObject*)NULL;
        }
        PyList_SET_ITEM(list, i, anint);
    }
    /* list.reverse(), via PyList_Reverse() */
    i = PyList_Reverse(list);   /* should not blow up! */
    if (i != 0) {
        Py_DECREF(list);
        return (PyObject*)NULL;
    }
    /* Check that list == range(29, -1, -1) now */
    for (i = 0; i < NLIST; ++i) {
        PyObject* anint = PyList_GET_ITEM(list, i);
        if (PyLong_AS_LONG(anint) != NLIST-1-i) {
            PyErr_SetString(TestError,
                            "test_list_api: reverse screwed up");
            Py_DECREF(list);
            return (PyObject*)NULL;
        }
    }
    Py_DECREF(list);
#undef NLIST

    Py_RETURN_NONE;
}

static int
test_dict_inner(int count)
{
    Py_ssize_t pos = 0, iterations = 0;
    int i;
    PyObject *dict = PyDict_New();
    PyObject *v, *k;

    if (dict == NULL)
        return -1;

    for (i = 0; i < count; i++) {
        v = PyLong_FromLong(i);
        if (v == NULL) {
            return -1;
        }
        if (PyDict_SetItem(dict, v, v) < 0) {
            Py_DECREF(v);
            return -1;
        }
        Py_DECREF(v);
    }

    while (PyDict_Next(dict, &pos, &k, &v)) {
        PyObject *o;
        iterations++;

        i = PyLong_AS_LONG(v) + 1;
        o = PyLong_FromLong(i);
        if (o == NULL)
            return -1;
        if (PyDict_SetItem(dict, k, o) < 0) {
            Py_DECREF(o);
            return -1;
        }
        Py_DECREF(o);
    }

    Py_DECREF(dict);

    if (iterations != count) {
        PyErr_SetString(
            TestError,
            "test_dict_iteration: dict iteration went wrong ");
        return -1;
    } else {
        return 0;
    }
}

static PyObject*
test_dict_iteration(PyObject* self, PyObject *Py_UNUSED(ignored))
{
    int i;

    for (i = 0; i < 200; i++) {
        if (test_dict_inner(i) < 0) {
            return NULL;
        }
    }

    Py_RETURN_NONE;
}

static PyObject*
dict_getitem_knownhash(PyObject *self, PyObject *args)
{
    PyObject *mp, *key, *result;
    Py_ssize_t hash;

    if (!PyArg_ParseTuple(args, "OOn:dict_getitem_knownhash",
                          &mp, &key, &hash)) {
        return NULL;
    }

    result = _PyDict_GetItem_KnownHash(mp, key, (Py_hash_t)hash);
    if (result == NULL && !PyErr_Occurred()) {
        _PyErr_SetKeyError(key);
        return NULL;
    }

    Py_XINCREF(result);
    return result;
}

/* Issue #4701: Check that PyObject_Hash implicitly calls
 *   PyType_Ready if it hasn't already been called
 */
static PyTypeObject _HashInheritanceTester_Type = {
    PyVarObject_HEAD_INIT(NULL, 0)
    "hashinheritancetester",            /* Name of this type */
    sizeof(PyObject),           /* Basic object size */
    0,                          /* Item size for varobject */
    (destructor)PyObject_Del, /* tp_dealloc */
    0,                          /* tp_vectorcall_offset */
    0,                          /* tp_getattr */
    0,                          /* tp_setattr */
    0,                          /* tp_as_async */
    0,                          /* tp_repr */
    0,                          /* tp_as_number */
    0,                          /* tp_as_sequence */
    0,                          /* tp_as_mapping */
    0,                          /* tp_hash */
    0,                          /* tp_call */
    0,                          /* tp_str */
    PyObject_GenericGetAttr,  /* tp_getattro */
    0,                          /* tp_setattro */
    0,                          /* tp_as_buffer */
    Py_TPFLAGS_DEFAULT,         /* tp_flags */
    0,                          /* tp_doc */
    0,                          /* tp_traverse */
    0,                          /* tp_clear */
    0,                          /* tp_richcompare */
    0,                          /* tp_weaklistoffset */
    0,                          /* tp_iter */
    0,                          /* tp_iternext */
    0,                          /* tp_methods */
    0,                          /* tp_members */
    0,                          /* tp_getset */
    0,                          /* tp_base */
    0,                          /* tp_dict */
    0,                          /* tp_descr_get */
    0,                          /* tp_descr_set */
    0,                          /* tp_dictoffset */
    0,                          /* tp_init */
    0,                          /* tp_alloc */
    PyType_GenericNew,                  /* tp_new */
};

static PyObject*
pycompilestring(PyObject* self, PyObject *obj) {
    if (PyBytes_CheckExact(obj) == 0) {
        PyErr_SetString(PyExc_ValueError, "Argument must be a bytes object");
        return NULL;
    }
    const char *the_string = PyBytes_AsString(obj);
    if (the_string == NULL) {
        return NULL;
    }
    return Py_CompileString(the_string, "<string>", Py_file_input);
}

static PyObject*
test_lazy_hash_inheritance(PyObject* self, PyObject *Py_UNUSED(ignored))
{
    PyTypeObject *type;
    PyObject *obj;
    Py_hash_t hash;

    type = &_HashInheritanceTester_Type;

    if (type->tp_dict != NULL)
        /* The type has already been initialized. This probably means
           -R is being used. */
        Py_RETURN_NONE;


    obj = PyObject_New(PyObject, type);
    if (obj == NULL) {
        PyErr_Clear();
        PyErr_SetString(
            TestError,
            "test_lazy_hash_inheritance: failed to create object");
        return NULL;
    }

    if (type->tp_dict != NULL) {
        PyErr_SetString(
            TestError,
            "test_lazy_hash_inheritance: type initialised too soon");
        Py_DECREF(obj);
        return NULL;
    }

    hash = PyObject_Hash(obj);
    if ((hash == -1) && PyErr_Occurred()) {
        PyErr_Clear();
        PyErr_SetString(
            TestError,
            "test_lazy_hash_inheritance: could not hash object");
        Py_DECREF(obj);
        return NULL;
    }

    if (type->tp_dict == NULL) {
        PyErr_SetString(
            TestError,
            "test_lazy_hash_inheritance: type not initialised by hash()");
        Py_DECREF(obj);
        return NULL;
    }

    if (type->tp_hash != PyType_Type.tp_hash) {
        PyErr_SetString(
            TestError,
            "test_lazy_hash_inheritance: unexpected hash function");
        Py_DECREF(obj);
        return NULL;
    }

    Py_DECREF(obj);

    Py_RETURN_NONE;
}


/* Tests of PyLong_{As, From}{Unsigned,}Long(), and
   PyLong_{As, From}{Unsigned,}LongLong().

   Note that the meat of the test is contained in testcapi_long.h.
   This is revolting, but delicate code duplication is worse:  "almost
   exactly the same" code is needed to test long long, but the ubiquitous
   dependence on type names makes it impossible to use a parameterized
   function.  A giant macro would be even worse than this.  A C++ template
   would be perfect.

   The "report an error" functions are deliberately not part of the #include
   file:  if the test fails, you can set a breakpoint in the appropriate
   error function directly, and crawl back from there in the debugger.
*/

#define UNBIND(X)  Py_DECREF(X); (X) = NULL

static PyObject *
raise_test_long_error(const char* msg)
{
    return raiseTestError("test_long_api", msg);
}

#define TESTNAME        test_long_api_inner
#define TYPENAME        long
#define F_S_TO_PY       PyLong_FromLong
#define F_PY_TO_S       PyLong_AsLong
#define F_U_TO_PY       PyLong_FromUnsignedLong
#define F_PY_TO_U       PyLong_AsUnsignedLong

#include "testcapi_long.h"

static PyObject *
test_long_api(PyObject* self, PyObject *Py_UNUSED(ignored))
{
    return TESTNAME(raise_test_long_error);
}

#undef TESTNAME
#undef TYPENAME
#undef F_S_TO_PY
#undef F_PY_TO_S
#undef F_U_TO_PY
#undef F_PY_TO_U

static PyObject *
raise_test_longlong_error(const char* msg)
{
    return raiseTestError("test_longlong_api", msg);
}

#define TESTNAME        test_longlong_api_inner
#define TYPENAME        long long
#define F_S_TO_PY       PyLong_FromLongLong
#define F_PY_TO_S       PyLong_AsLongLong
#define F_U_TO_PY       PyLong_FromUnsignedLongLong
#define F_PY_TO_U       PyLong_AsUnsignedLongLong

#include "testcapi_long.h"

static PyObject *
test_longlong_api(PyObject* self, PyObject *args)
{
    return TESTNAME(raise_test_longlong_error);
}

#undef TESTNAME
#undef TYPENAME
#undef F_S_TO_PY
#undef F_PY_TO_S
#undef F_U_TO_PY
#undef F_PY_TO_U

/* Test the PyLong_AsLongAndOverflow API. General conversion to PY_LONG
   is tested by test_long_api_inner. This test will concentrate on proper
   handling of overflow.
*/

static PyObject *
test_long_and_overflow(PyObject *self, PyObject *Py_UNUSED(ignored))
{
    PyObject *num, *one, *temp;
    long value;
    int overflow;

    /* Test that overflow is set properly for a large value. */
    /* num is a number larger than LONG_MAX even on 64-bit platforms */
    num = PyLong_FromString("FFFFFFFFFFFFFFFFFFFFFFFF", NULL, 16);
    if (num == NULL)
        return NULL;
    overflow = 1234;
    value = PyLong_AsLongAndOverflow(num, &overflow);
    Py_DECREF(num);
    if (value == -1 && PyErr_Occurred())
        return NULL;
    if (value != -1)
        return raiseTestError("test_long_and_overflow",
            "return value was not set to -1");
    if (overflow != 1)
        return raiseTestError("test_long_and_overflow",
            "overflow was not set to 1");

    /* Same again, with num = LONG_MAX + 1 */
    num = PyLong_FromLong(LONG_MAX);
    if (num == NULL)
        return NULL;
    one = PyLong_FromLong(1L);
    if (one == NULL) {
        Py_DECREF(num);
        return NULL;
    }
    temp = PyNumber_Add(num, one);
    Py_DECREF(one);
    Py_DECREF(num);
    num = temp;
    if (num == NULL)
        return NULL;
    overflow = 0;
    value = PyLong_AsLongAndOverflow(num, &overflow);
    Py_DECREF(num);
    if (value == -1 && PyErr_Occurred())
        return NULL;
    if (value != -1)
        return raiseTestError("test_long_and_overflow",
            "return value was not set to -1");
    if (overflow != 1)
        return raiseTestError("test_long_and_overflow",
            "overflow was not set to 1");

    /* Test that overflow is set properly for a large negative value. */
    /* num is a number smaller than LONG_MIN even on 64-bit platforms */
    num = PyLong_FromString("-FFFFFFFFFFFFFFFFFFFFFFFF", NULL, 16);
    if (num == NULL)
        return NULL;
    overflow = 1234;
    value = PyLong_AsLongAndOverflow(num, &overflow);
    Py_DECREF(num);
    if (value == -1 && PyErr_Occurred())
        return NULL;
    if (value != -1)
        return raiseTestError("test_long_and_overflow",
            "return value was not set to -1");
    if (overflow != -1)
        return raiseTestError("test_long_and_overflow",
            "overflow was not set to -1");

    /* Same again, with num = LONG_MIN - 1 */
    num = PyLong_FromLong(LONG_MIN);
    if (num == NULL)
        return NULL;
    one = PyLong_FromLong(1L);
    if (one == NULL) {
        Py_DECREF(num);
        return NULL;
    }
    temp = PyNumber_Subtract(num, one);
    Py_DECREF(one);
    Py_DECREF(num);
    num = temp;
    if (num == NULL)
        return NULL;
    overflow = 0;
    value = PyLong_AsLongAndOverflow(num, &overflow);
    Py_DECREF(num);
    if (value == -1 && PyErr_Occurred())
        return NULL;
    if (value != -1)
        return raiseTestError("test_long_and_overflow",
            "return value was not set to -1");
    if (overflow != -1)
        return raiseTestError("test_long_and_overflow",
            "overflow was not set to -1");

    /* Test that overflow is cleared properly for small values. */
    num = PyLong_FromString("FF", NULL, 16);
    if (num == NULL)
        return NULL;
    overflow = 1234;
    value = PyLong_AsLongAndOverflow(num, &overflow);
    Py_DECREF(num);
    if (value == -1 && PyErr_Occurred())
        return NULL;
    if (value != 0xFF)
        return raiseTestError("test_long_and_overflow",
            "expected return value 0xFF");
    if (overflow != 0)
        return raiseTestError("test_long_and_overflow",
            "overflow was not cleared");

    num = PyLong_FromString("-FF", NULL, 16);
    if (num == NULL)
        return NULL;
    overflow = 0;
    value = PyLong_AsLongAndOverflow(num, &overflow);
    Py_DECREF(num);
    if (value == -1 && PyErr_Occurred())
        return NULL;
    if (value != -0xFF)
        return raiseTestError("test_long_and_overflow",
            "expected return value 0xFF");
    if (overflow != 0)
        return raiseTestError("test_long_and_overflow",
            "overflow was set incorrectly");

    num = PyLong_FromLong(LONG_MAX);
    if (num == NULL)
        return NULL;
    overflow = 1234;
    value = PyLong_AsLongAndOverflow(num, &overflow);
    Py_DECREF(num);
    if (value == -1 && PyErr_Occurred())
        return NULL;
    if (value != LONG_MAX)
        return raiseTestError("test_long_and_overflow",
            "expected return value LONG_MAX");
    if (overflow != 0)
        return raiseTestError("test_long_and_overflow",
            "overflow was not cleared");

    num = PyLong_FromLong(LONG_MIN);
    if (num == NULL)
        return NULL;
    overflow = 0;
    value = PyLong_AsLongAndOverflow(num, &overflow);
    Py_DECREF(num);
    if (value == -1 && PyErr_Occurred())
        return NULL;
    if (value != LONG_MIN)
        return raiseTestError("test_long_and_overflow",
            "expected return value LONG_MIN");
    if (overflow != 0)
        return raiseTestError("test_long_and_overflow",
            "overflow was not cleared");

    Py_RETURN_NONE;
}

/* Test the PyLong_AsLongLongAndOverflow API. General conversion to
   long long is tested by test_long_api_inner. This test will
   concentrate on proper handling of overflow.
*/

static PyObject *
test_long_long_and_overflow(PyObject *self, PyObject *Py_UNUSED(ignored))
{
    PyObject *num, *one, *temp;
    long long value;
    int overflow;

    /* Test that overflow is set properly for a large value. */
    /* num is a number larger than LLONG_MAX on a typical machine. */
    num = PyLong_FromString("FFFFFFFFFFFFFFFFFFFFFFFF", NULL, 16);
    if (num == NULL)
        return NULL;
    overflow = 1234;
    value = PyLong_AsLongLongAndOverflow(num, &overflow);
    Py_DECREF(num);
    if (value == -1 && PyErr_Occurred())
        return NULL;
    if (value != -1)
        return raiseTestError("test_long_long_and_overflow",
            "return value was not set to -1");
    if (overflow != 1)
        return raiseTestError("test_long_long_and_overflow",
            "overflow was not set to 1");

    /* Same again, with num = LLONG_MAX + 1 */
    num = PyLong_FromLongLong(LLONG_MAX);
    if (num == NULL)
        return NULL;
    one = PyLong_FromLong(1L);
    if (one == NULL) {
        Py_DECREF(num);
        return NULL;
    }
    temp = PyNumber_Add(num, one);
    Py_DECREF(one);
    Py_DECREF(num);
    num = temp;
    if (num == NULL)
        return NULL;
    overflow = 0;
    value = PyLong_AsLongLongAndOverflow(num, &overflow);
    Py_DECREF(num);
    if (value == -1 && PyErr_Occurred())
        return NULL;
    if (value != -1)
        return raiseTestError("test_long_long_and_overflow",
            "return value was not set to -1");
    if (overflow != 1)
        return raiseTestError("test_long_long_and_overflow",
            "overflow was not set to 1");

    /* Test that overflow is set properly for a large negative value. */
    /* num is a number smaller than LLONG_MIN on a typical platform */
    num = PyLong_FromString("-FFFFFFFFFFFFFFFFFFFFFFFF", NULL, 16);
    if (num == NULL)
        return NULL;
    overflow = 1234;
    value = PyLong_AsLongLongAndOverflow(num, &overflow);
    Py_DECREF(num);
    if (value == -1 && PyErr_Occurred())
        return NULL;
    if (value != -1)
        return raiseTestError("test_long_long_and_overflow",
            "return value was not set to -1");
    if (overflow != -1)
        return raiseTestError("test_long_long_and_overflow",
            "overflow was not set to -1");

    /* Same again, with num = LLONG_MIN - 1 */
    num = PyLong_FromLongLong(LLONG_MIN);
    if (num == NULL)
        return NULL;
    one = PyLong_FromLong(1L);
    if (one == NULL) {
        Py_DECREF(num);
        return NULL;
    }
    temp = PyNumber_Subtract(num, one);
    Py_DECREF(one);
    Py_DECREF(num);
    num = temp;
    if (num == NULL)
        return NULL;
    overflow = 0;
    value = PyLong_AsLongLongAndOverflow(num, &overflow);
    Py_DECREF(num);
    if (value == -1 && PyErr_Occurred())
        return NULL;
    if (value != -1)
        return raiseTestError("test_long_long_and_overflow",
            "return value was not set to -1");
    if (overflow != -1)
        return raiseTestError("test_long_long_and_overflow",
            "overflow was not set to -1");

    /* Test that overflow is cleared properly for small values. */
    num = PyLong_FromString("FF", NULL, 16);
    if (num == NULL)
        return NULL;
    overflow = 1234;
    value = PyLong_AsLongLongAndOverflow(num, &overflow);
    Py_DECREF(num);
    if (value == -1 && PyErr_Occurred())
        return NULL;
    if (value != 0xFF)
        return raiseTestError("test_long_long_and_overflow",
            "expected return value 0xFF");
    if (overflow != 0)
        return raiseTestError("test_long_long_and_overflow",
            "overflow was not cleared");

    num = PyLong_FromString("-FF", NULL, 16);
    if (num == NULL)
        return NULL;
    overflow = 0;
    value = PyLong_AsLongLongAndOverflow(num, &overflow);
    Py_DECREF(num);
    if (value == -1 && PyErr_Occurred())
        return NULL;
    if (value != -0xFF)
        return raiseTestError("test_long_long_and_overflow",
            "expected return value 0xFF");
    if (overflow != 0)
        return raiseTestError("test_long_long_and_overflow",
            "overflow was set incorrectly");

    num = PyLong_FromLongLong(LLONG_MAX);
    if (num == NULL)
        return NULL;
    overflow = 1234;
    value = PyLong_AsLongLongAndOverflow(num, &overflow);
    Py_DECREF(num);
    if (value == -1 && PyErr_Occurred())
        return NULL;
    if (value != LLONG_MAX)
        return raiseTestError("test_long_long_and_overflow",
            "expected return value LLONG_MAX");
    if (overflow != 0)
        return raiseTestError("test_long_long_and_overflow",
            "overflow was not cleared");

    num = PyLong_FromLongLong(LLONG_MIN);
    if (num == NULL)
        return NULL;
    overflow = 0;
    value = PyLong_AsLongLongAndOverflow(num, &overflow);
    Py_DECREF(num);
    if (value == -1 && PyErr_Occurred())
        return NULL;
    if (value != LLONG_MIN)
        return raiseTestError("test_long_long_and_overflow",
            "expected return value LLONG_MIN");
    if (overflow != 0)
        return raiseTestError("test_long_long_and_overflow",
            "overflow was not cleared");

    Py_RETURN_NONE;
}

/* Test the PyLong_As{Size,Ssize}_t API. At present this just tests that
   non-integer arguments are handled correctly. It should be extended to
   test overflow handling.
 */

static PyObject *
test_long_as_size_t(PyObject *self, PyObject *Py_UNUSED(ignored))
{
    size_t out_u;
    Py_ssize_t out_s;

    Py_INCREF(Py_None);

    out_u = PyLong_AsSize_t(Py_None);
    if (out_u != (size_t)-1 || !PyErr_Occurred())
        return raiseTestError("test_long_as_size_t",
                              "PyLong_AsSize_t(None) didn't complain");
    if (!PyErr_ExceptionMatches(PyExc_TypeError))
        return raiseTestError("test_long_as_size_t",
                              "PyLong_AsSize_t(None) raised "
                              "something other than TypeError");
    PyErr_Clear();

    out_s = PyLong_AsSsize_t(Py_None);
    if (out_s != (Py_ssize_t)-1 || !PyErr_Occurred())
        return raiseTestError("test_long_as_size_t",
                              "PyLong_AsSsize_t(None) didn't complain");
    if (!PyErr_ExceptionMatches(PyExc_TypeError))
        return raiseTestError("test_long_as_size_t",
                              "PyLong_AsSsize_t(None) raised "
                              "something other than TypeError");
    PyErr_Clear();

    /* Py_INCREF(Py_None) omitted - we already have a reference to it. */
    return Py_None;
}

static PyObject *
test_long_as_unsigned_long_long_mask(PyObject *self,
                                     PyObject *Py_UNUSED(ignored))
{
    unsigned long long res = PyLong_AsUnsignedLongLongMask(NULL);

    if (res != (unsigned long long)-1 || !PyErr_Occurred()) {
        return raiseTestError("test_long_as_unsigned_long_long_mask",
                              "PyLong_AsUnsignedLongLongMask(NULL) didn't "
                              "complain");
    }
    if (!PyErr_ExceptionMatches(PyExc_SystemError)) {
        return raiseTestError("test_long_as_unsigned_long_long_mask",
                              "PyLong_AsUnsignedLongLongMask(NULL) raised "
                              "something other than SystemError");
    }
    PyErr_Clear();
    Py_RETURN_NONE;
}

/* Test the PyLong_AsDouble API. At present this just tests that
   non-integer arguments are handled correctly.
 */

static PyObject *
test_long_as_double(PyObject *self, PyObject *Py_UNUSED(ignored))
{
    double out;

    Py_INCREF(Py_None);

    out = PyLong_AsDouble(Py_None);
    if (out != -1.0 || !PyErr_Occurred())
        return raiseTestError("test_long_as_double",
                              "PyLong_AsDouble(None) didn't complain");
    if (!PyErr_ExceptionMatches(PyExc_TypeError))
        return raiseTestError("test_long_as_double",
                              "PyLong_AsDouble(None) raised "
                              "something other than TypeError");
    PyErr_Clear();

    /* Py_INCREF(Py_None) omitted - we already have a reference to it. */
    return Py_None;
}

/* Test the L code for PyArg_ParseTuple.  This should deliver a long long
   for both long and int arguments.  The test may leak a little memory if
   it fails.
*/
static PyObject *
test_L_code(PyObject *self, PyObject *Py_UNUSED(ignored))
{
    PyObject *tuple, *num;
    long long value;

    tuple = PyTuple_New(1);
    if (tuple == NULL)
        return NULL;

    num = PyLong_FromLong(42);
    if (num == NULL)
        return NULL;

    // GraalPy change: for explanation, see similar comment in 'test_k_code'
#ifdef GRAALVM_PYTHON
    Py_INCREF(num);
#endif
    PyTuple_SET_ITEM(tuple, 0, num);

    value = -1;
    if (!PyArg_ParseTuple(tuple, "L:test_L_code", &value)) {
        return NULL;
    }
    if (value != 42)
        return raiseTestError("test_L_code",
            "L code returned wrong value for long 42");

    Py_DECREF(num);
    num = PyLong_FromLong(42);
    if (num == NULL)
        return NULL;

    PyTuple_SET_ITEM(tuple, 0, num);

    value = -1;
    if (!PyArg_ParseTuple(tuple, "L:test_L_code", &value)) {
        return NULL;
    }
    if (value != 42)
        return raiseTestError("test_L_code",
            "L code returned wrong value for int 42");

    Py_DECREF(tuple);
    Py_RETURN_NONE;
}

static PyObject *
return_none(void *unused)
{
    Py_RETURN_NONE;
}

static PyObject *
raise_error(void *unused)
{
    PyErr_SetNone(PyExc_ValueError);
    return NULL;
}

static int
test_buildvalue_N_error(const char *fmt)
{
    PyObject *arg, *res;

    arg = PyList_New(0);
    if (arg == NULL) {
        return -1;
    }

    Py_INCREF(arg);
    res = Py_BuildValue(fmt, return_none, NULL, arg);
    if (res == NULL) {
        return -1;
    }
    Py_DECREF(res);
    if (Py_REFCNT(arg) != 1) {
        PyErr_Format(TestError, "test_buildvalue_N: "
                     "arg was not decrefed in successful "
                     "Py_BuildValue(\"%s\")", fmt);
        return -1;
    }

    Py_INCREF(arg);
    res = Py_BuildValue(fmt, raise_error, NULL, arg);
    if (res != NULL || !PyErr_Occurred()) {
        PyErr_Format(TestError, "test_buildvalue_N: "
                     "Py_BuildValue(\"%s\") didn't complain", fmt);
        return -1;
    }
    PyErr_Clear();
    if (Py_REFCNT(arg) != 1) {
        PyErr_Format(TestError, "test_buildvalue_N: "
                     "arg was not decrefed in failed "
                     "Py_BuildValue(\"%s\")", fmt);
        return -1;
    }
    Py_DECREF(arg);
    return 0;
}

static PyObject *
test_buildvalue_N(PyObject *self, PyObject *Py_UNUSED(ignored))
{
    PyObject *arg, *res;

    arg = PyList_New(0);
    if (arg == NULL) {
        return NULL;
    }
    Py_INCREF(arg);
    res = Py_BuildValue("N", arg);
    if (res == NULL) {
        return NULL;
    }
    if (res != arg) {
        return raiseTestError("test_buildvalue_N",
                              "Py_BuildValue(\"N\") returned wrong result");
    }
    if (Py_REFCNT(arg) != 2) {
        return raiseTestError("test_buildvalue_N",
                              "arg was not decrefed in Py_BuildValue(\"N\")");
    }
    Py_DECREF(res);
    Py_DECREF(arg);

    if (test_buildvalue_N_error("O&N") < 0)
        return NULL;
    if (test_buildvalue_N_error("(O&N)") < 0)
        return NULL;
    if (test_buildvalue_N_error("[O&N]") < 0)
        return NULL;
    if (test_buildvalue_N_error("{O&N}") < 0)
        return NULL;
    if (test_buildvalue_N_error("{()O&(())N}") < 0)
        return NULL;

    Py_RETURN_NONE;
}


static PyObject *
test_get_statictype_slots(PyObject *self, PyObject *Py_UNUSED(ignored))
{
    newfunc tp_new = PyType_GetSlot(&PyLong_Type, Py_tp_new);
    if (PyLong_Type.tp_new != tp_new) {
        PyErr_SetString(PyExc_AssertionError, "mismatch: tp_new of long");
        return NULL;
    }

    reprfunc tp_repr = PyType_GetSlot(&PyLong_Type, Py_tp_repr);
    if (PyLong_Type.tp_repr != tp_repr) {
        PyErr_SetString(PyExc_AssertionError, "mismatch: tp_repr of long");
        return NULL;
    }

    ternaryfunc tp_call = PyType_GetSlot(&PyLong_Type, Py_tp_call);
    if (tp_call != NULL) {
        PyErr_SetString(PyExc_AssertionError, "mismatch: tp_call of long");
        return NULL;
    }

    binaryfunc nb_add = PyType_GetSlot(&PyLong_Type, Py_nb_add);
    if (PyLong_Type.tp_as_number->nb_add != nb_add) {
        PyErr_SetString(PyExc_AssertionError, "mismatch: nb_add of long");
        return NULL;
    }

    lenfunc mp_length = PyType_GetSlot(&PyLong_Type, Py_mp_length);
    if (mp_length != NULL) {
        PyErr_SetString(PyExc_AssertionError, "mismatch: mp_length of long");
        return NULL;
    }

    void *over_value = PyType_GetSlot(&PyLong_Type, Py_bf_releasebuffer + 1);
    if (over_value != NULL) {
        PyErr_SetString(PyExc_AssertionError, "mismatch: max+1 of long");
        return NULL;
    }

    tp_new = PyType_GetSlot(&PyLong_Type, 0);
    if (tp_new != NULL) {
        PyErr_SetString(PyExc_AssertionError, "mismatch: slot 0 of long");
        return NULL;
    }
    if (PyErr_ExceptionMatches(PyExc_SystemError)) {
        // This is the right exception
        PyErr_Clear();
    }
    else {
        return NULL;
    }

    Py_RETURN_NONE;
}


static PyObject *
test_get_type_name(PyObject *self, PyObject *Py_UNUSED(ignored))
{
    PyObject *tp_name = PyType_GetName(&PyLong_Type);
    assert(strcmp(PyUnicode_AsUTF8(tp_name), "int") == 0);
    Py_DECREF(tp_name);

    tp_name = PyType_GetName(&PyModule_Type);
    assert(strcmp(PyUnicode_AsUTF8(tp_name), "module") == 0);
    Py_DECREF(tp_name);

    PyObject *HeapTypeNameType = PyType_FromSpec(&HeapTypeNameType_Spec);
    if (HeapTypeNameType == NULL) {
        Py_RETURN_NONE;
    }
    tp_name = PyType_GetName((PyTypeObject *)HeapTypeNameType);
    assert(strcmp(PyUnicode_AsUTF8(tp_name), "HeapTypeNameType") == 0);
    Py_DECREF(tp_name);

    PyObject *name = PyUnicode_FromString("test_name");
    if (name == NULL) {
        goto done;
    }
    if (PyObject_SetAttrString(HeapTypeNameType, "__name__", name) < 0) {
        Py_DECREF(name);
        goto done;
    }
    tp_name = PyType_GetName((PyTypeObject *)HeapTypeNameType);
    assert(strcmp(PyUnicode_AsUTF8(tp_name), "test_name") == 0);
    Py_DECREF(name);
    Py_DECREF(tp_name);

  done:
    Py_DECREF(HeapTypeNameType);
    Py_RETURN_NONE;
}


static PyObject *
simple_str(PyObject *self) {
    return PyUnicode_FromString("<test>");
}


static PyObject *
test_type_from_ephemeral_spec(PyObject *self, PyObject *Py_UNUSED(ignored))
{
    // Test that a heap type can be created from a spec that's later deleted
    // (along with all its contents).
    // All necessary data must be copied and held by the class
    PyType_Spec *spec = NULL;
    char *name = NULL;
    char *doc = NULL;
    PyType_Slot *slots = NULL;
    PyObject *class = NULL;
    PyObject *instance = NULL;
    PyObject *obj = NULL;
    PyObject *result = NULL;

    /* create a spec (and all its contents) on the heap */

    const char NAME[] = "testcapi._Test";
    const char DOC[] = "a test class";

    spec = PyMem_New(PyType_Spec, 1);
    if (spec == NULL) {
        PyErr_NoMemory();
        goto finally;
    }
    name = PyMem_New(char, sizeof(NAME));
    if (name == NULL) {
        PyErr_NoMemory();
        goto finally;
    }
    memcpy(name, NAME, sizeof(NAME));

    doc = PyMem_New(char, sizeof(DOC));
    if (doc == NULL) {
        PyErr_NoMemory();
        goto finally;
    }
    memcpy(doc, DOC, sizeof(DOC));

    spec->name = name;
    spec->basicsize = sizeof(PyObject);
    spec->itemsize = 0;
    spec->flags = Py_TPFLAGS_DEFAULT;
    slots = PyMem_New(PyType_Slot, 3);
    if (slots == NULL) {
        PyErr_NoMemory();
        goto finally;
    }
    slots[0].slot = Py_tp_str;
    slots[0].pfunc = simple_str;
    slots[1].slot = Py_tp_doc;
    slots[1].pfunc = doc;
    slots[2].slot = 0;
    slots[2].pfunc = NULL;
    spec->slots = slots;

    /* create the class */

    class = PyType_FromSpec(spec);
    if (class == NULL) {
        goto finally;
    }

    /* deallocate the spec (and all contents) */

    // (Explicitly ovewrite memory before freeing,
    // so bugs show themselves even without the debug allocator's help.)
    memset(spec, 0xdd, sizeof(PyType_Spec));
    PyMem_Del(spec);
    spec = NULL;
    memset(name, 0xdd, sizeof(NAME));
    PyMem_Del(name);
    name = NULL;
    memset(doc, 0xdd, sizeof(DOC));
    PyMem_Del(doc);
    doc = NULL;
    memset(slots, 0xdd, 3 * sizeof(PyType_Slot));
    PyMem_Del(slots);
    slots = NULL;

    /* check that everything works */

    PyTypeObject *class_tp = (PyTypeObject *)class;
    PyHeapTypeObject *class_ht = (PyHeapTypeObject *)class;
    assert(strcmp(class_tp->tp_name, "testcapi._Test") == 0);
    assert(strcmp(PyUnicode_AsUTF8(class_ht->ht_name), "_Test") == 0);
    assert(strcmp(PyUnicode_AsUTF8(class_ht->ht_qualname), "_Test") == 0);
    assert(strcmp(class_tp->tp_doc, "a test class") == 0);

    // call and check __str__
    instance = PyObject_CallNoArgs(class);
    if (instance == NULL) {
        goto finally;
    }
    obj = PyObject_Str(instance);
    if (obj == NULL) {
        goto finally;
    }
    assert(strcmp(PyUnicode_AsUTF8(obj), "<test>") == 0);
    Py_CLEAR(obj);

    result = Py_NewRef(Py_None);
  finally:
    PyMem_Del(spec);
    PyMem_Del(name);
    PyMem_Del(doc);
    PyMem_Del(slots);
    Py_XDECREF(class);
    Py_XDECREF(instance);
    Py_XDECREF(obj);
    return result;
}


static PyObject *
test_get_type_qualname(PyObject *self, PyObject *Py_UNUSED(ignored))
{
    PyObject *tp_qualname = PyType_GetQualName(&PyLong_Type);
    assert(strcmp(PyUnicode_AsUTF8(tp_qualname), "int") == 0);
    Py_DECREF(tp_qualname);

    tp_qualname = PyType_GetQualName(&PyODict_Type);
    assert(strcmp(PyUnicode_AsUTF8(tp_qualname), "OrderedDict") == 0);
    Py_DECREF(tp_qualname);

    PyObject *HeapTypeNameType = PyType_FromSpec(&HeapTypeNameType_Spec);
    if (HeapTypeNameType == NULL) {
        Py_RETURN_NONE;
    }
    tp_qualname = PyType_GetQualName((PyTypeObject *)HeapTypeNameType);
    assert(strcmp(PyUnicode_AsUTF8(tp_qualname), "HeapTypeNameType") == 0);
    Py_DECREF(tp_qualname);

    PyObject *spec_name = PyUnicode_FromString(HeapTypeNameType_Spec.name);
    if (spec_name == NULL) {
        goto done;
    }
    if (PyObject_SetAttrString(HeapTypeNameType,
                               "__qualname__", spec_name) < 0) {
        Py_DECREF(spec_name);
        goto done;
    }
    tp_qualname = PyType_GetQualName((PyTypeObject *)HeapTypeNameType);
    assert(strcmp(PyUnicode_AsUTF8(tp_qualname),
                  "_testcapi.HeapTypeNameType") == 0);
    Py_DECREF(spec_name);
    Py_DECREF(tp_qualname);

  done:
    Py_DECREF(HeapTypeNameType);
    Py_RETURN_NONE;
}


static PyObject *
get_args(PyObject *self, PyObject *args)
{
    if (args == NULL) {
        args = Py_None;
    }
    Py_INCREF(args);
    return args;
}

static PyObject *
get_kwargs(PyObject *self, PyObject *args, PyObject *kwargs)
{
    if (kwargs == NULL) {
        kwargs = Py_None;
    }
    Py_INCREF(kwargs);
    return kwargs;
}

/* Test tuple argument processing */
static PyObject *
getargs_tuple(PyObject *self, PyObject *args)
{
    int a, b, c;
    if (!PyArg_ParseTuple(args, "i(ii)", &a, &b, &c))
        return NULL;
    return Py_BuildValue("iii", a, b, c);
}

/* test PyArg_ParseTupleAndKeywords */
static PyObject *
getargs_keywords(PyObject *self, PyObject *args, PyObject *kwargs)
{
    static char *keywords[] = {"arg1","arg2","arg3","arg4","arg5", NULL};
    static const char fmt[] = "(ii)i|(i(ii))(iii)i";
    int int_args[10]={-1, -1, -1, -1, -1, -1, -1, -1, -1, -1};

    if (!PyArg_ParseTupleAndKeywords(args, kwargs, fmt, keywords,
        &int_args[0], &int_args[1], &int_args[2], &int_args[3], &int_args[4],
        &int_args[5], &int_args[6], &int_args[7], &int_args[8], &int_args[9]))
        return NULL;
    return Py_BuildValue("iiiiiiiiii",
        int_args[0], int_args[1], int_args[2], int_args[3], int_args[4],
        int_args[5], int_args[6], int_args[7], int_args[8], int_args[9]);
}

/* test PyArg_ParseTupleAndKeywords keyword-only arguments */
static PyObject *
getargs_keyword_only(PyObject *self, PyObject *args, PyObject *kwargs)
{
    static char *keywords[] = {"required", "optional", "keyword_only", NULL};
    int required = -1;
    int optional = -1;
    int keyword_only = -1;

    if (!PyArg_ParseTupleAndKeywords(args, kwargs, "i|i$i", keywords,
                                     &required, &optional, &keyword_only))
        return NULL;
    return Py_BuildValue("iii", required, optional, keyword_only);
}

/* test PyArg_ParseTupleAndKeywords positional-only arguments */
static PyObject *
getargs_positional_only_and_keywords(PyObject *self, PyObject *args, PyObject *kwargs)
{
    static char *keywords[] = {"", "", "keyword", NULL};
    int required = -1;
    int optional = -1;
    int keyword = -1;

    if (!PyArg_ParseTupleAndKeywords(args, kwargs, "i|ii", keywords,
                                     &required, &optional, &keyword))
        return NULL;
    return Py_BuildValue("iii", required, optional, keyword);
}

/* Functions to call PyArg_ParseTuple with integer format codes,
   and return the result.
*/
static PyObject *
getargs_b(PyObject *self, PyObject *args)
{
    unsigned char value;
    if (!PyArg_ParseTuple(args, "b", &value))
        return NULL;
    return PyLong_FromUnsignedLong((unsigned long)value);
}

static PyObject *
getargs_B(PyObject *self, PyObject *args)
{
    unsigned char value;
    if (!PyArg_ParseTuple(args, "B", &value))
        return NULL;
    return PyLong_FromUnsignedLong((unsigned long)value);
}

static PyObject *
getargs_h(PyObject *self, PyObject *args)
{
    short value;
    if (!PyArg_ParseTuple(args, "h", &value))
        return NULL;
    return PyLong_FromLong((long)value);
}

static PyObject *
getargs_H(PyObject *self, PyObject *args)
{
    unsigned short value;
    if (!PyArg_ParseTuple(args, "H", &value))
        return NULL;
    return PyLong_FromUnsignedLong((unsigned long)value);
}

static PyObject *
getargs_I(PyObject *self, PyObject *args)
{
    unsigned int value;
    if (!PyArg_ParseTuple(args, "I", &value))
        return NULL;
    return PyLong_FromUnsignedLong((unsigned long)value);
}

static PyObject *
getargs_k(PyObject *self, PyObject *args)
{
    unsigned long value;
    if (!PyArg_ParseTuple(args, "k", &value))
        return NULL;
    return PyLong_FromUnsignedLong(value);
}

static PyObject *
getargs_i(PyObject *self, PyObject *args)
{
    int value;
    if (!PyArg_ParseTuple(args, "i", &value))
        return NULL;
    return PyLong_FromLong((long)value);
}

static PyObject *
getargs_l(PyObject *self, PyObject *args)
{
    long value;
    if (!PyArg_ParseTuple(args, "l", &value))
        return NULL;
    return PyLong_FromLong(value);
}

static PyObject *
getargs_n(PyObject *self, PyObject *args)
{
    Py_ssize_t value;
    if (!PyArg_ParseTuple(args, "n", &value))
        return NULL;
    return PyLong_FromSsize_t(value);
}

static PyObject *
getargs_p(PyObject *self, PyObject *args)
{
    int value;
    if (!PyArg_ParseTuple(args, "p", &value))
        return NULL;
    return PyLong_FromLong(value);
}

static PyObject *
getargs_L(PyObject *self, PyObject *args)
{
    long long value;
    if (!PyArg_ParseTuple(args, "L", &value))
        return NULL;
    return PyLong_FromLongLong(value);
}

static PyObject *
getargs_K(PyObject *self, PyObject *args)
{
    unsigned long long value;
    if (!PyArg_ParseTuple(args, "K", &value))
        return NULL;
    return PyLong_FromUnsignedLongLong(value);
}

/* This function not only tests the 'k' getargs code, but also the
   PyLong_AsUnsignedLongMask() function. */
static PyObject *
test_k_code(PyObject *self, PyObject *Py_UNUSED(ignored))
{
    PyObject *tuple, *num;
    unsigned long value;

    tuple = PyTuple_New(1);
    if (tuple == NULL)
        return NULL;

    /* a number larger than ULONG_MAX even on 64-bit platforms */
    num = PyLong_FromString("FFFFFFFFFFFFFFFFFFFFFFFF", NULL, 16);
    if (num == NULL)
        return NULL;

    value = PyLong_AsUnsignedLongMask(num);
    if (value != ULONG_MAX)
        return raiseTestError("test_k_code",
            "PyLong_AsUnsignedLongMask() returned wrong value for long 0xFFF...FFF");

    /*
     * GraalPy change: CPython's tuple is stealing the reference to 'num' which
     * means it just does nothing. In our case, we are internally decref'ing
     * since it is then reference managed. This makes 'num' invalid for the
     * later usage in Py_DECREF. We therefore incref once here.
     */
#ifdef GRAALVM_PYTHON
    Py_INCREF(num);
#endif
    PyTuple_SET_ITEM(tuple, 0, num);

    value = 0;
    if (!PyArg_ParseTuple(tuple, "k:test_k_code", &value)) {
        return NULL;
    }
    if (value != ULONG_MAX)
        return raiseTestError("test_k_code",
            "k code returned wrong value for long 0xFFF...FFF");

    Py_DECREF(num);
    num = PyLong_FromString("-FFFFFFFF000000000000000042", NULL, 16);
    if (num == NULL)
        return NULL;

    value = PyLong_AsUnsignedLongMask(num);
    if (value != (unsigned long)-0x42)
        return raiseTestError("test_k_code",
                              "PyLong_AsUnsignedLongMask() returned wrong "
                              "value for long -0xFFF..000042");

    PyTuple_SET_ITEM(tuple, 0, num);

    value = 0;
    if (!PyArg_ParseTuple(tuple, "k:test_k_code", &value)) {
        return NULL;
    }
    if (value != (unsigned long)-0x42)
        return raiseTestError("test_k_code",
            "k code returned wrong value for long -0xFFF..000042");

    Py_DECREF(tuple);
    Py_RETURN_NONE;
}

static PyObject *
getargs_f(PyObject *self, PyObject *args)
{
    float f;
    if (!PyArg_ParseTuple(args, "f", &f))
        return NULL;
    return PyFloat_FromDouble(f);
}

static PyObject *
getargs_d(PyObject *self, PyObject *args)
{
    double d;
    if (!PyArg_ParseTuple(args, "d", &d))
        return NULL;
    return PyFloat_FromDouble(d);
}

static PyObject *
getargs_D(PyObject *self, PyObject *args)
{
    Py_complex cval;
    if (!PyArg_ParseTuple(args, "D", &cval))
        return NULL;
    return PyComplex_FromCComplex(cval);
}

static PyObject *
getargs_S(PyObject *self, PyObject *args)
{
    PyObject *obj;
    if (!PyArg_ParseTuple(args, "S", &obj))
        return NULL;
    Py_INCREF(obj);
    return obj;
}

static PyObject *
getargs_Y(PyObject *self, PyObject *args)
{
    PyObject *obj;
    if (!PyArg_ParseTuple(args, "Y", &obj))
        return NULL;
    Py_INCREF(obj);
    return obj;
}

static PyObject *
getargs_U(PyObject *self, PyObject *args)
{
    PyObject *obj;
    if (!PyArg_ParseTuple(args, "U", &obj))
        return NULL;
    Py_INCREF(obj);
    return obj;
}

static PyObject *
getargs_c(PyObject *self, PyObject *args)
{
    char c;
    if (!PyArg_ParseTuple(args, "c", &c))
        return NULL;
    return PyLong_FromLong((unsigned char)c);
}

static PyObject *
getargs_C(PyObject *self, PyObject *args)
{
    int c;
    if (!PyArg_ParseTuple(args, "C", &c))
        return NULL;
    return PyLong_FromLong(c);
}

static PyObject *
getargs_s(PyObject *self, PyObject *args)
{
    char *str;
    if (!PyArg_ParseTuple(args, "s", &str))
        return NULL;
    return PyBytes_FromString(str);
}

static PyObject *
getargs_s_star(PyObject *self, PyObject *args)
{
    Py_buffer buffer;
    PyObject *bytes;
    if (!PyArg_ParseTuple(args, "s*", &buffer))
        return NULL;
    bytes = PyBytes_FromStringAndSize(buffer.buf, buffer.len);
    PyBuffer_Release(&buffer);
    return bytes;
}

static PyObject *
getargs_s_hash(PyObject *self, PyObject *args)
{
    char *str;
    Py_ssize_t size;
    if (!PyArg_ParseTuple(args, "s#", &str, &size))
        return NULL;
    return PyBytes_FromStringAndSize(str, size);
}

static PyObject *
getargs_z(PyObject *self, PyObject *args)
{
    char *str;
    if (!PyArg_ParseTuple(args, "z", &str))
        return NULL;
    if (str != NULL)
        return PyBytes_FromString(str);
    else
        Py_RETURN_NONE;
}

static PyObject *
getargs_z_star(PyObject *self, PyObject *args)
{
    Py_buffer buffer;
    PyObject *bytes;
    if (!PyArg_ParseTuple(args, "z*", &buffer))
        return NULL;
    if (buffer.buf != NULL)
        bytes = PyBytes_FromStringAndSize(buffer.buf, buffer.len);
    else {
        Py_INCREF(Py_None);
        bytes = Py_None;
    }
    PyBuffer_Release(&buffer);
    return bytes;
}

static PyObject *
getargs_z_hash(PyObject *self, PyObject *args)
{
    char *str;
    Py_ssize_t size;
    if (!PyArg_ParseTuple(args, "z#", &str, &size))
        return NULL;
    if (str != NULL)
        return PyBytes_FromStringAndSize(str, size);
    else
        Py_RETURN_NONE;
}

static PyObject *
getargs_y(PyObject *self, PyObject *args)
{
    char *str;
    if (!PyArg_ParseTuple(args, "y", &str))
        return NULL;
    return PyBytes_FromString(str);
}

static PyObject *
getargs_y_star(PyObject *self, PyObject *args)
{
    Py_buffer buffer;
    PyObject *bytes;
    if (!PyArg_ParseTuple(args, "y*", &buffer))
        return NULL;
    bytes = PyBytes_FromStringAndSize(buffer.buf, buffer.len);
    PyBuffer_Release(&buffer);
    return bytes;
}

static PyObject *
getargs_y_hash(PyObject *self, PyObject *args)
{
    char *str;
    Py_ssize_t size;
    if (!PyArg_ParseTuple(args, "y#", &str, &size))
        return NULL;
    return PyBytes_FromStringAndSize(str, size);
}

static PyObject *
getargs_u(PyObject *self, PyObject *args)
{
    Py_UNICODE *str;
    if (!PyArg_ParseTuple(args, "u", &str))
        return NULL;
    return PyUnicode_FromWideChar(str, -1);
}

static PyObject *
getargs_u_hash(PyObject *self, PyObject *args)
{
    Py_UNICODE *str;
    Py_ssize_t size;
    if (!PyArg_ParseTuple(args, "u#", &str, &size))
        return NULL;
    return PyUnicode_FromWideChar(str, size);
}

static PyObject *
getargs_Z(PyObject *self, PyObject *args)
{
    Py_UNICODE *str;
    if (!PyArg_ParseTuple(args, "Z", &str))
        return NULL;
    if (str != NULL) {
        return PyUnicode_FromWideChar(str, -1);
    } else
        Py_RETURN_NONE;
}

static PyObject *
getargs_Z_hash(PyObject *self, PyObject *args)
{
    Py_UNICODE *str;
    Py_ssize_t size;
    if (!PyArg_ParseTuple(args, "Z#", &str, &size))
        return NULL;
    if (str != NULL)
        return PyUnicode_FromWideChar(str, size);
    else
        Py_RETURN_NONE;
}

static PyObject *
getargs_es(PyObject *self, PyObject *args)
{
    PyObject *arg, *result;
    const char *encoding = NULL;
    char *str;

    if (!PyArg_ParseTuple(args, "O|s", &arg, &encoding))
        return NULL;
    if (!PyArg_Parse(arg, "es", encoding, &str))
        return NULL;
    result = PyBytes_FromString(str);
    PyMem_Free(str);
    return result;
}

static PyObject *
getargs_et(PyObject *self, PyObject *args)
{
    PyObject *arg, *result;
    const char *encoding = NULL;
    char *str;

    if (!PyArg_ParseTuple(args, "O|s", &arg, &encoding))
        return NULL;
    if (!PyArg_Parse(arg, "et", encoding, &str))
        return NULL;
    result = PyBytes_FromString(str);
    PyMem_Free(str);
    return result;
}

static PyObject *
getargs_es_hash(PyObject *self, PyObject *args)
{
    PyObject *arg, *result;
    const char *encoding = NULL;
    PyByteArrayObject *buffer = NULL;
    char *str = NULL;
    Py_ssize_t size;

    if (!PyArg_ParseTuple(args, "O|sY", &arg, &encoding, &buffer))
        return NULL;
    if (buffer != NULL) {
        str = PyByteArray_AS_STRING(buffer);
        size = PyByteArray_GET_SIZE(buffer);
    }
    if (!PyArg_Parse(arg, "es#", encoding, &str, &size))
        return NULL;
    result = PyBytes_FromStringAndSize(str, size);
    if (buffer == NULL)
        PyMem_Free(str);
    return result;
}

static PyObject *
getargs_et_hash(PyObject *self, PyObject *args)
{
    PyObject *arg, *result;
    const char *encoding = NULL;
    PyByteArrayObject *buffer = NULL;
    char *str = NULL;
    Py_ssize_t size;

    if (!PyArg_ParseTuple(args, "O|sY", &arg, &encoding, &buffer))
        return NULL;
    if (buffer != NULL) {
        str = PyByteArray_AS_STRING(buffer);
        size = PyByteArray_GET_SIZE(buffer);
    }
    if (!PyArg_Parse(arg, "et#", encoding, &str, &size))
        return NULL;
    result = PyBytes_FromStringAndSize(str, size);
    if (buffer == NULL)
        PyMem_Free(str);
    return result;
}

/* Test the s and z codes for PyArg_ParseTuple.
*/
static PyObject *
test_s_code(PyObject *self, PyObject *Py_UNUSED(ignored))
{
    /* Unicode strings should be accepted */
    PyObject *tuple, *obj;
    char *value;

    tuple = PyTuple_New(1);
    if (tuple == NULL)
    return NULL;

    obj = PyUnicode_Decode("t\xeate", strlen("t\xeate"),
                           "latin-1", NULL);
    if (obj == NULL)
    return NULL;

    PyTuple_SET_ITEM(tuple, 0, obj);

    /* These two blocks used to raise a TypeError:
     * "argument must be string without null bytes, not str"
     */
    if (!PyArg_ParseTuple(tuple, "s:test_s_code1", &value)) {
        return NULL;
    }

    if (!PyArg_ParseTuple(tuple, "z:test_s_code2", &value)) {
        return NULL;
    }

    Py_DECREF(tuple);
    Py_RETURN_NONE;
}

static PyObject *
parse_tuple_and_keywords(PyObject *self, PyObject *args)
{
    PyObject *sub_args;
    PyObject *sub_kwargs;
    const char *sub_format;
    PyObject *sub_keywords;

    Py_ssize_t i, size;
    char *keywords[8 + 1]; /* space for NULL at end */
    PyObject *o;
    PyObject *converted[8];

    int result;
    PyObject *return_value = NULL;

    double buffers[8][4]; /* double ensures alignment where necessary */

    if (!PyArg_ParseTuple(args, "OOsO:parse_tuple_and_keywords",
        &sub_args, &sub_kwargs,
        &sub_format, &sub_keywords))
        return NULL;

    if (!(PyList_CheckExact(sub_keywords) || PyTuple_CheckExact(sub_keywords))) {
        PyErr_SetString(PyExc_ValueError,
            "parse_tuple_and_keywords: sub_keywords must be either list or tuple");
        return NULL;
    }

    memset(buffers, 0, sizeof(buffers));
    memset(converted, 0, sizeof(converted));
    memset(keywords, 0, sizeof(keywords));

    size = PySequence_Fast_GET_SIZE(sub_keywords);
    if (size > 8) {
        PyErr_SetString(PyExc_ValueError,
            "parse_tuple_and_keywords: too many keywords in sub_keywords");
        goto exit;
    }

    for (i = 0; i < size; i++) {
        o = PySequence_Fast_GET_ITEM(sub_keywords, i);
        if (!PyUnicode_FSConverter(o, (void *)(converted + i))) {
            PyErr_Format(PyExc_ValueError,
                "parse_tuple_and_keywords: could not convert keywords[%zd] to narrow string", i);
            goto exit;
        }
        keywords[i] = PyBytes_AS_STRING(converted[i]);
    }

    result = PyArg_ParseTupleAndKeywords(sub_args, sub_kwargs,
        sub_format, keywords,
        buffers + 0, buffers + 1, buffers + 2, buffers + 3,
        buffers + 4, buffers + 5, buffers + 6, buffers + 7);

    if (result) {
        return_value = Py_None;
        Py_INCREF(Py_None);
    }

exit:
    size = sizeof(converted) / sizeof(converted[0]);
    for (i = 0; i < size; i++) {
        Py_XDECREF(converted[i]);
    }
    return return_value;
}

static volatile int x;

#if USE_UNICODE_WCHAR_CACHE
/* Ignore use of deprecated APIs */
_Py_COMP_DIAG_PUSH
_Py_COMP_DIAG_IGNORE_DEPR_DECLS

/* Test the u and u# codes for PyArg_ParseTuple. May leak memory in case
   of an error.
*/
static PyObject *
test_u_code(PyObject *self, PyObject *Py_UNUSED(ignored))
{
    PyObject *tuple, *obj;
    Py_UNICODE *value;
    Py_ssize_t len;

    /* issue4122: Undefined reference to _Py_ascii_whitespace on Windows */
    /* Just use the macro and check that it compiles */
    x = Py_UNICODE_ISSPACE(25);

    tuple = PyTuple_New(1);
    if (tuple == NULL)
        return NULL;

    obj = PyUnicode_Decode("test", strlen("test"),
                           "ascii", NULL);
    if (obj == NULL)
        return NULL;

    PyTuple_SET_ITEM(tuple, 0, obj);

    value = 0;
    if (!PyArg_ParseTuple(tuple, "u:test_u_code", &value)) {
        return NULL;
    }
    if (value != PyUnicode_AS_UNICODE(obj))
        return raiseTestError("test_u_code",
            "u code returned wrong value for u'test'");
    value = 0;
    if (!PyArg_ParseTuple(tuple, "u#:test_u_code", &value, &len)) {
        return NULL;
    }
    if (value != PyUnicode_AS_UNICODE(obj) ||
        len != PyUnicode_GET_SIZE(obj))
        return raiseTestError("test_u_code",
            "u# code returned wrong values for u'test'");

    Py_DECREF(tuple);
    Py_RETURN_NONE;
}

/* Test Z and Z# codes for PyArg_ParseTuple */
static PyObject *
test_Z_code(PyObject *self, PyObject *Py_UNUSED(ignored))
{
    PyObject *tuple, *obj;
    const Py_UNICODE *value1, *value2;
    Py_ssize_t len1, len2;

    tuple = PyTuple_New(2);
    if (tuple == NULL)
        return NULL;

    obj = PyUnicode_FromString("test");
    PyTuple_SET_ITEM(tuple, 0, obj);
    Py_INCREF(Py_None);
    PyTuple_SET_ITEM(tuple, 1, Py_None);

    /* swap values on purpose */
    value1 = NULL;
    value2 = PyUnicode_AS_UNICODE(obj);

    /* Test Z for both values */
    if (!PyArg_ParseTuple(tuple, "ZZ:test_Z_code", &value1, &value2)) {
        return NULL;
    }
    if (value1 != PyUnicode_AS_UNICODE(obj))
        return raiseTestError("test_Z_code",
            "Z code returned wrong value for 'test'");
    if (value2 != NULL)
        return raiseTestError("test_Z_code",
            "Z code returned wrong value for None");

    value1 = NULL;
    value2 = PyUnicode_AS_UNICODE(obj);
    len1 = -1;
    len2 = -1;

    /* Test Z# for both values */
    if (!PyArg_ParseTuple(tuple, "Z#Z#:test_Z_code", &value1, &len1,
                          &value2, &len2))
    {
        return NULL;
    }
    if (value1 != PyUnicode_AS_UNICODE(obj) ||
        len1 != PyUnicode_GET_SIZE(obj))
        return raiseTestError("test_Z_code",
            "Z# code returned wrong values for 'test'");
    if (value2 != NULL ||
        len2 != 0)
        return raiseTestError("test_Z_code",
            "Z# code returned wrong values for None'");

    Py_DECREF(tuple);
    Py_RETURN_NONE;
}
_Py_COMP_DIAG_POP
#endif /* USE_UNICODE_WCHAR_CACHE */

static PyObject *
test_widechar(PyObject *self, PyObject *Py_UNUSED(ignored))
{
#if defined(SIZEOF_WCHAR_T) && (SIZEOF_WCHAR_T == 4)
    const wchar_t wtext[2] = {(wchar_t)0x10ABCDu};
    size_t wtextlen = 1;
    const wchar_t invalid[1] = {(wchar_t)0x110000u};
#else
    const wchar_t wtext[3] = {(wchar_t)0xDBEAu, (wchar_t)0xDFCDu};
    size_t wtextlen = 2;
#endif
    PyObject *wide, *utf8;

    wide = PyUnicode_FromWideChar(wtext, wtextlen);
    if (wide == NULL)
        return NULL;

    utf8 = PyUnicode_FromString("\xf4\x8a\xaf\x8d");
    if (utf8 == NULL) {
        Py_DECREF(wide);
        return NULL;
    }

    if (PyUnicode_GET_LENGTH(wide) != PyUnicode_GET_LENGTH(utf8)) {
        Py_DECREF(wide);
        Py_DECREF(utf8);
        return raiseTestError("test_widechar",
                              "wide string and utf8 string "
                              "have different length");
    }
    if (PyUnicode_Compare(wide, utf8)) {
        Py_DECREF(wide);
        Py_DECREF(utf8);
        if (PyErr_Occurred())
            return NULL;
        return raiseTestError("test_widechar",
                              "wide string and utf8 string "
                              "are different");
    }

    Py_DECREF(wide);
    Py_DECREF(utf8);

#if defined(SIZEOF_WCHAR_T) && (SIZEOF_WCHAR_T == 4)
    wide = PyUnicode_FromWideChar(invalid, 1);
    if (wide == NULL)
        PyErr_Clear();
    else
        return raiseTestError("test_widechar",
                              "PyUnicode_FromWideChar(L\"\\U00110000\", 1) didn't fail");

#if USE_UNICODE_WCHAR_CACHE
/* Ignore use of deprecated APIs */
_Py_COMP_DIAG_PUSH
_Py_COMP_DIAG_IGNORE_DEPR_DECLS
    wide = PyUnicode_FromUnicode(invalid, 1);
    if (wide == NULL)
        PyErr_Clear();
    else
        return raiseTestError("test_widechar",
                              "PyUnicode_FromUnicode(L\"\\U00110000\", 1) didn't fail");

    wide = PyUnicode_FromUnicode(NULL, 1);
    if (wide == NULL)
        return NULL;
    PyUnicode_AS_UNICODE(wide)[0] = invalid[0];
    if (_PyUnicode_Ready(wide) < 0) {
        Py_DECREF(wide);
        PyErr_Clear();
    }
    else {
        Py_DECREF(wide);
        return raiseTestError("test_widechar",
                              "PyUnicode_Ready() didn't fail");
    }
_Py_COMP_DIAG_POP
#endif /* USE_UNICODE_WCHAR_CACHE */
#endif

    Py_RETURN_NONE;
}

static PyObject *
unicode_aswidechar(PyObject *self, PyObject *args)
{
    PyObject *unicode, *result;
    Py_ssize_t buflen, size;
    wchar_t *buffer;

    if (!PyArg_ParseTuple(args, "Un", &unicode, &buflen))
        return NULL;
    buffer = PyMem_New(wchar_t, buflen);
    if (buffer == NULL)
        return PyErr_NoMemory();

    size = PyUnicode_AsWideChar(unicode, buffer, buflen);
    if (size == -1) {
        PyMem_Free(buffer);
        return NULL;
    }

    if (size < buflen)
        buflen = size + 1;
    else
        buflen = size;
    result = PyUnicode_FromWideChar(buffer, buflen);
    PyMem_Free(buffer);
    if (result == NULL)
        return NULL;

    return Py_BuildValue("(Nn)", result, size);
}

static PyObject *
unicode_aswidecharstring(PyObject *self, PyObject *args)
{
    PyObject *unicode, *result;
    Py_ssize_t size;
    wchar_t *buffer;

    if (!PyArg_ParseTuple(args, "U", &unicode))
        return NULL;

    buffer = PyUnicode_AsWideCharString(unicode, &size);
    if (buffer == NULL)
        return NULL;

    result = PyUnicode_FromWideChar(buffer, size + 1);
    PyMem_Free(buffer);
    if (result == NULL)
        return NULL;
    return Py_BuildValue("(Nn)", result, size);
}

static PyObject *
unicode_asucs4(PyObject *self, PyObject *args)
{
    PyObject *unicode, *result;
    Py_UCS4 *buffer;
    int copy_null;
    Py_ssize_t str_len, buf_len;

    if (!PyArg_ParseTuple(args, "Unp:unicode_asucs4", &unicode, &str_len, &copy_null)) {
        return NULL;
    }

    buf_len = str_len + 1;
    buffer = PyMem_NEW(Py_UCS4, buf_len);
    if (buffer == NULL) {
        return PyErr_NoMemory();
    }
    memset(buffer, 0, sizeof(Py_UCS4)*buf_len);
    buffer[str_len] = 0xffffU;

    if (!PyUnicode_AsUCS4(unicode, buffer, buf_len, copy_null)) {
        PyMem_Free(buffer);
        return NULL;
    }

    result = PyUnicode_FromKindAndData(PyUnicode_4BYTE_KIND, buffer, buf_len);
    PyMem_Free(buffer);
    return result;
}

static PyObject *
unicode_asutf8(PyObject *self, PyObject *args)
{
    PyObject *unicode;
    const char *buffer;

    if (!PyArg_ParseTuple(args, "U", &unicode)) {
        return NULL;
    }

    buffer = PyUnicode_AsUTF8(unicode);
    if (buffer == NULL) {
        return NULL;
    }

    return PyBytes_FromString(buffer);
}

static PyObject *
unicode_asutf8andsize(PyObject *self, PyObject *args)
{
    PyObject *unicode, *result;
    const char *buffer;
    Py_ssize_t utf8_len;

    if(!PyArg_ParseTuple(args, "U", &unicode)) {
        return NULL;
    }

    buffer = PyUnicode_AsUTF8AndSize(unicode, &utf8_len);
    if (buffer == NULL) {
        return NULL;
    }

    result = PyBytes_FromString(buffer);
    if (result == NULL) {
        return NULL;
    }

    return Py_BuildValue("(Nn)", result, utf8_len);
}

/* Test PyUnicode_DecodeUTF8() */
static PyObject *
unicode_decodeutf8(PyObject *self, PyObject *args)
{
    const char *data;
    Py_ssize_t size;
    const char *errors = NULL;

    if (!PyArg_ParseTuple(args, "y#|z", &data, &size, &errors))
        return NULL;

    return PyUnicode_DecodeUTF8(data, size, errors);
}

/* Test PyUnicode_DecodeUTF8Stateful() */
static PyObject *
unicode_decodeutf8stateful(PyObject *self, PyObject *args)
{
    const char *data;
    Py_ssize_t size;
    const char *errors = NULL;
    Py_ssize_t consumed = 123456789;
    PyObject *result;

    if (!PyArg_ParseTuple(args, "y#|z", &data, &size, &errors))
        return NULL;

    result = PyUnicode_DecodeUTF8Stateful(data, size, errors, &consumed);
    if (!result) {
        return NULL;
    }
    return Py_BuildValue("(Nn)", result, consumed);
}

static PyObject *
unicode_findchar(PyObject *self, PyObject *args)
{
    PyObject *str;
    int direction;
    unsigned int ch;
    Py_ssize_t result;
    Py_ssize_t start, end;

    if (!PyArg_ParseTuple(args, "UInni:unicode_findchar", &str, &ch,
                          &start, &end, &direction)) {
        return NULL;
    }

    result = PyUnicode_FindChar(str, (Py_UCS4)ch, start, end, direction);
    if (result == -2)
        return NULL;
    else
        return PyLong_FromSsize_t(result);
}

static PyObject *
unicode_copycharacters(PyObject *self, PyObject *args)
{
    PyObject *from, *to, *to_copy;
    Py_ssize_t from_start, to_start, how_many, copied;

    if (!PyArg_ParseTuple(args, "UnOnn:unicode_copycharacters", &to, &to_start,
                          &from, &from_start, &how_many)) {
        return NULL;
    }

    if (!(to_copy = PyUnicode_New(PyUnicode_GET_LENGTH(to),
                                  PyUnicode_MAX_CHAR_VALUE(to)))) {
        return NULL;
    }
    if (PyUnicode_Fill(to_copy, 0, PyUnicode_GET_LENGTH(to_copy), 0U) < 0) {
        Py_DECREF(to_copy);
        return NULL;
    }

    if ((copied = PyUnicode_CopyCharacters(to_copy, to_start, from,
                                           from_start, how_many)) < 0) {
        Py_DECREF(to_copy);
        return NULL;
    }

    return Py_BuildValue("(Nn)", to_copy, copied);
}

#if USE_UNICODE_WCHAR_CACHE
/* Ignore use of deprecated APIs */
_Py_COMP_DIAG_PUSH
_Py_COMP_DIAG_IGNORE_DEPR_DECLS

static PyObject *
unicode_legacy_string(PyObject *self, PyObject *args)
{
    Py_UNICODE *data;
    Py_ssize_t len;
    PyObject *u;

    if (!PyArg_ParseTuple(args, "u#", &data, &len))
        return NULL;

    u = PyUnicode_FromUnicode(NULL, len);
    if (u == NULL)
        return NULL;

    memcpy(PyUnicode_AS_UNICODE(u), data, len * sizeof(Py_UNICODE));

    if (len > 0) { /* The empty string is always ready. */
        assert(!PyUnicode_IS_READY(u));
    }

    return u;
}
_Py_COMP_DIAG_POP
#endif /* USE_UNICODE_WCHAR_CACHE */

static PyObject *
getargs_w_star(PyObject *self, PyObject *args)
{
    Py_buffer buffer;
    PyObject *result;
    char *str;

    if (!PyArg_ParseTuple(args, "w*:getargs_w_star", &buffer))
        return NULL;

    if (2 <= buffer.len) {
        str = buffer.buf;
        str[0] = '[';
        str[buffer.len-1] = ']';
    }

    result = PyBytes_FromStringAndSize(buffer.buf, buffer.len);
    PyBuffer_Release(&buffer);
    return result;
}


static PyObject *
test_empty_argparse(PyObject *self, PyObject *Py_UNUSED(ignored))
{
    /* Test that formats can begin with '|'. See issue #4720. */
    PyObject *tuple, *dict = NULL;
    static char *kwlist[] = {NULL};
    int result;
    tuple = PyTuple_New(0);
    if (!tuple)
        return NULL;
    if (!(result = PyArg_ParseTuple(tuple, "|:test_empty_argparse"))) {
        goto done;
    }
    dict = PyDict_New();
    if (!dict)
        goto done;
    result = PyArg_ParseTupleAndKeywords(tuple, dict, "|:test_empty_argparse", kwlist);
  done:
    Py_DECREF(tuple);
    Py_XDECREF(dict);
    if (!result) {
        return NULL;
    }
    else {
        Py_RETURN_NONE;
    }
}

static PyObject *
codec_incrementalencoder(PyObject *self, PyObject *args)
{
    const char *encoding, *errors = NULL;
    if (!PyArg_ParseTuple(args, "s|s:test_incrementalencoder",
                          &encoding, &errors))
        return NULL;
    return PyCodec_IncrementalEncoder(encoding, errors);
}

static PyObject *
codec_incrementaldecoder(PyObject *self, PyObject *args)
{
    const char *encoding, *errors = NULL;
    if (!PyArg_ParseTuple(args, "s|s:test_incrementaldecoder",
                          &encoding, &errors))
        return NULL;
    return PyCodec_IncrementalDecoder(encoding, errors);
}


/* Simple test of _PyLong_NumBits and _PyLong_Sign. */
static PyObject *
test_long_numbits(PyObject *self, PyObject *Py_UNUSED(ignored))
{
    struct triple {
        long input;
        size_t nbits;
        int sign;
    } testcases[] = {{0, 0, 0},
                     {1L, 1, 1},
                     {-1L, 1, -1},
                     {2L, 2, 1},
                     {-2L, 2, -1},
                     {3L, 2, 1},
                     {-3L, 2, -1},
                     {4L, 3, 1},
                     {-4L, 3, -1},
                     {0x7fffL, 15, 1},          /* one Python int digit */
             {-0x7fffL, 15, -1},
             {0xffffL, 16, 1},
             {-0xffffL, 16, -1},
             {0xfffffffL, 28, 1},
             {-0xfffffffL, 28, -1}};
    size_t i;

    for (i = 0; i < Py_ARRAY_LENGTH(testcases); ++i) {
        size_t nbits;
        int sign;
        PyObject *plong;

        plong = PyLong_FromLong(testcases[i].input);
        if (plong == NULL)
            return NULL;
        nbits = _PyLong_NumBits(plong);
        sign = _PyLong_Sign(plong);

        Py_DECREF(plong);
        if (nbits != testcases[i].nbits)
            return raiseTestError("test_long_numbits",
                            "wrong result for _PyLong_NumBits");
        if (sign != testcases[i].sign)
            return raiseTestError("test_long_numbits",
                            "wrong result for _PyLong_Sign");
    }
    Py_RETURN_NONE;
}

static PyObject *
pyobject_repr_from_null(PyObject *self, PyObject *Py_UNUSED(ignored))
{
    return PyObject_Repr(NULL);
}

static PyObject *
pyobject_str_from_null(PyObject *self, PyObject *Py_UNUSED(ignored))
{
    return PyObject_Str(NULL);
}

static PyObject *
pyobject_bytes_from_null(PyObject *self, PyObject *Py_UNUSED(ignored))
{
    return PyObject_Bytes(NULL);
}

static PyObject *
exc_set_object(PyObject *self, PyObject *args)
{
    PyObject *exc;
    PyObject *obj;

    if (!PyArg_ParseTuple(args, "OO:exc_set_object", &exc, &obj)) {
        return NULL;
    }

    PyErr_SetObject(exc, obj);
    return NULL;
}

static PyObject *
raise_exception(PyObject *self, PyObject *args)
{
    PyObject *exc;
    PyObject *exc_args, *v;
    int num_args, i;

    if (!PyArg_ParseTuple(args, "Oi:raise_exception",
                          &exc, &num_args))
        return NULL;

    exc_args = PyTuple_New(num_args);
    if (exc_args == NULL)
        return NULL;
    for (i = 0; i < num_args; ++i) {
        v = PyLong_FromLong(i);
        if (v == NULL) {
            Py_DECREF(exc_args);
            return NULL;
        }
        PyTuple_SET_ITEM(exc_args, i, v);
    }
    PyErr_SetObject(exc, exc_args);
    Py_DECREF(exc_args);
    return NULL;
}

static PyObject *
set_errno(PyObject *self, PyObject *args)
{
    int new_errno;

    if (!PyArg_ParseTuple(args, "i:set_errno", &new_errno))
        return NULL;

    errno = new_errno;
    Py_RETURN_NONE;
}

static PyObject *
test_set_exception(PyObject *self, PyObject *new_exc)
{
    PyObject *exc = PyErr_GetHandledException();
    assert(PyExceptionInstance_Check(exc) || exc == NULL);

    PyErr_SetHandledException(new_exc);
    return exc;
}

static PyObject *
test_set_exc_info(PyObject *self, PyObject *args)
{
    PyObject *orig_exc;
    PyObject *new_type, *new_value, *new_tb;
    PyObject *type, *value, *tb;
    if (!PyArg_ParseTuple(args, "OOO:test_set_exc_info",
                          &new_type, &new_value, &new_tb))
        return NULL;

    PyErr_GetExcInfo(&type, &value, &tb);

    Py_INCREF(new_type);
    Py_INCREF(new_value);
    Py_INCREF(new_tb);
    PyErr_SetExcInfo(new_type, new_value, new_tb);

    orig_exc = PyTuple_Pack(3, type ? type : Py_None, value ? value : Py_None, tb ? tb : Py_None);
    Py_XDECREF(type);
    Py_XDECREF(value);
    Py_XDECREF(tb);
    return orig_exc;
}

static int test_run_counter = 0;

static PyObject *
test_datetime_capi(PyObject *self, PyObject *args) {
    if (PyDateTimeAPI) {
        if (test_run_counter) {
            /* Probably regrtest.py -R */
            Py_RETURN_NONE;
        }
        else {
            PyErr_SetString(PyExc_AssertionError,
                            "PyDateTime_CAPI somehow initialized");
            return NULL;
        }
    }
    test_run_counter++;
    PyDateTime_IMPORT;

    if (PyDateTimeAPI)
        Py_RETURN_NONE;
    else
        return NULL;
}

/* Functions exposing the C API type checking for testing */
#define MAKE_DATETIME_CHECK_FUNC(check_method, exact_method)    \
    PyObject *obj;                                              \
    int exact = 0;                                              \
    if (!PyArg_ParseTuple(args, "O|p", &obj, &exact)) {         \
        return NULL;                                            \
    }                                                           \
    int rv = exact?exact_method(obj):check_method(obj);         \
    if (rv) {                                                   \
        Py_RETURN_TRUE;                                         \
    } else {                                                    \
        Py_RETURN_FALSE;                                        \
    }

static PyObject *
datetime_check_date(PyObject *self, PyObject *args) {
    MAKE_DATETIME_CHECK_FUNC(PyDate_Check, PyDate_CheckExact)
}

static PyObject *
datetime_check_time(PyObject *self, PyObject *args) {
    MAKE_DATETIME_CHECK_FUNC(PyTime_Check, PyTime_CheckExact)
}

static PyObject *
datetime_check_datetime(PyObject *self, PyObject *args) {
    MAKE_DATETIME_CHECK_FUNC(PyDateTime_Check, PyDateTime_CheckExact)
}

static PyObject *
datetime_check_delta(PyObject *self, PyObject *args) {
    MAKE_DATETIME_CHECK_FUNC(PyDelta_Check, PyDelta_CheckExact)
}

static PyObject *
datetime_check_tzinfo(PyObject *self, PyObject *args) {
    MAKE_DATETIME_CHECK_FUNC(PyTZInfo_Check, PyTZInfo_CheckExact)
}


/* Makes three variations on timezone representing UTC-5:
   1. timezone with offset and name from PyDateTimeAPI
   2. timezone with offset and name from PyTimeZone_FromOffsetAndName
   3. timezone with offset (no name) from PyTimeZone_FromOffset
*/
static PyObject *
make_timezones_capi(PyObject *self, PyObject *args) {
    PyObject *offset = PyDelta_FromDSU(0, -18000, 0);
    PyObject *name = PyUnicode_FromString("EST");

    PyObject *est_zone_capi = PyDateTimeAPI->TimeZone_FromTimeZone(offset, name);
    PyObject *est_zone_macro = PyTimeZone_FromOffsetAndName(offset, name);
    PyObject *est_zone_macro_noname = PyTimeZone_FromOffset(offset);

    Py_DecRef(offset);
    Py_DecRef(name);

    PyObject *rv = PyTuple_New(3);

    PyTuple_SET_ITEM(rv, 0, est_zone_capi);
    PyTuple_SET_ITEM(rv, 1, est_zone_macro);
    PyTuple_SET_ITEM(rv, 2, est_zone_macro_noname);

    return rv;
}

static PyObject *
get_timezones_offset_zero(PyObject *self, PyObject *args) {
    PyObject *offset = PyDelta_FromDSU(0, 0, 0);
    PyObject *name = PyUnicode_FromString("");

    // These two should return the UTC singleton
    PyObject *utc_singleton_0 = PyTimeZone_FromOffset(offset);
    PyObject *utc_singleton_1 = PyTimeZone_FromOffsetAndName(offset, NULL);

    // This one will return +00:00 zone, but not the UTC singleton
    PyObject *non_utc_zone = PyTimeZone_FromOffsetAndName(offset, name);

    Py_DecRef(offset);
    Py_DecRef(name);

    PyObject *rv = PyTuple_New(3);
    PyTuple_SET_ITEM(rv, 0, utc_singleton_0);
    PyTuple_SET_ITEM(rv, 1, utc_singleton_1);
    PyTuple_SET_ITEM(rv, 2, non_utc_zone);

    return rv;
}

static PyObject *
get_timezone_utc_capi(PyObject* self, PyObject *args) {
    int macro = 0;
    if (!PyArg_ParseTuple(args, "|p", &macro)) {
        return NULL;
    }
    if (macro) {
        Py_INCREF(PyDateTime_TimeZone_UTC);
        return PyDateTime_TimeZone_UTC;
    } else {
        Py_INCREF(PyDateTimeAPI->TimeZone_UTC);
        return PyDateTimeAPI->TimeZone_UTC;
    }
}

static PyObject *
get_date_fromdate(PyObject *self, PyObject *args)
{
    PyObject *rv = NULL;
    int macro;
    int year, month, day;

    if (!PyArg_ParseTuple(args, "piii", &macro, &year, &month, &day)) {
        return NULL;
    }

    if (macro) {
        rv = PyDate_FromDate(year, month, day);
    }
    else {
        rv = PyDateTimeAPI->Date_FromDate(
            year, month, day,
            PyDateTimeAPI->DateType);
    }
    return rv;
}


static PyObject *
get_datetime_fromdateandtime(PyObject *self, PyObject *args)
{
    PyObject *rv = NULL;
    int macro;
    int year, month, day;
    int hour, minute, second, microsecond;

    if (!PyArg_ParseTuple(args, "piiiiiii",
                          &macro,
                          &year, &month, &day,
                          &hour, &minute, &second, &microsecond)) {
        return NULL;
    }

    if (macro) {
        rv = PyDateTime_FromDateAndTime(
            year, month, day,
            hour, minute, second, microsecond);
    }
    else {
        rv = PyDateTimeAPI->DateTime_FromDateAndTime(
            year, month, day,
            hour, minute, second, microsecond,
            Py_None,
            PyDateTimeAPI->DateTimeType);
    }
    return rv;
}

static PyObject *
get_datetime_fromdateandtimeandfold(PyObject *self, PyObject *args)
{
    PyObject *rv = NULL;
    int macro;
    int year, month, day;
    int hour, minute, second, microsecond, fold;

    if (!PyArg_ParseTuple(args, "piiiiiiii",
                          &macro,
                          &year, &month, &day,
                          &hour, &minute, &second, &microsecond,
                          &fold)) {
        return NULL;
    }

    if (macro) {
        rv = PyDateTime_FromDateAndTimeAndFold(
            year, month, day,
            hour, minute, second, microsecond,
            fold);
    }
    else {
        rv = PyDateTimeAPI->DateTime_FromDateAndTimeAndFold(
            year, month, day,
            hour, minute, second, microsecond,
            Py_None,
            fold,
            PyDateTimeAPI->DateTimeType);
    }
    return rv;
}

static PyObject *
get_time_fromtime(PyObject *self, PyObject *args)
{
    PyObject *rv = NULL;
    int macro;
    int hour, minute, second, microsecond;

    if (!PyArg_ParseTuple(args, "piiii",
                          &macro,
                          &hour, &minute, &second, &microsecond)) {
        return NULL;
    }

    if (macro) {
        rv = PyTime_FromTime(hour, minute, second, microsecond);
    }
    else {
        rv = PyDateTimeAPI->Time_FromTime(
            hour, minute, second, microsecond,
            Py_None,
            PyDateTimeAPI->TimeType);
    }
    return rv;
}

static PyObject *
get_time_fromtimeandfold(PyObject *self, PyObject *args)
{
    PyObject *rv = NULL;
    int macro;
    int hour, minute, second, microsecond, fold;

    if (!PyArg_ParseTuple(args, "piiiii",
                          &macro,
                          &hour, &minute, &second, &microsecond,
                          &fold)) {
        return NULL;
    }

    if (macro) {
        rv = PyTime_FromTimeAndFold(hour, minute, second, microsecond, fold);
    }
    else {
        rv = PyDateTimeAPI->Time_FromTimeAndFold(
            hour, minute, second, microsecond,
            Py_None,
            fold,
            PyDateTimeAPI->TimeType);
    }
    return rv;
}

static PyObject *
get_delta_fromdsu(PyObject *self, PyObject *args)
{
    PyObject *rv = NULL;
    int macro;
    int days, seconds, microseconds;

    if (!PyArg_ParseTuple(args, "piii",
                          &macro,
                          &days, &seconds, &microseconds)) {
        return NULL;
    }

    if (macro) {
        rv = PyDelta_FromDSU(days, seconds, microseconds);
    }
    else {
        rv = PyDateTimeAPI->Delta_FromDelta(
            days, seconds, microseconds, 1,
            PyDateTimeAPI->DeltaType);
    }

    return rv;
}

static PyObject *
get_date_fromtimestamp(PyObject* self, PyObject *args)
{
    PyObject *tsargs = NULL, *ts = NULL, *rv = NULL;
    int macro = 0;

    if (!PyArg_ParseTuple(args, "O|p", &ts, &macro)) {
        return NULL;
    }

    // Construct the argument tuple
    if ((tsargs = PyTuple_Pack(1, ts)) == NULL) {
        return NULL;
    }

    // Pass along to the API function
    if (macro) {
        rv = PyDate_FromTimestamp(tsargs);
    }
    else {
        rv = PyDateTimeAPI->Date_FromTimestamp(
                (PyObject *)PyDateTimeAPI->DateType, tsargs
        );
    }

    Py_DECREF(tsargs);
    return rv;
}

static PyObject *
get_datetime_fromtimestamp(PyObject* self, PyObject *args)
{
    int macro = 0;
    int usetz = 0;
    PyObject *tsargs = NULL, *ts = NULL, *tzinfo = Py_None, *rv = NULL;
    if (!PyArg_ParseTuple(args, "OO|pp", &ts, &tzinfo, &usetz, &macro)) {
        return NULL;
    }

    // Construct the argument tuple
    if (usetz) {
        tsargs = PyTuple_Pack(2, ts, tzinfo);
    }
    else {
        tsargs = PyTuple_Pack(1, ts);
    }

    if (tsargs == NULL) {
        return NULL;
    }

    // Pass along to the API function
    if (macro) {
        rv = PyDateTime_FromTimestamp(tsargs);
    }
    else {
        rv = PyDateTimeAPI->DateTime_FromTimestamp(
                (PyObject *)PyDateTimeAPI->DateTimeType, tsargs, NULL
        );
    }

    Py_DECREF(tsargs);
    return rv;
}

static PyObject *
test_PyDateTime_GET(PyObject *self, PyObject *obj)
{
    int year, month, day;

    year = PyDateTime_GET_YEAR(obj);
    month = PyDateTime_GET_MONTH(obj);
    day = PyDateTime_GET_DAY(obj);

    return Py_BuildValue("(iii)", year, month, day);
}

static PyObject *
test_PyDateTime_DATE_GET(PyObject *self, PyObject *obj)
{
    int hour, minute, second, microsecond;

    hour = PyDateTime_DATE_GET_HOUR(obj);
    minute = PyDateTime_DATE_GET_MINUTE(obj);
    second = PyDateTime_DATE_GET_SECOND(obj);
    microsecond = PyDateTime_DATE_GET_MICROSECOND(obj);
    PyObject *tzinfo = PyDateTime_DATE_GET_TZINFO(obj);

    return Py_BuildValue("(iiiiO)", hour, minute, second, microsecond, tzinfo);
}

static PyObject *
test_PyDateTime_TIME_GET(PyObject *self, PyObject *obj)
{
    int hour, minute, second, microsecond;

    hour = PyDateTime_TIME_GET_HOUR(obj);
    minute = PyDateTime_TIME_GET_MINUTE(obj);
    second = PyDateTime_TIME_GET_SECOND(obj);
    microsecond = PyDateTime_TIME_GET_MICROSECOND(obj);
    PyObject *tzinfo = PyDateTime_TIME_GET_TZINFO(obj);

    return Py_BuildValue("(iiiiO)", hour, minute, second, microsecond, tzinfo);
}

static PyObject *
test_PyDateTime_DELTA_GET(PyObject *self, PyObject *obj)
{
    int days, seconds, microseconds;

    days = PyDateTime_DELTA_GET_DAYS(obj);
    seconds = PyDateTime_DELTA_GET_SECONDS(obj);
    microseconds = PyDateTime_DELTA_GET_MICROSECONDS(obj);

    return Py_BuildValue("(iii)", days, seconds, microseconds);
}

/* test_thread_state spawns a thread of its own, and that thread releases
 * `thread_done` when it's finished.  The driver code has to know when the
 * thread finishes, because the thread uses a PyObject (the callable) that
 * may go away when the driver finishes.  The former lack of this explicit
 * synchronization caused rare segfaults, so rare that they were seen only
 * on a Mac buildbot (although they were possible on any box).
 */
static PyThread_type_lock thread_done = NULL;

static int
_make_call(void *callable)
{
    PyObject *rc;
    int success;
    PyGILState_STATE s = PyGILState_Ensure();
    rc = PyObject_CallNoArgs((PyObject *)callable);
    success = (rc != NULL);
    Py_XDECREF(rc);
    PyGILState_Release(s);
    return success;
}

/* Same thing, but releases `thread_done` when it returns.  This variant
 * should be called only from threads spawned by test_thread_state().
 */
static void
_make_call_from_thread(void *callable)
{
    _make_call(callable);
    PyThread_release_lock(thread_done);
}

static PyObject *
test_thread_state(PyObject *self, PyObject *args)
{
    PyObject *fn;
    int success = 1;

    if (!PyArg_ParseTuple(args, "O:test_thread_state", &fn))
        return NULL;

    if (!PyCallable_Check(fn)) {
        PyErr_Format(PyExc_TypeError, "'%s' object is not callable",
            Py_TYPE(fn)->tp_name);
        return NULL;
    }

    thread_done = PyThread_allocate_lock();
    if (thread_done == NULL)
        return PyErr_NoMemory();
    PyThread_acquire_lock(thread_done, 1);

    /* Start a new thread with our callback. */
    PyThread_start_new_thread(_make_call_from_thread, fn);
    /* Make the callback with the thread lock held by this thread */
    success &= _make_call(fn);
    /* Do it all again, but this time with the thread-lock released */
    Py_BEGIN_ALLOW_THREADS
    success &= _make_call(fn);
    PyThread_acquire_lock(thread_done, 1);  /* wait for thread to finish */
    Py_END_ALLOW_THREADS

    /* And once more with and without a thread
       XXX - should use a lock and work out exactly what we are trying
       to test <wink>
    */
    Py_BEGIN_ALLOW_THREADS
    PyThread_start_new_thread(_make_call_from_thread, fn);
    success &= _make_call(fn);
    PyThread_acquire_lock(thread_done, 1);  /* wait for thread to finish */
    Py_END_ALLOW_THREADS

    /* Release lock we acquired above.  This is required on HP-UX. */
    PyThread_release_lock(thread_done);

    PyThread_free_lock(thread_done);
    if (!success)
        return NULL;
    Py_RETURN_NONE;
}

/* test Py_AddPendingCalls using threads */
static int _pending_callback(void *arg)
{
    /* we assume the argument is callable object to which we own a reference */
    PyObject *callable = (PyObject *)arg;
    PyObject *r = PyObject_CallNoArgs(callable);
    Py_DECREF(callable);
    Py_XDECREF(r);
    return r != NULL ? 0 : -1;
}

/* The following requests n callbacks to _pending_callback.  It can be
 * run from any python thread.
 */
static PyObject *
pending_threadfunc(PyObject *self, PyObject *arg)
{
    PyObject *callable;
    int r;
    if (PyArg_ParseTuple(arg, "O", &callable) == 0)
        return NULL;

    /* create the reference for the callbackwhile we hold the lock */
    Py_INCREF(callable);

    Py_BEGIN_ALLOW_THREADS
    r = Py_AddPendingCall(&_pending_callback, callable);
    Py_END_ALLOW_THREADS

    if (r<0) {
        Py_DECREF(callable); /* unsuccessful add, destroy the extra reference */
        Py_RETURN_FALSE;
    }
    Py_RETURN_TRUE;
}

/* Some tests of PyUnicode_FromFormat().  This needs more tests. */
static PyObject *
test_string_from_format(PyObject *self, PyObject *Py_UNUSED(ignored))
{
    PyObject *result;
    char *msg;

#define CHECK_1_FORMAT(FORMAT, TYPE)                                \
    result = PyUnicode_FromFormat(FORMAT, (TYPE)1);                 \
    if (result == NULL)                                             \
        return NULL;                                                \
    if (!_PyUnicode_EqualToASCIIString(result, "1")) {              \
        msg = FORMAT " failed at 1";                                \
        goto Fail;                                                  \
    }                                                               \
    Py_DECREF(result)

    CHECK_1_FORMAT("%d", int);
    CHECK_1_FORMAT("%ld", long);
    /* The z width modifier was added in Python 2.5. */
    CHECK_1_FORMAT("%zd", Py_ssize_t);

    /* The u type code was added in Python 2.5. */
    CHECK_1_FORMAT("%u", unsigned int);
    CHECK_1_FORMAT("%lu", unsigned long);
    CHECK_1_FORMAT("%zu", size_t);

    /* "%lld" and "%llu" support added in Python 2.7. */
    CHECK_1_FORMAT("%llu", unsigned long long);
    CHECK_1_FORMAT("%lld", long long);

    Py_RETURN_NONE;

 Fail:
    Py_XDECREF(result);
    return raiseTestError("test_string_from_format", msg);

#undef CHECK_1_FORMAT
}


static PyObject *
test_unicode_compare_with_ascii(PyObject *self, PyObject *Py_UNUSED(ignored)) {
    PyObject *py_s = PyUnicode_FromStringAndSize("str\0", 4);
    int result;
    if (py_s == NULL)
        return NULL;
    result = PyUnicode_CompareWithASCIIString(py_s, "str");
    Py_DECREF(py_s);
    if (!result) {
        PyErr_SetString(TestError, "Python string ending in NULL "
                        "should not compare equal to c string.");
        return NULL;
    }
    Py_RETURN_NONE;
}

/* This is here to provide a docstring for test_descr. */
static PyObject *
test_with_docstring(PyObject *self, PyObject *Py_UNUSED(ignored))
{
    Py_RETURN_NONE;
}

/* Test PyOS_string_to_double. */
static PyObject *
test_string_to_double(PyObject *self, PyObject *Py_UNUSED(ignored)) {
    double result;
    const char *msg;

#define CHECK_STRING(STR, expected)                             \
    result = PyOS_string_to_double(STR, NULL, NULL);            \
    if (result == -1.0 && PyErr_Occurred())                     \
        return NULL;                                            \
    if (result != (double)expected) {                           \
        msg = "conversion of " STR " to float failed";          \
        goto fail;                                              \
    }

#define CHECK_INVALID(STR)                                              \
    result = PyOS_string_to_double(STR, NULL, NULL);                    \
    if (result == -1.0 && PyErr_Occurred()) {                           \
        if (PyErr_ExceptionMatches(PyExc_ValueError))                   \
            PyErr_Clear();                                              \
        else                                                            \
            return NULL;                                                \
    }                                                                   \
    else {                                                              \
        msg = "conversion of " STR " didn't raise ValueError";          \
        goto fail;                                                      \
    }

    CHECK_STRING("0.1", 0.1);
    CHECK_STRING("1.234", 1.234);
    CHECK_STRING("-1.35", -1.35);
    CHECK_STRING(".1e01", 1.0);
    CHECK_STRING("2.e-2", 0.02);

    CHECK_INVALID(" 0.1");
    CHECK_INVALID("\t\n-3");
    CHECK_INVALID(".123 ");
    CHECK_INVALID("3\n");
    CHECK_INVALID("123abc");

    Py_RETURN_NONE;
  fail:
    return raiseTestError("test_string_to_double", msg);
#undef CHECK_STRING
#undef CHECK_INVALID
}


/* Coverage testing of capsule objects. */

static const char *capsule_name = "capsule name";
static       char *capsule_pointer = "capsule pointer";
static       char *capsule_context = "capsule context";
static const char *capsule_error = NULL;
static int
capsule_destructor_call_count = 0;

static void
capsule_destructor(PyObject *o) {
    capsule_destructor_call_count++;
    if (PyCapsule_GetContext(o) != capsule_context) {
        capsule_error = "context did not match in destructor!";
    } else if (PyCapsule_GetDestructor(o) != capsule_destructor) {
        capsule_error = "destructor did not match in destructor!  (woah!)";
    } else if (PyCapsule_GetName(o) != capsule_name) {
        capsule_error = "name did not match in destructor!";
    } else if (PyCapsule_GetPointer(o, capsule_name) != capsule_pointer) {
        capsule_error = "pointer did not match in destructor!";
    }
}

typedef struct {
    char *name;
    char *module;
    char *attribute;
} known_capsule;

static PyObject *
test_capsule(PyObject *self, PyObject *Py_UNUSED(ignored))
{
    PyObject *object;
    const char *error = NULL;
    void *pointer;
    void *pointer2;
    known_capsule known_capsules[] = {
        #define KNOWN_CAPSULE(module, name)             { module "." name, module, name }
        KNOWN_CAPSULE("_socket", "CAPI"),
        KNOWN_CAPSULE("_curses", "_C_API"),
        KNOWN_CAPSULE("datetime", "datetime_CAPI"),
        { NULL, NULL },
    };
    known_capsule *known = &known_capsules[0];

#define FAIL(x) { error = (x); goto exit; }

#define CHECK_DESTRUCTOR \
    if (capsule_error) { \
        FAIL(capsule_error); \
    } \
    else if (!capsule_destructor_call_count) {          \
        FAIL("destructor not called!"); \
    } \
    capsule_destructor_call_count = 0; \

    object = PyCapsule_New(capsule_pointer, capsule_name, capsule_destructor);
    PyCapsule_SetContext(object, capsule_context);
    capsule_destructor(object);
    CHECK_DESTRUCTOR;
    Py_DECREF(object);
    CHECK_DESTRUCTOR;

    object = PyCapsule_New(known, "ignored", NULL);
    PyCapsule_SetPointer(object, capsule_pointer);
    PyCapsule_SetName(object, capsule_name);
    PyCapsule_SetDestructor(object, capsule_destructor);
    PyCapsule_SetContext(object, capsule_context);
    capsule_destructor(object);
    CHECK_DESTRUCTOR;
    /* intentionally access using the wrong name */
    pointer2 = PyCapsule_GetPointer(object, "the wrong name");
    if (!PyErr_Occurred()) {
        FAIL("PyCapsule_GetPointer should have failed but did not!");
    }
    PyErr_Clear();
    if (pointer2) {
        if (pointer2 == capsule_pointer) {
            FAIL("PyCapsule_GetPointer should not have"
                     " returned the internal pointer!");
        } else {
            FAIL("PyCapsule_GetPointer should have "
                     "returned NULL pointer but did not!");
        }
    }
    PyCapsule_SetDestructor(object, NULL);
    Py_DECREF(object);
    if (capsule_destructor_call_count) {
        FAIL("destructor called when it should not have been!");
    }

    for (known = &known_capsules[0]; known->module != NULL; known++) {
        /* yeah, ordinarily I wouldn't do this either,
           but it's fine for this test harness.
        */
        static char buffer[256];
#undef FAIL
#define FAIL(x) \
        { \
        sprintf(buffer, "%s module: \"%s\" attribute: \"%s\"", \
            x, known->module, known->attribute); \
        error = buffer; \
        goto exit; \
        } \

        PyObject *module = PyImport_ImportModule(known->module);
        if (module) {
            pointer = PyCapsule_Import(known->name, 0);
            if (!pointer) {
                Py_DECREF(module);
                FAIL("PyCapsule_GetPointer returned NULL unexpectedly!");
            }
            object = PyObject_GetAttrString(module, known->attribute);
            if (!object) {
                Py_DECREF(module);
                return NULL;
            }
            pointer2 = PyCapsule_GetPointer(object,
                                    "weebles wobble but they don't fall down");
            if (!PyErr_Occurred()) {
                Py_DECREF(object);
                Py_DECREF(module);
                FAIL("PyCapsule_GetPointer should have failed but did not!");
            }
            PyErr_Clear();
            if (pointer2) {
                Py_DECREF(module);
                Py_DECREF(object);
                if (pointer2 == pointer) {
                    FAIL("PyCapsule_GetPointer should not have"
                             " returned its internal pointer!");
                } else {
                    FAIL("PyCapsule_GetPointer should have"
                             " returned NULL pointer but did not!");
                }
            }
            Py_DECREF(object);
            Py_DECREF(module);
        }
        else
            PyErr_Clear();
    }

  exit:
    if (error) {
        return raiseTestError("test_capsule", error);
    }
    Py_RETURN_NONE;
#undef FAIL
}

#ifdef HAVE_GETTIMEOFDAY
/* Profiling of integer performance */
static void print_delta(int test, struct timeval *s, struct timeval *e)
{
    e->tv_sec -= s->tv_sec;
    e->tv_usec -= s->tv_usec;
    if (e->tv_usec < 0) {
        e->tv_sec -=1;
        e->tv_usec += 1000000;
    }
    printf("Test %d: %d.%06ds\n", test, (int)e->tv_sec, (int)e->tv_usec);
}

static PyObject *
profile_int(PyObject *self, PyObject* args)
{
    int i, k;
    struct timeval start, stop;
    PyObject *single, **multiple, *op1, *result;

    /* Test 1: Allocate and immediately deallocate
       many small integers */
    gettimeofday(&start, NULL);
    for(k=0; k < 20000; k++)
        for(i=0; i < 1000; i++) {
            single = PyLong_FromLong(i);
            Py_DECREF(single);
        }
    gettimeofday(&stop, NULL);
    print_delta(1, &start, &stop);

    /* Test 2: Allocate and immediately deallocate
       many large integers */
    gettimeofday(&start, NULL);
    for(k=0; k < 20000; k++)
        for(i=0; i < 1000; i++) {
            single = PyLong_FromLong(i+1000000);
            Py_DECREF(single);
        }
    gettimeofday(&stop, NULL);
    print_delta(2, &start, &stop);

    /* Test 3: Allocate a few integers, then release
       them all simultaneously. */
    multiple = malloc(sizeof(PyObject*) * 1000);
    if (multiple == NULL)
        return PyErr_NoMemory();
    gettimeofday(&start, NULL);
    for(k=0; k < 20000; k++) {
        for(i=0; i < 1000; i++) {
            multiple[i] = PyLong_FromLong(i+1000000);
        }
        for(i=0; i < 1000; i++) {
            Py_DECREF(multiple[i]);
        }
    }
    gettimeofday(&stop, NULL);
    print_delta(3, &start, &stop);
    free(multiple);

    /* Test 4: Allocate many integers, then release
       them all simultaneously. */
    multiple = malloc(sizeof(PyObject*) * 1000000);
    if (multiple == NULL)
        return PyErr_NoMemory();
    gettimeofday(&start, NULL);
    for(k=0; k < 20; k++) {
        for(i=0; i < 1000000; i++) {
            multiple[i] = PyLong_FromLong(i+1000000);
        }
        for(i=0; i < 1000000; i++) {
            Py_DECREF(multiple[i]);
        }
    }
    gettimeofday(&stop, NULL);
    print_delta(4, &start, &stop);
    free(multiple);

    /* Test 5: Allocate many integers < 32000 */
    multiple = malloc(sizeof(PyObject*) * 1000000);
    if (multiple == NULL)
        return PyErr_NoMemory();
    gettimeofday(&start, NULL);
    for(k=0; k < 10; k++) {
        for(i=0; i < 1000000; i++) {
            multiple[i] = PyLong_FromLong(i+1000);
        }
        for(i=0; i < 1000000; i++) {
            Py_DECREF(multiple[i]);
        }
    }
    gettimeofday(&stop, NULL);
    print_delta(5, &start, &stop);
    free(multiple);

    /* Test 6: Perform small int addition */
    op1 = PyLong_FromLong(1);
    gettimeofday(&start, NULL);
    for(i=0; i < 10000000; i++) {
        result = PyNumber_Add(op1, op1);
        Py_DECREF(result);
    }
    gettimeofday(&stop, NULL);
    Py_DECREF(op1);
    print_delta(6, &start, &stop);

    /* Test 7: Perform medium int addition */
    op1 = PyLong_FromLong(1000);
    if (op1 == NULL)
        return NULL;
    gettimeofday(&start, NULL);
    for(i=0; i < 10000000; i++) {
        result = PyNumber_Add(op1, op1);
        Py_XDECREF(result);
    }
    gettimeofday(&stop, NULL);
    Py_DECREF(op1);
    print_delta(7, &start, &stop);

    Py_RETURN_NONE;
}
#endif

/* To test the format of tracebacks as printed out. */
static PyObject *
traceback_print(PyObject *self, PyObject *args)
{
    PyObject *file;
    PyObject *traceback;
    int result;

    if (!PyArg_ParseTuple(args, "OO:traceback_print",
                            &traceback, &file))
        return NULL;

    result = PyTraceBack_Print(traceback, file);
    if (result < 0)
        return NULL;
    Py_RETURN_NONE;
}

/* To test the format of exceptions as printed out. */
static PyObject *
exception_print(PyObject *self, PyObject *args)
{
    PyObject *value;
    PyObject *tb = NULL;

    if (!PyArg_ParseTuple(args, "O:exception_print",
                            &value)) {
        return NULL;
    }

    if (PyExceptionInstance_Check(value)) {
        tb = PyException_GetTraceback(value);
    }

    PyErr_Display((PyObject *) Py_TYPE(value), value, tb);
    Py_XDECREF(tb);

    Py_RETURN_NONE;
}




/* reliably raise a MemoryError */
static PyObject *
raise_memoryerror(PyObject *self, PyObject *Py_UNUSED(ignored))
{
    PyErr_NoMemory();
    return NULL;
}

/* Issue 6012 */
static PyObject *str1, *str2;
static int
failing_converter(PyObject *obj, void *arg)
{
    /* Clone str1, then let the conversion fail. */
    assert(str1);
    str2 = str1;
    Py_INCREF(str2);
    return 0;
}
static PyObject*
argparsing(PyObject *o, PyObject *args)
{
    PyObject *res;
    str1 = str2 = NULL;
    if (!PyArg_ParseTuple(args, "O&O&",
                          PyUnicode_FSConverter, &str1,
                          failing_converter, &str2)) {
        if (!str2)
            /* argument converter not called? */
            return NULL;
        /* Should be 1 */
        res = PyLong_FromSsize_t(Py_REFCNT(str2));
        Py_DECREF(str2);
        PyErr_Clear();
        return res;
    }
    Py_RETURN_NONE;
}

/* To test that the result of PyCode_NewEmpty has the right members. */
static PyObject *
code_newempty(PyObject *self, PyObject *args)
{
    const char *filename;
    const char *funcname;
    int firstlineno;

    if (!PyArg_ParseTuple(args, "ssi:code_newempty",
                          &filename, &funcname, &firstlineno))
        return NULL;

    return (PyObject *)PyCode_NewEmpty(filename, funcname, firstlineno);
}

/* Test PyErr_NewExceptionWithDoc (also exercise PyErr_NewException).
   Run via Lib/test/test_exceptions.py */
static PyObject *
make_exception_with_doc(PyObject *self, PyObject *args, PyObject *kwargs)
{
    const char *name;
    const char *doc = NULL;
    PyObject *base = NULL;
    PyObject *dict = NULL;

    static char *kwlist[] = {"name", "doc", "base", "dict", NULL};

    if (!PyArg_ParseTupleAndKeywords(args, kwargs,
                    "s|sOO:make_exception_with_doc", kwlist,
                                     &name, &doc, &base, &dict))
        return NULL;

    return PyErr_NewExceptionWithDoc(name, doc, base, dict);
}

static PyObject *
make_memoryview_from_NULL_pointer(PyObject *self, PyObject *Py_UNUSED(ignored))
{
    Py_buffer info;
    if (PyBuffer_FillInfo(&info, NULL, NULL, 1, 1, PyBUF_FULL_RO) < 0)
        return NULL;
    return PyMemoryView_FromBuffer(&info);
}

static PyObject *
test_from_contiguous(PyObject* self, PyObject *Py_UNUSED(ignored))
{
    int data[9] = {-1,-1,-1,-1,-1,-1,-1,-1,-1};
    int init[5] = {0, 1, 2, 3, 4};
    Py_ssize_t itemsize = sizeof(int);
    Py_ssize_t shape = 5;
    Py_ssize_t strides = 2 * itemsize;
    Py_buffer view = {
        data,
        NULL,
        5 * itemsize,
        itemsize,
        1,
        1,
        NULL,
        &shape,
        &strides,
        NULL,
        NULL
    };
    int *ptr;
    int i;

    PyBuffer_FromContiguous(&view, init, view.len, 'C');
    ptr = view.buf;
    for (i = 0; i < 5; i++) {
        if (ptr[2*i] != i) {
            PyErr_SetString(TestError,
                "test_from_contiguous: incorrect result");
            return NULL;
        }
    }

    view.buf = &data[8];
    view.strides[0] = -2 * itemsize;

    PyBuffer_FromContiguous(&view, init, view.len, 'C');
    ptr = view.buf;
    for (i = 0; i < 5; i++) {
        if (*(ptr-2*i) != i) {
            PyErr_SetString(TestError,
                "test_from_contiguous: incorrect result");
            return NULL;
        }
    }

    Py_RETURN_NONE;
}

#if (defined(__linux__) || defined(__FreeBSD__)) && defined(__GNUC__)
extern PyTypeObject _PyBytesIOBuffer_Type;

static PyObject *
test_pep3118_obsolete_write_locks(PyObject* self, PyObject *Py_UNUSED(ignored))
{
    PyTypeObject *type = &_PyBytesIOBuffer_Type;
    PyObject *b;
    char *dummy[1];
    int ret, match;

    /* PyBuffer_FillInfo() */
    ret = PyBuffer_FillInfo(NULL, NULL, dummy, 1, 0, PyBUF_SIMPLE);
    match = PyErr_Occurred() && PyErr_ExceptionMatches(PyExc_BufferError);
    PyErr_Clear();
    if (ret != -1 || match == 0)
        goto error;

    /* bytesiobuf_getbuffer() */
    b = type->tp_alloc(type, 0);
    if (b == NULL) {
        return NULL;
    }

    ret = PyObject_GetBuffer(b, NULL, PyBUF_SIMPLE);
    Py_DECREF(b);
    match = PyErr_Occurred() && PyErr_ExceptionMatches(PyExc_BufferError);
    PyErr_Clear();
    if (ret != -1 || match == 0)
        goto error;

    Py_RETURN_NONE;

error:
    PyErr_SetString(TestError,
        "test_pep3118_obsolete_write_locks: failure");
    return NULL;
}
#endif

/* This tests functions that historically supported write locks.  It is
   wrong to call getbuffer() with view==NULL and a compliant getbufferproc
   is entitled to segfault in that case. */
static PyObject *
getbuffer_with_null_view(PyObject* self, PyObject *obj)
{
    if (PyObject_GetBuffer(obj, NULL, PyBUF_SIMPLE) < 0)
        return NULL;

    Py_RETURN_NONE;
}

/* PyBuffer_SizeFromFormat() */
static PyObject *
test_PyBuffer_SizeFromFormat(PyObject *self, PyObject *args)
{
    const char *format;
    Py_ssize_t result;

    if (!PyArg_ParseTuple(args, "s:test_PyBuffer_SizeFromFormat",
                          &format)) {
        return NULL;
    }

    result = PyBuffer_SizeFromFormat(format);
    if (result == -1) {
        return NULL;
    }

    return PyLong_FromSsize_t(result);
}

/* Test that the fatal error from not having a current thread doesn't
   cause an infinite loop.  Run via Lib/test/test_capi.py */
static PyObject *
crash_no_current_thread(PyObject *self, PyObject *Py_UNUSED(ignored))
{
    Py_BEGIN_ALLOW_THREADS
    /* Using PyThreadState_Get() directly allows the test to pass in
       !pydebug mode. However, the test only actually tests anything
       in pydebug mode, since that's where the infinite loop was in
       the first place. */
    PyThreadState_Get();
    Py_END_ALLOW_THREADS
    return NULL;
}

/* To run some code in a sub-interpreter. */
static PyObject *
run_in_subinterp(PyObject *self, PyObject *args)
{
    const char *code;
    int r;
    PyThreadState *substate, *mainstate;
    /* only initialise 'cflags.cf_flags' to test backwards compatibility */
    PyCompilerFlags cflags = {0};

    if (!PyArg_ParseTuple(args, "s:run_in_subinterp",
                          &code))
        return NULL;

    mainstate = PyThreadState_Get();

    PyThreadState_Swap(NULL);

    substate = Py_NewInterpreter();
    if (substate == NULL) {
        /* Since no new thread state was created, there is no exception to
           propagate; raise a fresh one after swapping in the old thread
           state. */
        PyThreadState_Swap(mainstate);
        PyErr_SetString(PyExc_RuntimeError, "sub-interpreter creation failed");
        return NULL;
    }
    r = PyRun_SimpleStringFlags(code, &cflags);
    Py_EndInterpreter(substate);

    PyThreadState_Swap(mainstate);

    return PyLong_FromLong(r);
}

static int
check_time_rounding(int round)
{
    if (round != _PyTime_ROUND_FLOOR
        && round != _PyTime_ROUND_CEILING
        && round != _PyTime_ROUND_HALF_EVEN
        && round != _PyTime_ROUND_UP) {
        PyErr_SetString(PyExc_ValueError, "invalid rounding");
        return -1;
    }
    return 0;
}

static PyObject *
test_pytime_object_to_time_t(PyObject *self, PyObject *args)
{
    PyObject *obj;
    time_t sec;
    int round;
    if (!PyArg_ParseTuple(args, "Oi:pytime_object_to_time_t", &obj, &round))
        return NULL;
    if (check_time_rounding(round) < 0)
        return NULL;
    if (_PyTime_ObjectToTime_t(obj, &sec, round) == -1)
        return NULL;
    return _PyLong_FromTime_t(sec);
}

static PyObject *
test_pytime_object_to_timeval(PyObject *self, PyObject *args)
{
    PyObject *obj;
    time_t sec;
    long usec;
    int round;
    if (!PyArg_ParseTuple(args, "Oi:pytime_object_to_timeval", &obj, &round))
        return NULL;
    if (check_time_rounding(round) < 0)
        return NULL;
    if (_PyTime_ObjectToTimeval(obj, &sec, &usec, round) == -1)
        return NULL;
    return Py_BuildValue("Nl", _PyLong_FromTime_t(sec), usec);
}

static PyObject *
test_pytime_object_to_timespec(PyObject *self, PyObject *args)
{
    PyObject *obj;
    time_t sec;
    long nsec;
    int round;
    if (!PyArg_ParseTuple(args, "Oi:pytime_object_to_timespec", &obj, &round))
        return NULL;
    if (check_time_rounding(round) < 0)
        return NULL;
    if (_PyTime_ObjectToTimespec(obj, &sec, &nsec, round) == -1)
        return NULL;
    return Py_BuildValue("Nl", _PyLong_FromTime_t(sec), nsec);
}

static void
slot_tp_del(PyObject *self)
{
    _Py_IDENTIFIER(__tp_del__);
    PyObject *del, *res;
    PyObject *error_type, *error_value, *error_traceback;

    /* Temporarily resurrect the object. */
    assert(Py_REFCNT(self) == 0);
    Py_SET_REFCNT(self, 1);

    /* Save the current exception, if any. */
    PyErr_Fetch(&error_type, &error_value, &error_traceback);

    /* Execute __del__ method, if any. */
    del = _PyObject_LookupSpecialId(self, &PyId___tp_del__);
    if (del != NULL) {
        res = PyObject_CallNoArgs(del);
        if (res == NULL)
            PyErr_WriteUnraisable(del);
        else
            Py_DECREF(res);
        Py_DECREF(del);
    }

    /* Restore the saved exception. */
    PyErr_Restore(error_type, error_value, error_traceback);

    /* Undo the temporary resurrection; can't use DECREF here, it would
     * cause a recursive call.
     */
    assert(Py_REFCNT(self) > 0);
    Py_SET_REFCNT(self, Py_REFCNT(self) - 1);
    if (Py_REFCNT(self) == 0) {
        /* this is the normal path out */
        return;
    }

    /* __del__ resurrected it!  Make it look like the original Py_DECREF
     * never happened.
     */
    {
        Py_ssize_t refcnt = Py_REFCNT(self);
        _Py_NewReference(self);
        Py_SET_REFCNT(self, refcnt);
    }
    assert(!PyType_IS_GC(Py_TYPE(self)) || PyObject_GC_IsTracked(self));
    /* If Py_REF_DEBUG macro is defined, _Py_NewReference() increased
       _Py_RefTotal, so we need to undo that. */
#ifdef Py_REF_DEBUG
    _Py_RefTotal--;
#endif
}

static PyObject *
with_tp_del(PyObject *self, PyObject *args)
{
    PyObject *obj;
    PyTypeObject *tp;

    if (!PyArg_ParseTuple(args, "O:with_tp_del", &obj))
        return NULL;
    tp = (PyTypeObject *) obj;
    if (!PyType_Check(obj) || !PyType_HasFeature(tp, Py_TPFLAGS_HEAPTYPE)) {
        PyErr_Format(PyExc_TypeError,
                     "heap type expected, got %R", obj);
        return NULL;
    }
    tp->tp_del = slot_tp_del;
    Py_INCREF(obj);
    return obj;
}

static PyObject *
without_gc(PyObject *Py_UNUSED(self), PyObject *obj)
{
    PyTypeObject *tp = (PyTypeObject*)obj;
    if (!PyType_Check(obj) || !PyType_HasFeature(tp, Py_TPFLAGS_HEAPTYPE)) {
        return PyErr_Format(PyExc_TypeError, "heap type expected, got %R", obj);
    }
    /* GraalVM Change
    if (PyType_IS_GC(tp)) {
        // Don't try this at home, kids:
        tp->tp_flags -= Py_TPFLAGS_HAVE_GC;
        tp->tp_free = PyObject_Del;
        tp->tp_traverse = NULL;
        tp->tp_clear = NULL;
    }
    assert(!PyType_IS_GC(tp));
    */
    Py_INCREF(obj);
    return obj;
}

static PyMethodDef ml;

static PyObject *
create_cfunction(PyObject *self, PyObject *args)
{
    return PyCFunction_NewEx(&ml, self, NULL);
}

static PyMethodDef ml = {
    "create_cfunction",
    create_cfunction,
    METH_NOARGS,
    NULL
};

static PyObject *
_test_incref(PyObject *ob)
{
    Py_INCREF(ob);
    return ob;
}

static PyObject *
test_xincref_doesnt_leak(PyObject *ob, PyObject *Py_UNUSED(ignored))
{
    PyObject *obj = PyLong_FromLong(0);
    Py_XINCREF(_test_incref(obj));
    Py_DECREF(obj);
    Py_DECREF(obj);
    Py_DECREF(obj);
    Py_RETURN_NONE;
}

static PyObject *
test_incref_doesnt_leak(PyObject *ob, PyObject *Py_UNUSED(ignored))
{
    PyObject *obj = PyLong_FromLong(0);
    Py_INCREF(_test_incref(obj));
    Py_DECREF(obj);
    Py_DECREF(obj);
    Py_DECREF(obj);
    Py_RETURN_NONE;
}

static PyObject *
test_xdecref_doesnt_leak(PyObject *ob, PyObject *Py_UNUSED(ignored))
{
    Py_XDECREF(PyLong_FromLong(0));
    Py_RETURN_NONE;
}

static PyObject *
test_decref_doesnt_leak(PyObject *ob, PyObject *Py_UNUSED(ignored))
{
    Py_DECREF(PyLong_FromLong(0));
    Py_RETURN_NONE;
}

static PyObject *
test_structseq_newtype_doesnt_leak(PyObject *Py_UNUSED(self),
                              PyObject *Py_UNUSED(args))
{
    PyStructSequence_Desc descr;
    PyStructSequence_Field descr_fields[3];

    descr_fields[0] = (PyStructSequence_Field){"foo", "foo value"};
    descr_fields[1] = (PyStructSequence_Field){NULL, "some hidden value"};
    descr_fields[2] = (PyStructSequence_Field){0, NULL};

    descr.name = "_testcapi.test_descr";
    descr.doc = "This is used to test for memory leaks in NewType";
    descr.fields = descr_fields;
    descr.n_in_sequence = 1;

    PyTypeObject* structseq_type = PyStructSequence_NewType(&descr);
    assert(structseq_type != NULL);
    assert(PyType_Check(structseq_type));
    assert(PyType_FastSubclass(structseq_type, Py_TPFLAGS_TUPLE_SUBCLASS));
    Py_DECREF(structseq_type);

    Py_RETURN_NONE;
}

static PyObject *
test_structseq_newtype_null_descr_doc(PyObject *Py_UNUSED(self),
                              PyObject *Py_UNUSED(args))
{
    PyStructSequence_Field descr_fields[1] = {
        (PyStructSequence_Field){NULL, NULL}
    };
    // Test specifically for NULL .doc field.
    PyStructSequence_Desc descr = {"_testcapi.test_descr", NULL, &descr_fields[0], 0};

    PyTypeObject* structseq_type = PyStructSequence_NewType(&descr);
    assert(structseq_type != NULL);
    assert(PyType_Check(structseq_type));
    assert(PyType_FastSubclass(structseq_type, Py_TPFLAGS_TUPLE_SUBCLASS));
    Py_DECREF(structseq_type);

    Py_RETURN_NONE;
}

static PyObject *
test_incref_decref_API(PyObject *ob, PyObject *Py_UNUSED(ignored))
{
    PyObject *obj = PyLong_FromLong(0);
    Py_IncRef(obj);
    Py_DecRef(obj);
    Py_DecRef(obj);
    Py_RETURN_NONE;
}

static PyObject *
test_pymem_alloc0(PyObject *self, PyObject *Py_UNUSED(ignored))
{
    void *ptr;

    ptr = PyMem_RawMalloc(0);
    if (ptr == NULL) {
        PyErr_SetString(PyExc_RuntimeError, "PyMem_RawMalloc(0) returns NULL");
        return NULL;
    }
    PyMem_RawFree(ptr);

    ptr = PyMem_RawCalloc(0, 0);
    if (ptr == NULL) {
        PyErr_SetString(PyExc_RuntimeError, "PyMem_RawCalloc(0, 0) returns NULL");
        return NULL;
    }
    PyMem_RawFree(ptr);

    ptr = PyMem_Malloc(0);
    if (ptr == NULL) {
        PyErr_SetString(PyExc_RuntimeError, "PyMem_Malloc(0) returns NULL");
        return NULL;
    }
    PyMem_Free(ptr);

    ptr = PyMem_Calloc(0, 0);
    if (ptr == NULL) {
        PyErr_SetString(PyExc_RuntimeError, "PyMem_Calloc(0, 0) returns NULL");
        return NULL;
    }
    PyMem_Free(ptr);

    ptr = PyObject_Malloc(0);
    if (ptr == NULL) {
        PyErr_SetString(PyExc_RuntimeError, "PyObject_Malloc(0) returns NULL");
        return NULL;
    }
    PyObject_Free(ptr);

    ptr = PyObject_Calloc(0, 0);
    if (ptr == NULL) {
        PyErr_SetString(PyExc_RuntimeError, "PyObject_Calloc(0, 0) returns NULL");
        return NULL;
    }
    PyObject_Free(ptr);

    Py_RETURN_NONE;
}

typedef struct {
    PyMemAllocatorEx alloc;

    size_t malloc_size;
    size_t calloc_nelem;
    size_t calloc_elsize;
    void *realloc_ptr;
    size_t realloc_new_size;
    void *free_ptr;
    void *ctx;
} alloc_hook_t;

static void* hook_malloc(void* ctx, size_t size)
{
    alloc_hook_t *hook = (alloc_hook_t *)ctx;
    hook->ctx = ctx;
    hook->malloc_size = size;
    return hook->alloc.malloc(hook->alloc.ctx, size);
}

static void* hook_calloc(void* ctx, size_t nelem, size_t elsize)
{
    alloc_hook_t *hook = (alloc_hook_t *)ctx;
    hook->ctx = ctx;
    hook->calloc_nelem = nelem;
    hook->calloc_elsize = elsize;
    return hook->alloc.calloc(hook->alloc.ctx, nelem, elsize);
}

static void* hook_realloc(void* ctx, void* ptr, size_t new_size)
{
    alloc_hook_t *hook = (alloc_hook_t *)ctx;
    hook->ctx = ctx;
    hook->realloc_ptr = ptr;
    hook->realloc_new_size = new_size;
    return hook->alloc.realloc(hook->alloc.ctx, ptr, new_size);
}

static void hook_free(void *ctx, void *ptr)
{
    alloc_hook_t *hook = (alloc_hook_t *)ctx;
    hook->ctx = ctx;
    hook->free_ptr = ptr;
    hook->alloc.free(hook->alloc.ctx, ptr);
}

static PyObject *
test_setallocators(PyMemAllocatorDomain domain)
{
    PyObject *res = NULL;
    const char *error_msg;
    alloc_hook_t hook;
    PyMemAllocatorEx alloc;
    size_t size, size2, nelem, elsize;
    void *ptr, *ptr2;

    memset(&hook, 0, sizeof(hook));

    alloc.ctx = &hook;
    alloc.malloc = &hook_malloc;
    alloc.calloc = &hook_calloc;
    alloc.realloc = &hook_realloc;
    alloc.free = &hook_free;
    PyMem_GetAllocator(domain, &hook.alloc);
    PyMem_SetAllocator(domain, &alloc);

    /* malloc, realloc, free */
    size = 42;
    hook.ctx = NULL;
    switch(domain)
    {
    case PYMEM_DOMAIN_RAW: ptr = PyMem_RawMalloc(size); break;
    case PYMEM_DOMAIN_MEM: ptr = PyMem_Malloc(size); break;
    case PYMEM_DOMAIN_OBJ: ptr = PyObject_Malloc(size); break;
    default: ptr = NULL; break;
    }

#define CHECK_CTX(FUNC) \
    if (hook.ctx != &hook) { \
        error_msg = FUNC " wrong context"; \
        goto fail; \
    } \
    hook.ctx = NULL;  /* reset for next check */

    if (ptr == NULL) {
        error_msg = "malloc failed";
        goto fail;
    }
    CHECK_CTX("malloc");
    if (hook.malloc_size != size) {
        error_msg = "malloc invalid size";
        goto fail;
    }

    size2 = 200;
    switch(domain)
    {
    case PYMEM_DOMAIN_RAW: ptr2 = PyMem_RawRealloc(ptr, size2); break;
    case PYMEM_DOMAIN_MEM: ptr2 = PyMem_Realloc(ptr, size2); break;
    case PYMEM_DOMAIN_OBJ: ptr2 = PyObject_Realloc(ptr, size2); break;
    default: ptr2 = NULL; break;
    }

    if (ptr2 == NULL) {
        error_msg = "realloc failed";
        goto fail;
    }
    CHECK_CTX("realloc");
    if (hook.realloc_ptr != ptr
        || hook.realloc_new_size != size2) {
        error_msg = "realloc invalid parameters";
        goto fail;
    }

    switch(domain)
    {
    case PYMEM_DOMAIN_RAW: PyMem_RawFree(ptr2); break;
    case PYMEM_DOMAIN_MEM: PyMem_Free(ptr2); break;
    case PYMEM_DOMAIN_OBJ: PyObject_Free(ptr2); break;
    }

    CHECK_CTX("free");
    if (hook.free_ptr != ptr2) {
        error_msg = "free invalid pointer";
        goto fail;
    }

    /* calloc, free */
    nelem = 2;
    elsize = 5;
    switch(domain)
    {
    case PYMEM_DOMAIN_RAW: ptr = PyMem_RawCalloc(nelem, elsize); break;
    case PYMEM_DOMAIN_MEM: ptr = PyMem_Calloc(nelem, elsize); break;
    case PYMEM_DOMAIN_OBJ: ptr = PyObject_Calloc(nelem, elsize); break;
    default: ptr = NULL; break;
    }

    if (ptr == NULL) {
        error_msg = "calloc failed";
        goto fail;
    }
    CHECK_CTX("calloc");
    if (hook.calloc_nelem != nelem || hook.calloc_elsize != elsize) {
        error_msg = "calloc invalid nelem or elsize";
        goto fail;
    }

    hook.free_ptr = NULL;
    switch(domain)
    {
    case PYMEM_DOMAIN_RAW: PyMem_RawFree(ptr); break;
    case PYMEM_DOMAIN_MEM: PyMem_Free(ptr); break;
    case PYMEM_DOMAIN_OBJ: PyObject_Free(ptr); break;
    }

    CHECK_CTX("calloc free");
    if (hook.free_ptr != ptr) {
        error_msg = "calloc free invalid pointer";
        goto fail;
    }

    Py_INCREF(Py_None);
    res = Py_None;
    goto finally;

fail:
    PyErr_SetString(PyExc_RuntimeError, error_msg);

finally:
    PyMem_SetAllocator(domain, &hook.alloc);
    return res;

#undef CHECK_CTX
}

static PyObject *
test_pymem_setrawallocators(PyObject *self, PyObject *Py_UNUSED(ignored))
{
    return test_setallocators(PYMEM_DOMAIN_RAW);
}

static PyObject *
test_pymem_setallocators(PyObject *self, PyObject *Py_UNUSED(ignored))
{
    return test_setallocators(PYMEM_DOMAIN_MEM);
}

static PyObject *
test_pyobject_setallocators(PyObject *self, PyObject *Py_UNUSED(ignored))
{
    return test_setallocators(PYMEM_DOMAIN_OBJ);
}

/* Most part of the following code is inherited from the pyfailmalloc project
 * written by Victor Stinner. */
static struct {
    int installed;
    PyMemAllocatorEx raw;
    PyMemAllocatorEx mem;
    PyMemAllocatorEx obj;
} FmHook;

static struct {
    int start;
    int stop;
    Py_ssize_t count;
} FmData;

static int
fm_nomemory(void)
{
    FmData.count++;
    if (FmData.count > FmData.start &&
            (FmData.stop <= 0 || FmData.count <= FmData.stop)) {
        return 1;
    }
    return 0;
}

static void *
hook_fmalloc(void *ctx, size_t size)
{
    PyMemAllocatorEx *alloc = (PyMemAllocatorEx *)ctx;
    if (fm_nomemory()) {
        return NULL;
    }
    return alloc->malloc(alloc->ctx, size);
}

static void *
hook_fcalloc(void *ctx, size_t nelem, size_t elsize)
{
    PyMemAllocatorEx *alloc = (PyMemAllocatorEx *)ctx;
    if (fm_nomemory()) {
        return NULL;
    }
    return alloc->calloc(alloc->ctx, nelem, elsize);
}

static void *
hook_frealloc(void *ctx, void *ptr, size_t new_size)
{
    PyMemAllocatorEx *alloc = (PyMemAllocatorEx *)ctx;
    if (fm_nomemory()) {
        return NULL;
    }
    return alloc->realloc(alloc->ctx, ptr, new_size);
}

static void
hook_ffree(void *ctx, void *ptr)
{
    PyMemAllocatorEx *alloc = (PyMemAllocatorEx *)ctx;
    alloc->free(alloc->ctx, ptr);
}

static void
fm_setup_hooks(void)
{
    PyMemAllocatorEx alloc;

    if (FmHook.installed) {
        return;
    }
    FmHook.installed = 1;

    alloc.malloc = hook_fmalloc;
    alloc.calloc = hook_fcalloc;
    alloc.realloc = hook_frealloc;
    alloc.free = hook_ffree;
    PyMem_GetAllocator(PYMEM_DOMAIN_RAW, &FmHook.raw);
    PyMem_GetAllocator(PYMEM_DOMAIN_MEM, &FmHook.mem);
    PyMem_GetAllocator(PYMEM_DOMAIN_OBJ, &FmHook.obj);

    alloc.ctx = &FmHook.raw;
    PyMem_SetAllocator(PYMEM_DOMAIN_RAW, &alloc);

    alloc.ctx = &FmHook.mem;
    PyMem_SetAllocator(PYMEM_DOMAIN_MEM, &alloc);

    alloc.ctx = &FmHook.obj;
    PyMem_SetAllocator(PYMEM_DOMAIN_OBJ, &alloc);
}

static void
fm_remove_hooks(void)
{
    if (FmHook.installed) {
        FmHook.installed = 0;
        PyMem_SetAllocator(PYMEM_DOMAIN_RAW, &FmHook.raw);
        PyMem_SetAllocator(PYMEM_DOMAIN_MEM, &FmHook.mem);
        PyMem_SetAllocator(PYMEM_DOMAIN_OBJ, &FmHook.obj);
    }
}

static PyObject*
set_nomemory(PyObject *self, PyObject *args)
{
    /* Memory allocation fails after 'start' allocation requests, and until
     * 'stop' allocation requests except when 'stop' is negative or equal
     * to 0 (default) in which case allocation failures never stop. */
    FmData.count = 0;
    FmData.stop = 0;
    if (!PyArg_ParseTuple(args, "i|i", &FmData.start, &FmData.stop)) {
        return NULL;
    }
    fm_setup_hooks();
    Py_RETURN_NONE;
}

static PyObject*
remove_mem_hooks(PyObject *self, PyObject *Py_UNUSED(ignored))
{
    fm_remove_hooks();
    Py_RETURN_NONE;
}

PyDoc_STRVAR(docstring_empty,
""
);

PyDoc_STRVAR(docstring_no_signature,
"This docstring has no signature."
);

PyDoc_STRVAR(docstring_with_invalid_signature,
"docstring_with_invalid_signature($module, /, boo)\n"
"\n"
"This docstring has an invalid signature."
);

PyDoc_STRVAR(docstring_with_invalid_signature2,
"docstring_with_invalid_signature2($module, /, boo)\n"
"\n"
"--\n"
"\n"
"This docstring also has an invalid signature."
);

PyDoc_STRVAR(docstring_with_signature,
"docstring_with_signature($module, /, sig)\n"
"--\n"
"\n"
"This docstring has a valid signature."
);

PyDoc_STRVAR(docstring_with_signature_but_no_doc,
"docstring_with_signature_but_no_doc($module, /, sig)\n"
"--\n"
"\n"
);

PyDoc_STRVAR(docstring_with_signature_and_extra_newlines,
"docstring_with_signature_and_extra_newlines($module, /, parameter)\n"
"--\n"
"\n"
"\n"
"This docstring has a valid signature and some extra newlines."
);

PyDoc_STRVAR(docstring_with_signature_with_defaults,
"docstring_with_signature_with_defaults(module, s='avocado',\n"
"        b=b'bytes', d=3.14, i=35, n=None, t=True, f=False,\n"
"        local=the_number_three, sys=sys.maxsize,\n"
"        exp=sys.maxsize - 1)\n"
"--\n"
"\n"
"\n"
"\n"
"This docstring has a valid signature with parameters,\n"
"and the parameters take defaults of varying types."
);

typedef struct {
    PyThread_type_lock start_event;
    PyThread_type_lock exit_event;
    PyObject *callback;
} test_c_thread_t;

static void
temporary_c_thread(void *data)
{
    test_c_thread_t *test_c_thread = data;
    PyGILState_STATE state;
    PyObject *res;

    PyThread_release_lock(test_c_thread->start_event);

    /* Allocate a Python thread state for this thread */
    state = PyGILState_Ensure();

    res = PyObject_CallNoArgs(test_c_thread->callback);
    Py_CLEAR(test_c_thread->callback);

    if (res == NULL) {
        PyErr_Print();
    }
    else {
        Py_DECREF(res);
    }

    /* Destroy the Python thread state for this thread */
    PyGILState_Release(state);

    PyThread_release_lock(test_c_thread->exit_event);
}

static test_c_thread_t test_c_thread;

static PyObject *
call_in_temporary_c_thread(PyObject *self, PyObject *args)
{
    PyObject *res = NULL;
    PyObject *callback = NULL;
    long thread;
    int wait = 1;
    if (!PyArg_ParseTuple(args, "O|i", &callback, &wait))
    {
        return NULL;
    }

    test_c_thread.start_event = PyThread_allocate_lock();
    test_c_thread.exit_event = PyThread_allocate_lock();
    test_c_thread.callback = NULL;
    if (!test_c_thread.start_event || !test_c_thread.exit_event) {
        PyErr_SetString(PyExc_RuntimeError, "could not allocate lock");
        goto exit;
    }

    test_c_thread.callback = Py_NewRef(callback);

    PyThread_acquire_lock(test_c_thread.start_event, 1);
    PyThread_acquire_lock(test_c_thread.exit_event, 1);

    thread = PyThread_start_new_thread(temporary_c_thread, &test_c_thread);
    if (thread == -1) {
        PyErr_SetString(PyExc_RuntimeError, "unable to start the thread");
        PyThread_release_lock(test_c_thread.start_event);
        PyThread_release_lock(test_c_thread.exit_event);
        goto exit;
    }

    PyThread_acquire_lock(test_c_thread.start_event, 1);
    PyThread_release_lock(test_c_thread.start_event);

    if (!wait) {
        Py_RETURN_NONE;
    }

    Py_BEGIN_ALLOW_THREADS
        PyThread_acquire_lock(test_c_thread.exit_event, 1);
        PyThread_release_lock(test_c_thread.exit_event);
    Py_END_ALLOW_THREADS

    res = Py_NewRef(Py_None);

exit:
    Py_CLEAR(test_c_thread.callback);
    if (test_c_thread.start_event) {
        PyThread_free_lock(test_c_thread.start_event);
        test_c_thread.start_event = NULL;
    }
    if (test_c_thread.exit_event) {
        PyThread_free_lock(test_c_thread.exit_event);
        test_c_thread.exit_event = NULL;
    }
    return res;
}

static PyObject *
join_temporary_c_thread(PyObject *self, PyObject *Py_UNUSED(ignored))
{
    Py_BEGIN_ALLOW_THREADS
        PyThread_acquire_lock(test_c_thread.exit_event, 1);
        PyThread_release_lock(test_c_thread.exit_event);
    Py_END_ALLOW_THREADS
    Py_CLEAR(test_c_thread.callback);
    PyThread_free_lock(test_c_thread.start_event);
    test_c_thread.start_event = NULL;
    PyThread_free_lock(test_c_thread.exit_event);
    test_c_thread.exit_event = NULL;
    Py_RETURN_NONE;
}

/* marshal */

/*
static PyObject*
pymarshal_write_long_to_file(PyObject* self, PyObject *args)
{
    long value;
    PyObject *filename;
    int version;
    FILE *fp;

    if (!PyArg_ParseTuple(args, "lOi:pymarshal_write_long_to_file",
                          &value, &filename, &version))
        return NULL;

    fp = _Py_fopen_obj(filename, "wb");
    if (fp == NULL) {
        PyErr_SetFromErrno(PyExc_OSError);
        return NULL;
    }

    PyMarshal_WriteLongToFile(value, fp, version);
    assert(!PyErr_Occurred());

    fclose(fp);
    Py_RETURN_NONE;
}

static PyObject*
pymarshal_write_object_to_file(PyObject* self, PyObject *args)
{
    PyObject *obj;
    PyObject *filename;
    int version;
    FILE *fp;

    if (!PyArg_ParseTuple(args, "OOi:pymarshal_write_object_to_file",
                          &obj, &filename, &version))
        return NULL;

    fp = _Py_fopen_obj(filename, "wb");
    if (fp == NULL) {
        PyErr_SetFromErrno(PyExc_OSError);
        return NULL;
    }

    PyMarshal_WriteObjectToFile(obj, fp, version);
    assert(!PyErr_Occurred());

    fclose(fp);
    Py_RETURN_NONE;
}

static PyObject*
pymarshal_read_short_from_file(PyObject* self, PyObject *args)
{
    int value;
    long pos;
    PyObject *filename;
    FILE *fp;

    if (!PyArg_ParseTuple(args, "O:pymarshal_read_short_from_file", &filename))
        return NULL;

    fp = _Py_fopen_obj(filename, "rb");
    if (fp == NULL) {
        PyErr_SetFromErrno(PyExc_OSError);
        return NULL;
    }

    value = PyMarshal_ReadShortFromFile(fp);
    pos = ftell(fp);

    fclose(fp);
    if (PyErr_Occurred())
        return NULL;
    return Py_BuildValue("il", value, pos);
}

static PyObject*
pymarshal_read_long_from_file(PyObject* self, PyObject *args)
{
    long value, pos;
    PyObject *filename;
    FILE *fp;

    if (!PyArg_ParseTuple(args, "O:pymarshal_read_long_from_file", &filename))
        return NULL;

    fp = _Py_fopen_obj(filename, "rb");
    if (fp == NULL) {
        PyErr_SetFromErrno(PyExc_OSError);
        return NULL;
    }

    value = PyMarshal_ReadLongFromFile(fp);
    pos = ftell(fp);

    fclose(fp);
    if (PyErr_Occurred())
        return NULL;
    return Py_BuildValue("ll", value, pos);
}

static PyObject*
pymarshal_read_last_object_from_file(PyObject* self, PyObject *args)
{
    PyObject *filename;
    if (!PyArg_ParseTuple(args, "O:pymarshal_read_last_object_from_file", &filename))
        return NULL;

    FILE *fp = _Py_fopen_obj(filename, "rb");
    if (fp == NULL) {
        PyErr_SetFromErrno(PyExc_OSError);
        return NULL;
    }

    PyObject *obj = PyMarshal_ReadLastObjectFromFile(fp);
    long pos = ftell(fp);

    fclose(fp);
    if (obj == NULL) {
        return NULL;
    }
    return Py_BuildValue("Nl", obj, pos);
}

static PyObject*
pymarshal_read_object_from_file(PyObject* self, PyObject *args)
{
    PyObject *filename;
    if (!PyArg_ParseTuple(args, "O:pymarshal_read_object_from_file", &filename))
        return NULL;

    FILE *fp = _Py_fopen_obj(filename, "rb");
    if (fp == NULL) {
        PyErr_SetFromErrno(PyExc_OSError);
        return NULL;
    }

    PyObject *obj = PyMarshal_ReadObjectFromFile(fp);
    long pos = ftell(fp);

    fclose(fp);
    if (obj == NULL) {
        return NULL;
    }
    return Py_BuildValue("Nl", obj, pos);
}
*/
static PyObject*
pymarshal_write_long_to_file(PyObject* self, PyObject *args)
{
    Py_RETURN_NONE;
}

static PyObject*
pymarshal_write_object_to_file(PyObject* self, PyObject *args)
{
    Py_RETURN_NONE;
}

static PyObject*
pymarshal_read_short_from_file(PyObject* self, PyObject *args)
{
    Py_RETURN_NONE;
}

static PyObject*
pymarshal_read_long_from_file(PyObject* self, PyObject *args)
{
    Py_RETURN_NONE;
}

static PyObject*
pymarshal_read_last_object_from_file(PyObject* self, PyObject *args)
{
    Py_RETURN_NONE;
}

static PyObject*
pymarshal_read_object_from_file(PyObject* self, PyObject *args)
{
    Py_RETURN_NONE;
}


static PyObject*
return_null_without_error(PyObject *self, PyObject *args)
{
    /* invalid call: return NULL without setting an error,
     * _Py_CheckFunctionResult() must detect such bug at runtime. */
    PyErr_Clear();
    return NULL;
}

static PyObject*
return_result_with_error(PyObject *self, PyObject *args)
{
    /* invalid call: return a result with an error set,
     * _Py_CheckFunctionResult() must detect such bug at runtime. */
    PyErr_SetNone(PyExc_ValueError);
    Py_RETURN_NONE;
}

static PyObject*
getitem_with_error(PyObject *self, PyObject *args)
{
    PyObject *map, *key;
    if (!PyArg_ParseTuple(args, "OO", &map, &key)) {
        return NULL;
    }

    PyErr_SetString(PyExc_ValueError, "bug");
    return PyObject_GetItem(map, key);
}

static PyObject *
test_pytime_fromseconds(PyObject *self, PyObject *args)
{
    int seconds;
    if (!PyArg_ParseTuple(args, "i", &seconds)) {
        return NULL;
    }
    _PyTime_t ts = _PyTime_FromSeconds(seconds);
    return _PyTime_AsNanosecondsObject(ts);
}

static PyObject *
test_pytime_fromsecondsobject(PyObject *self, PyObject *args)
{
    PyObject *obj;
    int round;
    if (!PyArg_ParseTuple(args, "Oi", &obj, &round)) {
        return NULL;
    }
    if (check_time_rounding(round) < 0) {
        return NULL;
    }
    _PyTime_t ts;
    if (_PyTime_FromSecondsObject(&ts, obj, round) == -1) {
        return NULL;
    }
    return _PyTime_AsNanosecondsObject(ts);
}

static PyObject *
test_pytime_assecondsdouble(PyObject *self, PyObject *args)
{
    PyObject *obj;
    if (!PyArg_ParseTuple(args, "O", &obj)) {
        return NULL;
    }
    _PyTime_t ts;
    if (_PyTime_FromNanosecondsObject(&ts, obj) < 0) {
        return NULL;
    }
    double d = _PyTime_AsSecondsDouble(ts);
    return PyFloat_FromDouble(d);
}

static PyObject *
test_PyTime_AsTimeval(PyObject *self, PyObject *args)
{
    PyObject *obj;
    int round;
    if (!PyArg_ParseTuple(args, "Oi", &obj, &round)) {
        return NULL;
    }
    if (check_time_rounding(round) < 0) {
        return NULL;
    }
    _PyTime_t t;
    if (_PyTime_FromNanosecondsObject(&t, obj) < 0) {
        return NULL;
    }
    struct timeval tv;
    if (_PyTime_AsTimeval(t, &tv, round) < 0) {
        return NULL;
    }

    PyObject *seconds = PyLong_FromLongLong(tv.tv_sec);
    if (seconds == NULL) {
        return NULL;
    }
    return Py_BuildValue("Nl", seconds, (long)tv.tv_usec);
}

static PyObject *
test_PyTime_AsTimeval_clamp(PyObject *self, PyObject *args)
{
    PyObject *obj;
    int round;
    if (!PyArg_ParseTuple(args, "Oi", &obj, &round)) {
        return NULL;
    }
    if (check_time_rounding(round) < 0) {
        return NULL;
    }
    _PyTime_t t;
    if (_PyTime_FromNanosecondsObject(&t, obj) < 0) {
        return NULL;
    }
    struct timeval tv;
    _PyTime_AsTimeval_clamp(t, &tv, round);

    PyObject *seconds = PyLong_FromLongLong(tv.tv_sec);
    if (seconds == NULL) {
        return NULL;
    }
    return Py_BuildValue("Nl", seconds, (long)tv.tv_usec);
}

#ifdef HAVE_CLOCK_GETTIME
static PyObject *
test_PyTime_AsTimespec(PyObject *self, PyObject *args)
{
    PyObject *obj;
    if (!PyArg_ParseTuple(args, "O", &obj)) {
        return NULL;
    }
    _PyTime_t t;
    if (_PyTime_FromNanosecondsObject(&t, obj) < 0) {
        return NULL;
    }
    struct timespec ts;
    if (_PyTime_AsTimespec(t, &ts) == -1) {
        return NULL;
    }
    return Py_BuildValue("Nl", _PyLong_FromTime_t(ts.tv_sec), ts.tv_nsec);
}

static PyObject *
test_PyTime_AsTimespec_clamp(PyObject *self, PyObject *args)
{
    PyObject *obj;
    if (!PyArg_ParseTuple(args, "O", &obj)) {
        return NULL;
    }
    _PyTime_t t;
    if (_PyTime_FromNanosecondsObject(&t, obj) < 0) {
        return NULL;
    }
    struct timespec ts;
    _PyTime_AsTimespec_clamp(t, &ts);
    return Py_BuildValue("Nl", _PyLong_FromTime_t(ts.tv_sec), ts.tv_nsec);
}
#endif

static PyObject *
test_PyTime_AsMilliseconds(PyObject *self, PyObject *args)
{
    PyObject *obj;
    int round;
    if (!PyArg_ParseTuple(args, "Oi", &obj, &round)) {
        return NULL;
    }
    _PyTime_t t;
    if (_PyTime_FromNanosecondsObject(&t, obj) < 0) {
        return NULL;
    }
    if (check_time_rounding(round) < 0) {
        return NULL;
    }
    _PyTime_t ms = _PyTime_AsMilliseconds(t, round);
    _PyTime_t ns = _PyTime_FromNanoseconds(ms);
    return _PyTime_AsNanosecondsObject(ns);
}

static PyObject *
test_PyTime_AsMicroseconds(PyObject *self, PyObject *args)
{
    PyObject *obj;
    int round;
    if (!PyArg_ParseTuple(args, "Oi", &obj, &round)) {
        return NULL;
    }
    _PyTime_t t;
    if (_PyTime_FromNanosecondsObject(&t, obj) < 0) {
        return NULL;
    }
    if (check_time_rounding(round) < 0) {
        return NULL;
    }
    _PyTime_t us = _PyTime_AsMicroseconds(t, round);
    _PyTime_t ns = _PyTime_FromNanoseconds(us);
    return _PyTime_AsNanosecondsObject(ns);
}

static PyObject*
pymem_buffer_overflow(PyObject *self, PyObject *args)
{
    char *buffer;

    /* Deliberate buffer overflow to check that PyMem_Free() detects
       the overflow when debug hooks are installed. */
    buffer = PyMem_Malloc(16);
    if (buffer == NULL) {
        PyErr_NoMemory();
        return NULL;
    }
    buffer[16] = 'x';
    PyMem_Free(buffer);

    Py_RETURN_NONE;
}

static PyObject*
pymem_api_misuse(PyObject *self, PyObject *args)
{
    char *buffer;

    /* Deliberate misusage of Python allocators:
       allococate with PyMem but release with PyMem_Raw. */
    buffer = PyMem_Malloc(16);
    PyMem_RawFree(buffer);

    Py_RETURN_NONE;
}

static PyObject*
pymem_malloc_without_gil(PyObject *self, PyObject *args)
{
    char *buffer;

    /* Deliberate bug to test debug hooks on Python memory allocators:
       call PyMem_Malloc() without holding the GIL */
    Py_BEGIN_ALLOW_THREADS
    buffer = PyMem_Malloc(10);
    Py_END_ALLOW_THREADS

    PyMem_Free(buffer);

    Py_RETURN_NONE;
}


static PyObject*
test_pymem_getallocatorsname(PyObject *self, PyObject *args)
{
    const char *name = _PyMem_GetCurrentAllocatorName();
    if (name == NULL) {
        PyErr_SetString(PyExc_RuntimeError, "cannot get allocators name");
        return NULL;
    }
    return PyUnicode_FromString(name);
}


static PyObject*
test_pyobject_is_freed(const char *test_name, PyObject *op)
{
    if (!_PyObject_IsFreed(op)) {
        return raiseTestError(test_name, "object is not seen as freed");
    }
    Py_RETURN_NONE;
}


static PyObject*
check_pyobject_null_is_freed(PyObject *self, PyObject *Py_UNUSED(args))
{
    PyObject *op = NULL;
    return test_pyobject_is_freed("check_pyobject_null_is_freed", op);
}


static PyObject*
check_pyobject_uninitialized_is_freed(PyObject *self, PyObject *Py_UNUSED(args))
{
    PyObject *op = (PyObject *)PyObject_Malloc(sizeof(PyObject));
    if (op == NULL) {
        return NULL;
    }
    /* Initialize reference count to avoid early crash in ceval or GC */
    Py_SET_REFCNT(op, 1);
    /* object fields like ob_type are uninitialized! */
    return test_pyobject_is_freed("check_pyobject_uninitialized_is_freed", op);
}


static PyObject*
check_pyobject_forbidden_bytes_is_freed(PyObject *self, PyObject *Py_UNUSED(args))
{
    /* Allocate an incomplete PyObject structure: truncate 'ob_type' field */
    PyObject *op = (PyObject *)PyObject_Malloc(offsetof(PyObject, ob_type));
    if (op == NULL) {
        return NULL;
    }
    /* Initialize reference count to avoid early crash in ceval or GC */
    Py_SET_REFCNT(op, 1);
    /* ob_type field is after the memory block: part of "forbidden bytes"
       when using debug hooks on memory allocators! */
    return test_pyobject_is_freed("check_pyobject_forbidden_bytes_is_freed", op);
}


static PyObject*
check_pyobject_freed_is_freed(PyObject *self, PyObject *Py_UNUSED(args))
{
    /* This test would fail if run with the address sanitizer */
#ifdef _Py_ADDRESS_SANITIZER
    Py_RETURN_NONE;
#else
    PyObject *op = PyObject_CallNoArgs((PyObject *)&PyBaseObject_Type);
    if (op == NULL) {
        return NULL;
    }
    Py_TYPE(op)->tp_dealloc(op);
    /* Reset reference count to avoid early crash in ceval or GC */
    Py_SET_REFCNT(op, 1);
    /* object memory is freed! */
    return test_pyobject_is_freed("check_pyobject_freed_is_freed", op);
#endif
}


static PyObject*
pyobject_malloc_without_gil(PyObject *self, PyObject *args)
{
    char *buffer;

    /* Deliberate bug to test debug hooks on Python memory allocators:
       call PyObject_Malloc() without holding the GIL */
    Py_BEGIN_ALLOW_THREADS
    buffer = PyObject_Malloc(10);
    Py_END_ALLOW_THREADS

    PyObject_Free(buffer);

    Py_RETURN_NONE;
}

static PyObject *
tracemalloc_track(PyObject *self, PyObject *args)
{
    unsigned int domain;
    PyObject *ptr_obj;
    void *ptr;
    Py_ssize_t size;
    int release_gil = 0;
    int res;

    if (!PyArg_ParseTuple(args, "IOn|i", &domain, &ptr_obj, &size, &release_gil))
        return NULL;
    ptr = PyLong_AsVoidPtr(ptr_obj);
    if (PyErr_Occurred())
        return NULL;

    if (release_gil) {
        Py_BEGIN_ALLOW_THREADS
        res = PyTraceMalloc_Track(domain, (uintptr_t)ptr, size);
        Py_END_ALLOW_THREADS
    }
    else {
        res = PyTraceMalloc_Track(domain, (uintptr_t)ptr, size);
    }

    if (res < 0) {
        PyErr_SetString(PyExc_RuntimeError, "PyTraceMalloc_Track error");
        return NULL;
    }

    Py_RETURN_NONE;
}

static PyObject *
tracemalloc_untrack(PyObject *self, PyObject *args)
{
    unsigned int domain;
    PyObject *ptr_obj;
    void *ptr;
    int res;

    if (!PyArg_ParseTuple(args, "IO", &domain, &ptr_obj))
        return NULL;
    ptr = PyLong_AsVoidPtr(ptr_obj);
    if (PyErr_Occurred())
        return NULL;

    res = PyTraceMalloc_Untrack(domain, (uintptr_t)ptr);
    if (res < 0) {
        PyErr_SetString(PyExc_RuntimeError, "PyTraceMalloc_Untrack error");
        return NULL;
    }

    Py_RETURN_NONE;
}

static PyObject *
tracemalloc_get_traceback(PyObject *self, PyObject *args)
{
    unsigned int domain;
    PyObject *ptr_obj;
    void *ptr;

    if (!PyArg_ParseTuple(args, "IO", &domain, &ptr_obj))
        return NULL;
    ptr = PyLong_AsVoidPtr(ptr_obj);
    if (PyErr_Occurred())
        return NULL;

    return _PyTraceMalloc_GetTraceback(domain, (uintptr_t)ptr);
}

static PyObject *
dict_get_version(PyObject *self, PyObject *args)
{
    PyDictObject *dict;
    uint64_t version;

    if (!PyArg_ParseTuple(args, "O!", &PyDict_Type, &dict))
        return NULL;

    // version = dict->ma_version_tag;
    version = 0; // GraalPy: dict versions is an implementation detail

    static_assert(sizeof(unsigned long long) >= sizeof(version),
                  "version is larger than unsigned long long");
    return PyLong_FromUnsignedLongLong((unsigned long long)version);
}


static PyObject *
raise_SIGINT_then_send_None(PyObject *self, PyObject *args)
{
    _Py_IDENTIFIER(send);
    PyGenObject *gen;

    if (!PyArg_ParseTuple(args, "O!", &PyGen_Type, &gen))
        return NULL;

    /* This is used in a test to check what happens if a signal arrives just
       as we're in the process of entering a yield from chain (see
       bpo-30039).

       Needs to be done in C, because:
       - we don't have a Python wrapper for raise()
       - we need to make sure that the Python-level signal handler doesn't run
         *before* we enter the generator frame, which is impossible in Python
         because we check for signals before every bytecode operation.
     */
    raise(SIGINT);
    return _PyObject_CallMethodIdOneArg((PyObject *)gen, &PyId_send, Py_None);
}


static int
fastcall_args(PyObject *args, PyObject **stack, Py_ssize_t *nargs)
{
    if (args == Py_None) {
        *nargs = 0;
    }
    else if (PyTuple_Check(args)) {
        *nargs = PyTuple_GET_SIZE(args);
        for (int i = 0; i < *nargs; i++) {
        	stack[i] = PyTuple_GetItem(args, i);
        }
    }
    else {
        PyErr_SetString(PyExc_TypeError, "args must be None or a tuple");
        return -1;
    }
    return 0;
}


static PyObject *
test_pyobject_fastcall(PyObject *self, PyObject *args)
{
    PyObject *func, *func_args;
    PyObject *stack[8];
    Py_ssize_t nargs;

    if (!PyArg_ParseTuple(args, "OO", &func, &func_args)) {
        return NULL;
    }

    if (fastcall_args(func_args, stack, &nargs) < 0) {
        return NULL;
    }
    return _PyObject_FastCall(func, stack, nargs);
}


static PyObject *
test_pyobject_fastcalldict(PyObject *self, PyObject *args)
{
    PyObject *func, *func_args, *kwargs;
    PyObject *stack[8];
    Py_ssize_t nargs;

    if (!PyArg_ParseTuple(args, "OOO", &func, &func_args, &kwargs)) {
        return NULL;
    }

    if (fastcall_args(func_args, stack, &nargs) < 0) {
        return NULL;
    }

    if (kwargs == Py_None) {
        kwargs = NULL;
    }
    else if (!PyDict_Check(kwargs)) {
        PyErr_SetString(PyExc_TypeError, "kwnames must be None or a dict");
        return NULL;
    }

    return PyObject_VectorcallDict(func, stack, nargs, kwargs);
}


static PyObject *
test_pyobject_vectorcall(PyObject *self, PyObject *args)
{
    PyObject *func, *func_args, *kwnames = NULL;
    PyObject *stack[8];
    Py_ssize_t nargs, nkw;

    if (!PyArg_ParseTuple(args, "OOO", &func, &func_args, &kwnames)) {
        return NULL;
    }

    if (fastcall_args(func_args, stack, &nargs) < 0) {
        return NULL;
    }

    if (kwnames == Py_None) {
        kwnames = NULL;
    }
    else if (PyTuple_Check(kwnames)) {
        nkw = PyTuple_GET_SIZE(kwnames);
        if (nargs < nkw) {
            PyErr_SetString(PyExc_ValueError, "kwnames longer than args");
            return NULL;
        }
        nargs -= nkw;
    }
    else {
        PyErr_SetString(PyExc_TypeError, "kwnames must be None or a tuple");
        return NULL;
    }
    return PyObject_Vectorcall(func, stack, nargs, kwnames);
}


static PyObject *
test_pyvectorcall_call(PyObject *self, PyObject *args)
{
    PyObject *func;
    PyObject *argstuple;
    PyObject *kwargs = NULL;

    if (!PyArg_ParseTuple(args, "OO|O", &func, &argstuple, &kwargs)) {
        return NULL;
    }

    if (!PyTuple_Check(argstuple)) {
        PyErr_SetString(PyExc_TypeError, "args must be a tuple");
        return NULL;
    }
    if (kwargs != NULL && !PyDict_Check(kwargs)) {
        PyErr_SetString(PyExc_TypeError, "kwargs must be a dict");
        return NULL;
    }

    return PyVectorcall_Call(func, argstuple, kwargs);
}


static PyObject*
stack_pointer(PyObject *self, PyObject *args)
{
    int v = 5;
    return PyLong_FromVoidPtr(&v);
}


#ifdef W_STOPCODE
static PyObject*
py_w_stopcode(PyObject *self, PyObject *args)
{
    int sig, status;
    if (!PyArg_ParseTuple(args, "i", &sig)) {
        return NULL;
    }
    status = W_STOPCODE(sig);
    return PyLong_FromLong(status);
}
#endif


static PyObject *
get_mapping_keys(PyObject* self, PyObject *obj)
{
    return PyMapping_Keys(obj);
}

static PyObject *
get_mapping_values(PyObject* self, PyObject *obj)
{
    return PyMapping_Values(obj);
}

static PyObject *
get_mapping_items(PyObject* self, PyObject *obj)
{
    return PyMapping_Items(obj);
}

static PyObject *
test_mapping_has_key_string(PyObject *self, PyObject *Py_UNUSED(args))
{
    PyObject *context = PyDict_New();
    PyObject *val = PyLong_FromLong(1);

    // Since this uses `const char*` it is easier to test this in C:
    PyDict_SetItemString(context, "a", val);
    if (!PyMapping_HasKeyString(context, "a")) {
        PyErr_SetString(PyExc_RuntimeError,
                        "Existing mapping key does not exist");
        return NULL;
    }
    if (PyMapping_HasKeyString(context, "b")) {
        PyErr_SetString(PyExc_RuntimeError,
                        "Missing mapping key exists");
        return NULL;
    }

    Py_DECREF(val);
    Py_DECREF(context);
    Py_RETURN_NONE;
}

static PyObject *
mapping_has_key(PyObject* self, PyObject *args)
{
    PyObject *context, *key;
    if (!PyArg_ParseTuple(args, "OO", &context, &key)) {
        return NULL;
    }
    return PyLong_FromLong(PyMapping_HasKey(context, key));
}

static PyObject *
sequence_set_slice(PyObject* self, PyObject *args)
{
    PyObject *sequence, *obj;
    Py_ssize_t i1, i2;
    if (!PyArg_ParseTuple(args, "OnnO", &sequence, &i1, &i2, &obj)) {
        return NULL;
    }

    int res = PySequence_SetSlice(sequence, i1, i2, obj);
    if (res == -1) {
        return NULL;
    }
    Py_RETURN_NONE;
}

static PyObject *
sequence_del_slice(PyObject* self, PyObject *args)
{
    PyObject *sequence;
    Py_ssize_t i1, i2;
    if (!PyArg_ParseTuple(args, "Onn", &sequence, &i1, &i2)) {
        return NULL;
    }

    int res = PySequence_DelSlice(sequence, i1, i2);
    if (res == -1) {
        return NULL;
    }
    Py_RETURN_NONE;
}

static PyObject *
test_pythread_tss_key_state(PyObject *self, PyObject *args)
{
    Py_tss_t tss_key = Py_tss_NEEDS_INIT;
    if (PyThread_tss_is_created(&tss_key)) {
        return raiseTestError("test_pythread_tss_key_state",
                              "TSS key not in an uninitialized state at "
                              "creation time");
    }
    if (PyThread_tss_create(&tss_key) != 0) {
        PyErr_SetString(PyExc_RuntimeError, "PyThread_tss_create failed");
        return NULL;
    }
    if (!PyThread_tss_is_created(&tss_key)) {
        return raiseTestError("test_pythread_tss_key_state",
                              "PyThread_tss_create succeeded, "
                              "but with TSS key in an uninitialized state");
    }
    if (PyThread_tss_create(&tss_key) != 0) {
        return raiseTestError("test_pythread_tss_key_state",
                              "PyThread_tss_create unsuccessful with "
                              "an already initialized key");
    }
#define CHECK_TSS_API(expr) \
        (void)(expr); \
        if (!PyThread_tss_is_created(&tss_key)) { \
            return raiseTestError("test_pythread_tss_key_state", \
                                  "TSS key initialization state was not " \
                                  "preserved after calling " #expr); }
    CHECK_TSS_API(PyThread_tss_set(&tss_key, NULL));
    CHECK_TSS_API(PyThread_tss_get(&tss_key));
#undef CHECK_TSS_API
    PyThread_tss_delete(&tss_key);
    if (PyThread_tss_is_created(&tss_key)) {
        return raiseTestError("test_pythread_tss_key_state",
                              "PyThread_tss_delete called, but did not "
                              "set the key state to uninitialized");
    }

    Py_tss_t *ptr_key = PyThread_tss_alloc();
    if (ptr_key == NULL) {
        PyErr_SetString(PyExc_RuntimeError, "PyThread_tss_alloc failed");
        return NULL;
    }
    if (PyThread_tss_is_created(ptr_key)) {
        return raiseTestError("test_pythread_tss_key_state",
                              "TSS key not in an uninitialized state at "
                              "allocation time");
    }
    PyThread_tss_free(ptr_key);
    ptr_key = NULL;
    Py_RETURN_NONE;
}


static PyObject*
new_hamt(PyObject *self, PyObject *args)
{
    /* we do not support HAMTs */
    /* return _PyContext_NewHamtForTests(); */
    return Py_None;
}


/* def bad_get(self, obj, cls):
       cls()
       return repr(self)
*/
static PyObject*
bad_get(PyObject *module, PyObject *const *args, Py_ssize_t nargs)
{
    PyObject *self, *obj, *cls;
    if (!_PyArg_UnpackStack(args, nargs, "bad_get", 3, 3, &self, &obj, &cls)) {
        return NULL;
    }

    PyObject *res = PyObject_CallNoArgs(cls);
    if (res == NULL) {
        return NULL;
    }
    Py_DECREF(res);

    return PyObject_Repr(self);
}


#ifdef Py_REF_DEBUG
static PyObject *
negative_refcount(PyObject *self, PyObject *Py_UNUSED(args))
{
    PyObject *obj = PyUnicode_FromString("negative_refcount");
    if (obj == NULL) {
        return NULL;
    }
    assert(Py_REFCNT(obj) == 1);

    Py_SET_REFCNT(obj,  0);
    /* Py_DECREF() must call _Py_NegativeRefcount() and abort Python */
    Py_DECREF(obj);

    Py_RETURN_NONE;
}
#endif


static PyObject*
test_write_unraisable_exc(PyObject *self, PyObject *args)
{
    PyObject *exc, *err_msg, *obj;
    if (!PyArg_ParseTuple(args, "OOO", &exc, &err_msg, &obj)) {
        return NULL;
    }

    const char *err_msg_utf8;
    if (err_msg != Py_None) {
        err_msg_utf8 = PyUnicode_AsUTF8(err_msg);
        if (err_msg_utf8 == NULL) {
            return NULL;
        }
    }
    else {
        err_msg_utf8 = NULL;
    }

    PyErr_SetObject((PyObject *)Py_TYPE(exc), exc);
    _PyErr_WriteUnraisableMsg(err_msg_utf8, obj);
    Py_RETURN_NONE;
}


static PyObject *
sequence_getitem(PyObject *self, PyObject *args)
{
    PyObject *seq;
    Py_ssize_t i;
    if (!PyArg_ParseTuple(args, "On", &seq, &i)) {
        return NULL;
    }
    return PySequence_GetItem(seq, i);
}


static PyObject *
sequence_setitem(PyObject *self, PyObject *args)
{
    Py_ssize_t i;
    PyObject *seq, *val;
    if (!PyArg_ParseTuple(args, "OnO", &seq, &i, &val)) {
        return NULL;
    }
    if (PySequence_SetItem(seq, i, val)) {
        return NULL;
    }
    Py_RETURN_NONE;
}


/* Functions for testing C calling conventions (METH_*) are named meth_*,
 * e.g. "meth_varargs" for METH_VARARGS.
 *
 * They all return a tuple of their C-level arguments, with None instead
 * of NULL and Python tuples instead of C arrays.
 */


static PyObject*
_null_to_none(PyObject* obj)
{
    if (obj == NULL) {
        Py_RETURN_NONE;
    }
    Py_INCREF(obj);
    return obj;
}

static PyObject*
meth_varargs(PyObject* self, PyObject* args)
{
    return Py_BuildValue("NO", _null_to_none(self), args);
}

static PyObject*
meth_varargs_keywords(PyObject* self, PyObject* args, PyObject* kwargs)
{
    return Py_BuildValue("NON", _null_to_none(self), args, _null_to_none(kwargs));
}

static PyObject*
meth_o(PyObject* self, PyObject* obj)
{
    return Py_BuildValue("NO", _null_to_none(self), obj);
}

static PyObject*
meth_noargs(PyObject* self, PyObject* ignored)
{
    return _null_to_none(self);
}

static PyObject*
_fastcall_to_tuple(PyObject* const* args, Py_ssize_t nargs)
{
    PyObject *tuple = PyTuple_New(nargs);
    if (tuple == NULL) {
        return NULL;
    }
    for (Py_ssize_t i=0; i < nargs; i++) {
        Py_INCREF(args[i]);
        PyTuple_SET_ITEM(tuple, i, args[i]);
    }
    return tuple;
}

static PyObject*
meth_fastcall(PyObject* self, PyObject* const* args, Py_ssize_t nargs)
{
    return Py_BuildValue(
        "NN", _null_to_none(self), _fastcall_to_tuple(args, nargs)
    );
}

static PyObject*
meth_fastcall_keywords(PyObject* self, PyObject* const* args,
                       Py_ssize_t nargs, PyObject* kwargs)
{
    PyObject *pyargs = _fastcall_to_tuple(args, nargs);
    if (pyargs == NULL) {
        return NULL;
    }
    assert(args != NULL || nargs == 0);
    PyObject* const* args_offset = args == NULL ? NULL : args + nargs;
    PyObject *pykwargs = PyObject_Vectorcall((PyObject*)&PyDict_Type,
                                              args_offset, 0, kwargs);
    return Py_BuildValue("NNN", _null_to_none(self), pyargs, pykwargs);
}


static PyObject*
pynumber_tobase(PyObject *module, PyObject *args)
{
    PyObject *obj;
    int base;
    if (!PyArg_ParseTuple(args, "Oi:pynumber_tobase",
                          &obj, &base)) {
        return NULL;
    }
    return PyNumber_ToBase(obj, base);
}


static PyObject*
test_set_type_size(PyObject *self, PyObject *Py_UNUSED(ignored))
{
    PyObject *obj = PyList_New(0);
    if (obj == NULL) {
        return NULL;
    }

    // Ensure that following tests don't modify the object,
    // to ensure that Py_DECREF() will not crash.
    assert(Py_TYPE(obj) == &PyList_Type);
    assert(Py_SIZE(obj) == 0);

<<<<<<< HEAD
    // bpo-39573: Check that Py_TYPE() and Py_SIZE() can be used
    // as l-values to set an object type and size.
=======
    // bpo-39573: Test Py_SET_TYPE() and Py_SET_SIZE() functions.
>>>>>>> 8f1105d6
    Py_SET_TYPE(obj, &PyList_Type);
    Py_SET_SIZE(obj, 0);

    Py_DECREF(obj);
    Py_RETURN_NONE;
}


#define TEST_REFCOUNT() \
    do { \
        PyObject *obj = PyList_New(0); \
        if (obj == NULL) { \
            return NULL; \
        } \
        assert(Py_REFCNT(obj) == 1); \
        \
        /* test Py_NewRef() */ \
        PyObject *ref = Py_NewRef(obj); \
        assert(ref == obj); \
        assert(Py_REFCNT(obj) == 2); \
        Py_DECREF(ref); \
        \
        /* test Py_XNewRef() */ \
        PyObject *xref = Py_XNewRef(obj); \
        assert(xref == obj); \
        assert(Py_REFCNT(obj) == 2); \
        Py_DECREF(xref); \
        \
        assert(Py_XNewRef(NULL) == NULL); \
        \
        Py_DECREF(obj); \
        Py_RETURN_NONE; \
    } while (0) \


// Test Py_NewRef() and Py_XNewRef() macros
static PyObject*
test_refcount_macros(PyObject *self, PyObject *Py_UNUSED(ignored))
{
    TEST_REFCOUNT();
}

#undef Py_NewRef
#undef Py_XNewRef

// Test Py_NewRef() and Py_XNewRef() functions, after undefining macros.
static PyObject*
test_refcount_funcs(PyObject *self, PyObject *Py_UNUSED(ignored))
{
    TEST_REFCOUNT();
}


// Test Py_Is() function
#define TEST_PY_IS() \
    do { \
        PyObject *o_none = Py_None; \
        PyObject *o_true = Py_True; \
        PyObject *o_false = Py_False; \
        PyObject *obj = PyList_New(0); \
        if (obj == NULL) { \
            return NULL; \
        } \
        \
        /* test Py_Is() */ \
        assert(Py_Is(obj, obj)); \
        assert(!Py_Is(obj, o_none)); \
        \
        /* test Py_None */ \
        assert(Py_Is(o_none, o_none)); \
        assert(!Py_Is(obj, o_none)); \
        \
        /* test Py_True */ \
        assert(Py_Is(o_true, o_true)); \
        assert(!Py_Is(o_false, o_true)); \
        assert(!Py_Is(obj, o_true)); \
        \
        /* test Py_False */ \
        assert(Py_Is(o_false, o_false)); \
        assert(!Py_Is(o_true, o_false)); \
        assert(!Py_Is(obj, o_false)); \
        \
        Py_DECREF(obj); \
        Py_RETURN_NONE; \
    } while (0)

// Test Py_Is() macro
static PyObject*
test_py_is_macros(PyObject *self, PyObject *Py_UNUSED(ignored))
{
    TEST_PY_IS();
}

#undef Py_Is

// Test Py_Is() function, after undefining its macro.
static PyObject*
test_py_is_funcs(PyObject *self, PyObject *Py_UNUSED(ignored))
{
    TEST_PY_IS();
}


static PyObject *
test_fatal_error(PyObject *self, PyObject *args)
{
    char *message;
    int release_gil = 0;
    if (!PyArg_ParseTuple(args, "y|i:fatal_error", &message, &release_gil))
        return NULL;
    if (release_gil) {
        Py_BEGIN_ALLOW_THREADS
        Py_FatalError(message);
        Py_END_ALLOW_THREADS
    }
    else {
        Py_FatalError(message);
    }
    // Py_FatalError() does not return, but exits the process.
    Py_RETURN_NONE;
}

// type->tp_version_tag
static PyObject *
type_get_version(PyObject *self, PyObject *type)
{
    if (!PyType_Check(type)) {
        PyErr_SetString(PyExc_TypeError, "argument must be a type");
        return NULL;
    }
    PyObject *res = PyLong_FromUnsignedLong(
        ((PyTypeObject *)type)->tp_version_tag);
    if (res == NULL) {
        assert(PyErr_Occurred());
        return NULL;
    }
    return res;
}


// Test PyThreadState C API
static PyObject *
test_tstate_capi(PyObject *self, PyObject *Py_UNUSED(args))
{
    // PyThreadState_Get()
    PyThreadState *tstate = PyThreadState_Get();
    assert(tstate != NULL);

    // PyThreadState_GET()
    PyThreadState *tstate2 = PyThreadState_Get();
    assert(tstate2 == tstate);

    // private _PyThreadState_UncheckedGet()
    PyThreadState *tstate3 = _PyThreadState_UncheckedGet();
    assert(tstate3 == tstate);

    // PyThreadState_EnterTracing(), PyThreadState_LeaveTracing()
    PyThreadState_EnterTracing(tstate);
    PyThreadState_LeaveTracing(tstate);

    // PyThreadState_GetDict(): no tstate argument
    PyObject *dict = PyThreadState_GetDict();
    // PyThreadState_GetDict() API can return NULL if PyDict_New() fails,
    // but it should not occur in practice.
    assert(dict != NULL);
    assert(PyDict_Check(dict));
    // dict is a borrowed reference

    // private _PyThreadState_GetDict()
    PyObject *dict2 = _PyThreadState_GetDict(tstate);
    assert(dict2 == dict);
    // dict2 is a borrowed reference

    // PyThreadState_GetInterpreter()
    PyInterpreterState *interp = PyThreadState_GetInterpreter(tstate);
    assert(interp != NULL);

    // PyThreadState_GetFrame()
    PyFrameObject*frame = PyThreadState_GetFrame(tstate);
    assert(frame != NULL);
    assert(PyFrame_Check(frame));
    Py_DECREF(frame);

    // PyThreadState_GetID()
    uint64_t id = PyThreadState_GetID(tstate);
    assert(id >= 1);

    Py_RETURN_NONE;
}


// Test PyFloat_Pack2(), PyFloat_Pack4() and PyFloat_Pack8()
static PyObject *
test_float_pack(PyObject *self, PyObject *args)
{
    int size;
    double d;
    int le;
    if (!PyArg_ParseTuple(args, "idi", &size, &d, &le)) {
        return NULL;
    }
    switch (size)
    {
    case 2:
    {
        char data[2];
        if (PyFloat_Pack2(d, data, le) < 0) {
            return NULL;
        }
        return PyBytes_FromStringAndSize(data, Py_ARRAY_LENGTH(data));
    }
    case 4:
    {
        char data[4];
        if (PyFloat_Pack4(d, data, le) < 0) {
            return NULL;
        }
        return PyBytes_FromStringAndSize(data, Py_ARRAY_LENGTH(data));
    }
    case 8:
    {
        char data[8];
        if (PyFloat_Pack8(d, data, le) < 0) {
            return NULL;
        }
        return PyBytes_FromStringAndSize(data, Py_ARRAY_LENGTH(data));
    }
    default: break;
    }

    PyErr_SetString(PyExc_ValueError, "size must 2, 4 or 8");
    return NULL;
}


// Test PyFloat_Unpack2(), PyFloat_Unpack4() and PyFloat_Unpack8()
static PyObject *
test_float_unpack(PyObject *self, PyObject *args)
{
    assert(!PyErr_Occurred());
    const char *data;
    Py_ssize_t size;
    int le;
    if (!PyArg_ParseTuple(args, "y#i", &data, &size, &le)) {
        return NULL;
    }
    double d;
    switch (size)
    {
    case 2:
        d = PyFloat_Unpack2(data, le);
        break;
    case 4:
        d = PyFloat_Unpack4(data, le);
        break;
    case 8:
        d = PyFloat_Unpack8(data, le);
        break;
    default:
        PyErr_SetString(PyExc_ValueError, "data length must 2, 4 or 8 bytes");
        return NULL;
    }

    if (d == -1.0 && PyErr_Occurred()) {
        return NULL;
    }
    return PyFloat_FromDouble(d);
}

static PyObject *
frame_getlocals(PyObject *self, PyObject *frame)
{
    if (!PyFrame_Check(frame)) {
        PyErr_SetString(PyExc_TypeError, "argument must be a frame");
        return NULL;
    }
    return PyFrame_GetLocals((PyFrameObject *)frame);
}

static PyObject *
frame_getglobals(PyObject *self, PyObject *frame)
{
    if (!PyFrame_Check(frame)) {
        PyErr_SetString(PyExc_TypeError, "argument must be a frame");
        return NULL;
    }
    return PyFrame_GetGlobals((PyFrameObject *)frame);
}

static PyObject *
frame_getgenerator(PyObject *self, PyObject *frame)
{
    if (!PyFrame_Check(frame)) {
        PyErr_SetString(PyExc_TypeError, "argument must be a frame");
        return NULL;
    }
    return PyFrame_GetGenerator((PyFrameObject *)frame);
}

static PyObject *
frame_getbuiltins(PyObject *self, PyObject *frame)
{
    if (!PyFrame_Check(frame)) {
        PyErr_SetString(PyExc_TypeError, "argument must be a frame");
        return NULL;
    }
    return PyFrame_GetBuiltins((PyFrameObject *)frame);
}

static PyObject *
frame_getlasti(PyObject *self, PyObject *frame)
{
    if (!PyFrame_Check(frame)) {
        PyErr_SetString(PyExc_TypeError, "argument must be a frame");
        return NULL;
    }
    int lasti = PyFrame_GetLasti((PyFrameObject *)frame);
    if (lasti < 0) {
        assert(lasti == -1);
        Py_RETURN_NONE;
    }
    return PyLong_FromLong(lasti);
}

static PyObject *
frame_new(PyObject *self, PyObject *args)
{
    PyObject *code, *globals, *locals;
    if (!PyArg_ParseTuple(args, "OOO", &code, &globals, &locals)) {
        return NULL;
    }
    if (!PyCode_Check(code)) {
        PyErr_SetString(PyExc_TypeError, "argument must be a code object");
        return NULL;
    }
    PyThreadState *tstate = PyThreadState_Get();

    return (PyObject *)PyFrame_New(tstate, (PyCodeObject *)code, globals, locals);
}

static PyObject *
eval_get_func_name(PyObject *self, PyObject *func)
{
    return PyUnicode_FromString(PyEval_GetFuncName(func));
}

static PyObject *
eval_get_func_desc(PyObject *self, PyObject *func)
{
    return PyUnicode_FromString(PyEval_GetFuncDesc(func));
}

static PyObject *
eval_eval_code_ex(PyObject *mod, PyObject *pos_args)
{
    PyObject *result = NULL;
    PyObject *code;
    PyObject *globals;
    PyObject *locals = NULL;
    PyObject *args = NULL;
    PyObject *kwargs = NULL;
    PyObject *defaults = NULL;
    PyObject *kw_defaults = NULL;
    PyObject *closure = NULL;

    PyObject **c_kwargs = NULL;

    if (!PyArg_UnpackTuple(pos_args,
                           "eval_code_ex",
                           2,
                           8,
                           &code,
                           &globals,
                           &locals,
                           &args,
                           &kwargs,
                           &defaults,
                           &kw_defaults,
                           &closure))
    {
        goto exit;
    }

    if (!PyCode_Check(code)) {
        PyErr_SetString(PyExc_TypeError,
                        "code must be a Python code object");
        goto exit;
    }

    if (!PyDict_Check(globals)) {
        PyErr_SetString(PyExc_TypeError, "globals must be a dict");
        goto exit;
    }

    if (locals && !PyMapping_Check(locals)) {
        PyErr_SetString(PyExc_TypeError, "locals must be a mapping");
        goto exit;
    }
    if (locals == Py_None) {
        locals = NULL;
    }

    PyObject **c_args = NULL;
    Py_ssize_t c_args_len = 0;

    if (args)
    {
        if (!PyTuple_Check(args)) {
            PyErr_SetString(PyExc_TypeError, "args must be a tuple");
            goto exit;
        } else {
            c_args = &PyTuple_GET_ITEM(args, 0);
            c_args_len = PyTuple_Size(args);
        }
    }

    Py_ssize_t c_kwargs_len = 0;

    if (kwargs)
    {
        if (!PyDict_Check(kwargs)) {
            PyErr_SetString(PyExc_TypeError, "keywords must be a dict");
            goto exit;
        } else {
            c_kwargs_len = PyDict_Size(kwargs);
            if (c_kwargs_len > 0) {
                c_kwargs = PyMem_NEW(PyObject*, 2 * c_kwargs_len);
                if (!c_kwargs) {
                    PyErr_NoMemory();
                    goto exit;
                }

                Py_ssize_t i = 0;
                Py_ssize_t pos = 0;

                while (PyDict_Next(kwargs,
                                   &pos,
                                   &c_kwargs[i],
                                   &c_kwargs[i + 1]))
                {
                    i += 2;
                }
                c_kwargs_len = i / 2;
                /* XXX This is broken if the caller deletes dict items! */
            }
        }
    }


    PyObject **c_defaults = NULL;
    Py_ssize_t c_defaults_len = 0;

    if (defaults && PyTuple_Check(defaults)) {
        c_defaults = &PyTuple_GET_ITEM(defaults, 0);
        c_defaults_len = PyTuple_Size(defaults);
    }

    if (kw_defaults && !PyDict_Check(kw_defaults)) {
        PyErr_SetString(PyExc_TypeError, "kw_defaults must be a dict");
        goto exit;
    }

    if (closure && !PyTuple_Check(closure)) {
        PyErr_SetString(PyExc_TypeError, "closure must be a tuple of cells");
        goto exit;
    }


    result = PyEval_EvalCodeEx(
        code,
        globals,
        locals,
        c_args,
        (int)c_args_len,
        c_kwargs,
        (int)c_kwargs_len,
        c_defaults,
        (int)c_defaults_len,
        kw_defaults,
        closure
    );

exit:
    if (c_kwargs) {
        PyMem_DEL(c_kwargs);
    }

    return result;
}

static PyObject *
get_feature_macros(PyObject *self, PyObject *Py_UNUSED(args))
{
    PyObject *result = PyDict_New();
    if (!result) {
        return NULL;
    }
    int res;
#include "_testcapi_feature_macros.inc"
    return result;
}

static PyObject *
test_code_api(PyObject *self, PyObject *Py_UNUSED(args))
{
    PyCodeObject *co = PyCode_NewEmpty("_testcapi", "dummy", 1);
    if (co == NULL) {
        return NULL;
    }
    /* co_code */
    {
        PyObject *co_code = PyCode_GetCode(co);
        if (co_code == NULL) {
            goto fail;
        }
        assert(PyBytes_CheckExact(co_code));
        if (PyObject_Length(co_code) == 0) {
            PyErr_SetString(PyExc_ValueError, "empty co_code");
            Py_DECREF(co_code);
            goto fail;
        }
        Py_DECREF(co_code);
    }
    /* co_varnames */
    {
        PyObject *co_varnames = PyCode_GetVarnames(co);
        if (co_varnames == NULL) {
            goto fail;
        }
        if (!PyTuple_CheckExact(co_varnames)) {
            PyErr_SetString(PyExc_TypeError, "co_varnames not tuple");
            Py_DECREF(co_varnames);
            goto fail;
        }
        if (PyTuple_GET_SIZE(co_varnames) != 0) {
            PyErr_SetString(PyExc_ValueError, "non-empty co_varnames");
            Py_DECREF(co_varnames);
            goto fail;
        }
        Py_DECREF(co_varnames);
    }
    /* co_cellvars */
    {
        PyObject *co_cellvars = PyCode_GetCellvars(co);
        if (co_cellvars == NULL) {
            goto fail;
        }
        if (!PyTuple_CheckExact(co_cellvars)) {
            PyErr_SetString(PyExc_TypeError, "co_cellvars not tuple");
            Py_DECREF(co_cellvars);
            goto fail;
        }
        if (PyTuple_GET_SIZE(co_cellvars) != 0) {
            PyErr_SetString(PyExc_ValueError, "non-empty co_cellvars");
            Py_DECREF(co_cellvars);
            goto fail;
        }
        Py_DECREF(co_cellvars);
    }
    /* co_freevars */
    {
        PyObject *co_freevars = PyCode_GetFreevars(co);
        if (co_freevars == NULL) {
            goto fail;
        }
        if (!PyTuple_CheckExact(co_freevars)) {
            PyErr_SetString(PyExc_TypeError, "co_freevars not tuple");
            Py_DECREF(co_freevars);
            goto fail;
        }
        if (PyTuple_GET_SIZE(co_freevars) != 0) {
            PyErr_SetString(PyExc_ValueError, "non-empty co_freevars");
            Py_DECREF(co_freevars);
            goto fail;
        }
        Py_DECREF(co_freevars);
    }
    Py_DECREF(co);
    Py_RETURN_NONE;
fail:
    Py_DECREF(co);
    return NULL;
}

static int
record_func(PyObject *obj, PyFrameObject *f, int what, PyObject *arg)
{
    assert(PyList_Check(obj));
    PyObject *what_obj = NULL;
    PyObject *line_obj = NULL;
    PyObject *tuple = NULL;
    int res = -1;
    what_obj = PyLong_FromLong(what);
    if (what_obj == NULL) {
        goto error;
    }
    int line = PyFrame_GetLineNumber(f);
    line_obj = PyLong_FromLong(line);
    if (line_obj == NULL) {
        goto error;
    }
    tuple = PyTuple_Pack(3, what_obj, line_obj, arg);
    if (tuple == NULL) {
        goto error;
    }
    PyTuple_SET_ITEM(tuple, 0, what_obj);
    if (PyList_Append(obj, tuple)) {
        goto error;
    }
    res = 0;
error:
    Py_XDECREF(what_obj);
    Py_XDECREF(line_obj);
    Py_XDECREF(tuple);
    return res;
}

static PyObject *
settrace_to_record(PyObject *self, PyObject *list)
{

   if (!PyList_Check(list)) {
        PyErr_SetString(PyExc_TypeError, "argument must be a list");
        return NULL;
    }
    PyEval_SetTrace(record_func, list);
    Py_RETURN_NONE;
}

static int
error_func(PyObject *obj, PyFrameObject *f, int what, PyObject *arg)
{
    assert(PyList_Check(obj));
    /* Only raise if list is empty, otherwise append None
     * This ensures that we only raise once */
    if (PyList_GET_SIZE(obj)) {
        return 0;
    }
    if (PyList_Append(obj, Py_None)) {
       return -1;
    }
    PyErr_SetString(PyExc_Exception, "an exception");
    return -1;
}

static PyObject *
settrace_to_error(PyObject *self, PyObject *list)
{
    if (!PyList_Check(list)) {
        PyErr_SetString(PyExc_TypeError, "argument must be a list");
        return NULL;
    }
    PyEval_SetTrace(error_func, list);
    Py_RETURN_NONE;
}

static PyObject *negative_dictoffset(PyObject *, PyObject *);

static PyObject *
function_get_code(PyObject *self, PyObject *func)
{
    PyObject *code = PyFunction_GetCode(func);
    if (code != NULL) {
        Py_INCREF(code);
        return code;
    } else {
        return NULL;
    }
}

static PyObject *
function_get_globals(PyObject *self, PyObject *func)
{
    PyObject *globals = PyFunction_GetGlobals(func);
    if (globals != NULL) {
        Py_INCREF(globals);
        return globals;
    } else {
        return NULL;
    }
}

static PyObject *
function_get_module(PyObject *self, PyObject *func)
{
    PyObject *module = PyFunction_GetModule(func);
    if (module != NULL) {
        Py_INCREF(module);
        return module;
    } else {
        return NULL;
    }
}

static PyObject *test_buildvalue_issue38913(PyObject *, PyObject *);
static PyObject *getargs_s_hash_int(PyObject *, PyObject *, PyObject*);
static PyObject *getargs_s_hash_int2(PyObject *, PyObject *, PyObject*);
static PyObject *gh_99240_clear_args(PyObject *, PyObject *);

static PyObject *
sys_getobject(PyObject *Py_UNUSED(module), PyObject *arg)
{
    const char *name;
    Py_ssize_t size;
    if (!PyArg_Parse(arg, "z#", &name, &size)) {
        return NULL;
    }
    PyObject *result = PySys_GetObject(name);
    if (result == NULL) {
        result = PyExc_AttributeError;
    }
    return Py_NewRef(result);
}

static PyObject *
sys_setobject(PyObject *Py_UNUSED(module), PyObject *args)
{
    const char *name;
    Py_ssize_t size;
    PyObject *value;
    if (!PyArg_ParseTuple(args, "z#O", &name, &size, &value)) {
        return NULL;
    }
    NULLABLE(value);
    RETURN_INT(PySys_SetObject(name, value));
}


static PyMethodDef TestMethods[] = {
    {"exc_set_object",          exc_set_object,                  METH_VARARGS},
    {"raise_exception",         raise_exception,                 METH_VARARGS},
    {"raise_memoryerror",       raise_memoryerror,               METH_NOARGS},
    {"set_errno",               set_errno,                       METH_VARARGS},
    {"test_config",             test_config,                     METH_NOARGS},
    {"test_sizeof_c_types",     test_sizeof_c_types,             METH_NOARGS},
    {"test_datetime_capi",      test_datetime_capi,              METH_NOARGS},
    {"datetime_check_date",     datetime_check_date,             METH_VARARGS},
    {"datetime_check_time",     datetime_check_time,             METH_VARARGS},
    {"datetime_check_datetime",     datetime_check_datetime,     METH_VARARGS},
    {"datetime_check_delta",     datetime_check_delta,           METH_VARARGS},
    {"datetime_check_tzinfo",     datetime_check_tzinfo,         METH_VARARGS},
    {"make_timezones_capi",     make_timezones_capi,             METH_NOARGS},
    {"get_timezones_offset_zero",   get_timezones_offset_zero,   METH_NOARGS},
    {"get_timezone_utc_capi",    get_timezone_utc_capi,          METH_VARARGS},
    {"get_date_fromdate",        get_date_fromdate,              METH_VARARGS},
    {"get_datetime_fromdateandtime", get_datetime_fromdateandtime, METH_VARARGS},
    {"get_datetime_fromdateandtimeandfold", get_datetime_fromdateandtimeandfold, METH_VARARGS},
    {"get_time_fromtime",        get_time_fromtime,              METH_VARARGS},
    {"get_time_fromtimeandfold", get_time_fromtimeandfold,       METH_VARARGS},
    {"get_delta_fromdsu",        get_delta_fromdsu,              METH_VARARGS},
    {"get_date_fromtimestamp",   get_date_fromtimestamp,         METH_VARARGS},
    {"get_datetime_fromtimestamp", get_datetime_fromtimestamp,   METH_VARARGS},
    {"PyDateTime_GET",             test_PyDateTime_GET,           METH_O},
    {"PyDateTime_DATE_GET",        test_PyDateTime_DATE_GET,      METH_O},
    {"PyDateTime_TIME_GET",        test_PyDateTime_TIME_GET,      METH_O},
    {"PyDateTime_DELTA_GET",       test_PyDateTime_DELTA_GET,     METH_O},
    {"test_gc_control",         test_gc_control,                 METH_NOARGS},
    {"test_list_api",           test_list_api,                   METH_NOARGS},
    {"test_dict_iteration",     test_dict_iteration,             METH_NOARGS},
    {"dict_getitem_knownhash",  dict_getitem_knownhash,          METH_VARARGS},
    {"test_lazy_hash_inheritance",      test_lazy_hash_inheritance,METH_NOARGS},
    {"test_long_api",           test_long_api,                   METH_NOARGS},
    {"test_xincref_doesnt_leak",test_xincref_doesnt_leak,        METH_NOARGS},
    {"test_incref_doesnt_leak", test_incref_doesnt_leak,         METH_NOARGS},
    {"test_xdecref_doesnt_leak",test_xdecref_doesnt_leak,        METH_NOARGS},
    {"test_decref_doesnt_leak", test_decref_doesnt_leak,         METH_NOARGS},
    {"test_structseq_newtype_doesnt_leak",
        test_structseq_newtype_doesnt_leak, METH_NOARGS},
    {"test_structseq_newtype_null_descr_doc",
        test_structseq_newtype_null_descr_doc, METH_NOARGS},
    {"test_incref_decref_API",  test_incref_decref_API,          METH_NOARGS},
    {"test_long_and_overflow",  test_long_and_overflow,          METH_NOARGS},
    {"test_long_as_double",     test_long_as_double,             METH_NOARGS},
    {"test_long_as_size_t",     test_long_as_size_t,             METH_NOARGS},
    {"test_long_as_unsigned_long_long_mask",
        test_long_as_unsigned_long_long_mask, METH_NOARGS},
    {"test_long_numbits",       test_long_numbits,               METH_NOARGS},
    {"test_k_code",             test_k_code,                     METH_NOARGS},
    {"test_empty_argparse",     test_empty_argparse,             METH_NOARGS},
    {"parse_tuple_and_keywords", parse_tuple_and_keywords, METH_VARARGS},
    {"pyobject_repr_from_null", pyobject_repr_from_null, METH_NOARGS},
    {"pyobject_str_from_null",  pyobject_str_from_null, METH_NOARGS},
    {"pyobject_bytes_from_null", pyobject_bytes_from_null, METH_NOARGS},
    {"test_string_from_format", (PyCFunction)test_string_from_format, METH_NOARGS},
    {"test_with_docstring",     test_with_docstring,             METH_NOARGS,
     PyDoc_STR("This is a pretty normal docstring.")},
    {"test_string_to_double",   test_string_to_double,           METH_NOARGS},
    {"test_unicode_compare_with_ascii", test_unicode_compare_with_ascii,
     METH_NOARGS},
    {"test_capsule", (PyCFunction)test_capsule, METH_NOARGS},
    {"test_from_contiguous", (PyCFunction)test_from_contiguous, METH_NOARGS},
#if (defined(__linux__) || defined(__FreeBSD__)) && defined(__GNUC__)
    {"test_pep3118_obsolete_write_locks", (PyCFunction)test_pep3118_obsolete_write_locks, METH_NOARGS},
#endif
    {"getbuffer_with_null_view", getbuffer_with_null_view,       METH_O},
    {"PyBuffer_SizeFromFormat",  test_PyBuffer_SizeFromFormat,   METH_VARARGS},
    {"test_buildvalue_N",        test_buildvalue_N,              METH_NOARGS},
    {"negative_dictoffset",      negative_dictoffset,            METH_NOARGS},
    {"test_buildvalue_issue38913", test_buildvalue_issue38913,   METH_NOARGS},
    {"get_args",                  get_args,                      METH_VARARGS},
    {"test_get_statictype_slots", test_get_statictype_slots,     METH_NOARGS},
    {"test_get_type_name",        test_get_type_name,            METH_NOARGS},
    {"test_get_type_qualname",    test_get_type_qualname,        METH_NOARGS},
    {"test_type_from_ephemeral_spec", test_type_from_ephemeral_spec, METH_NOARGS},
    {"get_kwargs", _PyCFunction_CAST(get_kwargs),
      METH_VARARGS|METH_KEYWORDS},
    {"getargs_tuple",           getargs_tuple,                   METH_VARARGS},
    {"getargs_keywords", _PyCFunction_CAST(getargs_keywords),
      METH_VARARGS|METH_KEYWORDS},
    {"getargs_keyword_only", _PyCFunction_CAST(getargs_keyword_only),
      METH_VARARGS|METH_KEYWORDS},
    {"getargs_positional_only_and_keywords",
      _PyCFunction_CAST(getargs_positional_only_and_keywords),
      METH_VARARGS|METH_KEYWORDS},
    {"getargs_b",               getargs_b,                       METH_VARARGS},
    {"getargs_B",               getargs_B,                       METH_VARARGS},
    {"getargs_h",               getargs_h,                       METH_VARARGS},
    {"getargs_H",               getargs_H,                       METH_VARARGS},
    {"getargs_I",               getargs_I,                       METH_VARARGS},
    {"getargs_k",               getargs_k,                       METH_VARARGS},
    {"getargs_i",               getargs_i,                       METH_VARARGS},
    {"getargs_l",               getargs_l,                       METH_VARARGS},
    {"getargs_n",               getargs_n,                       METH_VARARGS},
    {"getargs_p",               getargs_p,                       METH_VARARGS},
    {"getargs_L",               getargs_L,                       METH_VARARGS},
    {"getargs_K",               getargs_K,                       METH_VARARGS},
    {"test_longlong_api",       test_longlong_api,               METH_NOARGS},
    {"test_long_long_and_overflow",test_long_long_and_overflow,  METH_NOARGS},
    {"test_L_code",             test_L_code,                     METH_NOARGS},
    {"getargs_f",               getargs_f,                       METH_VARARGS},
    {"getargs_d",               getargs_d,                       METH_VARARGS},
    {"getargs_D",               getargs_D,                       METH_VARARGS},
    {"getargs_S",               getargs_S,                       METH_VARARGS},
    {"getargs_Y",               getargs_Y,                       METH_VARARGS},
    {"getargs_U",               getargs_U,                       METH_VARARGS},
    {"getargs_c",               getargs_c,                       METH_VARARGS},
    {"getargs_C",               getargs_C,                       METH_VARARGS},
    {"getargs_s",               getargs_s,                       METH_VARARGS},
    {"getargs_s_star",          getargs_s_star,                  METH_VARARGS},
    {"getargs_s_hash",          getargs_s_hash,                  METH_VARARGS},
    {"getargs_s_hash_int",      _PyCFunction_CAST(getargs_s_hash_int),
      METH_VARARGS|METH_KEYWORDS},
    {"getargs_s_hash_int2",      _PyCFunction_CAST(getargs_s_hash_int2),
      METH_VARARGS|METH_KEYWORDS},
    {"gh_99240_clear_args",     gh_99240_clear_args,             METH_VARARGS},
    {"getargs_z",               getargs_z,                       METH_VARARGS},
    {"getargs_z_star",          getargs_z_star,                  METH_VARARGS},
    {"getargs_z_hash",          getargs_z_hash,                  METH_VARARGS},
    {"getargs_y",               getargs_y,                       METH_VARARGS},
    {"getargs_y_star",          getargs_y_star,                  METH_VARARGS},
    {"getargs_y_hash",          getargs_y_hash,                  METH_VARARGS},
    {"getargs_u",               getargs_u,                       METH_VARARGS},
    {"getargs_u_hash",          getargs_u_hash,                  METH_VARARGS},
    {"getargs_Z",               getargs_Z,                       METH_VARARGS},
    {"getargs_Z_hash",          getargs_Z_hash,                  METH_VARARGS},
    {"getargs_w_star",          getargs_w_star,                  METH_VARARGS},
    {"getargs_es",              getargs_es,                      METH_VARARGS},
    {"getargs_et",              getargs_et,                      METH_VARARGS},
    {"getargs_es_hash",         getargs_es_hash,                 METH_VARARGS},
    {"getargs_et_hash",         getargs_et_hash,                 METH_VARARGS},
    {"codec_incrementalencoder",
     (PyCFunction)codec_incrementalencoder,                      METH_VARARGS},
    {"codec_incrementaldecoder",
     (PyCFunction)codec_incrementaldecoder,                      METH_VARARGS},
    {"test_s_code",             test_s_code,                     METH_NOARGS},
#if USE_UNICODE_WCHAR_CACHE
    {"test_u_code",             test_u_code,                     METH_NOARGS},
    {"test_Z_code",             test_Z_code,                     METH_NOARGS},
#endif /* USE_UNICODE_WCHAR_CACHE */
    {"test_widechar",           test_widechar,                   METH_NOARGS},
    {"unicode_aswidechar",      unicode_aswidechar,              METH_VARARGS},
    {"unicode_aswidecharstring",unicode_aswidecharstring,        METH_VARARGS},
    {"unicode_asucs4",          unicode_asucs4,                  METH_VARARGS},
    {"unicode_asutf8",          unicode_asutf8,                  METH_VARARGS},
    {"unicode_asutf8andsize",   unicode_asutf8andsize,           METH_VARARGS},
    {"unicode_decodeutf8",       unicode_decodeutf8,             METH_VARARGS},
    {"unicode_decodeutf8stateful",unicode_decodeutf8stateful,    METH_VARARGS},    {"unicode_findchar",        unicode_findchar,                METH_VARARGS},
    {"unicode_copycharacters",  unicode_copycharacters,          METH_VARARGS},
#if USE_UNICODE_WCHAR_CACHE
    {"unicode_legacy_string",   unicode_legacy_string,           METH_VARARGS},
#endif /* USE_UNICODE_WCHAR_CACHE */
    {"_test_thread_state",      test_thread_state,               METH_VARARGS},
    {"_pending_threadfunc",     pending_threadfunc,              METH_VARARGS},
#ifdef HAVE_GETTIMEOFDAY
    {"profile_int",             profile_int,                     METH_NOARGS},
#endif
    {"traceback_print",         traceback_print,                 METH_VARARGS},
    {"exception_print",         exception_print,                 METH_VARARGS},
    {"set_exception",           test_set_exception,              METH_O},
    {"set_exc_info",            test_set_exc_info,               METH_VARARGS},
    {"argparsing",              argparsing,                      METH_VARARGS},
    {"code_newempty",           code_newempty,                   METH_VARARGS},
    {"eval_code_ex",            eval_eval_code_ex,               METH_VARARGS},
    {"make_exception_with_doc", _PyCFunction_CAST(make_exception_with_doc),
     METH_VARARGS | METH_KEYWORDS},
    {"make_memoryview_from_NULL_pointer", make_memoryview_from_NULL_pointer,
     METH_NOARGS},
    {"crash_no_current_thread", crash_no_current_thread,         METH_NOARGS},
    {"run_in_subinterp",        run_in_subinterp,                METH_VARARGS},
    {"pytime_object_to_time_t", test_pytime_object_to_time_t,  METH_VARARGS},
    {"pytime_object_to_timeval", test_pytime_object_to_timeval,  METH_VARARGS},
    {"pytime_object_to_timespec", test_pytime_object_to_timespec,  METH_VARARGS},
    {"with_tp_del",             with_tp_del,                     METH_VARARGS},
    {"create_cfunction",        create_cfunction,                METH_NOARGS},
    {"test_pymem_alloc0",       test_pymem_alloc0,               METH_NOARGS},
    {"test_pymem_setrawallocators",test_pymem_setrawallocators,  METH_NOARGS},
    {"test_pymem_setallocators",test_pymem_setallocators,        METH_NOARGS},
    {"test_pyobject_setallocators",test_pyobject_setallocators,  METH_NOARGS},
    {"set_nomemory", (PyCFunction)set_nomemory, METH_VARARGS,
     PyDoc_STR("set_nomemory(start:int, stop:int = 0)")},
    {"remove_mem_hooks",        remove_mem_hooks,                METH_NOARGS,
     PyDoc_STR("Remove memory hooks.")},
    {"no_docstring",
        (PyCFunction)test_with_docstring, METH_NOARGS},
    {"docstring_empty",
        (PyCFunction)test_with_docstring, METH_NOARGS,
        docstring_empty},
    {"docstring_no_signature",
        (PyCFunction)test_with_docstring, METH_NOARGS,
        docstring_no_signature},
    {"docstring_with_invalid_signature",
        (PyCFunction)test_with_docstring, METH_NOARGS,
        docstring_with_invalid_signature},
    {"docstring_with_invalid_signature2",
        (PyCFunction)test_with_docstring, METH_NOARGS,
        docstring_with_invalid_signature2},
    {"docstring_with_signature",
        (PyCFunction)test_with_docstring, METH_NOARGS,
        docstring_with_signature},
    {"docstring_with_signature_but_no_doc",
        (PyCFunction)test_with_docstring, METH_NOARGS,
        docstring_with_signature_but_no_doc},
    {"docstring_with_signature_and_extra_newlines",
        (PyCFunction)test_with_docstring, METH_NOARGS,
        docstring_with_signature_and_extra_newlines},
    {"docstring_with_signature_with_defaults",
        (PyCFunction)test_with_docstring, METH_NOARGS,
        docstring_with_signature_with_defaults},
    {"call_in_temporary_c_thread", call_in_temporary_c_thread, METH_VARARGS,
     PyDoc_STR("set_error_class(error_class) -> None")},
    {"join_temporary_c_thread", join_temporary_c_thread, METH_NOARGS},
    {"pymarshal_write_long_to_file",
        pymarshal_write_long_to_file, METH_VARARGS},
    {"pymarshal_write_object_to_file",
        pymarshal_write_object_to_file, METH_VARARGS},
    {"pymarshal_read_short_from_file",
        pymarshal_read_short_from_file, METH_VARARGS},
    {"pymarshal_read_long_from_file",
        pymarshal_read_long_from_file, METH_VARARGS},
    {"pymarshal_read_last_object_from_file",
        pymarshal_read_last_object_from_file, METH_VARARGS},
    {"pymarshal_read_object_from_file",
        pymarshal_read_object_from_file, METH_VARARGS},
    {"return_null_without_error", return_null_without_error, METH_NOARGS},
    {"return_result_with_error", return_result_with_error, METH_NOARGS},
    {"getitem_with_error", getitem_with_error, METH_VARARGS},
    {"Py_CompileString",     pycompilestring, METH_O},
    {"PyTime_FromSeconds", test_pytime_fromseconds,  METH_VARARGS},
    {"PyTime_FromSecondsObject", test_pytime_fromsecondsobject,  METH_VARARGS},
    {"PyTime_AsSecondsDouble", test_pytime_assecondsdouble, METH_VARARGS},
    {"PyTime_AsTimeval", test_PyTime_AsTimeval, METH_VARARGS},
    {"PyTime_AsTimeval_clamp", test_PyTime_AsTimeval_clamp, METH_VARARGS},
#ifdef HAVE_CLOCK_GETTIME
    {"PyTime_AsTimespec", test_PyTime_AsTimespec, METH_VARARGS},
    {"PyTime_AsTimespec_clamp", test_PyTime_AsTimespec_clamp, METH_VARARGS},
#endif
    {"PyTime_AsMilliseconds", test_PyTime_AsMilliseconds, METH_VARARGS},
    {"PyTime_AsMicroseconds", test_PyTime_AsMicroseconds, METH_VARARGS},
    {"pymem_buffer_overflow", pymem_buffer_overflow, METH_NOARGS},
    {"pymem_api_misuse", pymem_api_misuse, METH_NOARGS},
    {"pymem_malloc_without_gil", pymem_malloc_without_gil, METH_NOARGS},
    {"pymem_getallocatorsname", test_pymem_getallocatorsname, METH_NOARGS},
    {"check_pyobject_null_is_freed", check_pyobject_null_is_freed, METH_NOARGS},
    {"check_pyobject_uninitialized_is_freed", check_pyobject_uninitialized_is_freed, METH_NOARGS},
    {"check_pyobject_forbidden_bytes_is_freed", check_pyobject_forbidden_bytes_is_freed, METH_NOARGS},
    {"check_pyobject_freed_is_freed", check_pyobject_freed_is_freed, METH_NOARGS},
    {"pyobject_malloc_without_gil", pyobject_malloc_without_gil, METH_NOARGS},
    {"tracemalloc_track", tracemalloc_track, METH_VARARGS},
    {"tracemalloc_untrack", tracemalloc_untrack, METH_VARARGS},
    {"tracemalloc_get_traceback", tracemalloc_get_traceback, METH_VARARGS},
    {"dict_get_version", dict_get_version, METH_VARARGS},
    /* we do not support 'raise_SIGINT_then_send_None' because of incomplete signal support */
    /* {"raise_SIGINT_then_send_None", raise_SIGINT_then_send_None, METH_VARARGS}, */
    {"pyobject_fastcall", test_pyobject_fastcall, METH_VARARGS},
    {"pyobject_fastcalldict", test_pyobject_fastcalldict, METH_VARARGS},
    {"pyobject_vectorcall", test_pyobject_vectorcall, METH_VARARGS},
    {"pyvectorcall_call", test_pyvectorcall_call, METH_VARARGS},
    {"stack_pointer", stack_pointer, METH_NOARGS},
#ifdef W_STOPCODE
    {"W_STOPCODE", py_w_stopcode, METH_VARARGS},
#endif
    {"get_mapping_keys", get_mapping_keys, METH_O},
    {"get_mapping_values", get_mapping_values, METH_O},
    {"get_mapping_items", get_mapping_items, METH_O},
    {"test_mapping_has_key_string", test_mapping_has_key_string, METH_NOARGS},
    {"mapping_has_key", mapping_has_key, METH_VARARGS},
    {"sequence_set_slice", sequence_set_slice, METH_VARARGS},
    {"sequence_del_slice", sequence_del_slice, METH_VARARGS},
    {"test_pythread_tss_key_state", test_pythread_tss_key_state, METH_VARARGS},
<<<<<<< HEAD
    /* we do not support HAMTs */
    /* {"hamt", new_hamt, METH_NOARGS}, */
    {"bad_get", (PyCFunction)(void(*)(void))bad_get, METH_FASTCALL},
    {"EncodeLocaleEx", encode_locale_ex, METH_VARARGS},
    {"DecodeLocaleEx", decode_locale_ex, METH_VARARGS},
=======
    {"hamt", new_hamt, METH_NOARGS},
    {"bad_get", _PyCFunction_CAST(bad_get), METH_FASTCALL},
>>>>>>> 8f1105d6
#ifdef Py_REF_DEBUG
    {"negative_refcount", negative_refcount, METH_NOARGS},
#endif
    {"write_unraisable_exc", test_write_unraisable_exc, METH_VARARGS},
    {"sequence_getitem", sequence_getitem, METH_VARARGS},
    {"sequence_setitem", sequence_setitem, METH_VARARGS},
    {"meth_varargs", meth_varargs, METH_VARARGS},
    {"meth_varargs_keywords", _PyCFunction_CAST(meth_varargs_keywords), METH_VARARGS|METH_KEYWORDS},
    {"meth_o", meth_o, METH_O},
    {"meth_noargs", meth_noargs, METH_NOARGS},
    {"meth_fastcall", _PyCFunction_CAST(meth_fastcall), METH_FASTCALL},
    {"meth_fastcall_keywords", _PyCFunction_CAST(meth_fastcall_keywords), METH_FASTCALL|METH_KEYWORDS},
    {"pynumber_tobase", pynumber_tobase, METH_VARARGS},
    {"without_gc", without_gc, METH_O},
    {"test_set_type_size", test_set_type_size, METH_NOARGS},
    {"test_refcount_macros", test_refcount_macros, METH_NOARGS},
    {"test_refcount_funcs", test_refcount_funcs, METH_NOARGS},
    {"test_py_is_macros", test_py_is_macros, METH_NOARGS},
    {"test_py_is_funcs", test_py_is_funcs, METH_NOARGS},
    {"fatal_error", test_fatal_error, METH_VARARGS,
     PyDoc_STR("fatal_error(message, release_gil=False): call Py_FatalError(message)")},
    {"type_get_version", type_get_version, METH_O, PyDoc_STR("type->tp_version_tag")},
    {"test_tstate_capi", test_tstate_capi, METH_NOARGS, NULL},
    {"float_pack", test_float_pack, METH_VARARGS, NULL},
    {"float_unpack", test_float_unpack, METH_VARARGS, NULL},
    {"frame_getlocals", frame_getlocals, METH_O, NULL},
    {"frame_getglobals", frame_getglobals, METH_O, NULL},
    {"frame_getgenerator", frame_getgenerator, METH_O, NULL},
    {"frame_getbuiltins", frame_getbuiltins, METH_O, NULL},
    {"frame_getlasti", frame_getlasti, METH_O, NULL},
    {"frame_new", frame_new, METH_VARARGS, NULL},
    {"eval_get_func_name", eval_get_func_name, METH_O, NULL},
    {"eval_get_func_desc", eval_get_func_desc, METH_O, NULL},
    {"get_feature_macros", get_feature_macros, METH_NOARGS, NULL},
    {"test_code_api", test_code_api, METH_NOARGS, NULL},
    {"settrace_to_error", settrace_to_error, METH_O, NULL},
    {"settrace_to_record", settrace_to_record, METH_O, NULL},
    {"function_get_code", function_get_code, METH_O, NULL},
    {"function_get_globals", function_get_globals, METH_O, NULL},
    {"function_get_module", function_get_module, METH_O, NULL},
    {"sys_getobject", sys_getobject, METH_O},
    {"sys_setobject", sys_setobject, METH_VARARGS},
    {NULL, NULL} /* sentinel */
};

typedef struct {
    char bool_member;
    char byte_member;
    unsigned char ubyte_member;
    short short_member;
    unsigned short ushort_member;
    int int_member;
    unsigned int uint_member;
    long long_member;
    unsigned long ulong_member;
    Py_ssize_t pyssizet_member;
    float float_member;
    double double_member;
    char inplace_member[6];
    long long longlong_member;
    unsigned long long ulonglong_member;
} all_structmembers;

typedef struct {
    PyObject_HEAD
    all_structmembers structmembers;
} test_structmembers;

static struct PyMemberDef test_members[] = {
    {"T_BOOL", T_BOOL, offsetof(test_structmembers, structmembers.bool_member), 0, NULL},
    {"T_BYTE", T_BYTE, offsetof(test_structmembers, structmembers.byte_member), 0, NULL},
    {"T_UBYTE", T_UBYTE, offsetof(test_structmembers, structmembers.ubyte_member), 0, NULL},
    {"T_SHORT", T_SHORT, offsetof(test_structmembers, structmembers.short_member), 0, NULL},
    {"T_USHORT", T_USHORT, offsetof(test_structmembers, structmembers.ushort_member), 0, NULL},
    {"T_INT", T_INT, offsetof(test_structmembers, structmembers.int_member), 0, NULL},
    {"T_UINT", T_UINT, offsetof(test_structmembers, structmembers.uint_member), 0, NULL},
    {"T_LONG", T_LONG, offsetof(test_structmembers, structmembers.long_member), 0, NULL},
    {"T_ULONG", T_ULONG, offsetof(test_structmembers, structmembers.ulong_member), 0, NULL},
    {"T_PYSSIZET", T_PYSSIZET, offsetof(test_structmembers, structmembers.pyssizet_member), 0, NULL},
    {"T_FLOAT", T_FLOAT, offsetof(test_structmembers, structmembers.float_member), 0, NULL},
    {"T_DOUBLE", T_DOUBLE, offsetof(test_structmembers, structmembers.double_member), 0, NULL},
    {"T_STRING_INPLACE", T_STRING_INPLACE, offsetof(test_structmembers, structmembers.inplace_member), 0, NULL},
    {"T_LONGLONG", T_LONGLONG, offsetof(test_structmembers, structmembers.longlong_member), 0, NULL},
    {"T_ULONGLONG", T_ULONGLONG, offsetof(test_structmembers, structmembers.ulonglong_member), 0, NULL},
    {NULL}
};


static PyObject *
test_structmembers_new(PyTypeObject *type, PyObject *args, PyObject *kwargs)
{
    static char *keywords[] = {
        "T_BOOL", "T_BYTE", "T_UBYTE", "T_SHORT", "T_USHORT",
        "T_INT", "T_UINT", "T_LONG", "T_ULONG", "T_PYSSIZET",
        "T_FLOAT", "T_DOUBLE", "T_STRING_INPLACE",
        "T_LONGLONG", "T_ULONGLONG",
        NULL};
    static const char fmt[] = "|bbBhHiIlknfds#LK";
    test_structmembers *ob;
    const char *s = NULL;
    Py_ssize_t string_len = 0;
    ob = PyObject_New(test_structmembers, type);
    if (ob == NULL)
        return NULL;
    memset(&ob->structmembers, 0, sizeof(all_structmembers));
    if (!PyArg_ParseTupleAndKeywords(args, kwargs, fmt, keywords,
                                     &ob->structmembers.bool_member,
                                     &ob->structmembers.byte_member,
                                     &ob->structmembers.ubyte_member,
                                     &ob->structmembers.short_member,
                                     &ob->structmembers.ushort_member,
                                     &ob->structmembers.int_member,
                                     &ob->structmembers.uint_member,
                                     &ob->structmembers.long_member,
                                     &ob->structmembers.ulong_member,
                                     &ob->structmembers.pyssizet_member,
                                     &ob->structmembers.float_member,
                                     &ob->structmembers.double_member,
                                     &s, &string_len
                                     , &ob->structmembers.longlong_member,
                                     &ob->structmembers.ulonglong_member
        )) {
        Py_DECREF(ob);
        return NULL;
    }
    if (s != NULL) {
        if (string_len > 5) {
            Py_DECREF(ob);
            PyErr_SetString(PyExc_ValueError, "string too long");
            return NULL;
        }
        strcpy(ob->structmembers.inplace_member, s);
    }
    else {
        strcpy(ob->structmembers.inplace_member, "");
    }
    return (PyObject *)ob;
}

static void
test_structmembers_free(PyObject *ob)
{
    PyObject_Free(ob);
}

static PyTypeObject test_structmembersType = {
    PyVarObject_HEAD_INIT(NULL, 0)
    "test_structmembersType",
    sizeof(test_structmembers),         /* tp_basicsize */
    0,                                  /* tp_itemsize */
    test_structmembers_free,            /* destructor tp_dealloc */
    0,                                  /* tp_vectorcall_offset */
    0,                                  /* tp_getattr */
    0,                                  /* tp_setattr */
    0,                                  /* tp_as_async */
    0,                                  /* tp_repr */
    0,                                  /* tp_as_number */
    0,                                  /* tp_as_sequence */
    0,                                  /* tp_as_mapping */
    0,                                  /* tp_hash */
    0,                                  /* tp_call */
    0,                                  /* tp_str */
    PyObject_GenericGetAttr,            /* tp_getattro */
    PyObject_GenericSetAttr,            /* tp_setattro */
    0,                                  /* tp_as_buffer */
    0,                                  /* tp_flags */
    "Type containing all structmember types",
    0,                                  /* traverseproc tp_traverse */
    0,                                  /* tp_clear */
    0,                                  /* tp_richcompare */
    0,                                  /* tp_weaklistoffset */
    0,                                  /* tp_iter */
    0,                                  /* tp_iternext */
    0,                                  /* tp_methods */
    test_members,                       /* tp_members */
    0,
    0,
    0,
    0,
    0,
    0,
    0,
    0,
    test_structmembers_new,             /* tp_new */
};


typedef struct {
    PyObject_HEAD
} matmulObject;

static PyObject *
matmulType_matmul(PyObject *self, PyObject *other)
{
    return Py_BuildValue("(sOO)", "matmul", self, other);
}

static PyObject *
matmulType_imatmul(PyObject *self, PyObject *other)
{
    return Py_BuildValue("(sOO)", "imatmul", self, other);
}

static void
matmulType_dealloc(PyObject *self)
{
    Py_TYPE(self)->tp_free(self);
}

static PyNumberMethods matmulType_as_number = {
    0,                          /* nb_add */
    0,                          /* nb_subtract */
    0,                          /* nb_multiply */
    0,                          /* nb_remainde r*/
    0,                          /* nb_divmod */
    0,                          /* nb_power */
    0,                          /* nb_negative */
    0,                          /* tp_positive */
    0,                          /* tp_absolute */
    0,                          /* tp_bool */
    0,                          /* nb_invert */
    0,                          /* nb_lshift */
    0,                          /* nb_rshift */
    0,                          /* nb_and */
    0,                          /* nb_xor */
    0,                          /* nb_or */
    0,                          /* nb_int */
    0,                          /* nb_reserved */
    0,                          /* nb_float */
    0,                          /* nb_inplace_add */
    0,                          /* nb_inplace_subtract */
    0,                          /* nb_inplace_multiply */
    0,                          /* nb_inplace_remainder */
    0,                          /* nb_inplace_power */
    0,                          /* nb_inplace_lshift */
    0,                          /* nb_inplace_rshift */
    0,                          /* nb_inplace_and */
    0,                          /* nb_inplace_xor */
    0,                          /* nb_inplace_or */
    0,                          /* nb_floor_divide */
    0,                          /* nb_true_divide */
    0,                          /* nb_inplace_floor_divide */
    0,                          /* nb_inplace_true_divide */
    0,                          /* nb_index */
    matmulType_matmul,        /* nb_matrix_multiply */
    matmulType_imatmul        /* nb_matrix_inplace_multiply */
};

static PyTypeObject matmulType = {
    PyVarObject_HEAD_INIT(NULL, 0)
    "matmulType",
    sizeof(matmulObject),               /* tp_basicsize */
    0,                                  /* tp_itemsize */
    matmulType_dealloc,                 /* destructor tp_dealloc */
    0,                                  /* tp_vectorcall_offset */
    0,                                  /* tp_getattr */
    0,                                  /* tp_setattr */
    0,                                  /* tp_as_async */
    0,                                  /* tp_repr */
    &matmulType_as_number,              /* tp_as_number */
    0,                                  /* tp_as_sequence */
    0,                                  /* tp_as_mapping */
    0,                                  /* tp_hash */
    0,                                  /* tp_call */
    0,                                  /* tp_str */
    PyObject_GenericGetAttr,            /* tp_getattro */
    PyObject_GenericSetAttr,            /* tp_setattro */
    0,                                  /* tp_as_buffer */
    0,                                  /* tp_flags */
    "C level type with matrix operations defined",
    0,                                  /* traverseproc tp_traverse */
    0,                                  /* tp_clear */
    0,                                  /* tp_richcompare */
    0,                                  /* tp_weaklistoffset */
    0,                                  /* tp_iter */
    0,                                  /* tp_iternext */
    0,                                  /* tp_methods */
    0,                                  /* tp_members */
    0,
    0,
    0,
    0,
    0,
    0,
    0,
    0,
    PyType_GenericNew,                  /* tp_new */
    PyObject_Del,                       /* tp_free */
};

typedef struct {
    PyObject_HEAD
} ipowObject;

static PyObject *
ipowType_ipow(PyObject *self, PyObject *other, PyObject *mod)
{
    return Py_BuildValue("OO", other, mod);
}

static PyNumberMethods ipowType_as_number = {
    .nb_inplace_power = ipowType_ipow
};

static PyTypeObject ipowType = {
    PyVarObject_HEAD_INIT(NULL, 0)
    .tp_name = "ipowType",
    .tp_basicsize = sizeof(ipowObject),
    .tp_as_number = &ipowType_as_number,
    .tp_new = PyType_GenericNew
};

typedef struct {
    PyObject_HEAD
    PyObject *ao_iterator;
} awaitObject;


static PyObject *
awaitObject_new(PyTypeObject *type, PyObject *args, PyObject *kwds)
{
    PyObject *v;
    awaitObject *ao;

    if (!PyArg_UnpackTuple(args, "awaitObject", 1, 1, &v))
        return NULL;

    ao = (awaitObject *)type->tp_alloc(type, 0);
    if (ao == NULL) {
        return NULL;
    }

    Py_INCREF(v);
    ao->ao_iterator = v;

    return (PyObject *)ao;
}


static void
awaitObject_dealloc(awaitObject *ao)
{
    Py_CLEAR(ao->ao_iterator);
    Py_TYPE(ao)->tp_free(ao);
}


static PyObject *
awaitObject_await(awaitObject *ao)
{
    Py_INCREF(ao->ao_iterator);
    return ao->ao_iterator;
}

static PyAsyncMethods awaitType_as_async = {
    (unaryfunc)awaitObject_await,           /* am_await */
    0,                                      /* am_aiter */
    0,                                      /* am_anext */
    0,                                      /* am_send  */
};


static PyTypeObject awaitType = {
    PyVarObject_HEAD_INIT(NULL, 0)
    "awaitType",
    sizeof(awaitObject),                /* tp_basicsize */
    0,                                  /* tp_itemsize */
    (destructor)awaitObject_dealloc,    /* destructor tp_dealloc */
    0,                                  /* tp_vectorcall_offset */
    0,                                  /* tp_getattr */
    0,                                  /* tp_setattr */
    &awaitType_as_async,                /* tp_as_async */
    0,                                  /* tp_repr */
    0,                                  /* tp_as_number */
    0,                                  /* tp_as_sequence */
    0,                                  /* tp_as_mapping */
    0,                                  /* tp_hash */
    0,                                  /* tp_call */
    0,                                  /* tp_str */
    PyObject_GenericGetAttr,            /* tp_getattro */
    PyObject_GenericSetAttr,            /* tp_setattro */
    0,                                  /* tp_as_buffer */
    0,                                  /* tp_flags */
    "C level type with tp_as_async",
    0,                                  /* traverseproc tp_traverse */
    0,                                  /* tp_clear */
    0,                                  /* tp_richcompare */
    0,                                  /* tp_weaklistoffset */
    0,                                  /* tp_iter */
    0,                                  /* tp_iternext */
    0,                                  /* tp_methods */
    0,                                  /* tp_members */
    0,
    0,
    0,
    0,
    0,
    0,
    0,
    0,
    awaitObject_new,                    /* tp_new */
    PyObject_Del,                       /* tp_free */
};


static int recurse_infinitely_error_init(PyObject *, PyObject *, PyObject *);

static PyTypeObject PyRecursingInfinitelyError_Type = {
    PyVarObject_HEAD_INIT(NULL, 0)
    "RecursingInfinitelyError",   /* tp_name */
    sizeof(PyBaseExceptionObject), /* tp_basicsize */
    0,                          /* tp_itemsize */
    0,                          /* tp_dealloc */
    0,                          /* tp_vectorcall_offset */
    0,                          /* tp_getattr */
    0,                          /* tp_setattr */
    0,                          /* tp_as_async */
    0,                          /* tp_repr */
    0,                          /* tp_as_number */
    0,                          /* tp_as_sequence */
    0,                          /* tp_as_mapping */
    0,                          /* tp_hash */
    0,                          /* tp_call */
    0,                          /* tp_str */
    0,                          /* tp_getattro */
    0,                          /* tp_setattro */
    0,                          /* tp_as_buffer */
    Py_TPFLAGS_DEFAULT | Py_TPFLAGS_BASETYPE, /* tp_flags */
    PyDoc_STR("Instantiating this exception starts infinite recursion."), /* tp_doc */
    0,                          /* tp_traverse */
    0,                          /* tp_clear */
    0,                          /* tp_richcompare */
    0,                          /* tp_weaklistoffset */
    0,                          /* tp_iter */
    0,                          /* tp_iternext */
    0,                          /* tp_methods */
    0,                          /* tp_members */
    0,                          /* tp_getset */
    0,                          /* tp_base */
    0,                          /* tp_dict */
    0,                          /* tp_descr_get */
    0,                          /* tp_descr_set */
    0,                          /* tp_dictoffset */
    (initproc)recurse_infinitely_error_init, /* tp_init */
    0,                          /* tp_alloc */
    0,                          /* tp_new */
};

static int
recurse_infinitely_error_init(PyObject *self, PyObject *args, PyObject *kwds)
{
    PyObject *type = (PyObject *)&PyRecursingInfinitelyError_Type;

    /* Instantiating this exception starts infinite recursion. */
    Py_INCREF(type);
    PyErr_SetObject(type, NULL);
    return -1;
}


/* Test bpo-35983: create a subclass of "list" which checks that instances
 * are not deallocated twice */

typedef struct {
    PyListObject list;
    int deallocated;
} MyListObject;

static PyObject *
MyList_new(PyTypeObject *type, PyObject *args, PyObject *kwds)
{
    PyObject* op = PyList_Type.tp_new(type, args, kwds);
    ((MyListObject*)op)->deallocated = 0;
    return op;
}

void
MyList_dealloc(MyListObject* op)
{
    if (op->deallocated) {
        /* We cannot raise exceptions here but we still want the testsuite
         * to fail when we hit this */
        Py_FatalError("MyList instance deallocated twice");
    }
    op->deallocated = 1;
    PyList_Type.tp_dealloc((PyObject *)op);
}

static PyTypeObject MyList_Type = {
    PyVarObject_HEAD_INIT(NULL, 0)
    "MyList",
    sizeof(MyListObject),
    0,
    (destructor)MyList_dealloc,                 /* tp_dealloc */
    0,                                          /* tp_vectorcall_offset */
    0,                                          /* tp_getattr */
    0,                                          /* tp_setattr */
    0,                                          /* tp_as_async */
    0,                                          /* tp_repr */
    0,                                          /* tp_as_number */
    0,                                          /* tp_as_sequence */
    0,                                          /* tp_as_mapping */
    0,                                          /* tp_hash */
    0,                                          /* tp_call */
    0,                                          /* tp_str */
    0,                                          /* tp_getattro */
    0,                                          /* tp_setattro */
    0,                                          /* tp_as_buffer */
    Py_TPFLAGS_DEFAULT | Py_TPFLAGS_BASETYPE,   /* tp_flags */
    0,                                          /* tp_doc */
    0,                                          /* tp_traverse */
    0,                                          /* tp_clear */
    0,                                          /* tp_richcompare */
    0,                                          /* tp_weaklistoffset */
    0,                                          /* tp_iter */
    0,                                          /* tp_iternext */
    0,                                          /* tp_methods */
    0,                                          /* tp_members */
    0,                                          /* tp_getset */
    0,  /* &PyList_Type */                      /* tp_base */
    0,                                          /* tp_dict */
    0,                                          /* tp_descr_get */
    0,                                          /* tp_descr_set */
    0,                                          /* tp_dictoffset */
    0,                                          /* tp_init */
    0,                                          /* tp_alloc */
    MyList_new,                                 /* tp_new */
};


/* Test PEP 560 */

typedef struct {
    PyObject_HEAD
    PyObject *item;
} PyGenericAliasObject;

static void
generic_alias_dealloc(PyGenericAliasObject *self)
{
    Py_CLEAR(self->item);
    Py_TYPE(self)->tp_free((PyObject *)self);
}

static PyObject *
generic_alias_mro_entries(PyGenericAliasObject *self, PyObject *bases)
{
    return PyTuple_Pack(1, self->item);
}

static PyMethodDef generic_alias_methods[] = {
    {"__mro_entries__", _PyCFunction_CAST(generic_alias_mro_entries), METH_O, NULL},
    {NULL}  /* sentinel */
};

static PyTypeObject GenericAlias_Type = {
    PyVarObject_HEAD_INIT(NULL, 0)
    "GenericAlias",
    sizeof(PyGenericAliasObject),
    0,
    .tp_dealloc = (destructor)generic_alias_dealloc,
    .tp_flags = Py_TPFLAGS_DEFAULT | Py_TPFLAGS_BASETYPE,
    .tp_methods = generic_alias_methods,
};

static PyObject *
generic_alias_new(PyObject *item)
{
    PyGenericAliasObject *o = PyObject_New(PyGenericAliasObject, &GenericAlias_Type);
    if (o == NULL) {
        return NULL;
    }
    Py_INCREF(item);
    o->item = item;
    return (PyObject*) o;
}

typedef struct {
    PyObject_HEAD
} PyGenericObject;

static PyObject *
generic_class_getitem(PyObject *type, PyObject *item)
{
    return generic_alias_new(item);
}

static PyMethodDef generic_methods[] = {
    {"__class_getitem__", generic_class_getitem, METH_O|METH_CLASS, NULL},
    {NULL}  /* sentinel */
};

static PyTypeObject Generic_Type = {
    PyVarObject_HEAD_INIT(NULL, 0)
    "Generic",
    sizeof(PyGenericObject),
    0,
    .tp_flags = Py_TPFLAGS_DEFAULT | Py_TPFLAGS_BASETYPE,
    .tp_methods = generic_methods,
};


/* Test PEP 590 */

typedef struct {
    PyObject_HEAD
    vectorcallfunc vectorcall;
} MethodDescriptorObject;

static PyObject *
MethodDescriptor_vectorcall(PyObject *callable, PyObject *const *args,
                            size_t nargsf, PyObject *kwnames)
{
    /* True if using the vectorcall function in MethodDescriptorObject
     * but False for MethodDescriptor2Object */
    MethodDescriptorObject *md = (MethodDescriptorObject *)callable;
    return PyBool_FromLong(md->vectorcall != NULL);
}

static PyObject *
MethodDescriptor_new(PyTypeObject* type, PyObject* args, PyObject *kw)
{
    MethodDescriptorObject *op = (MethodDescriptorObject *)type->tp_alloc(type, 0);
    op->vectorcall = MethodDescriptor_vectorcall;
    return (PyObject *)op;
}

static PyObject *
func_descr_get(PyObject *func, PyObject *obj, PyObject *type)
{
    if (obj == Py_None || obj == NULL) {
        Py_INCREF(func);
        return func;
    }
    return PyMethod_New(func, obj);
}

static PyObject *
nop_descr_get(PyObject *func, PyObject *obj, PyObject *type)
{
    Py_INCREF(func);
    return func;
}

static PyObject *
call_return_args(PyObject *self, PyObject *args, PyObject *kwargs)
{
    Py_INCREF(args);
    return args;
}

static PyTypeObject MethodDescriptorBase_Type = {
    PyVarObject_HEAD_INIT(NULL, 0)
    "MethodDescriptorBase",
    sizeof(MethodDescriptorObject),
    .tp_new = MethodDescriptor_new,
    .tp_call = PyVectorcall_Call,
    .tp_vectorcall_offset = offsetof(MethodDescriptorObject, vectorcall),
    .tp_flags = Py_TPFLAGS_DEFAULT | Py_TPFLAGS_BASETYPE |
                Py_TPFLAGS_METHOD_DESCRIPTOR | Py_TPFLAGS_HAVE_VECTORCALL,
    .tp_descr_get = func_descr_get,
};

static PyTypeObject MethodDescriptorDerived_Type = {
    PyVarObject_HEAD_INIT(NULL, 0)
    "MethodDescriptorDerived",
    .tp_flags = Py_TPFLAGS_DEFAULT | Py_TPFLAGS_BASETYPE,
};

static PyTypeObject MethodDescriptorNopGet_Type = {
    PyVarObject_HEAD_INIT(NULL, 0)
    "MethodDescriptorNopGet",
    .tp_flags = Py_TPFLAGS_DEFAULT | Py_TPFLAGS_BASETYPE,
    .tp_call = call_return_args,
    .tp_descr_get = nop_descr_get,
};

typedef struct {
    MethodDescriptorObject base;
    vectorcallfunc vectorcall;
} MethodDescriptor2Object;

static PyObject *
MethodDescriptor2_new(PyTypeObject* type, PyObject* args, PyObject *kw)
{
    MethodDescriptor2Object *op = PyObject_New(MethodDescriptor2Object, type);
    op->base.vectorcall = NULL;
    op->vectorcall = MethodDescriptor_vectorcall;
    return (PyObject *)op;
}

static PyTypeObject MethodDescriptor2_Type = {
    PyVarObject_HEAD_INIT(NULL, 0)
    "MethodDescriptor2",
    sizeof(MethodDescriptor2Object),
    .tp_new = MethodDescriptor2_new,
    .tp_call = PyVectorcall_Call,
    .tp_vectorcall_offset = offsetof(MethodDescriptor2Object, vectorcall),
    .tp_flags = Py_TPFLAGS_DEFAULT | Py_TPFLAGS_BASETYPE | Py_TPFLAGS_HAVE_VECTORCALL,
};

PyDoc_STRVAR(heapdocctype__doc__,
"HeapDocCType(arg1, arg2)\n"
"--\n"
"\n"
"somedoc");

typedef struct {
    PyObject_HEAD
} HeapDocCTypeObject;

static PyType_Slot HeapDocCType_slots[] = {
    {Py_tp_doc, (char*)heapdocctype__doc__},
    {0},
};

static PyType_Spec HeapDocCType_spec = {
    "_testcapi.HeapDocCType",
    sizeof(HeapDocCTypeObject),
    0,
    Py_TPFLAGS_DEFAULT,
    HeapDocCType_slots
};

typedef struct {
    PyObject_HEAD
} HeapTypeNameObject;

static PyType_Slot HeapTypeNameType_slots[] = {
    {0},
};

static PyType_Spec HeapTypeNameType_Spec = {
    .name = "_testcapi.HeapTypeNameType",
    .basicsize = sizeof(HeapTypeNameObject),
    .flags = Py_TPFLAGS_DEFAULT,
    .slots = HeapTypeNameType_slots,
};

typedef struct {
    PyObject_HEAD
} NullTpDocTypeObject;

static PyType_Slot NullTpDocType_slots[] = {
    {Py_tp_doc, NULL},
    {0, 0},
};

static PyType_Spec NullTpDocType_spec = {
    "_testcapi.NullTpDocType",
    sizeof(NullTpDocTypeObject),
    0,
    Py_TPFLAGS_DEFAULT,
    NullTpDocType_slots
};


PyDoc_STRVAR(heapgctype__doc__,
"A heap type with GC, and with overridden dealloc.\n\n"
"The 'value' attribute is set to 10 in __init__.");

typedef struct {
    PyObject_HEAD
    int value;
} HeapCTypeObject;

static struct PyMemberDef heapctype_members[] = {
    {"value", T_INT, offsetof(HeapCTypeObject, value)},
    {NULL} /* Sentinel */
};

static int
heapctype_init(PyObject *self, PyObject *args, PyObject *kwargs)
{
    ((HeapCTypeObject *)self)->value = 10;
    return 0;
}

static int
heapgcctype_traverse(HeapCTypeObject *self, visitproc visit, void *arg)
{
    Py_VISIT(Py_TYPE(self));
    return 0;
}

static void
heapgcctype_dealloc(HeapCTypeObject *self)
{
    PyTypeObject *tp = Py_TYPE(self);
    PyObject_GC_UnTrack(self);
    PyObject_GC_Del(self);
    Py_DECREF(tp);
}

static PyType_Slot HeapGcCType_slots[] = {
    {Py_tp_init, heapctype_init},
    {Py_tp_members, heapctype_members},
    {Py_tp_dealloc, heapgcctype_dealloc},
    {Py_tp_traverse, heapgcctype_traverse},
    {Py_tp_doc, (char*)heapgctype__doc__},
    {0, 0},
};

static PyType_Spec HeapGcCType_spec = {
    "_testcapi.HeapGcCType",
    sizeof(HeapCTypeObject),
    0,
    Py_TPFLAGS_DEFAULT | Py_TPFLAGS_BASETYPE | Py_TPFLAGS_HAVE_GC,
    HeapGcCType_slots
};

PyDoc_STRVAR(heapctype__doc__,
"A heap type without GC, but with overridden dealloc.\n\n"
"The 'value' attribute is set to 10 in __init__.");

static void
heapctype_dealloc(HeapCTypeObject *self)
{
    PyTypeObject *tp = Py_TYPE(self);
    PyObject_Free(self);
    Py_DECREF(tp);
}

static PyType_Slot HeapCType_slots[] = {
    {Py_tp_init, heapctype_init},
    {Py_tp_members, heapctype_members},
    {Py_tp_dealloc, heapctype_dealloc},
    {Py_tp_doc, (char*)heapctype__doc__},
    {0, 0},
};

static PyType_Spec HeapCType_spec = {
    "_testcapi.HeapCType",
    sizeof(HeapCTypeObject),
    0,
    Py_TPFLAGS_DEFAULT | Py_TPFLAGS_BASETYPE,
    HeapCType_slots
};

PyDoc_STRVAR(heapctypesubclass__doc__,
"Subclass of HeapCType, without GC.\n\n"
"__init__ sets the 'value' attribute to 10 and 'value2' to 20.");

typedef struct {
    HeapCTypeObject base;
    int value2;
} HeapCTypeSubclassObject;

static int
heapctypesubclass_init(PyObject *self, PyObject *args, PyObject *kwargs)
{
    /* Call __init__ of the superclass */
    if (heapctype_init(self, args, kwargs) < 0) {
        return -1;
    }
    /* Initialize additional element */
    ((HeapCTypeSubclassObject *)self)->value2 = 20;
    return 0;
}

static struct PyMemberDef heapctypesubclass_members[] = {
    {"value2", T_INT, offsetof(HeapCTypeSubclassObject, value2)},
    {NULL} /* Sentinel */
};

static PyType_Slot HeapCTypeSubclass_slots[] = {
    {Py_tp_init, heapctypesubclass_init},
    {Py_tp_members, heapctypesubclass_members},
    {Py_tp_doc, (char*)heapctypesubclass__doc__},
    {0, 0},
};

static PyType_Spec HeapCTypeSubclass_spec = {
    "_testcapi.HeapCTypeSubclass",
    sizeof(HeapCTypeSubclassObject),
    0,
    Py_TPFLAGS_DEFAULT | Py_TPFLAGS_BASETYPE,
    HeapCTypeSubclass_slots
};

PyDoc_STRVAR(heapctypewithbuffer__doc__,
"Heap type with buffer support.\n\n"
"The buffer is set to [b'1', b'2', b'3', b'4']");

typedef struct {
    HeapCTypeObject base;
    char buffer[4];
} HeapCTypeWithBufferObject;

static int
heapctypewithbuffer_getbuffer(HeapCTypeWithBufferObject *self, Py_buffer *view, int flags)
{
    self->buffer[0] = '1';
    self->buffer[1] = '2';
    self->buffer[2] = '3';
    self->buffer[3] = '4';
    return PyBuffer_FillInfo(
        view, (PyObject*)self, (void *)self->buffer, 4, 1, flags);
}

static void
heapctypewithbuffer_releasebuffer(HeapCTypeWithBufferObject *self, Py_buffer *view)
{
    assert(view->obj == (void*) self);
}

static PyType_Slot HeapCTypeWithBuffer_slots[] = {
    {Py_bf_getbuffer, heapctypewithbuffer_getbuffer},
    {Py_bf_releasebuffer, heapctypewithbuffer_releasebuffer},
    {Py_tp_doc, (char*)heapctypewithbuffer__doc__},
    {0, 0},
};

static PyType_Spec HeapCTypeWithBuffer_spec = {
    "_testcapi.HeapCTypeWithBuffer",
    sizeof(HeapCTypeWithBufferObject),
    0,
    Py_TPFLAGS_DEFAULT | Py_TPFLAGS_BASETYPE,
    HeapCTypeWithBuffer_slots
};

PyDoc_STRVAR(heapctypesubclasswithfinalizer__doc__,
"Subclass of HeapCType with a finalizer that reassigns __class__.\n\n"
"__class__ is set to plain HeapCTypeSubclass during finalization.\n"
"__init__ sets the 'value' attribute to 10 and 'value2' to 20.");

static int
heapctypesubclasswithfinalizer_init(PyObject *self, PyObject *args, PyObject *kwargs)
{
    PyTypeObject *base = (PyTypeObject *)PyType_GetSlot(Py_TYPE(self), Py_tp_base);
    initproc base_init = PyType_GetSlot(base, Py_tp_init);
    base_init(self, args, kwargs);
    return 0;
}

static void
heapctypesubclasswithfinalizer_finalize(PyObject *self)
{
    PyObject *error_type, *error_value, *error_traceback, *m;
    PyObject *oldtype = NULL, *newtype = NULL, *refcnt = NULL;

    /* Save the current exception, if any. */
    PyErr_Fetch(&error_type, &error_value, &error_traceback);

    m = PyState_FindModule(&_testcapimodule);
    if (m == NULL) {
        goto cleanup_finalize;
    }
    oldtype = PyObject_GetAttrString(m, "HeapCTypeSubclassWithFinalizer");
    newtype = PyObject_GetAttrString(m, "HeapCTypeSubclass");
    if (oldtype == NULL || newtype == NULL) {
        goto cleanup_finalize;
    }

    if (PyObject_SetAttrString(self, "__class__", newtype) < 0) {
        goto cleanup_finalize;
    }
    refcnt = PyLong_FromSsize_t(Py_REFCNT(oldtype));
    if (refcnt == NULL) {
        goto cleanup_finalize;
    }
    if (PyObject_SetAttrString(oldtype, "refcnt_in_del", refcnt) < 0) {
        goto cleanup_finalize;
    }
    Py_DECREF(refcnt);
    refcnt = PyLong_FromSsize_t(Py_REFCNT(newtype));
    if (refcnt == NULL) {
        goto cleanup_finalize;
    }
    if (PyObject_SetAttrString(newtype, "refcnt_in_del", refcnt) < 0) {
        goto cleanup_finalize;
    }

cleanup_finalize:
    Py_XDECREF(oldtype);
    Py_XDECREF(newtype);
    Py_XDECREF(refcnt);

    /* Restore the saved exception. */
    PyErr_Restore(error_type, error_value, error_traceback);
}

static PyType_Slot HeapCTypeSubclassWithFinalizer_slots[] = {
    {Py_tp_init, heapctypesubclasswithfinalizer_init},
    {Py_tp_members, heapctypesubclass_members},
    {Py_tp_finalize, heapctypesubclasswithfinalizer_finalize},
    {Py_tp_doc, (char*)heapctypesubclasswithfinalizer__doc__},
    {0, 0},
};

static PyType_Spec HeapCTypeSubclassWithFinalizer_spec = {
    "_testcapi.HeapCTypeSubclassWithFinalizer",
    sizeof(HeapCTypeSubclassObject),
    0,
    Py_TPFLAGS_DEFAULT | Py_TPFLAGS_HAVE_FINALIZE,
    HeapCTypeSubclassWithFinalizer_slots
};

typedef struct {
    PyObject_HEAD
    PyObject *dict;
} HeapCTypeWithDictObject;

static void
heapctypewithdict_dealloc(HeapCTypeWithDictObject* self)
{

    PyTypeObject *tp = Py_TYPE(self);
    Py_XDECREF(self->dict);
    PyObject_Free(self);
    Py_DECREF(tp);
}

static PyGetSetDef heapctypewithdict_getsetlist[] = {
    {"__dict__", PyObject_GenericGetDict, PyObject_GenericSetDict},
    {NULL} /* Sentinel */
};

static struct PyMemberDef heapctypewithdict_members[] = {
    {"dictobj", T_OBJECT, offsetof(HeapCTypeWithDictObject, dict)},
    {"__dictoffset__", T_PYSSIZET, offsetof(HeapCTypeWithDictObject, dict), READONLY},
    {NULL} /* Sentinel */
};

static PyType_Slot HeapCTypeWithDict_slots[] = {
    {Py_tp_members, heapctypewithdict_members},
    {Py_tp_getset, heapctypewithdict_getsetlist},
    {Py_tp_dealloc, heapctypewithdict_dealloc},
    {0, 0},
};

static PyType_Spec HeapCTypeWithDict_spec = {
    "_testcapi.HeapCTypeWithDict",
    sizeof(HeapCTypeWithDictObject),
    0,
    Py_TPFLAGS_DEFAULT | Py_TPFLAGS_BASETYPE,
    HeapCTypeWithDict_slots
};

static PyType_Spec HeapCTypeWithDict2_spec = {
    "_testcapi.HeapCTypeWithDict2",
    sizeof(HeapCTypeWithDictObject),
    0,
    Py_TPFLAGS_DEFAULT | Py_TPFLAGS_BASETYPE,
    HeapCTypeWithDict_slots
};

static struct PyMemberDef heapctypewithnegativedict_members[] = {
    {"dictobj", T_OBJECT, offsetof(HeapCTypeWithDictObject, dict)},
    {"__dictoffset__", T_PYSSIZET, -(Py_ssize_t)sizeof(void*), READONLY},
    {NULL} /* Sentinel */
};

static PyType_Slot HeapCTypeWithNegativeDict_slots[] = {
    {Py_tp_members, heapctypewithnegativedict_members},
    {Py_tp_getset, heapctypewithdict_getsetlist},
    {Py_tp_dealloc, heapctypewithdict_dealloc},
    {0, 0},
};

static PyType_Spec HeapCTypeWithNegativeDict_spec = {
    "_testcapi.HeapCTypeWithNegativeDict",
    sizeof(HeapCTypeWithDictObject),
    0,
    Py_TPFLAGS_DEFAULT | Py_TPFLAGS_BASETYPE,
    HeapCTypeWithNegativeDict_slots
};

typedef struct {
    PyObject_HEAD
    PyObject *weakreflist;
} HeapCTypeWithWeakrefObject;

static struct PyMemberDef heapctypewithweakref_members[] = {
    {"weakreflist", T_OBJECT, offsetof(HeapCTypeWithWeakrefObject, weakreflist)},
    {"__weaklistoffset__", T_PYSSIZET,
      offsetof(HeapCTypeWithWeakrefObject, weakreflist), READONLY},
    {NULL} /* Sentinel */
};

static void
heapctypewithweakref_dealloc(HeapCTypeWithWeakrefObject* self)
{

    PyTypeObject *tp = Py_TYPE(self);
    if (self->weakreflist != NULL)
        PyObject_ClearWeakRefs((PyObject *) self);
    Py_XDECREF(self->weakreflist);
    PyObject_Free(self);
    Py_DECREF(tp);
}

static PyType_Slot HeapCTypeWithWeakref_slots[] = {
    {Py_tp_members, heapctypewithweakref_members},
    {Py_tp_dealloc, heapctypewithweakref_dealloc},
    {0, 0},
};

static PyType_Spec HeapCTypeWithWeakref_spec = {
    "_testcapi.HeapCTypeWithWeakref",
    sizeof(HeapCTypeWithWeakrefObject),
    0,
    Py_TPFLAGS_DEFAULT | Py_TPFLAGS_BASETYPE,
    HeapCTypeWithWeakref_slots
};

static PyType_Spec HeapCTypeWithWeakref2_spec = {
    "_testcapi.HeapCTypeWithWeakref2",
    sizeof(HeapCTypeWithWeakrefObject),
    0,
    Py_TPFLAGS_DEFAULT | Py_TPFLAGS_BASETYPE,
    HeapCTypeWithWeakref_slots
};

PyDoc_STRVAR(heapctypesetattr__doc__,
"A heap type without GC, but with overridden __setattr__.\n\n"
"The 'value' attribute is set to 10 in __init__ and updated via attribute setting.");

typedef struct {
    PyObject_HEAD
    long value;
} HeapCTypeSetattrObject;

static struct PyMemberDef heapctypesetattr_members[] = {
    {"pvalue", T_LONG, offsetof(HeapCTypeSetattrObject, value)},
    {NULL} /* Sentinel */
};

static int
heapctypesetattr_init(PyObject *self, PyObject *args, PyObject *kwargs)
{
    ((HeapCTypeSetattrObject *)self)->value = 10;
    return 0;
}

static void
heapctypesetattr_dealloc(HeapCTypeSetattrObject *self)
{
    PyTypeObject *tp = Py_TYPE(self);
    PyObject_Free(self);
    Py_DECREF(tp);
}

static int
heapctypesetattr_setattro(HeapCTypeSetattrObject *self, PyObject *attr, PyObject *value)
{
    PyObject *svalue = PyUnicode_FromString("value");
    if (svalue == NULL)
        return -1;
    int eq = PyObject_RichCompareBool(svalue, attr, Py_EQ);
    Py_DECREF(svalue);
    if (eq < 0)
        return -1;
    if (!eq) {
        return PyObject_GenericSetAttr((PyObject*) self, attr, value);
    }
    if (value == NULL) {
        self->value = 0;
        return 0;
    }
    PyObject *ivalue = PyNumber_Long(value);
    if (ivalue == NULL)
        return -1;
    long v = PyLong_AsLong(ivalue);
    Py_DECREF(ivalue);
    if (v == -1 && PyErr_Occurred())
        return -1;
    self->value = v;
    return 0;
}

static PyType_Slot HeapCTypeSetattr_slots[] = {
    {Py_tp_init, heapctypesetattr_init},
    {Py_tp_members, heapctypesetattr_members},
    {Py_tp_setattro, heapctypesetattr_setattro},
    {Py_tp_dealloc, heapctypesetattr_dealloc},
    {Py_tp_doc, (char*)heapctypesetattr__doc__},
    {0, 0},
};

static PyType_Spec HeapCTypeSetattr_spec = {
    "_testcapi.HeapCTypeSetattr",
    sizeof(HeapCTypeSetattrObject),
    0,
    Py_TPFLAGS_DEFAULT | Py_TPFLAGS_BASETYPE,
    HeapCTypeSetattr_slots
};

static PyMethodDef meth_instance_methods[] = {
    {"meth_varargs", meth_varargs, METH_VARARGS},
    {"meth_varargs_keywords", _PyCFunction_CAST(meth_varargs_keywords), METH_VARARGS|METH_KEYWORDS},
    {"meth_o", meth_o, METH_O},
    {"meth_noargs", meth_noargs, METH_NOARGS},
    {"meth_fastcall", _PyCFunction_CAST(meth_fastcall), METH_FASTCALL},
    {"meth_fastcall_keywords", _PyCFunction_CAST(meth_fastcall_keywords), METH_FASTCALL|METH_KEYWORDS},
    {NULL, NULL} /* sentinel */
};


static PyTypeObject MethInstance_Type = {
    PyVarObject_HEAD_INIT(NULL, 0)
    "MethInstance",
    sizeof(PyObject),
    .tp_new = PyType_GenericNew,
    .tp_flags = Py_TPFLAGS_DEFAULT,
    .tp_methods = meth_instance_methods,
    .tp_doc = (char*)PyDoc_STR(
        "Class with normal (instance) methods to test calling conventions"),
};

static PyMethodDef meth_class_methods[] = {
    {"meth_varargs", meth_varargs, METH_VARARGS|METH_CLASS},
    {"meth_varargs_keywords", _PyCFunction_CAST(meth_varargs_keywords), METH_VARARGS|METH_KEYWORDS|METH_CLASS},
    {"meth_o", meth_o, METH_O|METH_CLASS},
    {"meth_noargs", meth_noargs, METH_NOARGS|METH_CLASS},
    {"meth_fastcall", _PyCFunction_CAST(meth_fastcall), METH_FASTCALL|METH_CLASS},
    {"meth_fastcall_keywords", _PyCFunction_CAST(meth_fastcall_keywords), METH_FASTCALL|METH_KEYWORDS|METH_CLASS},
    {NULL, NULL} /* sentinel */
};


static PyTypeObject MethClass_Type = {
    PyVarObject_HEAD_INIT(NULL, 0)
    "MethClass",
    sizeof(PyObject),
    .tp_new = PyType_GenericNew,
    .tp_flags = Py_TPFLAGS_DEFAULT,
    .tp_methods = meth_class_methods,
    .tp_doc = PyDoc_STR(
        "Class with class methods to test calling conventions"),
};

static PyMethodDef meth_static_methods[] = {
    {"meth_varargs", meth_varargs, METH_VARARGS|METH_STATIC},
    {"meth_varargs_keywords", _PyCFunction_CAST(meth_varargs_keywords), METH_VARARGS|METH_KEYWORDS|METH_STATIC},
    {"meth_o", meth_o, METH_O|METH_STATIC},
    {"meth_noargs", meth_noargs, METH_NOARGS|METH_STATIC},
    {"meth_fastcall", _PyCFunction_CAST(meth_fastcall), METH_FASTCALL|METH_STATIC},
    {"meth_fastcall_keywords", _PyCFunction_CAST(meth_fastcall_keywords), METH_FASTCALL|METH_KEYWORDS|METH_STATIC},
    {NULL, NULL} /* sentinel */
};


static PyTypeObject MethStatic_Type = {
    PyVarObject_HEAD_INIT(NULL, 0)
    "MethStatic",
    sizeof(PyObject),
    .tp_new = PyType_GenericNew,
    .tp_flags = Py_TPFLAGS_DEFAULT,
    .tp_methods = meth_static_methods,
    .tp_doc = PyDoc_STR(
        "Class with static methods to test calling conventions"),
};

/* ContainerNoGC -- a simple container without GC methods */

typedef struct {
    PyObject_HEAD
    PyObject *value;
} ContainerNoGCobject;

static PyObject *
ContainerNoGC_new(PyTypeObject *type, PyObject *args, PyObject *kwargs)
{
    PyObject *value;
    char *names[] = {"value", NULL};
    if (!PyArg_ParseTupleAndKeywords(args, kwargs, "O", names, &value)) {
        return NULL;
    }
    PyObject *self = type->tp_alloc(type, 0);
    if (self == NULL) {
        return NULL;
    }
    Py_INCREF(value);
    ((ContainerNoGCobject *)self)->value = value;
    return self;
}

static void
ContainerNoGC_dealloc(ContainerNoGCobject *self)
{
    Py_DECREF(self->value);
    Py_TYPE(self)->tp_free((PyObject *)self);
}

static PyMemberDef ContainerNoGC_members[] = {
    {"value", T_OBJECT, offsetof(ContainerNoGCobject, value), READONLY,
     PyDoc_STR("a container value for test purposes")},
    {0}
};

static PyTypeObject ContainerNoGC_type = {
    PyVarObject_HEAD_INIT(NULL, 0)
    "_testcapi.ContainerNoGC",
    sizeof(ContainerNoGCobject),
    .tp_dealloc = (destructor)ContainerNoGC_dealloc,
    .tp_flags = Py_TPFLAGS_DEFAULT | Py_TPFLAGS_BASETYPE,
    .tp_members = ContainerNoGC_members,
    .tp_new = ContainerNoGC_new,
};


static struct PyModuleDef _testcapimodule = {
    PyModuleDef_HEAD_INIT,
    "_testcapi",
    NULL,
    -1,
    TestMethods,
    NULL,
    NULL,
    NULL,
    NULL
};

/* Per PEP 489, this module will not be converted to multi-phase initialization
 */

PyMODINIT_FUNC
PyInit__testcapi(void)
{
    PyObject *m;

    m = PyModule_Create(&_testcapimodule);
    if (m == NULL)
        return NULL;

    Py_SET_TYPE(&_HashInheritanceTester_Type, &PyType_Type);

    Py_SET_TYPE(&test_structmembersType, &PyType_Type);
    Py_INCREF(&test_structmembersType);
    /* don't use a name starting with "test", since we don't want
       test_capi to automatically call this */
    PyModule_AddObject(m, "_test_structmembersType", (PyObject *)&test_structmembersType);
    if (PyType_Ready(&matmulType) < 0)
        return NULL;
    Py_INCREF(&matmulType);
    PyModule_AddObject(m, "matmulType", (PyObject *)&matmulType);
    if (PyType_Ready(&ipowType) < 0) {
        return NULL;
    }
    Py_INCREF(&ipowType);
    PyModule_AddObject(m, "ipowType", (PyObject *)&ipowType);

    if (PyType_Ready(&awaitType) < 0)
        return NULL;
    Py_INCREF(&awaitType);
    PyModule_AddObject(m, "awaitType", (PyObject *)&awaitType);

    MyList_Type.tp_base = &PyList_Type;
    if (PyType_Ready(&MyList_Type) < 0)
        return NULL;
    Py_INCREF(&MyList_Type);
    PyModule_AddObject(m, "MyList", (PyObject *)&MyList_Type);

    if (PyType_Ready(&MethodDescriptorBase_Type) < 0)
        return NULL;
    Py_INCREF(&MethodDescriptorBase_Type);
    PyModule_AddObject(m, "MethodDescriptorBase", (PyObject *)&MethodDescriptorBase_Type);

    MethodDescriptorDerived_Type.tp_base = &MethodDescriptorBase_Type;
    if (PyType_Ready(&MethodDescriptorDerived_Type) < 0)
        return NULL;
    Py_INCREF(&MethodDescriptorDerived_Type);
    PyModule_AddObject(m, "MethodDescriptorDerived", (PyObject *)&MethodDescriptorDerived_Type);

    MethodDescriptorNopGet_Type.tp_base = &MethodDescriptorBase_Type;
    if (PyType_Ready(&MethodDescriptorNopGet_Type) < 0)
        return NULL;
    Py_INCREF(&MethodDescriptorNopGet_Type);
    PyModule_AddObject(m, "MethodDescriptorNopGet", (PyObject *)&MethodDescriptorNopGet_Type);

    MethodDescriptor2_Type.tp_base = &MethodDescriptorBase_Type;
    if (PyType_Ready(&MethodDescriptor2_Type) < 0)
        return NULL;
    Py_INCREF(&MethodDescriptor2_Type);
    PyModule_AddObject(m, "MethodDescriptor2", (PyObject *)&MethodDescriptor2_Type);

    if (PyType_Ready(&GenericAlias_Type) < 0)
        return NULL;
    Py_INCREF(&GenericAlias_Type);
    PyModule_AddObject(m, "GenericAlias", (PyObject *)&GenericAlias_Type);

    if (PyType_Ready(&Generic_Type) < 0)
        return NULL;
    Py_INCREF(&Generic_Type);
    PyModule_AddObject(m, "Generic", (PyObject *)&Generic_Type);

    if (PyType_Ready(&MethInstance_Type) < 0)
        return NULL;
    Py_INCREF(&MethInstance_Type);
    PyModule_AddObject(m, "MethInstance", (PyObject *)&MethInstance_Type);

    if (PyType_Ready(&MethClass_Type) < 0)
        return NULL;
    Py_INCREF(&MethClass_Type);
    PyModule_AddObject(m, "MethClass", (PyObject *)&MethClass_Type);

    if (PyType_Ready(&MethStatic_Type) < 0)
        return NULL;
    Py_INCREF(&MethStatic_Type);
    PyModule_AddObject(m, "MethStatic", (PyObject *)&MethStatic_Type);

    PyRecursingInfinitelyError_Type.tp_base = (PyTypeObject *)PyExc_Exception;
    if (PyType_Ready(&PyRecursingInfinitelyError_Type) < 0) {
        return NULL;
    }
    Py_INCREF(&PyRecursingInfinitelyError_Type);
    PyModule_AddObject(m, "RecursingInfinitelyError",
                       (PyObject *)&PyRecursingInfinitelyError_Type);

    PyModule_AddObject(m, "CHAR_MAX", PyLong_FromLong(CHAR_MAX));
    PyModule_AddObject(m, "CHAR_MIN", PyLong_FromLong(CHAR_MIN));
    PyModule_AddObject(m, "UCHAR_MAX", PyLong_FromLong(UCHAR_MAX));
    PyModule_AddObject(m, "SHRT_MAX", PyLong_FromLong(SHRT_MAX));
    PyModule_AddObject(m, "SHRT_MIN", PyLong_FromLong(SHRT_MIN));
    PyModule_AddObject(m, "USHRT_MAX", PyLong_FromLong(USHRT_MAX));
    PyModule_AddObject(m, "INT_MAX",  PyLong_FromLong(INT_MAX));
    PyModule_AddObject(m, "INT_MIN",  PyLong_FromLong(INT_MIN));
    PyModule_AddObject(m, "UINT_MAX",  PyLong_FromUnsignedLong(UINT_MAX));
    PyModule_AddObject(m, "LONG_MAX", PyLong_FromLong(LONG_MAX));
    PyModule_AddObject(m, "LONG_MIN", PyLong_FromLong(LONG_MIN));
    PyModule_AddObject(m, "ULONG_MAX", PyLong_FromUnsignedLong(ULONG_MAX));
    PyModule_AddObject(m, "FLT_MAX", PyFloat_FromDouble(FLT_MAX));
    PyModule_AddObject(m, "FLT_MIN", PyFloat_FromDouble(FLT_MIN));
    PyModule_AddObject(m, "DBL_MAX", PyFloat_FromDouble(DBL_MAX));
    PyModule_AddObject(m, "DBL_MIN", PyFloat_FromDouble(DBL_MIN));
    PyModule_AddObject(m, "LLONG_MAX", PyLong_FromLongLong(LLONG_MAX));
    PyModule_AddObject(m, "LLONG_MIN", PyLong_FromLongLong(LLONG_MIN));
    PyModule_AddObject(m, "ULLONG_MAX", PyLong_FromUnsignedLongLong(ULLONG_MAX));
    PyModule_AddObject(m, "PY_SSIZE_T_MAX", PyLong_FromSsize_t(PY_SSIZE_T_MAX));
    PyModule_AddObject(m, "PY_SSIZE_T_MIN", PyLong_FromSsize_t(PY_SSIZE_T_MIN));
    PyModule_AddObject(m, "SIZEOF_TIME_T", PyLong_FromSsize_t(sizeof(time_t)));
    PyModule_AddObject(m, "Py_Version", PyLong_FromUnsignedLong(Py_Version));
    Py_INCREF(&PyInstanceMethod_Type);
    PyModule_AddObject(m, "instancemethod", (PyObject *)&PyInstanceMethod_Type);

    PyModule_AddIntConstant(m, "the_number_three", 3);
    PyObject *v;
#ifdef WITH_PYMALLOC
    v = Py_True;
#else
    v = Py_False;
#endif
    Py_INCREF(v);
    PyModule_AddObject(m, "WITH_PYMALLOC", v);

    TestError = PyErr_NewException("_testcapi.error", NULL, NULL);
    Py_INCREF(TestError);
    PyModule_AddObject(m, "error", TestError);

    PyObject *HeapDocCType = PyType_FromSpec(&HeapDocCType_spec);
    if (HeapDocCType == NULL) {
        return NULL;
    }
    PyModule_AddObject(m, "HeapDocCType", HeapDocCType);

    /* bpo-41832: Add a new type to test PyType_FromSpec()
       now can accept a NULL tp_doc slot. */
    PyObject *NullTpDocType = PyType_FromSpec(&NullTpDocType_spec);
    if (NullTpDocType == NULL) {
        return NULL;
    }
    PyModule_AddObject(m, "NullTpDocType", NullTpDocType);

    PyObject *HeapGcCType = PyType_FromSpec(&HeapGcCType_spec);
    if (HeapGcCType == NULL) {
        return NULL;
    }
    PyModule_AddObject(m, "HeapGcCType", HeapGcCType);

    PyObject *HeapCType = PyType_FromSpec(&HeapCType_spec);
    if (HeapCType == NULL) {
        return NULL;
    }
    PyObject *subclass_bases = PyTuple_Pack(1, HeapCType);
    if (subclass_bases == NULL) {
        return NULL;
    }
    PyObject *HeapCTypeSubclass = PyType_FromSpecWithBases(&HeapCTypeSubclass_spec, subclass_bases);
    if (HeapCTypeSubclass == NULL) {
        return NULL;
    }
    Py_DECREF(subclass_bases);
    PyModule_AddObject(m, "HeapCTypeSubclass", HeapCTypeSubclass);

    PyObject *HeapCTypeWithDict = PyType_FromSpec(&HeapCTypeWithDict_spec);
    if (HeapCTypeWithDict == NULL) {
        return NULL;
    }
    PyModule_AddObject(m, "HeapCTypeWithDict", HeapCTypeWithDict);

    PyObject *HeapCTypeWithDict2 = PyType_FromSpec(&HeapCTypeWithDict2_spec);
    if (HeapCTypeWithDict2 == NULL) {
        return NULL;
    }
    PyModule_AddObject(m, "HeapCTypeWithDict2", HeapCTypeWithDict2);

    PyObject *HeapCTypeWithNegativeDict = PyType_FromSpec(&HeapCTypeWithNegativeDict_spec);
    if (HeapCTypeWithNegativeDict == NULL) {
        return NULL;
    }
    PyModule_AddObject(m, "HeapCTypeWithNegativeDict", HeapCTypeWithNegativeDict);

    PyObject *HeapCTypeWithWeakref = PyType_FromSpec(&HeapCTypeWithWeakref_spec);
    if (HeapCTypeWithWeakref == NULL) {
        return NULL;
    }
    PyModule_AddObject(m, "HeapCTypeWithWeakref", HeapCTypeWithWeakref);

    PyObject *HeapCTypeWithBuffer = PyType_FromSpec(&HeapCTypeWithBuffer_spec);
    if (HeapCTypeWithBuffer == NULL) {
        return NULL;
    }
    PyModule_AddObject(m, "HeapCTypeWithBuffer", HeapCTypeWithBuffer);

    PyObject *HeapCTypeWithWeakref2 = PyType_FromSpec(&HeapCTypeWithWeakref2_spec);
    if (HeapCTypeWithWeakref2 == NULL) {
        return NULL;
    }
    PyModule_AddObject(m, "HeapCTypeWithWeakref2", HeapCTypeWithWeakref2);

    PyObject *HeapCTypeSetattr = PyType_FromSpec(&HeapCTypeSetattr_spec);
    if (HeapCTypeSetattr == NULL) {
        return NULL;
    }
    PyModule_AddObject(m, "HeapCTypeSetattr", HeapCTypeSetattr);

    PyObject *subclass_with_finalizer_bases = PyTuple_Pack(1, HeapCTypeSubclass);
    if (subclass_with_finalizer_bases == NULL) {
        return NULL;
    }
    PyObject *HeapCTypeSubclassWithFinalizer = PyType_FromSpecWithBases(
        &HeapCTypeSubclassWithFinalizer_spec, subclass_with_finalizer_bases);
    if (HeapCTypeSubclassWithFinalizer == NULL) {
        return NULL;
    }
    Py_DECREF(subclass_with_finalizer_bases);
    PyModule_AddObject(m, "HeapCTypeSubclassWithFinalizer", HeapCTypeSubclassWithFinalizer);

    if (PyType_Ready(&ContainerNoGC_type) < 0) {
        return NULL;
    }
    Py_INCREF(&ContainerNoGC_type);
    if (PyModule_AddObject(m, "ContainerNoGC",
                           (PyObject *) &ContainerNoGC_type) < 0)
        return NULL;

    /* PyState_AddModule(m, &_testcapimodule); */
    return m;
}

static PyObject *
negative_dictoffset(PyObject *self, PyObject *Py_UNUSED(ignored))
{
    return PyType_FromSpec(&HeapCTypeWithNegativeDict_spec);
}

/* Test the C API exposed when PY_SSIZE_T_CLEAN is not defined */

#undef Py_BuildValue
PyAPI_FUNC(PyObject *) Py_BuildValue(const char *, ...);

static PyObject *
test_buildvalue_issue38913(PyObject *self, PyObject *Py_UNUSED(ignored))
{
    PyObject *res;
    const char str[] = "string";
    const Py_UNICODE unicode[] = L"unicode";
    assert(!PyErr_Occurred());

    res = Py_BuildValue("(s#O)", str, 1, Py_None);
    assert(res == NULL);
    if (!PyErr_ExceptionMatches(PyExc_SystemError)) {
        return NULL;
    }
    PyErr_Clear();

    res = Py_BuildValue("(z#O)", str, 1, Py_None);
    assert(res == NULL);
    if (!PyErr_ExceptionMatches(PyExc_SystemError)) {
        return NULL;
    }
    PyErr_Clear();

    res = Py_BuildValue("(y#O)", str, 1, Py_None);
    assert(res == NULL);
    if (!PyErr_ExceptionMatches(PyExc_SystemError)) {
        return NULL;
    }
    PyErr_Clear();

    res = Py_BuildValue("(u#O)", unicode, 1, Py_None);
    assert(res == NULL);
    if (!PyErr_ExceptionMatches(PyExc_SystemError)) {
        return NULL;
    }
    PyErr_Clear();


    Py_RETURN_NONE;
}

#undef PyArg_ParseTupleAndKeywords
PyAPI_FUNC(int) PyArg_ParseTupleAndKeywords(PyObject *, PyObject *,
                                            const char *, char **, ...);

static PyObject *
getargs_s_hash_int(PyObject *self, PyObject *args, PyObject *kwargs)
{
    static char *keywords[] = {"", "", "x", NULL};
    Py_buffer buf = {NULL};
    const char *s;
    int len;
    int i = 0;
    if (!PyArg_ParseTupleAndKeywords(args, kwargs, "w*|s#i", keywords, &buf, &s, &len, &i))
        return NULL;
    PyBuffer_Release(&buf);
    Py_RETURN_NONE;
}

static PyObject *
getargs_s_hash_int2(PyObject *self, PyObject *args, PyObject *kwargs)
{
    static char *keywords[] = {"", "", "x", NULL};
    Py_buffer buf = {NULL};
    const char *s;
    int len;
    int i = 0;
    if (!PyArg_ParseTupleAndKeywords(args, kwargs, "w*|(s#)i", keywords, &buf, &s, &len, &i))
        return NULL;
    PyBuffer_Release(&buf);
    Py_RETURN_NONE;
}

static PyObject *
gh_99240_clear_args(PyObject *self, PyObject *args)
{
    char *a = NULL;
    char *b = NULL;

    if (!PyArg_ParseTuple(args, "eses", "idna", &a, "idna", &b)) {
        if (a || b) {
            PyErr_Clear();
            PyErr_SetString(PyExc_AssertionError, "Arguments are not cleared.");
        }
        return NULL;
    }
    PyMem_Free(a);
    PyMem_Free(b);
    Py_RETURN_NONE;
}<|MERGE_RESOLUTION|>--- conflicted
+++ resolved
@@ -26,14 +26,9 @@
 #define PY_SSIZE_T_CLEAN
 
 #include "Python.h"
-<<<<<<< HEAD
-#include "datetime.h"
-/* #include "marshal.h" */
-=======
 #include "datetime.h"             // PyDateTimeAPI
 #include "frameobject.h"          // PyFrame_New
 #include "marshal.h"              // PyMarshal_WriteLongToFile
->>>>>>> 8f1105d6
 #include "structmember.h"         // PyMemberDef
 #include <float.h>                // FLT_MAX
 #include <signal.h>
@@ -5826,12 +5821,7 @@
     assert(Py_TYPE(obj) == &PyList_Type);
     assert(Py_SIZE(obj) == 0);
 
-<<<<<<< HEAD
-    // bpo-39573: Check that Py_TYPE() and Py_SIZE() can be used
-    // as l-values to set an object type and size.
-=======
     // bpo-39573: Test Py_SET_TYPE() and Py_SET_SIZE() functions.
->>>>>>> 8f1105d6
     Py_SET_TYPE(obj, &PyList_Type);
     Py_SET_SIZE(obj, 0);
 
@@ -6831,16 +6821,9 @@
     {"sequence_set_slice", sequence_set_slice, METH_VARARGS},
     {"sequence_del_slice", sequence_del_slice, METH_VARARGS},
     {"test_pythread_tss_key_state", test_pythread_tss_key_state, METH_VARARGS},
-<<<<<<< HEAD
     /* we do not support HAMTs */
     /* {"hamt", new_hamt, METH_NOARGS}, */
-    {"bad_get", (PyCFunction)(void(*)(void))bad_get, METH_FASTCALL},
-    {"EncodeLocaleEx", encode_locale_ex, METH_VARARGS},
-    {"DecodeLocaleEx", decode_locale_ex, METH_VARARGS},
-=======
-    {"hamt", new_hamt, METH_NOARGS},
     {"bad_get", _PyCFunction_CAST(bad_get), METH_FASTCALL},
->>>>>>> 8f1105d6
 #ifdef Py_REF_DEBUG
     {"negative_refcount", negative_refcount, METH_NOARGS},
 #endif
