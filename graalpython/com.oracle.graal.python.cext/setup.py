--- conflicted
+++ resolved
@@ -480,20 +480,12 @@
 def build_libpython(capi_home):
     src_dir = os.path.join(__dir__, "src")
     files = [os.path.abspath(os.path.join(src_dir, f)) for f in os.listdir(src_dir) if f.endswith(".c")]
-<<<<<<< HEAD
     module = NativeBuiltinModule(
         libpython_name,
         sources=files,
         extra_compile_args=cflags_warnings,
     )()
-    args = [verbosity, 'build', 'install_lib', '-f', '--install-dir=%s' % capi_home, "clean"]
-=======
-    module = Extension(libpython_name,
-                       sources=files,
-                       extra_compile_args=cflags_warnings,
-                       )
     args = [verbosity, 'build', 'install_lib', '-f', '--install-dir=%s' % capi_home, "clean", "--all"]
->>>>>>> ef3f700b
     setup(
         script_name='setup' + libpython_name,
         script_args=args,
