# MIT License
# 
# Copyright (c) 2021, Oracle and/or its affiliates.
# Copyright (c) 2019 pyhandle
# 
# Permission is hereby granted, free of charge, to any person obtaining a copy
# of this software and associated documentation files (the "Software"), to deal
# in the Software without restriction, including without limitation the rights
# to use, copy, modify, merge, publish, distribute, sublicense, and/or sell
# copies of the Software, and to permit persons to whom the Software is
# furnished to do so, subject to the following conditions:
# 
# The above copyright notice and this permission notice shall be included in all
# copies or substantial portions of the Software.
# 
# THE SOFTWARE IS PROVIDED "AS IS", WITHOUT WARRANTY OF ANY KIND, EXPRESS OR
# IMPLIED, INCLUDING BUT NOT LIMITED TO THE WARRANTIES OF MERCHANTABILITY,
# FITNESS FOR A PARTICULAR PURPOSE AND NONINFRINGEMENT. IN NO EVENT SHALL THE
# AUTHORS OR COPYRIGHT HOLDERS BE LIABLE FOR ANY CLAIM, DAMAGES OR OTHER
# LIABILITY, WHETHER IN AN ACTION OF CONTRACT, TORT OR OTHERWISE, ARISING FROM,
# OUT OF OR IN CONNECTION WITH THE SOFTWARE OR THE USE OR OTHER DEALINGS IN THE
# SOFTWARE.

""" HPyType tests on legacy types. """

import pytest
<<<<<<< HEAD

=======
>>>>>>> d222c34c
from .support import HPyTest
from .test_hpytype import PointTemplate, TestType as _TestType


class LegacyPointTemplate(PointTemplate):
    """
    Override PointTemplate to instead define a legacy point type that
    still provides access to PyObject_HEAD.
    """

    _STRUCT_BEGIN_FORMAT = """
        #include <Python.h>
        typedef struct {{
            PyObject_HEAD
    """

    _STRUCT_END_FORMAT = """
        }} {struct_name};
        HPyType_LEGACY_HELPERS({struct_name})
    """

    _IS_LEGACY = ".legacy = true,"


@pytest.mark.usefixtures('skip_nfi')
class TestLegacyType(_TestType):

    ExtensionTemplate = LegacyPointTemplate

    @pytest.mark.syncgc
    def test_legacy_dealloc(self):
        mod = self.make_module("""
            static long dealloc_counter = 0;

            HPyDef_METH(get_counter, "get_counter", get_counter_impl, HPyFunc_NOARGS)
            static HPy get_counter_impl(HPyContext *ctx, HPy self)
            {
                return HPyLong_FromLong(ctx, dealloc_counter);
            }

            @DEFINE_PointObject
            @DEFINE_Point_new
            static void Point_dealloc(PyObject *self)
            {
                dealloc_counter++;
                Py_TYPE(self)->tp_free(self);
            }

            static HPyDef *Point_defines[] = {&Point_new, NULL};
            static PyType_Slot Point_slots[] = {
                {Py_tp_dealloc, Point_dealloc},
                {0, NULL},
            };
            static HPyType_Spec Point_spec = {
                .name = "mytest.Point",
                .basicsize = sizeof(PointObject),
                .defines = Point_defines,
                .legacy = true,
                .legacy_slots = Point_slots,
            };

            @EXPORT(get_counter)
            @EXPORT_TYPE("Point", Point_spec)
            @INIT
        """)
        assert mod.get_counter() == 0
        p = mod.Point(0, 0)
        del p
        import gc; gc.collect()
        assert mod.get_counter() == 1

    def test_legacy_dealloc_and_HPy_tp_traverse(self):
        import pytest
        mod_src = """
            @DEFINE_PointObject
            @DEFINE_Point_new
            HPyDef_SLOT(Point_traverse, Point_traverse_impl, HPy_tp_traverse)
            static int Point_traverse_impl(void *self, HPyFunc_visitproc visit, void *arg)
            {
                return 0;
            }
            static void Point_dealloc(PyObject *self)
            {
                return;
            }

            static HPyDef *Point_defines[] = {&Point_new, &Point_traverse, NULL};
            static PyType_Slot Point_slots[] = {
                {Py_tp_dealloc, Point_dealloc},
                {0, NULL},
            };
            static HPyType_Spec Point_spec = {
                .name = "mytest.Point",
                .basicsize = sizeof(PointObject),
                .defines = Point_defines,
                .legacy = true,
                .legacy_slots = Point_slots,
            };
            @EXPORT_TYPE("Point", Point_spec)
            @INIT
        """
        with pytest.raises(TypeError) as err:
            mod = self.make_module(mod_src)
        assert "legacy tp_dealloc" in str(err.value)

    def test_legacy_dealloc_and_HPy_tp_destroy(self):
        import pytest
        mod_src = """
            @DEFINE_PointObject
            @DEFINE_Point_new
            HPyDef_SLOT(Point_destroy, Point_destroy_impl, HPy_tp_destroy)
            static void Point_destroy_impl(void *obj)
            {
                return;
            }
            static void Point_dealloc(PyObject *self)
            {
                return;
            }

            static HPyDef *Point_defines[] = {&Point_new, &Point_destroy, NULL};
            static PyType_Slot Point_slots[] = {
                {Py_tp_dealloc, Point_dealloc},
                {0, NULL},
            };
            static HPyType_Spec Point_spec = {
                .name = "mytest.Point",
                .basicsize = sizeof(PointObject),
                .defines = Point_defines,
                .legacy = true,
                .legacy_slots = Point_slots,
            };
            @EXPORT_TYPE("Point", Point_spec)
            @INIT
        """
        with pytest.raises(TypeError) as err:
            mod = self.make_module(mod_src)
        assert "legacy tp_dealloc" in str(err.value)


@pytest.mark.usefixtures('skip_nfi')
class TestCustomLegacyFeatures(HPyTest):

    def test_legacy_methods(self):
        mod = self.make_module("""
            #include <Python.h>

            static PyObject *f(PyObject *self, PyObject *args)
            {
                return PyLong_FromLong(1234);
            }
            static PyObject *g(PyObject *self, PyObject *arg)
            {
                long x = PyLong_AsLong(arg);
                return PyLong_FromLong(x * 2);
            }
            static PyObject *h(PyObject *self, PyObject *args)
            {
                long a, b, c;
                if (!PyArg_ParseTuple(args, "lll", &a, &b, &c))
                    return NULL;
                return PyLong_FromLong(100*a + 10*b + c);
            }
            static PyObject *k(PyObject *self, PyObject *args, PyObject *kwargs)
            {
                static char *kwlist[] = { "a", "b", "c", NULL };
                long a, b, c;
                if (!PyArg_ParseTupleAndKeywords(args, kwargs, "lll", kwlist, &a, &b, &c))
                    return NULL;
                return PyLong_FromLong(100*a + 10*b + c);
            }

            static PyMethodDef my_legacy_methods[] = {
                {"f", (PyCFunction)f, METH_NOARGS},
                {"g", (PyCFunction)g, METH_O},
                {"h", (PyCFunction)h, METH_VARARGS},
                {"k", (PyCFunction)k, METH_VARARGS | METH_KEYWORDS},
                {NULL}
            };

            @EXPORT_LEGACY(my_legacy_methods)
            @INIT
        """)
        assert mod.f() == 1234
        assert mod.g(45) == 90
        assert mod.h(4, 5, 6) == 456
        assert mod.k(c=6, b=5, a=4) == 456

    def test_legacy_inherits_from_pure_raises(self):
        import pytest
        mod_src = """
            static HPyType_Spec PureType_spec = {
                .name = "mytest.PureType",
                .flags = HPy_TPFLAGS_DEFAULT | HPy_TPFLAGS_BASETYPE,
            };

            static HPyType_Spec LegacyType_spec = {
                .name = "mytest.LegacyType",
                .legacy = true,
            };

            static void make_Types(HPyContext *ctx, HPy module)
            {
                HPy h_PureType = HPyType_FromSpec(ctx, &PureType_spec, NULL);
                if (HPy_IsNull(h_PureType)) {
                    return;
                }

                HPyType_SpecParam LegacyType_param[] = {
                    { HPyType_SpecParam_Base, h_PureType },
                    { 0 }
                };
                HPy h_LegacyType = HPyType_FromSpec(
                    ctx, &LegacyType_spec, LegacyType_param);
                if (HPy_IsNull(h_LegacyType)) {
                    HPy_Close(ctx, h_PureType);
                    return;
                }
                HPy_Close(ctx, h_LegacyType);
                HPy_Close(ctx, h_PureType);
            }
            @EXTRA_INIT_FUNC(make_Types)
            @INIT
        """
        with pytest.raises(TypeError) as err:
            self.make_module(mod_src)
        assert str(err.value) == (
            "A legacy type should not inherit its memory layout from a"
            " pure type")<|MERGE_RESOLUTION|>--- conflicted
+++ resolved
@@ -24,10 +24,6 @@
 """ HPyType tests on legacy types. """
 
 import pytest
-<<<<<<< HEAD
-
-=======
->>>>>>> d222c34c
 from .support import HPyTest
 from .test_hpytype import PointTemplate, TestType as _TestType
 
