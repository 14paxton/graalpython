<<<<<<< HEAD
# MIT License
# 
# Copyright (c) 2020, 2021, Oracle and/or its affiliates.
# Copyright (c) 2019 pyhandle
# 
# Permission is hereby granted, free of charge, to any person obtaining a copy
# of this software and associated documentation files (the "Software"), to deal
# in the Software without restriction, including without limitation the rights
# to use, copy, modify, merge, publish, distribute, sublicense, and/or sell
# copies of the Software, and to permit persons to whom the Software is
# furnished to do so, subject to the following conditions:
# 
# The above copyright notice and this permission notice shall be included in all
# copies or substantial portions of the Software.
# 
# THE SOFTWARE IS PROVIDED "AS IS", WITHOUT WARRANTY OF ANY KIND, EXPRESS OR
# IMPLIED, INCLUDING BUT NOT LIMITED TO THE WARRANTIES OF MERCHANTABILITY,
# FITNESS FOR A PARTICULAR PURPOSE AND NONINFRINGEMENT. IN NO EVENT SHALL THE
# AUTHORS OR COPYRIGHT HOLDERS BE LIABLE FOR ANY CLAIM, DAMAGES OR OTHER
# LIABILITY, WHETHER IN AN ACTION OF CONTRACT, TORT OR OTHERWISE, ARISING FROM,
# OUT OF OR IN CONNECTION WITH THE SOFTWARE OR THE USE OR OTHER DEALINGS IN THE
# SOFTWARE.

import pytest
=======
import pytest as pytest_collecting

>>>>>>> 9452db73
from .support import HPyTest

# this function should probably goes somewhere into hpy.universal and/or and
# hpy package and/or an import hook, or whatever. I do not want to think about
# this now.
def import_module_properly(mod):
    raise NotImplementedError("fix me eventually")

# this was moved from support.py, where it did not belong
## class HPyLoader(ExtensionFileLoader):
##     def create_module(self, spec):
##         import hpy.universal
##         return hpy.universal.load_from_spec(spec)


class TestImporting(HPyTest):

    @pytest_collecting.mark.xfail
    def test_importing_attributes(self):
        import sys
        modname = 'mytest'
        so_filename = self.compile_module("""
            @INIT
        """, name=modname)
        mod = import_module_properly(so_filename, modname)
        assert mod in sys.modules
        assert mod.__loader__.name == 'mytest'
        assert mod.__spec__.loader is mod.__loader__
        assert mod.__file__<|MERGE_RESOLUTION|>--- conflicted
+++ resolved
@@ -1,4 +1,3 @@
-<<<<<<< HEAD
 # MIT License
 # 
 # Copyright (c) 2020, 2021, Oracle and/or its affiliates.
@@ -22,11 +21,8 @@
 # OUT OF OR IN CONNECTION WITH THE SOFTWARE OR THE USE OR OTHER DEALINGS IN THE
 # SOFTWARE.
 
-import pytest
-=======
 import pytest as pytest_collecting
 
->>>>>>> 9452db73
 from .support import HPyTest
 
 # this function should probably goes somewhere into hpy.universal and/or and
