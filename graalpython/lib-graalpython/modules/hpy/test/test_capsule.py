# MIT License
# 
# Copyright (c) 2022, Oracle and/or its affiliates.
# Copyright (c) 2019 pyhandle
# 
# Permission is hereby granted, free of charge, to any person obtaining a copy
# of this software and associated documentation files (the "Software"), to deal
# in the Software without restriction, including without limitation the rights
# to use, copy, modify, merge, publish, distribute, sublicense, and/or sell
# copies of the Software, and to permit persons to whom the Software is
# furnished to do so, subject to the following conditions:
# 
# The above copyright notice and this permission notice shall be included in all
# copies or substantial portions of the Software.
# 
# THE SOFTWARE IS PROVIDED "AS IS", WITHOUT WARRANTY OF ANY KIND, EXPRESS OR
# IMPLIED, INCLUDING BUT NOT LIMITED TO THE WARRANTIES OF MERCHANTABILITY,
# FITNESS FOR A PARTICULAR PURPOSE AND NONINFRINGEMENT. IN NO EVENT SHALL THE
# AUTHORS OR COPYRIGHT HOLDERS BE LIABLE FOR ANY CLAIM, DAMAGES OR OTHER
# LIABILITY, WHETHER IN AN ACTION OF CONTRACT, TORT OR OTHERWISE, ARISING FROM,
# OUT OF OR IN CONNECTION WITH THE SOFTWARE OR THE USE OR OTHER DEALINGS IN THE
# SOFTWARE.

"""
NOTE: these tests are also meant to be run as PyPy "applevel" tests.

This means that global imports will NOT be visible inside the test
functions. In particular, you have to "import pytest" inside the test in order
to be able to use e.g. pytest.raises (which on PyPy will be implemented by a
"fake pytest module")
"""
import pytest
from .support import HPyTest, DefaultExtensionTemplate

class CapsuleTemplate(DefaultExtensionTemplate):

    def DEFINE_strdup(self):
        return """
            #include <string.h>

            static char *strdup0(const char *s)
            {
                size_t n = strlen(s) + 1;
                char *copy = (char *) malloc(n * sizeof(char));
                if (copy == NULL) {
                    return NULL;
                }
                strncpy(copy, s, n);
                return copy;
            }
        """

    def DEFINE_SomeObject(self):
        return """
            #include <string.h>

            typedef struct {
                int value;
                char message[];
            } SomeObject;

            static SomeObject *create_payload(int value, char *message)
            {
                size_t n_message = strlen(message) + 1;
                SomeObject *pointer = (SomeObject *)
                        malloc(sizeof(SomeObject) + n_message * sizeof(char));
                if (pointer == NULL) {
                    return NULL;
                }
                pointer->value = value;
                strncpy(pointer->message, message, n_message);
                return pointer;
            }
        """

    def DEFINE_Capsule_New(self, destructor="NULL"):
        return """
            #include <string.h>

            static const char *_capsule_name = "some_capsule";

            #define CAPSULE_NAME _capsule_name

            HPyDef_METH(Capsule_New, "capsule_new", HPyFunc_VARARGS)
            static HPy Capsule_New_impl(HPyContext *ctx, HPy self, const HPy *args, size_t nargs)
            {
                HPy res;
                int value;
                char *message;
                void *ptr;

                if (nargs > 0)
                {
                    if (!HPyArg_Parse(ctx, NULL, args, nargs, "is", &value, &message)) {
                        return HPy_NULL;
                    }
                    ptr = (void *) create_payload(value, message);
                    if (ptr == NULL) {
                        HPyErr_SetString(ctx, ctx->h_MemoryError, "out of memory");
                        return HPy_NULL;
                    }
                    res = HPyCapsule_New(ctx, ptr, CAPSULE_NAME, %s);
                    if (HPy_IsNull(res)) {
                        free(ptr);
                    }
                    return res;
                }
                /* just for error case testing */
                return HPyCapsule_New(ctx, NULL, CAPSULE_NAME, NULL);
            }
        """ % destructor

    def DEFINE_Payload_Free(self):
        return """
            #include <string.h>

            HPyDef_METH(Payload_Free, "payload_free", HPyFunc_O)
            static HPy Payload_Free_impl(HPyContext *ctx, HPy self, HPy arg)
            {
                const char *name = HPyCapsule_GetName(ctx, arg);
                if (name == NULL && HPyErr_Occurred(ctx)) {
                    return HPy_NULL;
                }

                void *pointer = HPyCapsule_GetPointer(ctx, arg, name);
                if (pointer == NULL && HPyErr_Occurred(ctx)) {
                    return HPy_NULL;
                }
                free(pointer);

                void *context = HPyCapsule_GetContext(ctx, arg);
                if (context == NULL && HPyErr_Occurred(ctx)) {
                    return HPy_NULL;
                }
                free(context);

                return HPy_Dup(ctx, ctx->h_None);
            }
        """

    def DEFINE_Capsule_GetName(self):
        return """
            HPyDef_METH(Capsule_GetName, "capsule_getname", HPyFunc_O)
            static HPy Capsule_GetName_impl(HPyContext *ctx, HPy self, HPy arg)
            {
                const char *name = HPyCapsule_GetName(ctx, arg);
                if (name == NULL) {
                    return HPy_NULL;
                }
                return HPyUnicode_FromString(ctx, name);
            }
        """

    def DEFINE_Capsule_GetPointer(self):
        return """
            static HPy payload_as_tuple(HPyContext *ctx, SomeObject *pointer)
            {
                HPy value = HPyLong_FromLong(ctx, pointer->value);
                HPy message = HPyUnicode_FromString(ctx, pointer->message);
                HPy result = HPyTuple_Pack(ctx, 2, value, message);
                HPy_Close(ctx, value);
                HPy_Close(ctx, message);
                return result;
            }

            HPyDef_METH(Capsule_GetPointer, "capsule_getpointer", HPyFunc_O)
            static HPy Capsule_GetPointer_impl(HPyContext *ctx, HPy self, HPy arg)
            {
                SomeObject *pointer = (SomeObject *) HPyCapsule_GetPointer(ctx, arg, CAPSULE_NAME);
                if (pointer == NULL) {
                    return HPy_NULL;
                }
                return payload_as_tuple(ctx, pointer);
            }
        """

class TestHPyCapsule(HPyTest):

    ExtensionTemplate = CapsuleTemplate

    def test_capsule_new(self):
        mod = self.make_module("""
            @DEFINE_SomeObject
            @DEFINE_Capsule_New
            @DEFINE_Capsule_GetName
            @DEFINE_Payload_Free

            @EXPORT(Capsule_New)
            @EXPORT(Capsule_GetName)
            @EXPORT(Payload_Free)

            @INIT
        """)
        p = mod.capsule_new(789, "Hello, World!")
        try:
            assert mod.capsule_getname(p) == "some_capsule"
        finally:
            # manually free the payload to avoid a memleak
            mod.payload_free(p)
        with pytest.raises(ValueError):
            mod.capsule_new()

    @pytest.mark.skip
    def test_capsule_getter_and_setter(self):
        mod = self.make_module("""
            #include <string.h>

            @DEFINE_strdup
            @DEFINE_SomeObject
            @DEFINE_Capsule_New
            @DEFINE_Capsule_GetPointer
            @DEFINE_Capsule_GetName
            @DEFINE_Payload_Free

            HPyDef_METH(Capsule_SetPointer, "capsule_setpointer", HPyFunc_VARARGS)
            static HPy Capsule_SetPointer_impl(HPyContext *ctx, HPy self, const HPy *args, size_t nargs)
            {
                HPy capsule;
                int value;
                char *message;
                int non_null_pointer;
                if (!HPyArg_Parse(ctx, NULL, args, nargs, "Oisi",
                                  &capsule, &value, &message, &non_null_pointer)) {
                    return HPy_NULL;
                }

                /* avoid memleak; get and later free previous pointer */
                void *old_ptr= HPyCapsule_GetPointer(ctx, capsule, CAPSULE_NAME);
                if (old_ptr == NULL && HPyErr_Occurred(ctx)) {
                    return HPy_NULL;
                }

                SomeObject *pointer = NULL;
                if (non_null_pointer) {
                    pointer = create_payload(value, message);
                    if (pointer == NULL) {
                        HPyErr_SetString(ctx, ctx->h_MemoryError, "out of memory");
                        return HPy_NULL;
                    }
                }

                if (HPyCapsule_SetPointer(ctx, capsule, (void *) pointer) < 0) {
                    if (non_null_pointer) {
                        free(pointer);
                    }
                    return HPy_NULL;
                }
                free(old_ptr);
                return HPy_Dup(ctx, ctx->h_None);
            }

            HPyDef_METH(Capsule_GetContext, "capsule_getcontext", HPyFunc_O)
            static HPy Capsule_GetContext_impl(HPyContext *ctx, HPy self, HPy arg)
            {
                SomeObject *context = (SomeObject *) HPyCapsule_GetContext(ctx, arg);
                if (context == NULL) {
                    return HPyErr_Occurred(ctx) ? HPy_NULL : HPy_Dup(ctx, ctx->h_None);
                }
                return payload_as_tuple(ctx, context);
            }

            HPyDef_METH(Capsule_SetContext, "capsule_setcontext", HPyFunc_VARARGS)
            static HPy Capsule_SetContext_impl(HPyContext *ctx, HPy self, const HPy *args, size_t nargs)
            {
                HPy capsule;
                int value;
                char *message;
                if (!HPyArg_Parse(ctx, NULL, args, nargs, "Ois", &capsule, &value, &message)) {
                    return HPy_NULL;
                }

                /* avoid memleak; get and free previous context */
<<<<<<< HEAD
                void *old_context= HPyCapsule_GetContext(ctx, capsule);
                // free(old_context);
=======
                void *old_context = HPyCapsule_GetContext(ctx, capsule);
                if (old_context == NULL && HPyErr_Occurred(ctx)) {
                    return HPy_NULL;
                }
                free(old_context);
>>>>>>> 832622cf

                SomeObject *context = create_payload(value, message);
                if (context == NULL) {
                    HPyErr_SetString(ctx, ctx->h_MemoryError, "out of memory");
                    return HPy_NULL;
                }
                if (HPyCapsule_SetContext(ctx, capsule, (void *) context) < 0) {
                    return HPy_NULL;
                }
                return HPy_Dup(ctx, ctx->h_None);
            }

            HPyDef_METH(Capsule_SetName, "capsule_setname", HPyFunc_VARARGS)
            static HPy Capsule_SetName_impl(HPyContext *ctx, HPy self, const HPy *args, size_t nargs)
            {
                HPy capsule;
                const char *name;
                if (!HPyArg_Parse(ctx, NULL, args, nargs, "Os", &capsule, &name)) {
                    return HPy_NULL;
                }

                /* avoid memleak; get and free previous context */
                const char *old_name = HPyCapsule_GetName(ctx, capsule);
<<<<<<< HEAD
                if (old_name != NULL && old_name != CAPSULE_NAME) {
                    // free((void *) old_name);
=======
                if (old_name == NULL && HPyErr_Occurred(ctx)) {
                    return HPy_NULL;
                }
                if (old_name != CAPSULE_NAME) {
                    free((void *) old_name);
>>>>>>> 832622cf
                }

                char *name_copy = strdup0(name);
                if (name_copy == NULL) {
                    HPyErr_SetString(ctx, ctx->h_MemoryError, "out of memory");
                    return HPy_NULL;
                }

                if (HPyCapsule_SetName(ctx, capsule, (const char *) name_copy) < 0) {
                    return HPy_NULL;
                }
                return HPy_Dup(ctx, ctx->h_None);
            }

            static HPyCapsule_Destructor invalid_dtor = { NULL, NULL };

            HPyDef_METH(Capsule_SetDestructor, "capsule_set_destructor", HPyFunc_VARARGS)
            static HPy Capsule_SetDestructor_impl(HPyContext *ctx, HPy self, const HPy *args, size_t nargs)
            {
                HPy capsule;
                HPy null_dtor;
                HPyCapsule_Destructor *dtor;
                if (!HPyArg_Parse(ctx, NULL, args, nargs, "OO", &capsule, &null_dtor)) {
                    return HPy_NULL;
                }

                if (HPy_IsTrue(ctx, null_dtor)) {
                    dtor = NULL;
                } else {
                    dtor = &invalid_dtor;
                }

                if (HPyCapsule_SetDestructor(ctx, capsule, dtor) < 0) {
                    return HPy_NULL;
                }
                return HPy_Dup(ctx, ctx->h_None);
            }

            HPyDef_METH(Capsule_free_name, "capsule_freename", HPyFunc_O)
            static HPy Capsule_free_name_impl(HPyContext *ctx, HPy self, HPy arg)
            {
                /* avoid memleak; get and free previous context */
                const char *old_name = HPyCapsule_GetName(ctx, arg);
                if (old_name == NULL && HPyErr_Occurred(ctx)) {
                    return HPy_NULL;
                }
                if (old_name != CAPSULE_NAME) {
                    free((void *) old_name);
                }
                return HPy_Dup(ctx, ctx->h_None);
            }

            @EXPORT(Capsule_New)
            @EXPORT(Capsule_GetPointer)
            @EXPORT(Capsule_SetPointer)
            @EXPORT(Capsule_GetContext)
            @EXPORT(Capsule_SetContext)
            @EXPORT(Capsule_GetName)
            @EXPORT(Capsule_SetName)
            @EXPORT(Capsule_SetDestructor)
            @EXPORT(Capsule_free_name)
            @EXPORT(Payload_Free)

            @INIT
        """)
        p = mod.capsule_new(789, "Hello, World!")
        try:
            assert mod.capsule_getpointer(p) == (789, "Hello, World!")
            assert mod.capsule_setpointer(p, 456, "lorem ipsum", True) is None
            assert mod.capsule_getpointer(p) == (456, "lorem ipsum")

            assert mod.capsule_getcontext(p) == None
            assert mod.capsule_setcontext(p, 123, "hello") is None
            assert mod.capsule_getcontext(p) == (123, "hello")

            assert mod.capsule_getname(p) == "some_capsule"
            assert mod.capsule_setname(p, "foo") is None
            assert mod.capsule_getname(p) == "foo"

            assert mod.capsule_set_destructor(p, True) is None

            not_a_capsule = "hello"
            with pytest.raises(ValueError):
                mod.capsule_getpointer(not_a_capsule)
            with pytest.raises(ValueError):
                mod.capsule_setpointer(not_a_capsule, 0, "", True)
            with pytest.raises(ValueError):
                mod.capsule_setpointer(p, 456, "lorem ipsum", False)
            with pytest.raises(ValueError):
               mod.capsule_getcontext(not_a_capsule)
            with pytest.raises(ValueError):
               mod.capsule_setcontext(not_a_capsule, 0, "")
            with pytest.raises(ValueError):
               mod.capsule_getname(not_a_capsule)
            with pytest.raises(ValueError):
               mod.capsule_setname(not_a_capsule, "")
            with pytest.raises(ValueError):
                mod.capsule_set_destructor(not_a_capsule, True)
            with pytest.raises(ValueError):
                mod.capsule_set_destructor(p, False)
        finally:
            # manually free the payload to avoid a memleak
            mod.payload_free(p)
            mod.capsule_freename(p)

    def test_capsule_isvalid(self):
        mod = self.make_module("""
            @DEFINE_SomeObject
            @DEFINE_Capsule_New
            @DEFINE_Capsule_GetName
            @DEFINE_Payload_Free

            HPyDef_METH(Capsule_isvalid, "capsule_isvalid", HPyFunc_VARARGS)
            static HPy Capsule_isvalid_impl(HPyContext *ctx, HPy self, const HPy *args, size_t nargs)
            {
                HPy capsule;
                const char *name;
                if (!HPyArg_Parse(ctx, NULL, args, nargs, "Os", &capsule, &name)) {
                    return HPy_NULL;
                }
                return HPyBool_FromLong(ctx, HPyCapsule_IsValid(ctx, capsule, name));
            }

            @EXPORT(Capsule_New)
            @EXPORT(Capsule_GetName)
            @EXPORT(Capsule_isvalid)
            @EXPORT(Payload_Free)

            @INIT
        """)
        p = mod.capsule_new(789, "Hello, World!")
        name = mod.capsule_getname(p)
        try:
            assert mod.capsule_isvalid(p, name)
            assert not mod.capsule_isvalid(p, "asdf")
            assert not mod.capsule_isvalid("asdf", name)
        finally:
            # manually free the payload to avoid a memleak since the
            # capsule doesn't have a destructor
            mod.payload_free(p)

    @pytest.mark.syncgc
    def test_capsule_new_with_destructor(self):
        mod = self.make_module("""
            static int pointer_freed = 0;

            HPyCapsule_DESTRUCTOR(mydtor)
            static void mydtor_impl(const char *name, void *pointer, void *context)
            {
                free(pointer);
                pointer_freed = 1;
            }

            @DEFINE_SomeObject
            @DEFINE_Capsule_New(&mydtor)
            @DEFINE_Capsule_GetName
            @DEFINE_Payload_Free

            HPyDef_METH(Pointer_freed, "pointer_freed", HPyFunc_NOARGS)
            static HPy Pointer_freed_impl(HPyContext *ctx, HPy self)
            {
                return HPyBool_FromLong(ctx, pointer_freed);
            }

            @EXPORT(Capsule_New)
            @EXPORT(Capsule_GetName)
            @EXPORT(Pointer_freed)

            @INIT
        """)
        p = mod.capsule_new(789, "Hello, World!")
        assert mod.capsule_getname(p) == "some_capsule"
        del p
        assert mod.pointer_freed()

<<<<<<< HEAD
class TestHPyCapsuleLegacy(HPyTest):

    @pytest.mark.skip
    def test_legacy_capsule_compat(self):
        import pytest
=======
    def test_capsule_new_with_invalid_destructor(self):
>>>>>>> 832622cf
        mod = self.make_module("""
            static HPyCapsule_Destructor mydtor = { NULL, NULL };

            @DEFINE_SomeObject
            @DEFINE_Capsule_New(&mydtor)
            @EXPORT(Capsule_New)
            @INIT
        """)
        with pytest.raises(ValueError):
            mod.capsule_new(789, "Hello, World!")<|MERGE_RESOLUTION|>--- conflicted
+++ resolved
@@ -1,6 +1,6 @@
 # MIT License
 # 
-# Copyright (c) 2022, Oracle and/or its affiliates.
+# Copyright (c) 2022, 2023, Oracle and/or its affiliates.
 # Copyright (c) 2019 pyhandle
 # 
 # Permission is hereby granted, free of charge, to any person obtaining a copy
@@ -270,16 +270,11 @@
                 }
 
                 /* avoid memleak; get and free previous context */
-<<<<<<< HEAD
-                void *old_context= HPyCapsule_GetContext(ctx, capsule);
-                // free(old_context);
-=======
                 void *old_context = HPyCapsule_GetContext(ctx, capsule);
                 if (old_context == NULL && HPyErr_Occurred(ctx)) {
                     return HPy_NULL;
                 }
                 free(old_context);
->>>>>>> 832622cf
 
                 SomeObject *context = create_payload(value, message);
                 if (context == NULL) {
@@ -303,16 +298,11 @@
 
                 /* avoid memleak; get and free previous context */
                 const char *old_name = HPyCapsule_GetName(ctx, capsule);
-<<<<<<< HEAD
-                if (old_name != NULL && old_name != CAPSULE_NAME) {
-                    // free((void *) old_name);
-=======
                 if (old_name == NULL && HPyErr_Occurred(ctx)) {
                     return HPy_NULL;
                 }
                 if (old_name != CAPSULE_NAME) {
                     free((void *) old_name);
->>>>>>> 832622cf
                 }
 
                 char *name_copy = strdup0(name);
@@ -488,15 +478,7 @@
         del p
         assert mod.pointer_freed()
 
-<<<<<<< HEAD
-class TestHPyCapsuleLegacy(HPyTest):
-
-    @pytest.mark.skip
-    def test_legacy_capsule_compat(self):
-        import pytest
-=======
     def test_capsule_new_with_invalid_destructor(self):
->>>>>>> 832622cf
         mod = self.make_module("""
             static HPyCapsule_Destructor mydtor = { NULL, NULL };
 
