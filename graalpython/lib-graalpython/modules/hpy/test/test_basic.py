--- conflicted
+++ resolved
@@ -361,10 +361,7 @@
         assert mod.f3("\u1234") == "'\\u1234'"
         assert mod.f4(bytearray(b"foo")) == b"foo"
 
-<<<<<<< HEAD
     @pytest.mark.xfail
-=======
->>>>>>> 9ddc176a
     def test_is_true(self):
         mod = self.make_module("""
             HPyDef_METH(f, "f", f_impl, HPyFunc_O)
