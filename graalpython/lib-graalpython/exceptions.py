--- conflicted
+++ resolved
@@ -150,8 +150,6 @@
     pass
 
 
-<<<<<<< HEAD
-=======
 class BlockingIOError(OSError):
     pass
 
@@ -214,7 +212,6 @@
 
 # TODO all the OS errors
 
->>>>>>> aaf95f1b
 class ReferenceError(Exception):
     pass
 
