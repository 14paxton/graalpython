--- conflicted
+++ resolved
@@ -61,15 +61,9 @@
     public void testLongUnbox() {
         Value somePStr = context.eval("python", "2**64");
         assertFalse(somePStr.fitsInLong());
-<<<<<<< HEAD
-        assertTrue(v("2**63 - 1").fitsInLong());
-        assertFalse(v("2**63").fitsInInt());
-        assertTrue(v("2**31").fitsInInt());
-=======
         somePStr = context.eval("python", "2**63 - 1");
         assertTrue(somePStr.fitsInLong());
         assertFalse(somePStr.fitsInInt());
->>>>>>> a3dd46cb
     }
 
     @Test
