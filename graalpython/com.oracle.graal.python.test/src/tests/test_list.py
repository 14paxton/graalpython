--- conflicted
+++ resolved
@@ -280,7 +280,6 @@
         a[1:5] = [1.1, 2.2, 3.3]
         self.assertEqual([1,1.1, 2.2, 3.3], a)
 
-<<<<<<< HEAD
     def test_remove_spec(self):
         a = [1,2]
         a.remove(2);
@@ -304,7 +303,6 @@
         a = [1,2,3]
         a.remove(MyInt(2))
         self.assertEqual([1,3], a)
-=======
     def test_insert_spec(self):
         a = [1,2]
         self.assertRaises(TypeError, a.insert, [1,2,3], 1)
@@ -336,5 +334,4 @@
         self.assertEqual([0,1], a)
 
         a.insert(False, -1)
-        self.assertEqual([-1,0,1], a)
->>>>>>> 192c4d1f
+        self.assertEqual([-1,0,1], a)