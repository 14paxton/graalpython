--- conflicted
+++ resolved
@@ -259,7 +259,7 @@
                                                 ReadLocalVariableNodeGen SourceSection: [1499,1502]`msg`
                                                   Frame: [1,msg,Illegal]
                                                 GetAttributeNode SourceSection: [1504,1515]`self.lineno`
-                                                  GetFixedAttributeNodeGen SourceSection: None
+                                                  GetFixedAttributeNode SourceSection: None
                                                     Key: lineno
                                                     LookupAndCallBinaryNodeGen SourceSection: None
                                                       Op: __getattribute__
@@ -268,7 +268,7 @@
                                                   ReadLocalVariableNodeGen SourceSection: [1504,1508]`self`
                                                     Frame: [0,self,Illegal]
                                                 GetAttributeNode SourceSection: [1517,1527]`self.colno`
-                                                  GetFixedAttributeNodeGen SourceSection: None
+                                                  GetFixedAttributeNode SourceSection: None
                                                     Key: colno
                                                     LookupAndCallBinaryNodeGen SourceSection: None
                                                       Op: __getattribute__
@@ -479,7 +479,7 @@
                                         Identifier: <return_val>
                                         Frame: [1,<return_val>,Illegal]
                                         GetAttributeNode SourceSection: [1833,1842]`self.name`
-                                          GetFixedAttributeNodeGen SourceSection: None
+                                          GetFixedAttributeNode SourceSection: None
                                             Key: name
                                             LookupAndCallBinaryNodeGen SourceSection: None
                                               Op: __getattribute__
@@ -635,13 +635,9 @@
                                   ArgumentExpressionNode SourceSection: None
                                     ReadIndexedArgumentNodeGen SourceSection: None
                                       Index: 0
-<<<<<<< HEAD
-                                  GetNextNode SourceSection: None
-=======
                                   GetNextCached SourceSection: None
                                     LookupAndCallUnaryNodeGen SourceSection: None
                                       Op: __next__
->>>>>>> 8c43da15
                                   GeneratorAccessNode SourceSection: None
                                   IsBuiltinClassProfile SourceSection: None
                                     CachedDispatchFirst SourceSection: None
@@ -701,7 +697,7 @@
                                         flagSlot: 0
                                         TupleLiteralNode SourceSection: None
                                           GetAttributeNode SourceSection: [2075,2084]`item.name`
-                                            GetFixedAttributeNodeGen SourceSection: None
+                                            GetFixedAttributeNode SourceSection: None
                                               Key: name
                                               LookupAndCallBinaryNodeGen SourceSection: None
                                                 Op: __getattribute__
@@ -719,13 +715,9 @@
                                     ArgumentExpressionNode SourceSection: None
                                       ReadIndexedArgumentNodeGen SourceSection: None
                                         Index: 0
-<<<<<<< HEAD
-                                    GetNextNode SourceSection: None
-=======
                                     GetNextCached SourceSection: None
                                       LookupAndCallUnaryNodeGen SourceSection: None
                                         Op: __next__
->>>>>>> 8c43da15
                                     GeneratorAccessNode SourceSection: None
                                     IsBuiltinClassProfile SourceSection: None
                                       CachedDispatchFirst SourceSection: None
@@ -1491,10 +1483,8 @@
                       CachedDispatchFirst SourceSection: None
                   StringLiteralNode SourceSection: [5768,5785]`"sre_constants.h"`
                   StringLiteralNode SourceSection: [5787,5790]`"w"`
-                LookupSpecialMethodNode SourceSection: None
-                  LookupAttributeInMRONodeGen SourceSection: None
-                LookupSpecialMethodNode SourceSection: None
-                  LookupAttributeInMRONodeGen SourceSection: None
+                LookupSpecialMethodNodeGen SourceSection: None
+                LookupSpecialMethodNodeGen SourceSection: None
                 CachedDispatchFirst SourceSection: None
                 CallUnaryMethodNodeGen SourceSection: None
                 CallQuaternaryMethodNodeGen SourceSection: None
