ModuleRootNode Name: <module 'elif01'> SourceSection: [0,96]`var = 100↵if var == ...`
  Signature: varArgs=False, varKeywordArgs=False, noArguments=True, positionalOnly=True, requiresKeywordArgs=False
  FreeVars: None
  NeedsCellFrame: False
  FrameDescriptor:  Empty
  Documentation: None
  InnerRootNode SourceSection: [0,96]`var = 100↵if var == ...`
    ExpressionWithSideEffect SourceSection: [0,96]`var = 100↵if var == ...`
      Expression:
        ExpressionWithSideEffect SourceSection: None
          Expression:
            EmptyNode SourceSection: None
          SideEffect:
            IfNode SourceSection: [10,96]`if var == 200:↵  pri...`
              YesNodeGen SourceSection: None
                IsBuiltinClassProfile SourceSection: None
                  CachedDispatchFirst SourceSection: None
                BinaryComparisonNodeGen SourceSection: [13,23]`var == 200`
                  LookupAndCallBinaryNodeGen SourceSection: None
                    Op: __eq__
                  ReadNameNodeGen SourceSection: [13,16]`var`
                    Identifier: var
                    IsBuiltinClassProfile SourceSection: None
                      CachedDispatchFirst SourceSection: None
                  IntegerLiteralNode SourceSection: [20,23]`200`
                    Value: 200
              ExpressionStatementNode SourceSection: [27,36]`print (2)`
                PythonCallUnary SourceSection: [27,36]`print (2)`
                  CallUnaryMethodNodeGen SourceSection: None
                  ReadNameNodeGen SourceSection: [27,32]`print`
                    Identifier: print
<<<<<<< HEAD
              IfNode SourceSection: [37,96]`elif var == 150:↵  p...`
=======
                    IsBuiltinClassProfile SourceSection: None
                      CachedDispatchFirst SourceSection: None
                  IntegerLiteralNode SourceSection: [34,35]`2`
                    Value: 2
              IfNode SourceSection: None
>>>>>>> 9909b30a
                YesNodeGen SourceSection: None
                  IsBuiltinClassProfile SourceSection: None
                    CachedDispatchFirst SourceSection: None
                  BinaryComparisonNodeGen SourceSection: [42,52]`var == 150`
                    LookupAndCallBinaryNodeGen SourceSection: None
                      Op: __eq__
                    ReadNameNodeGen SourceSection: [42,45]`var`
                      Identifier: var
                      IsBuiltinClassProfile SourceSection: None
                        CachedDispatchFirst SourceSection: None
                    IntegerLiteralNode SourceSection: [49,52]`150`
                      Value: 150
                ExpressionStatementNode SourceSection: [56,67]`print (1.5)`
                  PythonCallUnary SourceSection: [56,67]`print (1.5)`
                    CallUnaryMethodNodeGen SourceSection: None
                    ReadNameNodeGen SourceSection: [56,61]`print`
                      Identifier: print
<<<<<<< HEAD
                IfNode SourceSection: [68,96]`elif var == 100:↵  p...`
=======
                      IsBuiltinClassProfile SourceSection: None
                        CachedDispatchFirst SourceSection: None
                    DoubleLiteralNode SourceSection: [63,66]`1.5`
                IfNode SourceSection: None
>>>>>>> 9909b30a
                  YesNodeGen SourceSection: None
                    IsBuiltinClassProfile SourceSection: None
                      CachedDispatchFirst SourceSection: None
                    BinaryComparisonNodeGen SourceSection: [73,83]`var == 100`
                      LookupAndCallBinaryNodeGen SourceSection: None
                        Op: __eq__
                      ReadNameNodeGen SourceSection: [73,76]`var`
                        Identifier: var
                        IsBuiltinClassProfile SourceSection: None
                          CachedDispatchFirst SourceSection: None
                      IntegerLiteralNode SourceSection: [80,83]`100`
                        Value: 100
                  ExpressionStatementNode SourceSection: [87,96]`print (1)`
                    PythonCallUnary SourceSection: [87,96]`print (1)`
                      CallUnaryMethodNodeGen SourceSection: None
                      ReadNameNodeGen SourceSection: [87,92]`print`
                        Identifier: print
                        IsBuiltinClassProfile SourceSection: None
                          CachedDispatchFirst SourceSection: None
                      IntegerLiteralNode SourceSection: [94,95]`1`
                        Value: 1
                  BlockNode SourceSection: None
      SideEffect:
        WriteNameNodeGen SourceSection: [0,9]`var = 100`
          Identifier: var
          IntegerLiteralNode SourceSection: [6,9]`100`
            Value: 100<|MERGE_RESOLUTION|>--- conflicted
+++ resolved
@@ -29,15 +29,11 @@
                   CallUnaryMethodNodeGen SourceSection: None
                   ReadNameNodeGen SourceSection: [27,32]`print`
                     Identifier: print
-<<<<<<< HEAD
-              IfNode SourceSection: [37,96]`elif var == 150:↵  p...`
-=======
                     IsBuiltinClassProfile SourceSection: None
                       CachedDispatchFirst SourceSection: None
                   IntegerLiteralNode SourceSection: [34,35]`2`
                     Value: 2
-              IfNode SourceSection: None
->>>>>>> 9909b30a
+              IfNode SourceSection: [37,96]`elif var == 150:↵  p...`
                 YesNodeGen SourceSection: None
                   IsBuiltinClassProfile SourceSection: None
                     CachedDispatchFirst SourceSection: None
@@ -55,14 +51,10 @@
                     CallUnaryMethodNodeGen SourceSection: None
                     ReadNameNodeGen SourceSection: [56,61]`print`
                       Identifier: print
-<<<<<<< HEAD
-                IfNode SourceSection: [68,96]`elif var == 100:↵  p...`
-=======
                       IsBuiltinClassProfile SourceSection: None
                         CachedDispatchFirst SourceSection: None
                     DoubleLiteralNode SourceSection: [63,66]`1.5`
-                IfNode SourceSection: None
->>>>>>> 9909b30a
+                IfNode SourceSection: [68,96]`elif var == 100:↵  p...`
                   YesNodeGen SourceSection: None
                     IsBuiltinClassProfile SourceSection: None
                       CachedDispatchFirst SourceSection: None
