/*
 * Copyright (c) 2018, 2021, Oracle and/or its affiliates. All rights reserved.
 * DO NOT ALTER OR REMOVE COPYRIGHT NOTICES OR THIS FILE HEADER.
 *
 * The Universal Permissive License (UPL), Version 1.0
 *
 * Subject to the condition set forth below, permission is hereby granted to any
 * person obtaining a copy of this software, associated documentation and/or
 * data (collectively the "Software"), free of charge and under any and all
 * copyright rights in the Software, and any and all patent rights owned or
 * freely licensable by each licensor hereunder covering either (i) the
 * unmodified Software as contributed to or provided by such licensor, or (ii)
 * the Larger Works (as defined below), to deal in both
 *
 * (a) the Software, and
 *
 * (b) any piece of software and/or hardware listed in the lrgrwrks.txt file if
 * one is included with the Software each a "Larger Work" to which the Software
 * is contributed by such licensors),
 *
 * without restriction, including without limitation the rights to copy, create
 * derivative works of, display, perform, and distribute the Software and make,
 * use, sell, offer for sale, import, export, have made, and have sold the
 * Software and the Larger Work(s), and to sublicense the foregoing rights on
 * either these or other terms.
 *
 * This license is subject to the following condition:
 *
 * The above copyright notice and either this complete permission notice or at a
 * minimum a reference to the UPL must be included in all copies or substantial
 * portions of the Software.
 *
 * THE SOFTWARE IS PROVIDED "AS IS", WITHOUT WARRANTY OF ANY KIND, EXPRESS OR
 * IMPLIED, INCLUDING BUT NOT LIMITED TO THE WARRANTIES OF MERCHANTABILITY,
 * FITNESS FOR A PARTICULAR PURPOSE AND NONINFRINGEMENT. IN NO EVENT SHALL THE
 * AUTHORS OR COPYRIGHT HOLDERS BE LIABLE FOR ANY CLAIM, DAMAGES OR OTHER
 * LIABILITY, WHETHER IN AN ACTION OF CONTRACT, TORT OR OTHERWISE, ARISING FROM,
 * OUT OF OR IN CONNECTION WITH THE SOFTWARE OR THE USE OR OTHER DEALINGS IN THE
 * SOFTWARE.
 */
package com.oracle.graal.python.builtins.objects.socket;

import static com.oracle.graal.python.builtins.PythonBuiltinClassType.OSError;
import static com.oracle.graal.python.builtins.PythonBuiltinClassType.TypeError;
import static com.oracle.graal.python.builtins.PythonBuiltinClassType.ValueError;
import static com.oracle.graal.python.nodes.SpecialMethodNames.__INIT__;

import java.io.IOException;
import java.net.InetAddress;
import java.net.InetSocketAddress;
import java.nio.ByteBuffer;
import java.nio.channels.NotYetConnectedException;
import java.nio.channels.ServerSocketChannel;
import java.nio.channels.SocketChannel;
import java.util.List;

import com.oracle.graal.python.annotations.ArgumentClinic;
import com.oracle.graal.python.builtins.Builtin;
import com.oracle.graal.python.builtins.CoreFunctions;
import com.oracle.graal.python.builtins.PythonBuiltinClassType;
import com.oracle.graal.python.builtins.PythonBuiltins;
import com.oracle.graal.python.builtins.objects.PNone;
import com.oracle.graal.python.builtins.objects.PNotImplemented;
import com.oracle.graal.python.builtins.objects.bytes.PByteArray;
import com.oracle.graal.python.builtins.objects.bytes.PBytes;
import com.oracle.graal.python.builtins.objects.bytes.PBytesLike;
import com.oracle.graal.python.builtins.objects.common.SequenceNodes.GetObjectArrayNode;
import com.oracle.graal.python.builtins.objects.common.SequenceStorageNodes;
import com.oracle.graal.python.builtins.objects.exception.OSErrorEnum;
import com.oracle.graal.python.builtins.objects.function.PArguments;
import com.oracle.graal.python.builtins.objects.memoryview.PMemoryView;
import com.oracle.graal.python.builtins.objects.object.PythonObjectLibrary;
import com.oracle.graal.python.builtins.objects.socket.SocketUtils.TimeoutHelper;
import com.oracle.graal.python.builtins.objects.tuple.PTuple;
import com.oracle.graal.python.nodes.ErrorMessages;
import com.oracle.graal.python.nodes.PNodeWithRaise;
import com.oracle.graal.python.nodes.call.special.LookupAndCallTernaryNode;
import com.oracle.graal.python.nodes.call.special.LookupAndCallUnaryNode;
import com.oracle.graal.python.nodes.function.PythonBuiltinBaseNode;
import com.oracle.graal.python.nodes.function.PythonBuiltinNode;
import com.oracle.graal.python.nodes.function.builtins.PythonBinaryBuiltinNode;
import com.oracle.graal.python.nodes.function.builtins.PythonBinaryClinicBuiltinNode;
import com.oracle.graal.python.nodes.function.builtins.PythonTernaryBuiltinNode;
import com.oracle.graal.python.nodes.function.builtins.PythonTernaryClinicBuiltinNode;
import com.oracle.graal.python.nodes.function.builtins.PythonUnaryBuiltinNode;
import com.oracle.graal.python.nodes.function.builtins.clinic.ArgumentClinicProvider;
import com.oracle.graal.python.nodes.util.CannotCastException;
import com.oracle.graal.python.nodes.util.CastToJavaDoubleNode;
import com.oracle.graal.python.runtime.GilNode;
import com.oracle.graal.python.runtime.sequence.storage.ByteSequenceStorage;
import com.oracle.graal.python.runtime.sequence.storage.SequenceStorage;
import com.oracle.graal.python.util.PythonUtils;
import com.oracle.truffle.api.CompilerDirectives.TruffleBoundary;
import com.oracle.truffle.api.dsl.Cached;
import com.oracle.truffle.api.dsl.GenerateNodeFactory;
import com.oracle.truffle.api.dsl.NodeFactory;
import com.oracle.truffle.api.dsl.Specialization;
import com.oracle.truffle.api.frame.VirtualFrame;
import com.oracle.truffle.api.library.CachedLibrary;
import com.oracle.truffle.api.profiles.ConditionProfile;

@CoreFunctions(extendClasses = PythonBuiltinClassType.PSocket)
@SuppressWarnings("unused")
public class SocketBuiltins extends PythonBuiltins {

    @Override
    protected List<? extends NodeFactory<? extends PythonBuiltinBaseNode>> getNodeFactories() {
        return SocketBuiltinsFactory.getFactories();
    }

    @Builtin(name = __INIT__, minNumOfPositionalArgs = 1, maxNumOfPositionalArgs = 5)
    @GenerateNodeFactory
    public abstract static class InitNode extends PythonBuiltinNode {
        @Specialization
        @SuppressWarnings("unused")
        Object init(Object self, Object family, Object type, Object proto, Object fileno) {
            return PNone.NONE;
        }
    }

    // accept()
    @Builtin(name = "_accept", minNumOfPositionalArgs = 1)
    @GenerateNodeFactory
    abstract static class AcceptNode extends PythonUnaryBuiltinNode {
        @Specialization
        @TruffleBoundary
        @SuppressWarnings("try")
        Object accept(PSocket socket) {
<<<<<<< HEAD
            try (GilNode.UncachedRelease gil = GilNode.uncachedRelease()) {
=======
            if (socket.getServerSocket() == null) {
                throw raiseOSError(null, OSErrorEnum.EINVAL);
            }
            try {
>>>>>>> 2a89f1be
                SocketChannel acceptSocket = SocketUtils.accept(this, socket);
                if (acceptSocket == null) {
                    throw raiseOSError(null, OSErrorEnum.EWOULDBLOCK);
                }
                InetSocketAddress remoteAddress = (InetSocketAddress) acceptSocket.getRemoteAddress();
                if (!acceptSocket.socket().isBound() || remoteAddress == null) {
                    throw raise(OSError);
                }
                PSocket newSocket = factory().createSocket(socket.getFamily(), socket.getType(), socket.getProto());
                int fd = getContext().getResources().openSocket(newSocket);
                newSocket.setFileno(fd);
                newSocket.setSocket(acceptSocket);
                SocketUtils.setBlocking(newSocket, socket.isBlocking());
                newSocket.setTimeout(socket.getTimeout());
                PTuple addressTuple = factory().createTuple(new Object[]{remoteAddress.getAddress().getHostAddress(), remoteAddress.getPort()});
                return factory().createTuple(new Object[]{fd, addressTuple});
            } catch (IOException e) {
                throw raise(OSError);
            }
        }
    }

    // bind(address)
    @Builtin(name = "bind", minNumOfPositionalArgs = 2)
    @GenerateNodeFactory
    abstract static class BindNode extends PythonBinaryBuiltinNode {
        @Specialization
        Object bind(PSocket socket, PTuple address,
                        @Cached GetObjectArrayNode getObjectArrayNode) {
            Object[] hostAndPort = getObjectArrayNode.execute(address);

            int port = (int) hostAndPort[1];

            if (port >= 65536 || port < 0) {
                throw raise(PythonBuiltinClassType.OverflowError);
            }

            socket.serverHost = (String) hostAndPort[0];
            socket.serverPort = port;
            return PNone.NONE;
        }
    }

    // close()
    @Builtin(name = "close", minNumOfPositionalArgs = 1)
    @GenerateNodeFactory
    abstract static class CloseNode extends PythonUnaryBuiltinNode {
        @Specialization
        @TruffleBoundary
        Object close(PSocket socket) {
            if (socket.getSocket() != null) {
                try {
                    socket.getSocket().close();
                } catch (IOException e) {
                    throw raise(OSError, ErrorMessages.BAD_FILE_DESCRIPTOR);
                }
            } else if (socket.getServerSocket() != null) {
                try {
                    socket.getServerSocket().close();
                } catch (IOException e) {
                    throw raise(OSError, ErrorMessages.BAD_FILE_DESCRIPTOR);
                }
            }
            getContext().getResources().closeSocket(socket);
            return PNone.NONE;
        }
    }

    // connect(address)
    @Builtin(name = "connect", minNumOfPositionalArgs = 2)
    @GenerateNodeFactory
    abstract static class ConnectNode extends PythonBinaryBuiltinNode {
        @Specialization
        Object connect(PSocket socket, PTuple address,
                        @Cached GilNode gil,
                        @Cached GetObjectArrayNode getObjectArrayNode) {
            Object[] hostAndPort = getObjectArrayNode.execute(address);
            gil.release(true);
            try {
                doConnect(socket, hostAndPort);
                return PNone.NONE;
            } catch (IOException e) {
                throw raise(OSError);
            } finally {
                gil.acquire();
            }
        }

        @TruffleBoundary
        private static void doConnect(PSocket socket, Object[] hostAndPort) throws IOException {
            InetSocketAddress socketAddress = new InetSocketAddress((String) hostAndPort[0], (Integer) hostAndPort[1]);
            SocketChannel channel = SocketChannel.open();
            channel.connect(socketAddress);
            channel.configureBlocking(socket.isBlocking());
            socket.setSocket(channel);
        }
    }

    // getpeername()
    @Builtin(name = "getpeername", minNumOfPositionalArgs = 1)
    @GenerateNodeFactory
    abstract static class GetPeerNameNode extends PythonUnaryBuiltinNode {
        @Specialization
        Object get(VirtualFrame frame, PSocket socket) {
            if (socket.getSocket() == null) {
                throw raiseOSError(frame, OSErrorEnum.ENOTCONN);
            }

            try {
                return factory().createTuple(doGet(socket));
            } catch (IOException e) {
                throw raiseOSError(frame, OSErrorEnum.EBADF);
            }
        }

        @TruffleBoundary
        private static Object[] doGet(PSocket socket) throws IOException {
            InetSocketAddress addr = (InetSocketAddress) socket.getSocket().getRemoteAddress();
            return new Object[]{addr.getAddress().getHostAddress(), addr.getPort()};
        }
    }

    // getsockname()
    @Builtin(name = "getsockname", minNumOfPositionalArgs = 1)
    @GenerateNodeFactory
    abstract static class GetSockNameNode extends PythonUnaryBuiltinNode {
        @Specialization
        @TruffleBoundary
        Object get(PSocket socket) {
            if (socket.getServerSocket() != null) {
                try {
                    InetSocketAddress addr = (InetSocketAddress) socket.getServerSocket().getLocalAddress();
                    return factory().createTuple(new Object[]{addr.getAddress().getHostAddress(), addr.getPort()});
                } catch (IOException e) {
                    throw raise(OSError);
                }
            }

            if (socket.getSocket() != null) {
                try {
                    InetSocketAddress addr = (InetSocketAddress) socket.getSocket().getLocalAddress();
                    return factory().createTuple(new Object[]{addr.getAddress().getHostAddress(), addr.getPort()});
                } catch (IOException e) {
                    throw raise(OSError);
                }
            }

            if (socket.serverHost != null) {
                return factory().createTuple(new Object[]{socket.serverHost, socket.serverPort});
            }

            return factory().createTuple(new Object[]{"0.0.0.0", 0});
        }
    }

    // getblocking()
    @Builtin(name = "getblocking", minNumOfPositionalArgs = 1)
    @GenerateNodeFactory
    public abstract static class GetBlockingNode extends PythonUnaryBuiltinNode {
        @Specialization
        public static boolean get(PSocket socket) {
            return socket.isBlocking();
        }
    }

    // gettimeout
    @Builtin(name = "gettimeout", minNumOfPositionalArgs = 1)
    @GenerateNodeFactory
    abstract static class GetTimeoutNode extends PythonUnaryBuiltinNode {
        @Specialization
        static Object get(PSocket socket) {
            if (socket.isBlocking()) {
                return PNone.NONE;
            }
            return socket.getTimeout();
        }
    }

    // listen
    @Builtin(name = "listen", minNumOfPositionalArgs = 1, maxNumOfPositionalArgs = 2)
    @GenerateNodeFactory
    abstract static class ListenNode extends PythonBinaryBuiltinNode {
        @Specialization
        @TruffleBoundary
        @SuppressWarnings("try")
        Object listen(PSocket socket, int backlog) {
            try (GilNode.UncachedRelease gil = GilNode.uncachedRelease()) {
                InetAddress host = InetAddress.getByName(socket.serverHost);
                InetSocketAddress socketAddress = new InetSocketAddress(host, socket.serverPort);

                ServerSocketChannel serverSocketChannel = ServerSocketChannel.open();
                // calling bind with port 0 will take the first available
                // for some reason this only works on the ServerSocket not on the
                // ServerSocketChannel
                serverSocketChannel.socket().bind(socketAddress, backlog);
                serverSocketChannel.configureBlocking(socket.isBlocking());

                socket.setServerSocket(serverSocketChannel);
                return PNone.NONE;
            } catch (IOException e) {
                throw raise(OSError);
            }
        }

        @Specialization
        @TruffleBoundary
        Object listen(PSocket socket, PNone backlog) {
            return listen(socket, 50);
        }
    }

    // recv(bufsize[, flags])
    @Builtin(name = "recv", minNumOfPositionalArgs = 2, numOfPositionalOnlyArgs = 3, parameterNames = {"$self", "nbytes", "flags"})
    @ArgumentClinic(name = "nbytes", conversion = ArgumentClinic.ClinicConversion.Index)
    @ArgumentClinic(name = "flags", conversion = ArgumentClinic.ClinicConversion.Int, defaultValue = "0")
    @GenerateNodeFactory
    abstract static class RecvNode extends PythonTernaryClinicBuiltinNode {
        @Specialization
<<<<<<< HEAD
        Object recv(VirtualFrame frame, PSocket socket, int bufsize, int flags,
                        @Cached GilNode gil) {
            gil.release(true);
=======
        Object recv(VirtualFrame frame, PSocket socket, int bufsize, int flags) {
            if (socket.getSocket() == null) {
                throw raiseOSError(frame, OSErrorEnum.ENOTCONN);
            }
>>>>>>> 2a89f1be
            ByteBuffer readBytes = PythonUtils.allocateByteBuffer(bufsize);
            try {
                int length = SocketUtils.recv(this, socket, readBytes);
                gil.acquire();
                return factory().createBytes(PythonUtils.getBufferArray(readBytes), length);
            } catch (NotYetConnectedException e) {
                gil.acquire();
                throw raiseOSError(frame, OSErrorEnum.ENOTCONN, e);
            } catch (IOException e) {
                gil.acquire();
                throw raiseOSError(frame, OSErrorEnum.EBADF, e);
            }
        }

        @Override
        protected ArgumentClinicProvider getArgumentClinic() {
            return SocketBuiltinsClinicProviders.RecvNodeClinicProviderGen.INSTANCE;
        }
    }

    // recvfrom(bufsize[, flags])
    @Builtin(name = "recvfrom", minNumOfPositionalArgs = 2, maxNumOfPositionalArgs = 3)
    @GenerateNodeFactory
    abstract static class RecvFromNode extends PythonTernaryBuiltinNode {
        @Specialization
        Object recvFrom(PSocket socket, int bufsize, int flags) {
            return PNotImplemented.NOT_IMPLEMENTED;
        }

        @Specialization
        Object recvFrom(PSocket socket, int bufsize, PNone flags) {
            return PNotImplemented.NOT_IMPLEMENTED;
        }
    }

    // recv_into(bufsize[, flags])
    @Builtin(name = "recv_into", minNumOfPositionalArgs = 1, maxNumOfPositionalArgs = 3, needsFrame = true)
    @GenerateNodeFactory
    abstract static class RecvIntoNode extends PythonTernaryBuiltinNode {
        protected static SequenceStorageNodes.SetItemNode createSetItem() {
            return SequenceStorageNodes.SetItemNode.create("cannot happen: non-byte store in socket.recv_into");
        }

        @Specialization
        Object recvInto(VirtualFrame frame, PSocket socket, PMemoryView buffer, Object flags,
                        @Cached("createBinaryProfile()") ConditionProfile byteStorage,
                        @CachedLibrary(limit = "getCallSiteInlineCacheMaxDepth()") PythonObjectLibrary lib,
                        @Cached("create(__LEN__)") LookupAndCallUnaryNode callLen,
                        @Cached("create(__SETITEM__)") LookupAndCallTernaryNode setItem) {
            if (socket.getSocket() == null) {
                throw raiseOSError(frame, OSErrorEnum.ENOTCONN);
            }
            int bufferLen = lib.asSizeWithState(callLen.executeObject(frame, buffer), PArguments.getThreadState(frame));
            byte[] targetBuffer = new byte[bufferLen];
            ByteBuffer byteBuffer = PythonUtils.wrapByteBuffer(targetBuffer);
            int length;
            try {
                length = SocketUtils.recv(this, socket, byteBuffer);
            } catch (NotYetConnectedException e) {
                throw raiseOSError(frame, OSErrorEnum.ENOTCONN, e);
            } catch (IOException e) {
                throw raiseOSError(frame, OSErrorEnum.EBADF, e);
            }
            for (int i = 0; i < length; i++) {
                int b = targetBuffer[i];
                if (b < 0) {
                    b += 256;
                }
                setItem.execute(frame, buffer, i, (Object) b);
            }
            return length;
        }

        @Specialization
        Object recvInto(VirtualFrame frame, PSocket socket, PByteArray buffer, Object flags,
                        @Cached GilNode gil,
                        @Cached("createBinaryProfile()") ConditionProfile byteStorage,
                        @Cached SequenceStorageNodes.LenNode lenNode,
                        @Cached("createSetItem()") SequenceStorageNodes.SetItemNode setItem) {
<<<<<<< HEAD
            gil.release(true);
=======
            if (socket.getSocket() == null) {
                throw raiseOSError(frame, OSErrorEnum.ENOTCONN);
            }
>>>>>>> 2a89f1be
            SequenceStorage storage = buffer.getSequenceStorage();
            int bufferLen = lenNode.execute(storage);
            if (byteStorage.profile(storage instanceof ByteSequenceStorage)) {
                ByteBuffer byteBuffer = ((ByteSequenceStorage) storage).getBufferView();
                try {
                    int len = SocketUtils.recv(this, socket, byteBuffer);
                    gil.acquire();
                    return len;
                } catch (NotYetConnectedException e) {
                    gil.acquire();
                    throw raiseOSError(frame, OSErrorEnum.ENOTCONN, e);
                } catch (IOException e) {
                    gil.acquire();
                    throw raiseOSError(frame, OSErrorEnum.EBADF, e);
                }
            } else {
                byte[] targetBuffer = new byte[bufferLen];
                ByteBuffer byteBuffer = PythonUtils.wrapByteBuffer(targetBuffer);
                int length;
                try {
                    length = SocketUtils.recv(this, socket, byteBuffer);
                } catch (NotYetConnectedException e) {
                    gil.acquire();
                    throw raiseOSError(frame, OSErrorEnum.ENOTCONN, e);
                } catch (IOException e) {
                    gil.acquire();
                    throw raiseOSError(frame, OSErrorEnum.EBADF, e);
                }
                for (int i = 0; i < length; i++) {
                    // we don't allow generalization
                    setItem.execute(frame, storage, i, targetBuffer[i]);
                }
                gil.acquire();
                return length;
            }
        }
    }

    // recvmsg(bufsize[, ancbufsize[, flags]])
    @Builtin(name = "recvmsg", minNumOfPositionalArgs = 2, maxNumOfPositionalArgs = 4)
    @GenerateNodeFactory
    abstract static class RecvMsgNode extends PythonBuiltinNode {
        @Specialization
        Object recvFrom(PSocket socket, int bufsize, int ancbufsize, int flags) {
            return PNotImplemented.NOT_IMPLEMENTED;
        }

        @Specialization
        Object recvFrom(PSocket socket, int bufsize, int ancbufsize, PNone flags) {
            return PNotImplemented.NOT_IMPLEMENTED;
        }

        @Specialization
        Object recvFrom(PSocket socket, int bufsize, PNone ancbufsize, PNone flags) {
            return PNotImplemented.NOT_IMPLEMENTED;
        }
    }

    // send(bytes[, flags])
    @Builtin(name = "send", minNumOfPositionalArgs = 2, maxNumOfPositionalArgs = 3)
    @GenerateNodeFactory
    abstract static class SendNode extends PythonTernaryBuiltinNode {
        @Specialization
        Object send(VirtualFrame frame, PSocket socket, PBytes bytes, Object flags,
                        @Cached GilNode gil,
                        @Cached SequenceStorageNodes.ToByteArrayNode toBytes) {
            // TODO: do not ignore flags
            if (socket.getSocket() == null) {
                throw raiseOSError(frame, OSErrorEnum.ENOTCONN);
            }
<<<<<<< HEAD

            gil.release(true);
=======
>>>>>>> 2a89f1be
            int written;
            ByteBuffer buffer = PythonUtils.wrapByteBuffer(toBytes.execute(bytes.getSequenceStorage()));
            try {
                written = SocketUtils.send(this, socket, buffer);
            } catch (NotYetConnectedException e) {
                throw raiseOSError(frame, OSErrorEnum.ENOTCONN);
            } catch (IOException e) {
                throw raise(OSError);
            } finally {
                gil.acquire();
            }
            if (written == 0) {
                throw raiseOSError(frame, OSErrorEnum.EWOULDBLOCK);
            }
            return written;
        }
    }

    // sendall(bytes[, flags])
    @Builtin(name = "sendall", minNumOfPositionalArgs = 2, maxNumOfPositionalArgs = 3)
    @GenerateNodeFactory
    abstract static class SendAllNode extends PythonTernaryBuiltinNode {
        @Specialization
        Object sendAll(VirtualFrame frame, PSocket socket, PBytesLike bytes, Object flags,
                        @Cached GilNode gil,
                        @Cached SequenceStorageNodes.ToByteArrayNode toBytes,
                        @Cached ConditionProfile hasTimeoutProfile) {
            // TODO: do not ignore flags
<<<<<<< HEAD
            gil.release(true);
=======
            if (socket.getSocket() == null) {
                throw raiseOSError(frame, OSErrorEnum.ENOTCONN);
            }
>>>>>>> 2a89f1be
            ByteBuffer buffer = PythonUtils.wrapByteBuffer(toBytes.execute(bytes.getSequenceStorage()));
            long timeoutMillis = socket.getTimeoutInMilliseconds();
            TimeoutHelper timeoutHelper = null;
            if (hasTimeoutProfile.profile(timeoutMillis > 0)) {
                timeoutHelper = new TimeoutHelper(timeoutMillis);
            }
            while (PythonUtils.bufferHasRemaining(buffer)) {
                if (timeoutHelper != null) {
                    timeoutMillis = timeoutHelper.checkAndGetRemainingTimeout(this);
                }
                int written;
                try {
                    written = SocketUtils.send(this, socket, buffer, timeoutMillis);
                } catch (NotYetConnectedException e) {
                    throw raiseOSError(frame, OSErrorEnum.ENOTCONN);
                } catch (IOException e) {
                    throw raise(OSError);
                } finally {
                    gil.acquire();
                }
                if (written == 0) {
                    throw raiseOSError(frame, OSErrorEnum.EWOULDBLOCK);
                }
            }
            return PythonUtils.getBufferPosition(buffer);
        }
    }

    // sendto(bytes, address)
    // sendto(bytes, flags, address)
    @Builtin(name = "sendto", minNumOfPositionalArgs = 3, maxNumOfPositionalArgs = 4)
    @GenerateNodeFactory
    abstract static class SendToNode extends PythonBuiltinNode {
        @Specialization
        Object sendTo(PSocket socket, Object bytes, int flags, Object address) {
            return PNotImplemented.NOT_IMPLEMENTED;
        }

        @Specialization
        Object sendTo(PSocket socket, Object bytes, PNone flags, Object address) {
            return PNotImplemented.NOT_IMPLEMENTED;
        }
    }

    // sendmsg(buffers[, ancdata[, flags[, address]]])
    @Builtin(name = "sendmsg", minNumOfPositionalArgs = 2, maxNumOfPositionalArgs = 5)
    @GenerateNodeFactory
    abstract static class SendMsgNode extends PythonBuiltinNode {
        @Specialization
        Object sendMsg(PSocket socket, Object buffers, Object ancdata, int flags, Object address) {
            return PNotImplemented.NOT_IMPLEMENTED;
        }
    }

    @Builtin(name = "setblocking", minNumOfPositionalArgs = 2, numOfPositionalOnlyArgs = 2, parameterNames = {"$self", "blocking"})
    @ArgumentClinic(name = "blocking", conversion = ArgumentClinic.ClinicConversion.Boolean)
    @GenerateNodeFactory
    public abstract static class SetBlockingNode extends PythonBinaryClinicBuiltinNode {
        @Specialization
        PNone doBoolean(PSocket socket, boolean blocking) {
            setBlocking(this, socket, blocking);
            return PNone.NONE;
        }

        public static void setBlocking(PNodeWithRaise node, PSocket socket, boolean blocking) {
            try {
                SocketUtils.setBlocking(socket, blocking);
            } catch (IOException e) {
                throw node.raise(OSError);
            }
        }

        @Override
        protected ArgumentClinicProvider getArgumentClinic() {
            return SocketBuiltinsClinicProviders.SetBlockingNodeClinicProviderGen.INSTANCE;
        }
    }

    // settimeout(value)
    @Builtin(name = "settimeout", minNumOfPositionalArgs = 2)
    @GenerateNodeFactory
    abstract static class SetTimeoutNode extends PythonBinaryBuiltinNode {
        @Specialization(guards = "isNone(none)")
        Object setTimeout(PSocket socket, @SuppressWarnings("unused") PNone none) {
            SetBlockingNode.setBlocking(this, socket, true);
            return PNone.NONE;
        }

        @Specialization(guards = "!isNone(secondsObj)")
        Object setTimeout(PSocket socket, Object secondsObj,
                        @Cached CastToJavaDoubleNode castToJavaDoubleNode) {
            try {
                double seconds = castToJavaDoubleNode.execute(secondsObj);
                if (seconds < 0.0) {
                    throw raise(ValueError, ErrorMessages.TIMEOUT_VALUE_MUST_BE_POSITIVE);
                }
                SetBlockingNode.setBlocking(this, socket, false);
                socket.setTimeout(seconds);
            } catch (CannotCastException e) {
                throw raise(TypeError, ErrorMessages.CANT_CONVERT_TO_FLOAT);
            }
            return PNone.NONE;
        }
    }

    // shutdown(how)
    @Builtin(name = "shutdown", minNumOfPositionalArgs = 2)
    @GenerateNodeFactory
    abstract static class shutdownNode extends PythonBinaryBuiltinNode {
        @Specialization
        Object family(VirtualFrame frame, PSocket socket, int how) {
            if (socket.getSocket() == null) {
                throw raiseOSError(frame, OSErrorEnum.ENOTCONN);
            }
            try {
                shutdown(socket, how);
            } catch (NotYetConnectedException e) {
                throw raiseOSError(frame, OSErrorEnum.ENOTCONN);
            } catch (IOException e) {
                throw raise(OSError);
            }
            return PNone.NO_VALUE;
        }

        @TruffleBoundary
        private static void shutdown(PSocket socket, int how) throws IOException {
            if (how == 0 || how == 2) {
                socket.getSocket().shutdownInput();
            }
            if (how == 1 || how == 2) {
                socket.getSocket().shutdownOutput();
            }
        }
    }

    // family
    @Builtin(name = "family", minNumOfPositionalArgs = 1, isGetter = true)
    @GenerateNodeFactory
    abstract static class SocketFamilyNode extends PythonUnaryBuiltinNode {
        @Specialization
        int family(PSocket socket) {
            return socket.getFamily();
        }
    }

    // type
    @Builtin(name = "type", minNumOfPositionalArgs = 1, isGetter = true)
    @GenerateNodeFactory
    abstract static class SocketTypeNode extends PythonUnaryBuiltinNode {
        @Specialization
        int type(PSocket socket) {
            return socket.getType();
        }
    }

    // proto
    @Builtin(name = "proto", minNumOfPositionalArgs = 1, isGetter = true)
    @GenerateNodeFactory
    abstract static class SockProtoNode extends PythonUnaryBuiltinNode {
        @Specialization
        int proto(PSocket socket) {
            return socket.getProto();
        }
    }

    // fileno
    @Builtin(name = "fileno", minNumOfPositionalArgs = 1)
    @GenerateNodeFactory
    abstract static class SockFilenoNode extends PythonUnaryBuiltinNode {
        @Specialization
        int fileno(PSocket socket) {
            return socket.getFileno();
        }
    }

    // detach
    @Builtin(name = "detach", minNumOfPositionalArgs = 1)
    @GenerateNodeFactory
    abstract static class SockDetachNode extends PythonUnaryBuiltinNode {
        @Specialization
        int detach(PSocket socket) {
            int fd = socket.getFileno();
            socket.setFileno(-1);
            return fd;
        }
    }

    @Builtin(name = "_setsockopt", minNumOfPositionalArgs = 4)
    @GenerateNodeFactory
    abstract static class SetSockOptNode extends PythonBuiltinNode {
        @Specialization
        Object setSockOpt(PSocket socket, Object level, Object optname, Object value, Object optlen) {
            return PNone.NONE;
        }
    }

    @Builtin(name = "setsockopt", minNumOfPositionalArgs = 4)
    @GenerateNodeFactory
    abstract static class SetSockOptionNode extends PythonBuiltinNode {
        @Specialization
        Object setSockOpt(PSocket socket, @SuppressWarnings("unused") Object level, Object option, Object value) {
            // TODO: Implement these
            socket.setSockOpt(option, value);
            return PNone.NONE;
        }
    }

    @Builtin(name = "getsockopt", minNumOfPositionalArgs = 3)
    @GenerateNodeFactory
    abstract static class GetSockOptionNode extends PythonBuiltinNode {
        private static final int SO_TYPE = 3;

        @Specialization
        Object getSockOpt(PSocket socket, @SuppressWarnings("unused") Object level, int option) {
            // TODO implement more of these
            if (option == SO_TYPE) {
                return socket.getType();
            }
            return socket.getSockOpt(option);
        }
    }
}<|MERGE_RESOLUTION|>--- conflicted
+++ resolved
@@ -126,14 +126,10 @@
         @TruffleBoundary
         @SuppressWarnings("try")
         Object accept(PSocket socket) {
-<<<<<<< HEAD
-            try (GilNode.UncachedRelease gil = GilNode.uncachedRelease()) {
-=======
             if (socket.getServerSocket() == null) {
                 throw raiseOSError(null, OSErrorEnum.EINVAL);
             }
-            try {
->>>>>>> 2a89f1be
+            try (GilNode.UncachedRelease gil = GilNode.uncachedRelease()) {
                 SocketChannel acceptSocket = SocketUtils.accept(this, socket);
                 if (acceptSocket == null) {
                     throw raiseOSError(null, OSErrorEnum.EWOULDBLOCK);
@@ -352,16 +348,12 @@
     @GenerateNodeFactory
     abstract static class RecvNode extends PythonTernaryClinicBuiltinNode {
         @Specialization
-<<<<<<< HEAD
         Object recv(VirtualFrame frame, PSocket socket, int bufsize, int flags,
                         @Cached GilNode gil) {
+            if (socket.getSocket() == null) {
+                throw raiseOSError(frame, OSErrorEnum.ENOTCONN);
+            }
             gil.release(true);
-=======
-        Object recv(VirtualFrame frame, PSocket socket, int bufsize, int flags) {
-            if (socket.getSocket() == null) {
-                throw raiseOSError(frame, OSErrorEnum.ENOTCONN);
-            }
->>>>>>> 2a89f1be
             ByteBuffer readBytes = PythonUtils.allocateByteBuffer(bufsize);
             try {
                 int length = SocketUtils.recv(this, socket, readBytes);
@@ -441,13 +433,10 @@
                         @Cached("createBinaryProfile()") ConditionProfile byteStorage,
                         @Cached SequenceStorageNodes.LenNode lenNode,
                         @Cached("createSetItem()") SequenceStorageNodes.SetItemNode setItem) {
-<<<<<<< HEAD
+            if (socket.getSocket() == null) {
+                throw raiseOSError(frame, OSErrorEnum.ENOTCONN);
+            }
             gil.release(true);
-=======
-            if (socket.getSocket() == null) {
-                throw raiseOSError(frame, OSErrorEnum.ENOTCONN);
-            }
->>>>>>> 2a89f1be
             SequenceStorage storage = buffer.getSequenceStorage();
             int bufferLen = lenNode.execute(storage);
             if (byteStorage.profile(storage instanceof ByteSequenceStorage)) {
@@ -518,11 +507,7 @@
             if (socket.getSocket() == null) {
                 throw raiseOSError(frame, OSErrorEnum.ENOTCONN);
             }
-<<<<<<< HEAD
-
             gil.release(true);
-=======
->>>>>>> 2a89f1be
             int written;
             ByteBuffer buffer = PythonUtils.wrapByteBuffer(toBytes.execute(bytes.getSequenceStorage()));
             try {
@@ -551,13 +536,10 @@
                         @Cached SequenceStorageNodes.ToByteArrayNode toBytes,
                         @Cached ConditionProfile hasTimeoutProfile) {
             // TODO: do not ignore flags
-<<<<<<< HEAD
+            if (socket.getSocket() == null) {
+                throw raiseOSError(frame, OSErrorEnum.ENOTCONN);
+            }
             gil.release(true);
-=======
-            if (socket.getSocket() == null) {
-                throw raiseOSError(frame, OSErrorEnum.ENOTCONN);
-            }
->>>>>>> 2a89f1be
             ByteBuffer buffer = PythonUtils.wrapByteBuffer(toBytes.execute(bytes.getSequenceStorage()));
             long timeoutMillis = socket.getTimeoutInMilliseconds();
             TimeoutHelper timeoutHelper = null;
