/*
 * Copyright (c) 2018, 2023, Oracle and/or its affiliates. All rights reserved.
 * DO NOT ALTER OR REMOVE COPYRIGHT NOTICES OR THIS FILE HEADER.
 *
 * The Universal Permissive License (UPL), Version 1.0
 *
 * Subject to the condition set forth below, permission is hereby granted to any
 * person obtaining a copy of this software, associated documentation and/or
 * data (collectively the "Software"), free of charge and under any and all
 * copyright rights in the Software, and any and all patent rights owned or
 * freely licensable by each licensor hereunder covering either (i) the
 * unmodified Software as contributed to or provided by such licensor, or (ii)
 * the Larger Works (as defined below), to deal in both
 *
 * (a) the Software, and
 *
 * (b) any piece of software and/or hardware listed in the lrgrwrks.txt file if
 * one is included with the Software each a "Larger Work" to which the Software
 * is contributed by such licensors),
 *
 * without restriction, including without limitation the rights to copy, create
 * derivative works of, display, perform, and distribute the Software and make,
 * use, sell, offer for sale, import, export, have made, and have sold the
 * Software and the Larger Work(s), and to sublicense the foregoing rights on
 * either these or other terms.
 *
 * This license is subject to the following condition:
 *
 * The above copyright notice and either this complete permission notice or at a
 * minimum a reference to the UPL must be included in all copies or substantial
 * portions of the Software.
 *
 * THE SOFTWARE IS PROVIDED "AS IS", WITHOUT WARRANTY OF ANY KIND, EXPRESS OR
 * IMPLIED, INCLUDING BUT NOT LIMITED TO THE WARRANTIES OF MERCHANTABILITY,
 * FITNESS FOR A PARTICULAR PURPOSE AND NONINFRINGEMENT. IN NO EVENT SHALL THE
 * AUTHORS OR COPYRIGHT HOLDERS BE LIABLE FOR ANY CLAIM, DAMAGES OR OTHER
 * LIABILITY, WHETHER IN AN ACTION OF CONTRACT, TORT OR OTHERWISE, ARISING FROM,
 * OUT OF OR IN CONNECTION WITH THE SOFTWARE OR THE USE OR OTHER DEALINGS IN THE
 * SOFTWARE.
 */
package com.oracle.graal.python.builtins.objects.type;

import static com.oracle.graal.python.builtins.PythonBuiltinClassType.PBaseException;
import static com.oracle.graal.python.builtins.PythonBuiltinClassType.SystemError;
import static com.oracle.graal.python.builtins.PythonBuiltinClassType.TypeError;
import static com.oracle.graal.python.builtins.objects.cext.capi.NativeCAPISymbol.FUN_SUBCLASS_CHECK;
import static com.oracle.graal.python.builtins.objects.cext.structs.CFields.PyTypeObject__tp_base;
import static com.oracle.graal.python.builtins.objects.cext.structs.CFields.PyTypeObject__tp_bases;
import static com.oracle.graal.python.builtins.objects.cext.structs.CFields.PyTypeObject__tp_basicsize;
import static com.oracle.graal.python.builtins.objects.cext.structs.CFields.PyTypeObject__tp_dictoffset;
import static com.oracle.graal.python.builtins.objects.cext.structs.CFields.PyTypeObject__tp_flags;
import static com.oracle.graal.python.builtins.objects.cext.structs.CFields.PyTypeObject__tp_itemsize;
import static com.oracle.graal.python.builtins.objects.cext.structs.CFields.PyTypeObject__tp_mro;
import static com.oracle.graal.python.builtins.objects.cext.structs.CFields.PyTypeObject__tp_name;
import static com.oracle.graal.python.builtins.objects.cext.structs.CFields.PyTypeObject__tp_subclasses;
import static com.oracle.graal.python.builtins.objects.str.StringUtils.compareStringsUncached;
import static com.oracle.graal.python.builtins.objects.type.TypeBuiltins.TYPE_BASICSIZE;
import static com.oracle.graal.python.builtins.objects.type.TypeBuiltins.TYPE_DICTOFFSET;
import static com.oracle.graal.python.builtins.objects.type.TypeBuiltins.TYPE_FLAGS;
import static com.oracle.graal.python.builtins.objects.type.TypeBuiltins.TYPE_ITEMSIZE;
import static com.oracle.graal.python.builtins.objects.type.TypeFlags.BASETYPE;
import static com.oracle.graal.python.builtins.objects.type.TypeFlags.BASE_EXC_SUBCLASS;
import static com.oracle.graal.python.builtins.objects.type.TypeFlags.BYTES_SUBCLASS;
import static com.oracle.graal.python.builtins.objects.type.TypeFlags.COLLECTION_FLAGS;
import static com.oracle.graal.python.builtins.objects.type.TypeFlags.DEFAULT;
import static com.oracle.graal.python.builtins.objects.type.TypeFlags.DICT_SUBCLASS;
import static com.oracle.graal.python.builtins.objects.type.TypeFlags.HAVE_GC;
import static com.oracle.graal.python.builtins.objects.type.TypeFlags.HEAPTYPE;
import static com.oracle.graal.python.builtins.objects.type.TypeFlags.IMMUTABLETYPE;
import static com.oracle.graal.python.builtins.objects.type.TypeFlags.IS_ABSTRACT;
import static com.oracle.graal.python.builtins.objects.type.TypeFlags.LIST_SUBCLASS;
import static com.oracle.graal.python.builtins.objects.type.TypeFlags.LONG_SUBCLASS;
import static com.oracle.graal.python.builtins.objects.type.TypeFlags.MAPPING;
import static com.oracle.graal.python.builtins.objects.type.TypeFlags.MATCH_SELF;
import static com.oracle.graal.python.builtins.objects.type.TypeFlags.METHOD_DESCRIPTOR;
import static com.oracle.graal.python.builtins.objects.type.TypeFlags.READY;
import static com.oracle.graal.python.builtins.objects.type.TypeFlags.SEQUENCE;
import static com.oracle.graal.python.builtins.objects.type.TypeFlags.SUBCLASS_FLAGS;
import static com.oracle.graal.python.builtins.objects.type.TypeFlags.TUPLE_SUBCLASS;
import static com.oracle.graal.python.builtins.objects.type.TypeFlags.TYPE_SUBCLASS;
import static com.oracle.graal.python.builtins.objects.type.TypeFlags.UNICODE_SUBCLASS;
import static com.oracle.graal.python.nodes.SpecialAttributeNames.T___CLASSCELL__;
import static com.oracle.graal.python.nodes.SpecialAttributeNames.T___DICT__;
import static com.oracle.graal.python.nodes.SpecialAttributeNames.T___DOC__;
import static com.oracle.graal.python.nodes.SpecialAttributeNames.T___QUALNAME__;
import static com.oracle.graal.python.nodes.SpecialAttributeNames.T___SLOTS__;
import static com.oracle.graal.python.nodes.SpecialAttributeNames.T___WEAKREF__;
import static com.oracle.graal.python.nodes.SpecialMethodNames.T_MRO;
import static com.oracle.graal.python.nodes.SpecialMethodNames.T___CLASS_GETITEM__;
import static com.oracle.graal.python.nodes.SpecialMethodNames.T___INIT_SUBCLASS__;
import static com.oracle.graal.python.nodes.SpecialMethodNames.T___NEW__;
import static com.oracle.graal.python.util.PythonUtils.TS_ENCODING;

import java.util.ArrayList;
import java.util.Arrays;
import java.util.Collection;
import java.util.Collections;
import java.util.Iterator;
import java.util.List;
import java.util.NoSuchElementException;
import java.util.Set;

import com.oracle.graal.python.PythonLanguage;
import com.oracle.graal.python.builtins.Builtin;
import com.oracle.graal.python.builtins.Python3Core;
import com.oracle.graal.python.builtins.PythonBuiltinClassType;
import com.oracle.graal.python.builtins.modules.WeakRefModuleBuiltins.GetWeakRefsNode;
import com.oracle.graal.python.builtins.modules.WeakRefModuleBuiltinsFactory;
import com.oracle.graal.python.builtins.modules.cext.PythonCextTypeBuiltins.PyTruffleType_AddMember;
import com.oracle.graal.python.builtins.objects.PNone;
import com.oracle.graal.python.builtins.objects.cell.PCell;
import com.oracle.graal.python.builtins.objects.cext.PythonAbstractNativeObject;
import com.oracle.graal.python.builtins.objects.cext.PythonNativeClass;
import com.oracle.graal.python.builtins.objects.cext.PythonNativeVoidPtr;
import com.oracle.graal.python.builtins.objects.cext.capi.CApiMemberAccessNodes;
import com.oracle.graal.python.builtins.objects.cext.capi.CExtNodes;
import com.oracle.graal.python.builtins.objects.cext.capi.CExtNodes.PCallCapiFunction;
import com.oracle.graal.python.builtins.objects.cext.capi.NativeCAPISymbol;
import com.oracle.graal.python.builtins.objects.cext.capi.transitions.CApiTransitionsFactory.PythonToNativeNodeGen;
import com.oracle.graal.python.builtins.objects.cext.hpy.GraalHPyDef;
<<<<<<< HEAD
import com.oracle.graal.python.builtins.objects.cext.hpy.GraalHPyObjectBuiltins.HPyObjectNewNode;
=======
import com.oracle.graal.python.builtins.objects.cext.structs.CFields;
import com.oracle.graal.python.builtins.objects.cext.structs.CStructAccess;
>>>>>>> b1e1896f
import com.oracle.graal.python.builtins.objects.common.DynamicObjectStorage;
import com.oracle.graal.python.builtins.objects.common.HashingStorage;
import com.oracle.graal.python.builtins.objects.common.HashingStorageNodes;
import com.oracle.graal.python.builtins.objects.common.HashingStorageNodes.HashingStorageGetItem;
import com.oracle.graal.python.builtins.objects.common.HashingStorageNodes.HashingStorageGetIterator;
import com.oracle.graal.python.builtins.objects.common.HashingStorageNodes.HashingStorageIterator;
import com.oracle.graal.python.builtins.objects.common.HashingStorageNodes.HashingStorageIteratorKey;
import com.oracle.graal.python.builtins.objects.common.HashingStorageNodes.HashingStorageIteratorKeyHash;
import com.oracle.graal.python.builtins.objects.common.HashingStorageNodes.HashingStorageIteratorNext;
import com.oracle.graal.python.builtins.objects.common.HashingStorageNodes.HashingStorageIteratorValue;
import com.oracle.graal.python.builtins.objects.common.HashingStorageNodes.HashingStorageLen;
import com.oracle.graal.python.builtins.objects.common.HashingStorageNodes.HashingStorageSetItemWithHash;
import com.oracle.graal.python.builtins.objects.common.SequenceNodes.GetObjectArrayNode;
import com.oracle.graal.python.builtins.objects.common.SequenceStorageNodes;
import com.oracle.graal.python.builtins.objects.common.SequenceStorageNodes.GetInternalObjectArrayNode;
import com.oracle.graal.python.builtins.objects.common.SequenceStorageNodes.NoGeneralizationNode;
import com.oracle.graal.python.builtins.objects.dict.PDict;
import com.oracle.graal.python.builtins.objects.frame.PFrame;
import com.oracle.graal.python.builtins.objects.function.PArguments;
import com.oracle.graal.python.builtins.objects.function.PBuiltinFunction;
import com.oracle.graal.python.builtins.objects.function.PFunction;
import com.oracle.graal.python.builtins.objects.function.PKeyword;
import com.oracle.graal.python.builtins.objects.getsetdescriptor.GetSetDescriptor;
import com.oracle.graal.python.builtins.objects.getsetdescriptor.HiddenKeyDescriptor;
import com.oracle.graal.python.builtins.objects.ints.PInt;
import com.oracle.graal.python.builtins.objects.list.PList;
import com.oracle.graal.python.builtins.objects.module.PythonModule;
import com.oracle.graal.python.builtins.objects.object.ObjectBuiltins;
import com.oracle.graal.python.builtins.objects.object.ObjectBuiltinsFactory.DictNodeGen;
import com.oracle.graal.python.builtins.objects.object.PythonObject;
import com.oracle.graal.python.builtins.objects.str.PString;
import com.oracle.graal.python.builtins.objects.str.StringBuiltins.IsIdentifierNode;
import com.oracle.graal.python.builtins.objects.superobject.SuperObject;
import com.oracle.graal.python.builtins.objects.tuple.PTuple;
import com.oracle.graal.python.builtins.objects.type.TypeNodesFactory.GetBaseClassNodeGen;
import com.oracle.graal.python.builtins.objects.type.TypeNodesFactory.GetBaseClassesNodeGen;
import com.oracle.graal.python.builtins.objects.type.TypeNodesFactory.GetMroStorageNodeGen;
import com.oracle.graal.python.builtins.objects.type.TypeNodesFactory.GetNameNodeGen;
import com.oracle.graal.python.builtins.objects.type.TypeNodesFactory.GetSolidBaseNodeGen;
import com.oracle.graal.python.builtins.objects.type.TypeNodesFactory.GetSubclassesNodeGen;
import com.oracle.graal.python.builtins.objects.type.TypeNodesFactory.InlinedIsSameTypeNodeGen;
import com.oracle.graal.python.builtins.objects.type.TypeNodesFactory.IsAcceptableBaseNodeGen;
import com.oracle.graal.python.builtins.objects.type.TypeNodesFactory.IsSameTypeNodeGen;
import com.oracle.graal.python.builtins.objects.type.TypeNodesFactory.IsTypeNodeGen;
import com.oracle.graal.python.lib.PyDictDelItem;
import com.oracle.graal.python.lib.PyObjectSizeNode;
import com.oracle.graal.python.nodes.ErrorMessages;
import com.oracle.graal.python.nodes.IndirectCallNode;
import com.oracle.graal.python.nodes.PConstructAndRaiseNode;
import com.oracle.graal.python.nodes.PGuards;
import com.oracle.graal.python.nodes.PNodeWithContext;
import com.oracle.graal.python.nodes.PRaiseNode;
import com.oracle.graal.python.nodes.SpecialAttributeNames;
import com.oracle.graal.python.nodes.SpecialMethodNames;
import com.oracle.graal.python.nodes.attributes.GetAttributeNode;
import com.oracle.graal.python.nodes.attributes.LookupAttributeInMRONode;
import com.oracle.graal.python.nodes.attributes.LookupCallableSlotInMRONode;
import com.oracle.graal.python.nodes.attributes.LookupInheritedSlotNode;
import com.oracle.graal.python.nodes.attributes.ReadAttributeFromDynamicObjectNode;
import com.oracle.graal.python.nodes.attributes.ReadAttributeFromObjectNode;
import com.oracle.graal.python.nodes.attributes.WriteAttributeToDynamicObjectNode;
import com.oracle.graal.python.nodes.call.CallNode;
import com.oracle.graal.python.nodes.call.special.CallUnaryMethodNode;
import com.oracle.graal.python.nodes.classes.IsSubtypeNode;
import com.oracle.graal.python.nodes.expression.CastToListExpressionNode.CastToListNode;
import com.oracle.graal.python.nodes.frame.ReadCallerFrameNode;
import com.oracle.graal.python.nodes.function.BuiltinFunctionRootNode;
import com.oracle.graal.python.nodes.function.BuiltinFunctionRootNode.StandaloneBuiltinFactory;
import com.oracle.graal.python.nodes.function.builtins.PythonBinaryBuiltinNode;
import com.oracle.graal.python.nodes.object.BuiltinClassProfiles.InlineIsBuiltinClassProfile;
import com.oracle.graal.python.nodes.object.GetClassNode;
import com.oracle.graal.python.nodes.object.GetOrCreateDictNode;
import com.oracle.graal.python.nodes.truffle.PythonTypes;
import com.oracle.graal.python.nodes.util.CannotCastException;
import com.oracle.graal.python.nodes.util.CastToTruffleStringNode;
import com.oracle.graal.python.runtime.ExecutionContext.IndirectCallContext;
import com.oracle.graal.python.runtime.PythonContext;
import com.oracle.graal.python.runtime.exception.PException;
import com.oracle.graal.python.runtime.object.PythonObjectFactory;
import com.oracle.graal.python.runtime.sequence.PSequence;
import com.oracle.graal.python.runtime.sequence.storage.MroSequenceStorage;
import com.oracle.graal.python.runtime.sequence.storage.ObjectSequenceStorage;
import com.oracle.graal.python.runtime.sequence.storage.SequenceStorage;
import com.oracle.graal.python.util.PythonUtils;
import com.oracle.truffle.api.Assumption;
import com.oracle.truffle.api.CompilerAsserts;
import com.oracle.truffle.api.CompilerDirectives;
import com.oracle.truffle.api.CompilerDirectives.TruffleBoundary;
import com.oracle.truffle.api.RootCallTarget;
import com.oracle.truffle.api.Truffle;
import com.oracle.truffle.api.dsl.Bind;
import com.oracle.truffle.api.dsl.Cached;
import com.oracle.truffle.api.dsl.Cached.Shared;
import com.oracle.truffle.api.dsl.Fallback;
import com.oracle.truffle.api.dsl.GenerateCached;
import com.oracle.truffle.api.dsl.GenerateInline;
import com.oracle.truffle.api.dsl.GenerateUncached;
import com.oracle.truffle.api.dsl.ImportStatic;
import com.oracle.truffle.api.dsl.NeverDefault;
import com.oracle.truffle.api.dsl.ReportPolymorphism;
import com.oracle.truffle.api.dsl.Specialization;
import com.oracle.truffle.api.dsl.TypeSystemReference;
import com.oracle.truffle.api.frame.VirtualFrame;
import com.oracle.truffle.api.interop.InteropLibrary;
import com.oracle.truffle.api.interop.UnsupportedMessageException;
import com.oracle.truffle.api.library.CachedLibrary;
import com.oracle.truffle.api.nodes.ControlFlowException;
import com.oracle.truffle.api.nodes.Node;
import com.oracle.truffle.api.object.DynamicObjectLibrary;
import com.oracle.truffle.api.object.HiddenKey;
import com.oracle.truffle.api.object.Shape;
import com.oracle.truffle.api.profiles.InlinedBranchProfile;
import com.oracle.truffle.api.profiles.InlinedConditionProfile;
import com.oracle.truffle.api.profiles.InlinedCountingConditionProfile;
import com.oracle.truffle.api.profiles.InlinedExactClassProfile;
import com.oracle.truffle.api.strings.TruffleString;
import com.oracle.truffle.api.strings.TruffleString.CodePointLengthNode;
import com.oracle.truffle.api.strings.TruffleString.EqualNode;
import com.oracle.truffle.api.strings.TruffleString.IsValidNode;

public abstract class TypeNodes {

    @GenerateUncached
    public abstract static class GetTypeFlagsNode extends Node {

        public abstract long execute(Object clazz);

        @Specialization
        long doBuiltinClassType(PythonBuiltinClassType clazz,
                        @Bind("this") Node inliningTarget,
                        @Shared("read") @Cached ReadAttributeFromDynamicObjectNode readHiddenFlagsNode,
                        @Shared("write") @Cached WriteAttributeToDynamicObjectNode writeHiddenFlagsNode,
                        @Shared("profile") @Cached InlinedCountingConditionProfile profile) {
            return doManaged(PythonContext.get(this).getCore().lookupType(clazz), inliningTarget, readHiddenFlagsNode, writeHiddenFlagsNode, profile);
        }

        @Specialization
        long doManaged(PythonManagedClass clazz,
                        @Bind("this") Node inliningTarget,
                        @Shared("read") @Cached ReadAttributeFromDynamicObjectNode readHiddenFlagsNode,
                        @Shared("write") @Cached WriteAttributeToDynamicObjectNode writeHiddenFlagsNode,
                        @Shared("profile") @Cached InlinedCountingConditionProfile profile) {

            Object flagsObject = readHiddenFlagsNode.execute(clazz, TYPE_FLAGS);
            if (profile.profile(inliningTarget, flagsObject != PNone.NO_VALUE)) {
                // we have it under control; it must be a long
                return (long) flagsObject;
            }
            long flags = computeFlags(clazz);
            writeHiddenFlagsNode.execute(clazz, TYPE_FLAGS, flags);
            return flags;
        }

        @Specialization
        static long doNative(PythonNativeClass clazz,
                        @Cached CStructAccess.ReadI64Node getTpFlagsNode) {
            return getTpFlagsNode.readFromObj(clazz, PyTypeObject__tp_flags);
        }

        @TruffleBoundary
        private long computeFlags(PythonManagedClass clazz) {
            if (clazz instanceof PythonBuiltinClass) {
                return defaultBuiltinFlags(((PythonBuiltinClass) clazz).getType());
            }
            // according to 'type_new' in 'typeobject.c', all have DEFAULT, HEAPTYPE, and BASETYPE.
            // The HAVE_GC is inherited. But we do not mimic this behavior in every detail, so it
            // should be fine to just set it.
            long result = DEFAULT | HEAPTYPE | BASETYPE | HAVE_GC;

            if (clazz.isAbstractClass()) {
                result |= IS_ABSTRACT;
            }

            PythonContext context = PythonContext.get(this);
            // flags are inherited
            MroSequenceStorage mroStorage = GetMroStorageNodeGen.getUncached().execute(clazz);
            int n = mroStorage.length();
            for (int i = 0; i < n; i++) {
                Object mroEntry = SequenceStorageNodes.GetItemDynamicNode.getUncached().execute(mroStorage, i);
                if (mroEntry instanceof PythonBuiltinClassType) {
                    mroEntry = context.getCore().lookupType((PythonBuiltinClassType) mroEntry);
                }
                if (mroEntry instanceof PythonAbstractNativeObject) {
                    result = setFlags(result, doNative((PythonAbstractNativeObject) mroEntry, CStructAccess.ReadI64Node.getUncached()));
                } else if (mroEntry != clazz && mroEntry instanceof PythonManagedClass) {
                    long flags = doManaged((PythonManagedClass) mroEntry, null, ReadAttributeFromDynamicObjectNode.getUncached(), WriteAttributeToDynamicObjectNode.getUncached(),
                                    InlinedCountingConditionProfile.getUncached());
                    result = setFlags(result, flags);
                }
            }
            return result;
        }

        private static long defaultBuiltinFlags(PythonBuiltinClassType clazz) {
            long result;
            switch (clazz) {
                case DictRemover:
                case StructParam:
                case CArgObject:
                case MultibyteCodec:
                case PEllipsis:
                case PNotImplemented:
                case PNone:
                    result = DEFAULT;
                    break;
                case PythonObject:
                case StgDict:
                case PyCData:
                case PyCArray:
                case PyCPointer:
                case PyCFuncPtr:
                case Structure:
                case Union:
                case SimpleCData:
                case MultibyteIncrementalEncoder:
                case MultibyteIncrementalDecoder:
                case MultibyteStreamReader:
                case MultibyteStreamWriter:
                case PyCSimpleType:
                case PyCFuncPtrType:
                    result = DEFAULT | BASETYPE;
                    break;
                case PArray:
                    result = DEFAULT | BASETYPE | SEQUENCE;
                    break;
                case PythonClass:
                case Super:
                case PythonModule:
                case PReferenceType:
                case PProperty:
                case PDeque:
                case PSimpleQueue:
                case PSimpleNamespace:
                case PMap:
                case PStaticmethod:
                case PZip:
                case PReverseIterator:
                case PCycle:
                case PEnumerate:
                case PyCStructType:
                case PyCPointerType:
                case PyCArrayType:
                case UnionType:
                case PBaseException:
                    result = DEFAULT | HAVE_GC | BASETYPE;
                    break;
                case PFrozenSet:
                case PSet:
                    result = DEFAULT | HAVE_GC | BASETYPE | MATCH_SELF;
                    break;
                case Boolean:
                    result = DEFAULT | MATCH_SELF;
                    break;
                case PFunction:
                case PBuiltinFunction:
                case WrapperDescriptor:
                    result = DEFAULT | HAVE_GC | METHOD_DESCRIPTOR;
                    break;
                case PBytesIOBuf:
                case PMethod:
                case PBuiltinFunctionOrMethod:
                case PBuiltinMethod:
                case MethodWrapper:
                case PInstancemethod:
                case GetSetDescriptor:
                case MemberDescriptor:
                case PFrame:
                case PGenerator:
                case PSlice:
                case PTraceback:
                case PDequeIter:
                case PDequeRevIter:
                case CField:
                case CThunkObject:
                case PArrayIterator:
                case PAsyncGenerator:
                case PCell:
                case PIterator:
                    result = DEFAULT | HAVE_GC;
                    break;
                case PMappingproxy:
                    result = DEFAULT | HAVE_GC | MAPPING;
                    break;
                case PMemoryView:
                    result = DEFAULT | HAVE_GC | SEQUENCE;
                    break;
                case PDict:
                    result = DEFAULT | HAVE_GC | BASETYPE | MATCH_SELF | MAPPING;
                    break;
                case PDefaultDict:
                    result = DEFAULT | HAVE_GC | BASETYPE | MAPPING;
                    break;
                case PList:
                case PTuple:
                    result = DEFAULT | HAVE_GC | BASETYPE | MATCH_SELF | SEQUENCE;
                    break;
                case PRange:
                    result = DEFAULT | SEQUENCE;
                    break;
                case PythonModuleDef:
                case Capsule:
                    result = 0;
                    break;
                case PByteArray:
                case PFloat:
                case PInt:
                case PString:
                case PBytes:
                    result = DEFAULT | BASETYPE | MATCH_SELF;
                    break;
                default:
                    // default case; this includes: PythonObject, PCode, PInstancemethod, PNone,
                    // PNotImplemented, PEllipsis, exceptions
                    result = DEFAULT;
                    break;
            }
            result |= clazz.isAcceptableBase() ? BASETYPE : 0;
            PythonBuiltinClassType iter = clazz;
            while (iter != null) {
                if (iter == PythonBuiltinClassType.PBaseException) {
                    result |= BASE_EXC_SUBCLASS | HAVE_GC;
                } else if (iter == PythonBuiltinClassType.PythonClass) {
                    result |= TYPE_SUBCLASS;
                } else if (iter == PythonBuiltinClassType.PInt) {
                    result |= LONG_SUBCLASS;
                } else if (iter == PythonBuiltinClassType.PBytes) {
                    result |= BYTES_SUBCLASS;
                } else if (iter == PythonBuiltinClassType.PString) {
                    result |= UNICODE_SUBCLASS;
                } else if (iter == PythonBuiltinClassType.PTuple) {
                    result |= TUPLE_SUBCLASS;
                } else if (iter == PythonBuiltinClassType.PList) {
                    result |= LIST_SUBCLASS;
                } else if (iter == PythonBuiltinClassType.PDict) {
                    result |= DICT_SUBCLASS;
                }
                iter = iter.getBase();
            }
            // we always claim that all types are fully initialized
            // so far, all builtin types we care about are IMMUTABLE
            return result | READY | IMMUTABLETYPE;
        }

        public static GetTypeFlagsNode getUncached() {
            return TypeNodesFactory.GetTypeFlagsNodeGen.getUncached();
        }
    }

    @GenerateUncached
    public abstract static class SetTypeFlagsNode extends Node {

        public abstract void execute(Object clazz, long flags);

        @Specialization
        void doPBCT(PythonBuiltinClassType clazz, long flags,
                        @Shared("write") @Cached WriteAttributeToDynamicObjectNode writeHiddenFlagsNode) {
            doManaged(PythonContext.get(this).getCore().lookupType(clazz), flags, writeHiddenFlagsNode);
        }

        @Specialization
        static void doManaged(PythonManagedClass clazz, long flags,
                        @Shared("write") @Cached WriteAttributeToDynamicObjectNode writeHiddenFlagsNode) {
            writeHiddenFlagsNode.execute(clazz, TYPE_FLAGS, flags);
        }

        @Specialization
        static void doNative(PythonNativeClass clazz, long flags,
                        @Cached CStructAccess.WriteLongNode write) {
            write.writeToObject(clazz, PyTypeObject__tp_flags, flags);
        }

        public static SetTypeFlagsNode getUncached() {
            return TypeNodesFactory.SetTypeFlagsNodeGen.getUncached();
        }
    }

    private static long setFlags(long result, long flags) {
        if ((flags & IS_ABSTRACT) != 0) {
            flags &= ~IS_ABSTRACT;
        }
        if ((result & COLLECTION_FLAGS) != 0) {
            // SEQUENCE and MAPPING are mutually exclusive.
            // If multiple inheritance, the first one wins.
            flags &= ~COLLECTION_FLAGS;
        }
        result |= flags & (COLLECTION_FLAGS | SUBCLASS_FLAGS | MATCH_SELF);
        return result | READY;
    }

    @GenerateUncached
    public abstract static class GetMroNode extends Node {

        public abstract PythonAbstractClass[] execute(Object obj);

        @Specialization
        PythonAbstractClass[] doIt(Object obj,
                        @Cached GetMroStorageNode getMroStorageNode) {
            return getMroStorageNode.execute(obj).getInternalClassArray();
        }

        @NeverDefault
        public static GetMroNode create() {
            return TypeNodesFactory.GetMroNodeGen.create();
        }

        public static GetMroNode getUncached() {
            return TypeNodesFactory.GetMroNodeGen.getUncached();
        }
    }

    @GenerateUncached
    public abstract static class GetMroStorageNode extends PNodeWithContext {

        public abstract MroSequenceStorage execute(Object obj);

        private static MroSequenceStorage doPythonClass(PythonManagedClass obj, Node inliningTarget, InlinedConditionProfile notInitialized, InlinedConditionProfile isPythonClass,
                        PythonLanguage language) {
            if (!notInitialized.profile(inliningTarget, obj.isMROInitialized())) {
                PythonAbstractClass[] mro = ComputeMroNode.doSlowPath(obj, false);
                if (isPythonClass.profile(inliningTarget, obj instanceof PythonClass)) {
                    ((PythonClass) obj).setMRO(mro, language);
                } else {
                    assert obj instanceof PythonBuiltinClass;
                    // the cast is here to help the compiler
                    ((PythonBuiltinClass) obj).setMRO(mro);
                }
            }
            return obj.getMethodResolutionOrder();
        }

        @Specialization
        MroSequenceStorage doPythonClass(PythonManagedClass obj,
                        @Bind("this") Node inliningTarget,
                        @Cached InlinedConditionProfile notInitialized,
                        @Cached InlinedConditionProfile isPythonClass) {
            return doPythonClass(obj, inliningTarget, notInitialized, isPythonClass, getLanguage());
        }

        @Specialization
        MroSequenceStorage doBuiltinClass(PythonBuiltinClassType obj) {
            return PythonContext.get(this).lookupType(obj).getMethodResolutionOrder();
        }

        @Specialization
        static MroSequenceStorage doNativeClass(PythonNativeClass obj,
                        @Bind("this") Node inliningTarget,
                        @Cached CStructAccess.ReadObjectNode getTpMroNode,
                        @Cached PRaiseNode raise,
                        @Cached InlinedConditionProfile lazyTypeInitProfile,
                        @Cached InlinedExactClassProfile tpMroProfile,
                        @Cached InlinedExactClassProfile storageProfile) {
            Object tupleObj = getTpMroNode.readFromObj(obj, PyTypeObject__tp_mro);
            if (lazyTypeInitProfile.profile(inliningTarget, tupleObj == PNone.NO_VALUE)) {
                tupleObj = initializeType(obj, getTpMroNode, raise);
            }
            Object profiled = tpMroProfile.profile(inliningTarget, tupleObj);
            if (profiled instanceof PTuple) {
                SequenceStorage sequenceStorage = storageProfile.profile(inliningTarget, ((PTuple) profiled).getSequenceStorage());
                if (sequenceStorage instanceof MroSequenceStorage) {
                    return (MroSequenceStorage) sequenceStorage;
                }
            }
            throw raise.raise(PythonBuiltinClassType.SystemError, ErrorMessages.INVALID_MRO_OBJ);
        }

        private static Object initializeType(PythonNativeClass obj, CStructAccess.ReadObjectNode getTpMroNode, PRaiseNode raise) {
            // Special case: lazy type initialization (should happen at most only once per type)
            CompilerDirectives.transferToInterpreter();

            // call 'PyType_Ready' on the type
            int res = (int) PCallCapiFunction.getUncached().call(NativeCAPISymbol.FUN_PY_TYPE_READY, PythonToNativeNodeGen.getUncached().execute(obj));
            if (res < 0) {
                throw raise.raise(PythonBuiltinClassType.SystemError, ErrorMessages.LAZY_INITIALIZATION_FAILED, GetNameNode.getUncached().execute(obj));
            }

            Object tupleObj = getTpMroNode.readFromObj(obj, PyTypeObject__tp_mro);
            assert tupleObj != PNone.NO_VALUE : "MRO object is still NULL even after lazy type initialization";
            return tupleObj;
        }

        @Specialization(replaces = {"doPythonClass", "doBuiltinClass", "doNativeClass"})
        @TruffleBoundary
        static MroSequenceStorage doSlowPath(Object obj,
                        @Bind("this") Node inliningTarget,
                        @Cached PRaiseNode raise) {
            if (obj instanceof PythonManagedClass) {
                return doPythonClass((PythonManagedClass) obj, inliningTarget, InlinedConditionProfile.getUncached(), InlinedConditionProfile.getUncached(), PythonLanguage.get(null));
            } else if (obj instanceof PythonBuiltinClassType) {
                return PythonContext.get(null).lookupType((PythonBuiltinClassType) obj).getMethodResolutionOrder();
            } else if (PGuards.isNativeClass(obj)) {
                CStructAccess.ReadObjectNode getTypeMemeberNode = CStructAccess.ReadObjectNode.getUncached();
                Object tupleObj = getTypeMemeberNode.readFromObj((PythonNativeClass) obj, PyTypeObject__tp_mro);
                if (tupleObj == PNone.NO_VALUE) {
                    tupleObj = initializeType((PythonNativeClass) obj, CStructAccess.ReadObjectNode.getUncached(), raise);
                }
                if (tupleObj instanceof PTuple) {
                    SequenceStorage sequenceStorage = ((PTuple) tupleObj).getSequenceStorage();
                    if (sequenceStorage instanceof MroSequenceStorage) {
                        return (MroSequenceStorage) sequenceStorage;
                    }
                }
                throw raise.raise(PythonBuiltinClassType.SystemError, ErrorMessages.INVALID_MRO_OBJ);
            }
            throw new IllegalStateException("unknown type " + obj.getClass().getName());
        }

        @NeverDefault
        public static GetMroStorageNode create() {
            return GetMroStorageNodeGen.create();
        }

        public static GetMroStorageNode getUncached() {
            return GetMroStorageNodeGen.getUncached();
        }
    }

    @GenerateUncached
    public abstract static class GetNameNode extends Node {

        public abstract TruffleString execute(Object obj);

        @Specialization
        TruffleString doManagedClass(PythonManagedClass obj) {
            return obj.getName();
        }

        @Specialization
        TruffleString doBuiltinClassType(PythonBuiltinClassType obj) {
            return obj.getName();
        }

        @Specialization
        TruffleString doNativeClass(PythonNativeClass obj,
                        @Cached CStructAccess.ReadCharPtrNode getTpNameNode) {
            return getTpNameNode.readFromObj(obj, PyTypeObject__tp_name);
        }

        @Specialization(replaces = {"doManagedClass", "doBuiltinClassType", "doNativeClass"})
        @TruffleBoundary
        public static TruffleString doSlowPath(Object obj) {
            if (obj instanceof PythonManagedClass) {
                return ((PythonManagedClass) obj).getName();
            } else if (obj instanceof PythonBuiltinClassType) {
                return ((PythonBuiltinClassType) obj).getName();
            } else if (PGuards.isNativeClass(obj)) {
                return CStructAccess.ReadCharPtrNode.getUncached().readFromObj((PythonNativeClass) obj, PyTypeObject__tp_name);
            }
            throw new IllegalStateException("unknown type " + obj.getClass().getName());
        }

        @NeverDefault
        public static GetNameNode create() {
            return GetNameNodeGen.create();
        }

        public static GetNameNode getUncached() {
            return GetNameNodeGen.getUncached();
        }
    }

    @GenerateUncached
    @TypeSystemReference(PythonTypes.class)
    public abstract static class GetSuperClassNode extends Node {

        public abstract Object execute(Object obj);

        @Specialization
        static Object doPythonClass(PythonClass obj) {
            return obj.getSuperClass();
        }

        @Specialization
        static Object doBuiltin(PythonBuiltinClass obj) {
            return obj.getType().getBase();
        }

        @Specialization
        static Object doBuiltinType(PythonBuiltinClassType obj) {
            return obj.getBase();
        }

        @Specialization
        static Object doNative(PythonNativeClass obj,
                        @Bind("this") Node inliningTarget,
                        @Cached CStructAccess.ReadObjectNode getTpBaseNode,
                        @Cached PRaiseNode raise,
                        @Cached InlinedExactClassProfile resultTypeProfile) {
            Object result = resultTypeProfile.profile(inliningTarget, getTpBaseNode.readFromObj(obj, PyTypeObject__tp_base));
            if (PGuards.isPNone(result)) {
                return null;
            } else if (PGuards.isPythonClass(result)) {
                return result;
            }
            CompilerDirectives.transferToInterpreter();
            throw raise.raise(SystemError, ErrorMessages.INVALID_BASE_TYPE_OBJ_FOR_CLASS, GetNameNode.doSlowPath(obj), result);
        }
    }

    @TypeSystemReference(PythonTypes.class)
    @GenerateUncached
    public abstract static class GetSubclassesNode extends PNodeWithContext {

        public abstract Set<PythonAbstractClass> execute(Object obj);

        @Specialization
        Set<PythonAbstractClass> doPythonClass(PythonManagedClass obj) {
            return obj.getSubClasses();
        }

        @Specialization
        Set<PythonAbstractClass> doPythonClass(PythonBuiltinClassType obj) {
            return PythonContext.get(this).lookupType(obj).getSubClasses();
        }

        @Specialization
        Set<PythonAbstractClass> doNativeClass(PythonNativeClass obj,
                        @Bind("this") Node inliningTarget,
                        @Cached CStructAccess.ReadObjectNode getTpSubclassesNode,
                        @Cached InlinedExactClassProfile profile) {
            Object tpSubclasses = getTpSubclassesNode.readFromObj(obj, PyTypeObject__tp_subclasses);

            Object profiled = profile.profile(inliningTarget, tpSubclasses);
            if (profiled instanceof PDict) {
                return wrapDict(profiled);
            } else if (profiled instanceof PNone) {
                return Collections.emptySet();
            }
            CompilerDirectives.transferToInterpreterAndInvalidate();
            throw new IllegalStateException("invalid subclasses dict " + profiled.getClass().getName());
        }

        @TruffleBoundary
        private static Set<PythonAbstractClass> wrapDict(Object tpSubclasses) {
            return new Set<>() {
                private final PDict dict = (PDict) tpSubclasses;

                @Override
                public int size() {
                    return HashingStorageLen.executeUncached(dict.getDictStorage());
                }

                @Override
                public boolean isEmpty() {
                    return size() == 0;
                }

                @Override
                public boolean contains(Object o) {
                    return HashingStorageGetItem.hasKeyUncached(dict.getDictStorage(), o);
                }

                @Override
                @SuppressWarnings("unchecked")
                public Iterator<PythonAbstractClass> iterator() {
                    final HashingStorageNodes.HashingStorageIterator it = HashingStorageGetIterator.executeUncached(dict.getDictStorage());
                    Boolean[] hasNext = new Boolean[1];

                    return new Iterator<>() {
                        @Override
                        public boolean hasNext() {
                            if (hasNext[0] == null) {
                                hasNext[0] = HashingStorageIteratorNext.executeUncached(dict.getDictStorage(), it);
                            }
                            return hasNext[0];
                        }

                        @Override
                        public PythonAbstractClass next() {
                            if (hasNext[0] == null) {
                                hasNext[0] = HashingStorageIteratorNext.executeUncached(dict.getDictStorage(), it);
                            }
                            if (!hasNext[0]) {
                                throw new NoSuchElementException();
                            }
                            PythonAbstractClass result = (PythonAbstractClass) HashingStorageIteratorValue.executeUncached(dict.getDictStorage(), it);
                            hasNext[0] = null;
                            return result;
                        }
                    };
                }

                @Override
                @TruffleBoundary
                public Object[] toArray() {
                    Object[] result = new Object[size()];
                    int i = 0;
                    for (PythonAbstractClass item : this) {
                        result[i++] = item;
                    }
                    return result;
                }

                @Override
                @SuppressWarnings("unchecked")
                public <T> T[] toArray(T[] a) {
                    if (a.getClass() == Object[].class) {
                        return (T[]) toArray();
                    } else {
                        CompilerDirectives.transferToInterpreterAndInvalidate();
                        throw new UnsupportedOperationException();
                    }
                }

                @Override
                public boolean add(PythonAbstractClass e) {
                    if (PGuards.isNativeClass(e)) {
                        dict.setItem(PythonNativeClass.cast(e).getPtr(), e);
                    }
                    dict.setItem(new PythonNativeVoidPtr(e), e);
                    return true;
                }

                @Override
                public boolean remove(Object o) {
                    CompilerDirectives.transferToInterpreterAndInvalidate();
                    throw new UnsupportedOperationException();
                }

                @Override
                public boolean containsAll(Collection<?> c) {
                    CompilerDirectives.transferToInterpreterAndInvalidate();
                    throw new UnsupportedOperationException();
                }

                @Override
                public boolean addAll(Collection<? extends PythonAbstractClass> c) {
                    CompilerDirectives.transferToInterpreterAndInvalidate();
                    throw new UnsupportedOperationException();
                }

                @Override
                public boolean retainAll(Collection<?> c) {
                    CompilerDirectives.transferToInterpreterAndInvalidate();
                    throw new UnsupportedOperationException();
                }

                @Override
                public boolean removeAll(Collection<?> c) {
                    CompilerDirectives.transferToInterpreterAndInvalidate();
                    throw new UnsupportedOperationException();
                }

                @Override
                public void clear() {
                    CompilerDirectives.transferToInterpreterAndInvalidate();
                    throw new UnsupportedOperationException();
                }

            };
        }

        @NeverDefault
        public static GetSubclassesNode create() {
            return GetSubclassesNodeGen.create();
        }

        public static GetSubclassesNode getUncached() {
            return GetSubclassesNodeGen.getUncached();
        }

    }

    @GenerateUncached
    public abstract static class GetBaseClassesNode extends PNodeWithContext {

        // TODO(fa): this should not return a Java array; maybe a SequenceStorage would fit
        public abstract PythonAbstractClass[] execute(Object obj);

        @Specialization
        static PythonAbstractClass[] doPythonClass(PythonManagedClass obj) {
            return obj.getBaseClasses();
        }

        @Specialization
        PythonAbstractClass[] doPythonClass(PythonBuiltinClassType obj) {
            return PythonContext.get(this).lookupType(obj).getBaseClasses();
        }

        @Specialization
        static PythonAbstractClass[] doNative(PythonNativeClass obj,
                        @Bind("this") Node inliningTarget,
                        @Cached PRaiseNode raise,
                        @Cached CStructAccess.ReadObjectNode getTpBasesNode,
                        @Cached InlinedExactClassProfile resultTypeProfile,
                        @Cached GetInternalObjectArrayNode toArrayNode) {
            Object result = resultTypeProfile.profile(inliningTarget, getTpBasesNode.readFromObj(obj, PyTypeObject__tp_bases));
            if (result instanceof PTuple) {
                Object[] values = toArrayNode.execute(((PTuple) result).getSequenceStorage());
                try {
                    return cast(values);
                } catch (ClassCastException e) {
                    throw raise.raise(PythonBuiltinClassType.SystemError, ErrorMessages.UNSUPPORTED_OBJ_IN, "tp_bases");
                }
            }
            throw raise.raise(PythonBuiltinClassType.SystemError, ErrorMessages.TYPE_DOES_NOT_PROVIDE_BASES);
        }

        // TODO: get rid of this
        private static PythonAbstractClass[] cast(Object[] arr) {
            PythonAbstractClass[] bases = new PythonAbstractClass[arr.length];
            for (int i = 0; i < arr.length; i++) {
                bases[i] = (PythonAbstractClass) arr[i];
            }
            return bases;
        }
    }

    @ImportStatic(SpecialMethodNames.class)
    @GenerateUncached
    public abstract static class GetBaseClassNode extends PNodeWithContext {

        public abstract Object execute(Object obj);

        @Specialization
        Object doPythonClass(PythonManagedClass obj,
                        @Cached GetBestBaseClassNode getBestBaseClassNode) {
            PythonAbstractClass[] baseClasses = obj.getBaseClasses();
            if (baseClasses.length == 0) {
                return null;
            }
            if (baseClasses.length == 1) {
                return baseClasses[0];
            }
            return getBestBaseClassNode.execute(baseClasses);
        }

        @Specialization
        Object doPythonClass(PythonBuiltinClassType obj,
                        @Cached GetBestBaseClassNode getBestBaseClassNode) {
            PythonAbstractClass[] baseClasses = PythonContext.get(this).lookupType(obj).getBaseClasses();
            if (baseClasses.length == 0) {
                return null;
            }
            if (baseClasses.length == 1) {
                return baseClasses[0];
            }
            return getBestBaseClassNode.execute(baseClasses);
        }

        @Specialization
        static PythonAbstractClass doNative(PythonNativeClass obj,
                        @Bind("this") Node inliningTarget,
                        @Cached PRaiseNode raise,
                        @Cached CStructAccess.ReadObjectNode getTpBaseNode,
                        @Cached InlinedExactClassProfile resultTypeProfile,
                        @Cached IsTypeNode isTypeNode) {
            Object result = resultTypeProfile.profile(inliningTarget, getTpBaseNode.readFromObj(obj, PyTypeObject__tp_base));
            if (PGuards.isPNone(result)) {
                return null;
            } else if (PGuards.isClass(result, isTypeNode)) {
                return (PythonAbstractClass) result;
            }
            CompilerDirectives.transferToInterpreter();
            throw raise.raise(SystemError, ErrorMessages.INVALID_BASE_TYPE_OBJ_FOR_CLASS, GetNameNode.doSlowPath(obj), result);
        }
    }

    @ImportStatic(SpecialMethodNames.class)
    @GenerateUncached
    public abstract static class GetBestBaseClassNode extends PNodeWithContext {

        @NeverDefault
        static GetBestBaseClassNode create() {
            return TypeNodesFactory.GetBestBaseClassNodeGen.create();
        }

        public abstract Object execute(PythonAbstractClass[] bases);

        @Specialization(guards = "bases.length == 0")
        PythonAbstractClass getEmpty(@SuppressWarnings("unused") PythonAbstractClass[] bases) {
            return null;
        }

        @Specialization(guards = "bases.length == 1")
        PythonAbstractClass getOne(PythonAbstractClass[] bases) {
            return bases[0];
        }

        @Specialization(guards = "bases.length > 1")
        Object getBestBase(PythonAbstractClass[] bases,
                        @Cached IsSubtypeNode isSubTypeNode,
                        @Cached GetSolidBaseNode getSolidBaseNode,
                        @Cached PRaiseNode raiseNode) {
            return bestBase(bases, getSolidBaseNode, isSubTypeNode, raiseNode);
        }

        @Fallback
        @SuppressWarnings("unused")
        // The fallback is necessary because the DSL otherwise generates code with a warning on
        // varargs ambiguity
        Object fallback(PythonAbstractClass[] bases) {
            throw CompilerDirectives.shouldNotReachHere();
        }

        /**
         * Aims to get as close as possible to typeobject.best_base().
         */
        private static Object bestBase(PythonAbstractClass[] bases, GetSolidBaseNode getSolidBaseNode, IsSubtypeNode isSubTypeNode, PRaiseNode raiseNode) throws PException {
            Object base = null;
            Object winner = null;
            for (int i = 0; i < bases.length; i++) {
                PythonAbstractClass basei = bases[i];
                Object candidate = getSolidBaseNode.execute(basei);
                if (winner == null) {
                    winner = candidate;
                    base = basei;
                } else if (isSubTypeNode.execute(winner, candidate)) {
                    //
                } else if (isSubTypeNode.execute(candidate, winner)) {
                    winner = candidate;
                    base = basei;
                } else {
                    throw raiseNode.raise(TypeError, ErrorMessages.MULTIPLE_BASES_LAYOUT_CONFLICT);
                }
            }
            return base;
        }
    }

    public abstract static class CheckCompatibleForAssigmentNode extends PNodeWithContext {

        @Child private GetBaseClassNode getBaseClassNode;
        @Child private IsSameTypeNode isSameTypeNode;
        @Child private LookupAttributeInMRONode lookupSlotsNode;
        @Child private LookupAttributeInMRONode lookupNewNode;
        @Child private PyObjectSizeNode sizeNode;
        @Child private PRaiseNode raiseNode;
        @Child private GetNameNode getTypeNameNode;
        @Child private ReadAttributeFromObjectNode readAttr;
        @Child private InstancesOfTypeHaveDictNode instancesHaveDictNode;

        public abstract boolean execute(VirtualFrame frame, Object oldBase, Object newBase);

        @Specialization
        boolean isCompatible(VirtualFrame frame, Object oldBase, Object newBase,
                        @Bind("this") Node inliningTarget,
                        @Cached InlinedBranchProfile errorSlotsBranch) {
            if (!compatibleForAssignment(frame, oldBase, newBase)) {
                errorSlotsBranch.enter(inliningTarget);
                throw getRaiseNode().raise(TypeError, ErrorMessages.CLASS_ASSIGNMENT_S_LAYOUT_DIFFERS_FROM_S, getTypeName(newBase), getTypeName(oldBase));
            }
            return true;
        }

        /**
         * Aims to get as close as possible to typeobject.compatible_for_assignment().
         */
        private boolean compatibleForAssignment(VirtualFrame frame, Object oldB, Object newB) {
            Object newBase = newB;
            Object oldBase = oldB;

            Object newParent = getBaseClassNode().execute(newBase);
            while (newParent != null && compatibleWithBase(frame, newBase, newParent)) {
                newBase = newParent;
                newParent = getBaseClassNode().execute(newBase);
            }

            Object oldParent = getBaseClassNode().execute(oldBase);
            while (oldParent != null && compatibleWithBase(frame, oldBase, oldParent)) {
                oldBase = oldParent;
                oldParent = getBaseClassNode().execute(oldBase);
            }

            return getIsSameTypeNode().execute(newBase, oldBase) || (getIsSameTypeNode().execute(newParent, oldParent) && sameSlotsAdded(frame, newBase, oldBase));
        }

        /**
         * Aims to get as close as possible to typeobject.compatible_with_tp_base().
         */
        private boolean compatibleWithBase(VirtualFrame frame, Object child, Object parent) {
            if (PGuards.isNativeClass(child) && PGuards.isNativeClass(parent)) {
                // TODO: call C function 'compatible_for_assignment'
                return false;
            }

            // (child->tp_flags & Py_TPFLAGS_HAVE_GC) == (parent->tp_flags & Py_TPFLAGS_HAVE_GC)
            if (PGuards.isNativeClass(child) != PGuards.isNativeClass(parent)) {
                return false;
            }

            // instead of child->tp_dictoffset == parent->tp_dictoffset
            if (instancesHaveDict(child) != instancesHaveDict(parent)) {
                return false;
            }

            // instead of child->tp_basicsize == parent->tp_basicsize
            // the assumption is made that a different "allocator" => different basic size, hm
            Object childNewMethod = getLookupNewNode().execute(child);
            Object parentNewMethod = getLookupNewNode().execute(parent);
            if (childNewMethod != parentNewMethod) {
                return false;
            }

            // instead of child->tp_itemsize == parent->tp_itemsize
            Object childSlots = getSlotsFromType(child);
            Object parentSlots = getSlotsFromType(parent);
            if (childSlots == null && parentSlots == null) {
                return true;
            }
            if (childSlots == null || parentSlots == null) {
                return false;
            }
            return compareSlots(frame, parent, child, parentSlots, childSlots);
        }

        private boolean sameSlotsAdded(VirtualFrame frame, Object a, Object b) {
            // !(a->tp_flags & Py_TPFLAGS_HEAPTYPE) || !(b->tp_flags & Py_TPFLAGS_HEAPTYPE))
            if (PGuards.isKindOfBuiltinClass(a) || PGuards.isKindOfBuiltinClass(b)) {
                return false;
            }
            Object aSlots = getSlotsFromType(a);
            Object bSlots = getSlotsFromType(b);
            return compareSlots(frame, a, b, aSlots, bSlots);
        }

        private boolean compareSlots(VirtualFrame frame, Object aType, Object bType, Object aSlotsArg, Object bSlotsArg) {
            Object aSlots = aSlotsArg;
            Object bSlots = bSlotsArg;

            if (aSlots == null && bSlots == null) {
                return true;
            }

            if (aSlots != null && bSlots != null) {
                return compareSortedSlots(aSlots, bSlots);
            }

            aSlots = getLookupSlots().execute(aType);
            bSlots = getLookupSlots().execute(bType);
            int aSize = aSlots != PNone.NO_VALUE ? getSizeNode().execute(frame, aSlots) : 0;
            int bSize = bSlots != PNone.NO_VALUE ? getSizeNode().execute(frame, bSlots) : 0;
            return aSize == bSize;
        }

        private GetBaseClassNode getBaseClassNode() {
            if (getBaseClassNode == null) {
                CompilerDirectives.transferToInterpreterAndInvalidate();
                getBaseClassNode = insert(GetBaseClassNodeGen.create());
            }
            return getBaseClassNode;
        }

        private IsSameTypeNode getIsSameTypeNode() {
            if (isSameTypeNode == null) {
                CompilerDirectives.transferToInterpreterAndInvalidate();
                isSameTypeNode = insert(IsSameTypeNode.create());
            }
            return isSameTypeNode;
        }

        private TruffleString getTypeName(Object clazz) {
            if (getTypeNameNode == null) {
                CompilerDirectives.transferToInterpreterAndInvalidate();
                getTypeNameNode = insert(TypeNodes.GetNameNode.create());
            }
            return getTypeNameNode.execute(clazz);
        }

        private Object getSlotsFromType(Object type) {
            Object slots = getReadAttr().execute(type, T___SLOTS__);
            return slots != PNone.NO_VALUE ? slots : null;
        }

        private boolean instancesHaveDict(Object type) {
            if (instancesHaveDictNode == null) {
                CompilerDirectives.transferToInterpreterAndInvalidate();
                instancesHaveDictNode = insert(InstancesOfTypeHaveDictNode.create());
            }
            return instancesHaveDictNode.execute(type);
        }

        private ReadAttributeFromObjectNode getReadAttr() {
            if (readAttr == null) {
                CompilerDirectives.transferToInterpreterAndInvalidate();
                readAttr = insert(ReadAttributeFromObjectNode.createForceType());
            }
            return readAttr;
        }

        private PyObjectSizeNode getSizeNode() {
            if (sizeNode == null) {
                CompilerDirectives.transferToInterpreterAndInvalidate();
                sizeNode = insert(PyObjectSizeNode.create());
            }
            return sizeNode;
        }

        private LookupAttributeInMRONode getLookupSlots() {
            if (lookupSlotsNode == null) {
                CompilerDirectives.transferToInterpreterAndInvalidate();
                lookupSlotsNode = insert(LookupAttributeInMRONode.create(T___SLOTS__));
            }
            return lookupSlotsNode;
        }

        private LookupAttributeInMRONode getLookupNewNode() {
            if (lookupNewNode == null) {
                CompilerDirectives.transferToInterpreterAndInvalidate();
                lookupNewNode = insert(LookupAttributeInMRONode.createForLookupOfUnmanagedClasses(T___NEW__));
            }
            return lookupNewNode;
        }

        private PRaiseNode getRaiseNode() {
            if (raiseNode == null) {
                CompilerDirectives.transferToInterpreterAndInvalidate();
                raiseNode = insert(PRaiseNode.create());
            }
            return raiseNode;
        }
    }

    /**
     * Equivalent of checking type->tp_dictoffset != 0 in CPython
     */
    abstract static class InstancesOfTypeHaveDictNode extends PNodeWithContext {
        public abstract boolean execute(Object type);

        @Specialization
        static boolean doPBCT(PythonBuiltinClassType type) {
            return type.isBuiltinWithDict();
        }

        @Specialization
        static boolean doPythonClass(PythonManagedClass type) {
            return (type.getInstanceShape().getFlags() & PythonObject.HAS_SLOTS_BUT_NO_DICT_FLAG) == 0;
        }

        @Specialization
        static boolean doNativeObject(PythonAbstractNativeObject type,
                        @Cached CStructAccess.ReadI64Node getMember) {
            return getMember.readFromObj(type, PyTypeObject__tp_dictoffset) != 0;
        }

        @Fallback
        static boolean doOther(@SuppressWarnings("unused") Object type) {
            return true;
        }

        public static InstancesOfTypeHaveDictNode create() {
            return TypeNodesFactory.InstancesOfTypeHaveDictNodeGen.create();
        }
    }

    @TruffleBoundary
    private static boolean compareSortedSlots(Object aSlots, Object bSlots) {
        Object[] aArray = GetObjectArrayNode.executeUncached(aSlots);
        Object[] bArray = GetObjectArrayNode.executeUncached(bSlots);
        if (bArray.length != aArray.length) {
            return false;
        }
        aArray = Arrays.copyOf(aArray, aArray.length);
        bArray = Arrays.copyOf(bArray, bArray.length);
        // what cpython does in same_slots_added() is a compare on a sorted slots list
        // ((PyHeapTypeObject *)a)->ht_slots which is populated in type_new() and
        // NOT the same like the unsorted __slots__ attribute.
        for (int i = 0; i < aArray.length; ++i) {
            if (aArray[i] instanceof TruffleString) {
                aArray[i] = ((TruffleString) aArray[i]).toJavaStringUncached();
            }
            if (bArray[i] instanceof TruffleString) {
                bArray[i] = ((TruffleString) bArray[i]).toJavaStringUncached();
            }
        }
        Arrays.sort(bArray);
        Arrays.sort(aArray);
        for (int i = 0; i < aArray.length; i++) {
            if (!aArray[i].equals(bArray[i])) {
                return false;
            }
        }
        return true;
    }

    @GenerateUncached
    @ImportStatic(SpecialMethodNames.class)
    abstract static class GetSolidBaseNode extends Node {

        static GetSolidBaseNode create() {
            return GetSolidBaseNodeGen.create();
        }

        static GetSolidBaseNode getUncached() {
            return GetSolidBaseNodeGen.getUncached();
        }

        abstract Object execute(Object type);

        @Specialization
        protected Object getSolid(Object type,
                        @Bind("this") Node inliningTarget,
                        @Cached GetBaseClassNode getBaseClassNode,
                        @Cached("createForceType()") ReadAttributeFromObjectNode readAttr,
                        @Cached InlinedBranchProfile typeIsNotBase,
                        @Cached InlinedBranchProfile hasBase,
                        @Cached InlinedBranchProfile hasNoBase) {
            return solidBase(type, inliningTarget, getBaseClassNode, PythonContext.get(this), readAttr, typeIsNotBase, hasBase,
                            hasNoBase, 0);
        }

        @TruffleBoundary
        protected Object solidBaseTB(Object type, Node inliningTarget, GetBaseClassNode getBaseClassNode, PythonContext context, int depth) {
            return solidBase(type, inliningTarget, getBaseClassNode, context, ReadAttributeFromObjectNode.getUncachedForceType(), InlinedBranchProfile.getUncached(),
                            InlinedBranchProfile.getUncached(), InlinedBranchProfile.getUncached(), depth);
        }

        protected Object solidBase(Object type, Node inliningTarget, GetBaseClassNode getBaseClassNode, PythonContext context, ReadAttributeFromObjectNode readAttr,
                        InlinedBranchProfile typeIsNotBase, InlinedBranchProfile hasBase, InlinedBranchProfile hasNoBase, int depth) {
            CompilerAsserts.partialEvaluationConstant(depth);
            Object base = getBaseClassNode.execute(type);
            if (base != null) {
                hasBase.enter(inliningTarget);
                if (depth > 3) {
                    base = solidBaseTB(base, inliningTarget, getBaseClassNode, context, depth);
                } else {
                    base = solidBase(base, inliningTarget, getBaseClassNode, context, readAttr, typeIsNotBase, hasBase,
                                    hasNoBase, depth + 1);
                }
            } else {
                hasNoBase.enter(inliningTarget);
                base = context.lookupType(PythonBuiltinClassType.PythonObject);
            }

            if (type == base) {
                return type;
            }
            typeIsNotBase.enter(inliningTarget);

            Object typeSlots = getSlotsFromType(type, readAttr);
            if (extraivars(type, base, typeSlots)) {
                return type;
            } else {
                return base;
            }
        }

        @TruffleBoundary
        private static boolean extraivars(Object type, Object base, Object typeSlots) {
            if (typeSlots != null && length(typeSlots) != 0) {
                return true;
            }
            Object typeNewMethod = LookupAttributeInMRONode.lookup(type, T___NEW__, GetMroStorageNode.getUncached(), ReadAttributeFromObjectNode.getUncached(), true,
                            DynamicObjectLibrary.getUncached());
            Object baseNewMethod = LookupAttributeInMRONode.lookup(base, T___NEW__, GetMroStorageNode.getUncached(), ReadAttributeFromObjectNode.getUncached(), true,
                            DynamicObjectLibrary.getUncached());
            return !HasSameConstructorNode.isSameFunction(typeNewMethod, baseNewMethod);
        }

        @TruffleBoundary
        private static int length(Object slotsObject) {
            assert PGuards.isString(slotsObject) || PGuards.isPSequence(slotsObject) : "slotsObject must be either a String or a PSequence";

            if (PGuards.isString(slotsObject)) {
                TruffleString slotName = (TruffleString) slotsObject;
                return (T___DICT__.equalsUncached(slotName, TS_ENCODING) || T___WEAKREF__.equalsUncached(slotName, TS_ENCODING)) ? 0 : 1;
            } else {
                SequenceStorage storage = ((PSequence) slotsObject).getSequenceStorage();

                int count = 0;
                int length = storage.length();
                Object[] slots = GetInternalObjectArrayNode.getUncached().execute(storage);
                for (int i = 0; i < length; i++) {
                    // omit __DICT__ and __WEAKREF__, they cause no class layout conflict
                    // see also test_slts.py#test_no_bases_have_class_layout_conflict
                    Object s = slots[i];
                    if (!(s instanceof TruffleString && (T___DICT__.equalsUncached((TruffleString) s, TS_ENCODING) || T___WEAKREF__.equalsUncached((TruffleString) s, TS_ENCODING)))) {
                        count++;
                    }
                }
                return count;
            }
        }

        private static Object getSlotsFromType(Object type, ReadAttributeFromObjectNode readAttr) {
            Object slots = readAttr.execute(type, T___SLOTS__);
            return slots != PNone.NO_VALUE ? slots : null;
        }
    }

    @GenerateUncached
    @ImportStatic(SpecialMethodNames.class)
    @GenerateInline
    @GenerateCached(false)
    public abstract static class InlinedIsSameTypeNode extends PNodeWithContext {
        public abstract boolean execute(Node inliningTarget, Object left, Object right);

        public static boolean executeUncached(Object left, Object right) {
            return InlinedIsSameTypeNodeGen.getUncached().execute(null, left, right);
        }

        @Specialization
        static boolean doManaged(PythonManagedClass left, PythonManagedClass right) {
            return left == right;
        }

        @Specialization
        static boolean doManaged(PythonBuiltinClassType left, PythonBuiltinClassType right) {
            return left == right;
        }

        @Specialization
        static boolean doManaged(PythonBuiltinClassType left, PythonBuiltinClass right) {
            return left == right.getType();
        }

        @Specialization
        static boolean doManaged(PythonBuiltinClass left, PythonBuiltinClassType right) {
            return left.getType() == right;
        }

        @Specialization
        static boolean doNativeSingleContext(PythonAbstractNativeObject left, PythonAbstractNativeObject right,
                        @CachedLibrary(limit = "3") InteropLibrary lib1,
                        @CachedLibrary(limit = "3") InteropLibrary lib2) {
            if (lib1.isPointer(left.getPtr())) {
                if (lib2.isPointer(right.getPtr())) {
                    try {
                        return lib1.asPointer(left.getPtr()) == lib2.asPointer(right.getPtr());
                    } catch (UnsupportedMessageException e) {
                        throw CompilerDirectives.shouldNotReachHere(e);
                    }
                } else {
                    return false;
                }
            } else {
                if (lib2.isPointer(right.getPtr())) {
                    return false;
                } else {
                    return lib1.isIdentical(left.getPtr(), right.getPtr(), lib2);
                }
            }
        }

        @Fallback
        static boolean doOther(@SuppressWarnings("unused") Object left, @SuppressWarnings("unused") Object right) {
            return false;
        }
    }

    @GenerateUncached
    @ImportStatic(SpecialMethodNames.class)
    @Deprecated // TODO: DSL inlining
    public abstract static class IsSameTypeNode extends PNodeWithContext {

        @Deprecated // TODO: DSL inlining
        public abstract boolean execute(Object left, Object right);

        @Specialization
        boolean doIt(Object left, Object right,

                        @Cached InlinedIsSameTypeNode isSameTypeNode) {
            return isSameTypeNode.execute(this, left, right);
        }

        @NeverDefault
        public static IsSameTypeNode create() {
            return IsSameTypeNodeGen.create();
        }

        public static IsSameTypeNode getUncached() {
            return IsSameTypeNodeGen.getUncached();
        }
    }

    @GenerateUncached
    @ImportStatic(SpecialMethodNames.class)
    public abstract static class ProfileClassNode extends PNodeWithContext {

        public abstract Object execute(Object object);

        public final Object profile(Object object) {
            return execute(object);
        }

        public final PythonBuiltinClassType profile(PythonBuiltinClassType object) {
            return (PythonBuiltinClassType) execute(object);
        }

        @Specialization(guards = {"classType == cachedClassType"}, limit = "1")
        static PythonBuiltinClassType doPythonBuiltinClassType(@SuppressWarnings("unused") PythonBuiltinClassType classType,
                        @Cached("classType") PythonBuiltinClassType cachedClassType) {
            return cachedClassType;
        }

        @Specialization(guards = {"classType == cachedClassType"}, limit = "1")
        static PythonBuiltinClassType doPythonBuiltinClassType(@SuppressWarnings("unused") PythonBuiltinClass builtinClass,
                        @Bind("builtinClass.getType()") @SuppressWarnings("unused") PythonBuiltinClassType classType,
                        @Cached("classType") PythonBuiltinClassType cachedClassType) {
            return cachedClassType;
        }

        @Specialization(guards = {"isSingleContext()", "isPythonAbstractClass(object)"}, rewriteOn = NotSameTypeException.class)
        static Object doPythonAbstractClass(Object object,
                        @Cached(value = "object", weak = true) Object cachedObject,
                        @CachedLibrary(limit = "2") InteropLibrary lib) throws NotSameTypeException {
            if (lib.isIdentical(object, cachedObject, lib)) {
                return cachedObject;
            }
            CompilerDirectives.transferToInterpreterAndInvalidate();
            throw NotSameTypeException.INSTANCE;
        }

        @Specialization(replaces = {"doPythonBuiltinClassType", "doPythonAbstractClass"})
        static Object doDisabled(Object object) {
            return object;
        }

        protected static boolean isPythonAbstractClass(Object obj) {
            return PythonAbstractClass.isInstance(obj);
        }

        static final class NotSameTypeException extends ControlFlowException {
            private static final long serialVersionUID = 1L;
            static final NotSameTypeException INSTANCE = new NotSameTypeException();
        }

        public static ProfileClassNode getUncached() {
            return TypeNodesFactory.ProfileClassNodeGen.getUncached();
        }
    }

    public abstract static class ComputeMroNode extends Node {

        @TruffleBoundary
        public static PythonAbstractClass[] doSlowPath(PythonAbstractClass cls) {
            return doSlowPath(cls, true);
        }

        @TruffleBoundary
        public static PythonAbstractClass[] doSlowPath(PythonAbstractClass cls, boolean invokeMro) {
            return computeMethodResolutionOrder(cls, invokeMro);
        }

        @TruffleBoundary
        static PythonAbstractClass[] invokeMro(PythonAbstractClass cls) {
            Object type = GetClassNode.getUncached().execute(cls);
            if (IsTypeNode.getUncached().execute(type) && type instanceof PythonClass) {
                Object mroMeth = LookupAttributeInMRONode.Dynamic.getUncached().execute(type, T_MRO);
                if (mroMeth instanceof PFunction) {
                    Object mroObj = CallUnaryMethodNode.getUncached().executeObject(mroMeth, cls);
                    if (mroObj instanceof PSequence) {
                        return mroCheck(cls, ((PSequence) mroObj).getSequenceStorage().getInternalArray());
                    }
                    throw PRaiseNode.getUncached().raise(TypeError, ErrorMessages.OBJ_NOT_ITERABLE, cls);
                }
            }
            return null;
        }

        private static PythonAbstractClass[] computeMethodResolutionOrder(PythonAbstractClass cls, boolean invokeMro) {
            CompilerAsserts.neverPartOfCompilation();

            PythonAbstractClass[] currentMRO;
            if (invokeMro) {
                PythonAbstractClass[] mro = invokeMro(cls);
                if (mro != null) {
                    return mro;
                }
            }

            PythonAbstractClass[] baseClasses = GetBaseClassesNodeGen.getUncached().execute(cls);
            if (baseClasses.length == 0) {
                currentMRO = new PythonAbstractClass[]{cls};
            } else if (baseClasses.length == 1) {
                PythonAbstractClass[] baseMRO = GetMroNode.getUncached().execute(baseClasses[0]);

                if (baseMRO == null) {
                    currentMRO = new PythonAbstractClass[]{cls};
                } else {
                    currentMRO = new PythonAbstractClass[baseMRO.length + 1];
                    PythonUtils.arraycopy(baseMRO, 0, currentMRO, 1, baseMRO.length);
                    currentMRO[0] = cls;
                }
            } else {
                MROMergeState[] toMerge = new MROMergeState[baseClasses.length + 1];

                for (int i = 0; i < baseClasses.length; i++) {
                    toMerge[i] = new MROMergeState(GetMroNode.getUncached().execute(baseClasses[i]));
                }

                toMerge[baseClasses.length] = new MROMergeState(baseClasses);
                ArrayList<PythonAbstractClass> mro = new ArrayList<>();
                mro.add(cls);
                currentMRO = mergeMROs(toMerge, mro);
            }
            return currentMRO;
        }

        private static PythonAbstractClass[] mroCheck(Object cls, Object[] mro) {
            List<PythonAbstractClass> resultMro = new ArrayList<>(mro.length);
            GetSolidBaseNode getSolidBase = GetSolidBaseNode.getUncached();
            Object solid = getSolidBase.execute(cls);
            for (int i = 0; i < mro.length; i++) {
                Object object = mro[i];
                if (object == null) {
                    continue;
                }
                if (!IsTypeNode.getUncached().execute(object)) {
                    throw PRaiseNode.getUncached().raise(TypeError, ErrorMessages.S_RETURNED_NON_CLASS, "mro()", object);
                }
                if (!IsSubtypeNode.getUncached().execute(solid, getSolidBase.execute(object))) {
                    throw PRaiseNode.getUncached().raise(TypeError, ErrorMessages.S_RETURNED_BASE_WITH_UNSUITABLE_LAYOUT, "mro()", object);
                }
                resultMro.add((PythonAbstractClass) object);
            }
            return resultMro.toArray(new PythonAbstractClass[resultMro.size()]);
        }

        private static PythonAbstractClass[] mergeMROs(MROMergeState[] toMerge, List<PythonAbstractClass> mro) {
            int idx;
            scan: for (idx = 0; idx < toMerge.length; idx++) {
                if (toMerge[idx].isMerged()) {
                    continue scan;
                }

                PythonAbstractClass candidate = toMerge[idx].getCandidate();
                for (MROMergeState mergee : toMerge) {
                    if (mergee.pastnextContains(candidate)) {
                        continue scan;
                    }
                }

                mro.add(candidate);

                for (MROMergeState element : toMerge) {
                    element.noteMerged(candidate);
                }

                // restart scan
                idx = -1;
            }

            List<PythonAbstractClass> notMerged = new ArrayList<>();
            for (MROMergeState mergee : toMerge) {
                if (!mergee.isMerged()) {
                    PythonAbstractClass candidate = mergee.getCandidate();
                    if (!notMerged.contains(candidate)) {
                        notMerged.add(candidate);
                    }
                }
            }
            if (!notMerged.isEmpty()) {
                Iterator<PythonAbstractClass> it = notMerged.iterator();
                StringBuilder bases = new StringBuilder(GetNameNode.doSlowPath(it.next()).toJavaStringUncached());
                while (it.hasNext()) {
                    bases.append(", ").append(GetNameNode.doSlowPath(it.next()));
                }
                throw PRaiseNode.getUncached().raise(TypeError, ErrorMessages.CANNOT_GET_CONSISTEMT_METHOD_RESOLUTION, bases.toString());
            }

            return mro.toArray(new PythonAbstractClass[mro.size()]);
        }

    }

    @GenerateUncached
    @ImportStatic(PGuards.class)
    public abstract static class IsTypeNode extends Node {

        public abstract boolean execute(Object obj);

        @Specialization
        static boolean doManagedClass(@SuppressWarnings("unused") PythonClass obj) {
            return true;
        }

        @Specialization
        static boolean doManagedClass(@SuppressWarnings("unused") PythonBuiltinClass obj) {
            return true;
        }

        @Specialization
        static boolean doBuiltinType(@SuppressWarnings("unused") PythonBuiltinClassType obj) {
            return true;
        }

        @Specialization
        static boolean doNativeClass(PythonAbstractNativeObject obj,
                        @Bind("this") Node inliningTarget,
                        @Cached InlineIsBuiltinClassProfile profile,
                        @Cached GetClassNode getClassNode,
                        @Cached CExtNodes.PCallCapiFunction nativeTypeCheck) {
            Object type = getClassNode.execute(obj);
            if (profile.profileClass(inliningTarget, type, PythonBuiltinClassType.PythonClass)) {
                return true;
            }
            if (PythonNativeClass.isInstance(type)) {
                return (int) nativeTypeCheck.call(FUN_SUBCLASS_CHECK, obj.getPtr()) == 1;
            }
            return false;
        }

        @Fallback
        static boolean doOther(@SuppressWarnings("unused") Object obj) {
            return false;
        }

        @NeverDefault
        public static IsTypeNode create() {
            return IsTypeNodeGen.create();
        }

        public static IsTypeNode getUncached() {
            return IsTypeNodeGen.getUncached();
        }
    }

    @GenerateUncached
    public abstract static class IsAcceptableBaseNode extends Node {

        public abstract boolean execute(Object obj);

        @Specialization
        static boolean doUserClass(PythonClass obj) {
            // Special case for custom classes created via HPy: They are managed classes but can
            // have custom flags. The flags may prohibit subtyping.
            if (obj.isHPyType()) {
                return (obj.getFlags() & GraalHPyDef.HPy_TPFLAGS_BASETYPE) != 0;
            }
            return true;
        }

        @Specialization
        static boolean doBuiltinClass(@SuppressWarnings("unused") PythonBuiltinClass obj) {
            return obj.getType().isAcceptableBase();
        }

        @Specialization
        static boolean doBuiltinType(PythonBuiltinClassType obj) {
            return obj.isAcceptableBase();
        }

        @Specialization
        static boolean doNativeClass(PythonAbstractNativeObject obj,
                        @Cached IsTypeNode isType,
                        @Cached GetTypeFlagsNode getFlags) {
            if (isType.execute(obj)) {
                return (getFlags.execute(obj) & BASETYPE) != 0;
            }
            return false;
        }

        @Fallback
        static boolean doOther(@SuppressWarnings("unused") Object obj) {
            return false;
        }

        public static IsAcceptableBaseNode create() {
            return IsAcceptableBaseNodeGen.create();
        }
    }

    @ImportStatic(PGuards.class)
    @GenerateUncached
    @ReportPolymorphism
    public abstract static class GetInstanceShape extends PNodeWithContext {

        public abstract Shape execute(Object clazz);

        @Specialization(guards = "clazz == cachedClazz", limit = "1")
        @SuppressWarnings("unused")
        protected Shape doBuiltinClassTypeCached(PythonBuiltinClassType clazz,
                        @Cached("clazz") PythonBuiltinClassType cachedClazz) {
            return cachedClazz.getInstanceShape(getLanguage());
        }

        @Specialization(replaces = "doBuiltinClassTypeCached")
        protected Shape doBuiltinClassType(PythonBuiltinClassType clazz) {
            return clazz.getInstanceShape(getLanguage());
        }

        @Specialization(guards = {"isSingleContext()", "clazz == cachedClazz"})
        @SuppressWarnings("unused")
        protected static Shape doBuiltinClassCached(PythonBuiltinClass clazz,
                        @Cached("clazz") PythonBuiltinClass cachedClazz) {
            return cachedClazz.getInstanceShape();
        }

        @Specialization(guards = {"isSingleContext()", "clazz == cachedClazz"})
        @SuppressWarnings("unused")
        protected static Shape doClassCached(PythonClass clazz,
                        @Cached("clazz") PythonClass cachedClazz) {
            return cachedClazz.getInstanceShape();
        }

        @Specialization(replaces = {"doClassCached", "doBuiltinClassCached"})
        protected static Shape doManagedClass(PythonManagedClass clazz) {
            return clazz.getInstanceShape();
        }

        @Specialization
        protected static Shape doNativeClass(PythonAbstractNativeObject clazz,
                        @Cached CStructAccess.ReadObjectNode getTpDictNode,
                        @CachedLibrary(limit = "1") DynamicObjectLibrary lib) {
            Object tpDictObj = getTpDictNode.readFromObj(clazz, CFields.PyTypeObject__tp_dict);
            if (tpDictObj instanceof PythonManagedClass) {
                return ((PythonManagedClass) tpDictObj).getInstanceShape();
            }
            if (tpDictObj instanceof PDict) {
                HashingStorage dictStorage = ((PDict) tpDictObj).getDictStorage();
                if (dictStorage instanceof DynamicObjectStorage) {
                    Object instanceShapeObj = lib.getOrDefault(((DynamicObjectStorage) dictStorage).getStore(), PythonNativeClass.INSTANCESHAPE, PNone.NO_VALUE);
                    if (instanceShapeObj != PNone.NO_VALUE) {
                        return (Shape) instanceShapeObj;
                    }
                    throw CompilerDirectives.shouldNotReachHere("instanceshape object is not a shape");
                }
            }
            // TODO(fa): track unique shape per native class in language?
            throw CompilerDirectives.shouldNotReachHere("custom dicts for native classes are unsupported");
        }

        @Specialization(guards = {"!isManagedClass(clazz)", "!isPythonBuiltinClassType(clazz)"})
        protected static Shape doError(@SuppressWarnings("unused") Object clazz,
                        @Cached PRaiseNode raise) {
            throw raise.raise(PythonBuiltinClassType.SystemError, ErrorMessages.CANNOT_GET_SHAPE_OF_NATIVE_CLS);
        }

    }

    @ImportStatic({SpecialMethodNames.class, SpecialAttributeNames.class, SpecialMethodSlot.class})
    public abstract static class CreateTypeNode extends Node {
        public abstract PythonClass execute(VirtualFrame frame, PDict namespaceOrig, TruffleString name, PTuple bases, Object metaclass, PKeyword[] kwds);

        @Child private ReadAttributeFromObjectNode readAttrNode;
        @Child private ReadCallerFrameNode readCallerFrameNode;
        @Child private CastToTruffleStringNode castToStringNode;

        private ReadAttributeFromObjectNode ensureReadAttrNode() {
            if (readAttrNode == null) {
                CompilerDirectives.transferToInterpreterAndInvalidate();
                readAttrNode = insert(ReadAttributeFromObjectNode.create());
            }
            return readAttrNode;
        }

        private ReadCallerFrameNode getReadCallerFrameNode() {
            if (readCallerFrameNode == null) {
                CompilerDirectives.transferToInterpreterAndInvalidate();
                readCallerFrameNode = insert(ReadCallerFrameNode.create());
            }
            return readCallerFrameNode;
        }

        private CastToTruffleStringNode ensureCastToStringNode() {
            if (castToStringNode == null) {
                CompilerDirectives.transferToInterpreterAndInvalidate();
                castToStringNode = insert(CastToTruffleStringNode.create());
            }
            return castToStringNode;
        }

        @Specialization
        protected PythonClass makeType(VirtualFrame frame, PDict namespaceOrig, TruffleString name, PTuple bases, Object metaclass, PKeyword[] kwds,
                        @Cached HashingStorage.InitNode initNode,
                        @Cached HashingStorageGetItem getItemGlobals,
                        @Cached HashingStorageGetItem getItemNamespace,
                        @Cached HashingStorageGetIterator getIterator,
                        @Cached HashingStorageIteratorNext itNext,
                        @Cached HashingStorageIteratorKey itKey,
                        @Cached HashingStorageIteratorValue itValue,
                        @Cached PyDictDelItem delItemNamespace,
                        @Cached("create(SetName)") LookupInheritedSlotNode getSetNameNode,
                        @Cached CallNode callSetNameNode,
                        @Cached CallNode callInitSubclassNode,
                        @Cached("create(T___INIT_SUBCLASS__)") GetAttributeNode getInitSubclassNode,
                        @Cached GetMroStorageNode getMroStorageNode,
                        @Cached PythonObjectFactory factory,
                        @Cached PRaiseNode raise,
                        @Cached AllocateTypeWithMetaclassNode typeMetaclass) {
            try {
                assert SpecialMethodSlot.pushInitializedTypePlaceholder();
                PDict namespace = factory.createDict();
                PythonLanguage language = PythonLanguage.get(this);
                namespace.setDictStorage(initNode.execute(frame, namespaceOrig, PKeyword.EMPTY_KEYWORDS));
                PythonClass newType = typeMetaclass.execute(frame, name, bases, namespace, metaclass);

                // set '__module__' attribute
                Object moduleAttr = ensureReadAttrNode().execute(newType, SpecialAttributeNames.T___MODULE__);
                if (moduleAttr == PNone.NO_VALUE) {
                    PythonObject globals;
                    if (getRootNode() instanceof BuiltinFunctionRootNode) {
                        PFrame callerFrame = getReadCallerFrameNode().executeWith(frame, 0);
                        globals = callerFrame != null ? callerFrame.getGlobals() : null;
                    } else {
                        globals = PArguments.getGlobals(frame);
                    }
                    if (globals != null) {
                        TruffleString moduleName = getModuleNameFromGlobals(globals, getItemGlobals);
                        if (moduleName != null) {
                            newType.setAttribute(SpecialAttributeNames.T___MODULE__, moduleName);
                        }
                    }
                }

                // delete __qualname__ from namespace
                delItemNamespace.execute(namespace, T___QUALNAME__);

                // initialize '__doc__' attribute
                if (newType.getAttribute(SpecialAttributeNames.T___DOC__) == PNone.NO_VALUE) {
                    newType.setAttribute(SpecialAttributeNames.T___DOC__, PNone.NONE);
                }

                // set __class__ cell contents
                Object classcell = getItemNamespace.execute(namespace.getDictStorage(), SpecialAttributeNames.T___CLASSCELL__);
                if (classcell != null) {
                    if (classcell instanceof PCell) {
                        ((PCell) classcell).setRef(newType);
                    } else {
                        throw raise.raise(TypeError, ErrorMessages.MUST_BE_A_CELL, "__classcell__");
                    }
                    delItemNamespace.execute(namespace, SpecialAttributeNames.T___CLASSCELL__);
                }

                SpecialMethodSlot.initializeSpecialMethodSlots(newType, getMroStorageNode, language);

                HashingStorage storage = namespace.getDictStorage();
                HashingStorageIterator it = getIterator.execute(storage);
                while (itNext.execute(storage, it)) {
                    Object value = itValue.execute(storage, it);
                    Object setName = getSetNameNode.execute(value);
                    if (setName != PNone.NO_VALUE) {
                        Object key = itKey.execute(storage, it);
                        try {
                            callSetNameNode.execute(frame, setName, value, newType, key);
                        } catch (PException e) {
                            throw raise.raiseWithCause(PythonBuiltinClassType.RuntimeError, e.getEscapedException(), ErrorMessages.ERROR_CALLING_SET_NAME, value, key, newType);
                        }
                    }
                }

                // Call __init_subclass__ on the parent of a newly generated type
                SuperObject superObject = factory.createSuperObject(PythonBuiltinClassType.Super);
                superObject.init(newType, newType, newType);
                callInitSubclassNode.execute(frame, getInitSubclassNode.executeObject(frame, superObject), PythonUtils.EMPTY_OBJECT_ARRAY, kwds);

                newType.initializeMroShape(language);

                return newType;
            } finally {
                assert SpecialMethodSlot.popInitializedType();
            }
        }

        private TruffleString getModuleNameFromGlobals(PythonObject globals, HashingStorageGetItem getItem) {
            Object nameAttr;
            if (globals instanceof PythonModule) {
                nameAttr = ensureReadAttrNode().execute(globals, SpecialAttributeNames.T___NAME__);
            } else if (globals instanceof PDict) {
                nameAttr = getItem.execute(((PDict) globals).getDictStorage(), SpecialAttributeNames.T___NAME__);
            } else {
                CompilerDirectives.transferToInterpreterAndInvalidate();
                throw new IllegalStateException("invalid globals object");
            }
            if (nameAttr == null || nameAttr == PNone.NO_VALUE) {
                return null;
            }
            try {
                return ensureCastToStringNode().execute(nameAttr);
            } catch (CannotCastException e) {
                CompilerDirectives.transferToInterpreterAndInvalidate();
                throw new IllegalStateException();
            }
        }
    }

    @ImportStatic({SpecialMethodNames.class, SpecialAttributeNames.class, SpecialMethodSlot.class})
    protected abstract static class AllocateTypeWithMetaclassNode extends Node implements IndirectCallNode {
        private static final int SIZEOF_PY_OBJECT_PTR = Long.BYTES;

        @Child private ReadAttributeFromObjectNode readAttr;
        @Child private CastToListNode castToList;
        @Child private SequenceStorageNodes.GetItemNode getItemNode;
        @Child private GetMroNode getMroNode;
        @Child private CastToTruffleStringNode castToStringNode;

        private final Assumption dontNeedExceptionState = Truffle.getRuntime().createAssumption();
        private final Assumption dontNeedCallerFrame = Truffle.getRuntime().createAssumption();

        @Override
        public Assumption needNotPassFrameAssumption() {
            return dontNeedCallerFrame;
        }

        @Override
        public Assumption needNotPassExceptionAssumption() {
            return dontNeedExceptionState;
        }

        public abstract PythonClass execute(VirtualFrame frame, TruffleString name, PTuple bases, PDict namespace, Object metaclass);

        @Specialization
        protected PythonClass typeMetaclass(VirtualFrame frame, TruffleString name, PTuple bases, PDict namespace, Object metaclass,
                        @Bind("this") Node inliningTarget,
                        @Cached HashingStorageGetItem getHashingStorageItem,
                        @Cached HashingStorageSetItemWithHash setHashingStorageItem,
                        @Cached GetOrCreateDictNode getOrCreateDictNode,
                        @Cached HashingStorageGetIterator getHashingStorageIterator,
                        @Cached HashingStorageIteratorNext hashingStorageItNext,
                        @Cached HashingStorageIteratorKey hashingStorageItKey,
                        @Cached HashingStorageIteratorKeyHash hashingStorageItKeyHash,
                        @Cached HashingStorageIteratorValue hashingStorageItValue,
                        @Cached("create(T___DICT__)") LookupAttributeInMRONode getDictAttrNode,
                        @Cached("create(T___WEAKREF__)") LookupAttributeInMRONode getWeakRefAttrNode,
                        @Cached GetBestBaseClassNode getBestBaseNode,
                        @Cached IsIdentifierNode isIdentifier,
                        @Cached PConstructAndRaiseNode constructAndRaiseNode,
                        @Cached PRaiseNode raise,
                        @Cached GetObjectArrayNode getObjectArray,
                        @Cached PythonObjectFactory factory,
                        @Cached TruffleString.IsValidNode isValidNode,
                        @Cached TruffleString.CodePointLengthNode codePointLengthNode,
                        @Cached TruffleString.IndexOfCodePointNode indexOfCodePointNode,
                        @Cached TruffleString.EqualNode equalNode,
                        @Cached TruffleString.ToJavaStringNode toJavaStringNode,
                        @Cached GetBasicSizeNode getBasicSizeNode,
                        @Cached SetBasicSizeNode setBasicSizeNode,
                        @Cached GetItemSizeNode getItemSize,
                        @Cached GetDictOffsetNode getDictOffsetNode) {
            PythonLanguage language = PythonLanguage.get(this);
            PythonContext context = PythonContext.get(this);
            Python3Core core = context.getCore();
            Object[] array = getObjectArray.execute(inliningTarget, bases);

            PythonAbstractClass[] basesArray;
            if (array.length == 0) {
                // Adjust for empty tuple bases
                basesArray = new PythonAbstractClass[]{core.lookupType(PythonBuiltinClassType.PythonObject)};
            } else {
                basesArray = new PythonAbstractClass[array.length];
                for (int i = 0; i < array.length; i++) {
                    // TODO: deal with non-class bases
                    if (PythonAbstractClass.isInstance(array[i])) {
                        basesArray[i] = (PythonAbstractClass) array[i];
                    } else if (array[i] instanceof PythonBuiltinClassType) {
                        basesArray[i] = core.lookupType((PythonBuiltinClassType) array[i]);
                    } else {
                        throw raise.raise(PythonBuiltinClassType.NotImplementedError, ErrorMessages.CREATING_CLASS_NON_CLS_BASES);
                    }
                }
            }
            // check for possible layout conflicts
            Object base = getBestBaseNode.execute(basesArray);

            assert metaclass != null;

            if (!isValidNode.execute(name, TS_ENCODING)) {
                throw constructAndRaiseNode.raiseUnicodeEncodeError(frame, "utf-8", name, 0, codePointLengthNode.execute(name, TS_ENCODING), "can't encode class name");
            }
            if (indexOfCodePointNode.execute(name, 0, 0, codePointLengthNode.execute(name, TS_ENCODING), TS_ENCODING) >= 0) {
                throw raise.raise(PythonBuiltinClassType.ValueError, ErrorMessages.TYPE_NAME_NO_NULL_CHARS);
            }

            // 1.) create class, but avoid calling mro method - it might try to access __dict__ so
            // we have to copy dict slots first
            PythonClass pythonClass = factory.createPythonClass(metaclass, name, false, basesArray);
            assert SpecialMethodSlot.replaceInitializedTypeTop(pythonClass);

            // 2.) copy the dictionary slots
            Object[] slots = new Object[1];
            boolean[] qualnameSet = new boolean[]{false};
            copyDictSlots(frame, pythonClass, namespace, setHashingStorageItem,
                            getHashingStorageIterator, hashingStorageItNext, hashingStorageItKey, hashingStorageItKeyHash, hashingStorageItValue,
                            slots, qualnameSet, constructAndRaiseNode, factory, raise, isValidNode, equalNode,
                            codePointLengthNode, getOrCreateDictNode);
            if (!qualnameSet[0]) {
                pythonClass.setQualName(name);
            }

            // 3.) invoke metaclass mro() method
            pythonClass.invokeMro();

            // CPython masks the __hash__ method with None when __eq__ is overriden, but __hash__ is
            // not
            HashingStorage namespaceStorage = namespace.getDictStorage();
            Object hashMethod = getHashingStorageItem.execute(frame, namespaceStorage, SpecialMethodNames.T___HASH__);
            if (hashMethod == null) {
                Object eqMethod = getHashingStorageItem.execute(frame, namespaceStorage, SpecialMethodNames.T___EQ__);
                if (eqMethod != null) {
                    pythonClass.setAttribute(SpecialMethodNames.T___HASH__, PNone.NONE);
                }
            }

            boolean addDict = false;
            boolean addWeakRef = false;
            // may_add_dict = base->tp_dictoffset == 0
            boolean mayAddDict = getDictAttrNode.execute(base) == PNone.NO_VALUE;
            // may_add_weak = base->tp_weaklistoffset == 0 && base->tp_itemsize == 0
            boolean hasItemSize = getItemSize.execute(inliningTarget, base) != 0;
            boolean mayAddWeakRef = getWeakRefAttrNode.execute(base) == PNone.NO_VALUE && !hasItemSize;

            PythonAbstractClass[] mro = getMro(pythonClass);
            if (slots[0] == null) {
                // takes care of checking if we may_add_dict and adds it if needed
                addDictIfNative(inliningTarget, pythonClass, mro, getBasicSizeNode, getItemSize, getDictOffsetNode);
                addDictDescrAttribute(basesArray, pythonClass, factory);
                if (mayAddWeakRef) {
                    addWeakrefDescrAttribute(pythonClass, factory);
                }
            } else {
                // have slots
                // Make it into a list
                SequenceStorage slotsStorage;
                Object slotsObject;
                if (slots[0] instanceof TruffleString) {
                    slotsObject = slots[0];
                    slotsStorage = new ObjectSequenceStorage(slots);
                } else if (slots[0] instanceof PTuple) {
                    slotsObject = slots[0];
                    slotsStorage = ((PTuple) slots[0]).getSequenceStorage();
                } else if (slots[0] instanceof PList) {
                    slotsObject = slots[0];
                    slotsStorage = ((PList) slots[0]).getSequenceStorage();
                } else {
                    slotsObject = getCastToListNode().execute(frame, slots[0]);
                    slotsStorage = ((PList) slotsObject).getSequenceStorage();
                }
                int slotlen = slotsStorage.length();

                if (slotlen > 0 && hasItemSize) {
                    throw raise.raise(TypeError, ErrorMessages.NONEMPTY_SLOTS_NOT_ALLOWED_FOR_SUBTYPE_OF_S, base);
                }

                if (isAnyBaseWithoutSlots(pythonClass, mro)) {
                    addDictIfNative(inliningTarget, pythonClass, mro, getBasicSizeNode, getItemSize, getDictOffsetNode);
                    addDictDescrAttribute(basesArray, pythonClass, factory);
                }
                for (int i = 0; i < slotlen; i++) {
                    TruffleString slotName;
                    Object element = getSlotItemNode().execute(slotsStorage, i);
                    // Check valid slot name
                    if (element instanceof TruffleString) {
                        slotName = (TruffleString) element;
                        if (!(boolean) isIdentifier.execute(frame, slotName)) {
                            throw raise.raise(TypeError, ErrorMessages.SLOTS_MUST_BE_IDENTIFIERS);
                        }
                    } else {
                        throw raise.raise(TypeError, ErrorMessages.MUST_BE_STRINGS_NOT_P, "__slots__ items", element);
                    }
                    if (equalNode.execute(slotName, T___DICT__, TS_ENCODING)) {
                        if (!mayAddDict || addDict || addDictIfNative(inliningTarget, pythonClass, mro, getBasicSizeNode, getItemSize, getDictOffsetNode)) {
                            throw raise.raise(TypeError, ErrorMessages.DICT_SLOT_DISALLOWED_WE_GOT_ONE);
                        }
                        addDict = true;
                        addDictDescrAttribute(basesArray, pythonClass, factory);
                    } else if (equalNode.execute(slotName, T___WEAKREF__, TS_ENCODING)) {
                        if (!mayAddWeakRef || addWeakRef) {
                            throw raise.raise(TypeError, ErrorMessages.WEAKREF_SLOT_DISALLOWED_WE_GOT_ONE);
                        }
                        addWeakRef = true;
                        addWeakrefDescrAttribute(pythonClass, factory);
                    } else {
                        // TODO: check for __weakref__
                        // TODO avoid if native slots are inherited
                        TruffleString mangledName;
                        try {
                            mangledName = PythonUtils.mangleName(name, slotName);

                        } catch (OutOfMemoryError e) {
                            CompilerDirectives.transferToInterpreterAndInvalidate();
                            throw raise.raise(PythonBuiltinClassType.OverflowError, ErrorMessages.PRIVATE_IDENTIFIER_TOO_LARGE_TO_BE_MANGLED);
                        }
                        HiddenKey hiddenSlotKey = createTypeKey(toJavaStringNode.execute(mangledName));
                        HiddenKeyDescriptor slotDesc = factory.createHiddenKeyDescriptor(hiddenSlotKey, pythonClass);
                        pythonClass.setAttribute(mangledName, slotDesc);
                    }
                    // Make slots into a tuple
                }
                Object state = IndirectCallContext.enter(frame, language, context, this);
                try {
                    pythonClass.setAttribute(T___SLOTS__, slotsObject);
                    if (basesArray.length > 1) {
                        // TODO: tfel - check if secondary bases provide weakref or dict when we
                        // don't already have one
                    }

                    // checks for some name errors too
                    PTuple newSlots = copySlots(name, slotsStorage, slotlen, addDict, addWeakRef, namespace, context.factory());

                    // add native slot descriptors
                    if (pythonClass.needsNativeAllocation()) {
                        addNativeSlots(inliningTarget, pythonClass, mro, newSlots, getBasicSizeNode, setBasicSizeNode);
                    }
                } finally {
                    IndirectCallContext.exit(frame, language, context, state);
                }
                Object dict = LookupAttributeInMRONode.lookupSlowPath(pythonClass, T___DICT__);
                if (!addDict && dict == PNone.NO_VALUE) {
                    pythonClass.setHasSlotsButNoDictFlag();
                }
            }
            ensureBasicsize(inliningTarget, pythonClass, mro, getBasicSizeNode, setBasicSizeNode);

            return pythonClass;
        }

        private boolean isAnyBaseWithoutSlots(PythonClass pythonClass, PythonAbstractClass[] mro) {
            for (PythonAbstractClass cls : mro) {
                if (cls != pythonClass && !PGuards.isNativeClass(cls) && !PGuards.isPythonBuiltinClass(cls)) {
                    if (!hasSlots(cls)) {
                        return true;
                    }
                }
            }
            return false;
        }

        @TruffleBoundary
        private static void addDictDescrAttribute(PythonAbstractClass[] basesArray, PythonClass pythonClass, PythonObjectFactory factory) {
            // Note: we need to avoid MRO lookup of __dict__ using slots because they are not
            // initialized yet
            if ((!hasPythonClassBases(basesArray) && LookupAttributeInMRONode.lookupSlowPath(pythonClass, T___DICT__) == PNone.NO_VALUE) || basesHaveSlots(basesArray)) {
                Builtin dictBuiltin = ObjectBuiltins.DictNode.class.getAnnotation(Builtin.class);
                RootCallTarget callTarget = PythonLanguage.get(null).createCachedCallTarget(
                                l -> new BuiltinFunctionRootNode(l, dictBuiltin, new StandaloneBuiltinFactory<PythonBinaryBuiltinNode>(DictNodeGen.create()), true), ObjectBuiltins.DictNode.class,
                                StandaloneBuiltinFactory.class);
                setAttribute(T___DICT__, dictBuiltin, callTarget, pythonClass, factory);
            }
        }

        @TruffleBoundary
        private static void addWeakrefDescrAttribute(PythonClass pythonClass, PythonObjectFactory factory) {
            Builtin builtin = GetWeakRefsNode.class.getAnnotation(Builtin.class);
            RootCallTarget callTarget = PythonLanguage.get(null).createCachedCallTarget(
                            l -> new BuiltinFunctionRootNode(l, builtin, WeakRefModuleBuiltinsFactory.GetWeakRefsNodeFactory.getInstance(), true), GetWeakRefsNode.class,
                            WeakRefModuleBuiltinsFactory.class);
            setAttribute(T___WEAKREF__, builtin, callTarget, pythonClass, factory);
        }

        @TruffleBoundary
        private static HiddenKey createTypeKey(String name) {
            return PythonLanguage.get(null).typeHiddenKeys.computeIfAbsent(name, n -> new HiddenKey(n));
        }

        private static void setAttribute(TruffleString name, Builtin builtin, RootCallTarget callTarget, PythonClass pythonClass, PythonObjectFactory factory) {
            int flags = PBuiltinFunction.getFlags(builtin, callTarget);
            PBuiltinFunction function = factory.createBuiltinFunction(name, pythonClass, 1, flags, callTarget);
            GetSetDescriptor desc = factory.createGetSetDescriptor(function, function, name, pythonClass, true);
            pythonClass.setAttribute(name, desc);
        }

        private static boolean basesHaveSlots(PythonAbstractClass[] basesArray) {
            // this is merely based on empirical observation
            // see also test_type.py#test_dict()
            for (PythonAbstractClass c : basesArray) {
                // TODO: what about native?
                if (c instanceof PythonClass) {
                    if (((PythonClass) c).getAttribute(T___SLOTS__) != PNone.NO_VALUE) {
                        return true;
                    }
                }
            }
            return false;
        }

        private static boolean hasPythonClassBases(PythonAbstractClass[] basesArray) {
            for (PythonAbstractClass c : basesArray) {
                if (c instanceof PythonClass) {
                    return true;
                }
            }
            return false;
        }

        private boolean hasSlots(Object type) {
            Object slots = getReadAttr().execute(type, T___SLOTS__);
            return slots != PNone.NO_VALUE;
        }

        private ReadAttributeFromObjectNode getReadAttr() {
            if (readAttr == null) {
                CompilerDirectives.transferToInterpreterAndInvalidate();
                readAttr = insert(ReadAttributeFromObjectNode.createForceType());
            }
            return readAttr;
        }

        private SequenceStorageNodes.GetItemNode getSlotItemNode() {
            if (getItemNode == null) {
                CompilerDirectives.transferToInterpreterAndInvalidate();
                getItemNode = insert(SequenceStorageNodes.GetItemNode.create());
            }
            return getItemNode;
        }

        /**
         * If a managed type inherits from a native type (which means that the object will be
         * allocated in native) and if the type has {@code __slots__}, we need to do following:
         *
         * <ol>
         * <li>We need to increase the basicsize by {@code sizeof(PyObject *)} for each name in
         * {@code __slots__} since each dynamic slot automatically becomes a
         * {@link CApiMemberAccessNodes#T_OBJECT_EX} member.</li>
         * <li>We need to install a member descriptor for each dynamic slot.</li>
         * </ol>
         */
        private void addNativeSlots(Node inliningTarget, PythonManagedClass pythonClass, PythonAbstractClass[] mro, PTuple slots,
                        GetBasicSizeNode getBasicSizeNode, SetBasicSizeNode setBasicSizeNode) {
            SequenceStorage slotsStorage = slots.getSequenceStorage();
            if (slotsStorage.length() != 0) {
                // __basicsize__ may not have been inherited yet. Therefore, iterate over the MRO
                // and/ look for the first native class.
                long slotOffset = getBasicSizeNode.execute(inliningTarget, pythonClass);
                if (slotOffset == 0) {
                    for (PythonAbstractClass cls : mro) {
                        if (PGuards.isNativeClass(cls)) {
                            slotOffset = getBasicSizeNode.execute(inliningTarget, cls);
                            break;
                        }
                    }
                }
                if (slotOffset == 0) {
                    throw CompilerDirectives.shouldNotReachHere();
                }
                slotOffset = installMemberDescriptors(pythonClass, slotsStorage, slotOffset);
                // commit new basicSize
                setBasicSizeNode.execute(inliningTarget, pythonClass, slotOffset);
            }
        }

        @TruffleBoundary
        private static long installMemberDescriptors(PythonManagedClass pythonClass, SequenceStorage slotsStorage, long slotOffset) {
            PDict typeDict = GetOrCreateDictNode.getUncached().execute(pythonClass);
            for (int i = 0; i < slotsStorage.length(); i++) {
                Object slotName = SequenceStorageNodes.GetItemScalarNode.getUncached().execute(slotsStorage, i);
                PyTruffleType_AddMember.addMember(pythonClass, typeDict, (TruffleString) slotName, CApiMemberAccessNodes.T_OBJECT_EX, slotOffset, 1, PNone.NO_VALUE);
                slotOffset += SIZEOF_PY_OBJECT_PTR;
            }
            return slotOffset;
        }

        private CastToListNode getCastToListNode() {
            if (castToList == null) {
                CompilerDirectives.transferToInterpreterAndInvalidate();
                castToList = insert(CastToListNode.create());
            }
            return castToList;
        }

        private PythonAbstractClass[] getMro(PythonAbstractClass pythonClass) {
            if (getMroNode == null) {
                CompilerDirectives.transferToInterpreterAndInvalidate();
                getMroNode = insert(GetMroNode.create());
            }
            return getMroNode.execute(pythonClass);
        }

        private CastToTruffleStringNode ensureCastToStringNode() {
            if (castToStringNode == null) {
                CompilerDirectives.transferToInterpreterAndInvalidate();
                castToStringNode = insert(CastToTruffleStringNode.create());
            }
            return castToStringNode;
        }

        private void copyDictSlots(VirtualFrame frame, PythonClass pythonClass, PDict namespace, HashingStorageSetItemWithHash setHashingStorageItem,
                        HashingStorageGetIterator getHashingStorageIterator, HashingStorageIteratorNext hashingStorageItNext, HashingStorageIteratorKey hashingStorageItKey,
                        HashingStorageIteratorKeyHash hashingStorageItKeyHash, HashingStorageIteratorValue hashingStorageItValue, Object[] slots,
                        boolean[] qualnameSet, PConstructAndRaiseNode constructAndRaiseNode, PythonObjectFactory factory, PRaiseNode raise, IsValidNode isValidNode,
                        EqualNode equalNode, CodePointLengthNode codePointLengthNode, GetOrCreateDictNode getOrCreateDictNode) {
            // copy the dictionary slots over, as CPython does through PyDict_Copy
            // Also check for a __slots__ sequence variable in dict
            PDict typeDict = null;
            HashingStorage namespaceStorage = namespace.getDictStorage();
            HashingStorageIterator it = getHashingStorageIterator.execute(namespaceStorage);
            while (hashingStorageItNext.execute(namespaceStorage, it)) {
                Object keyObj = hashingStorageItKey.execute(namespaceStorage, it);
                Object value = hashingStorageItValue.execute(namespaceStorage, it);
                if (keyObj instanceof TruffleString) {
                    TruffleString key = (TruffleString) keyObj;
                    if (equalNode.execute(T___SLOTS__, key, TS_ENCODING)) {
                        slots[0] = value;
                        continue;
                    }
                    if (equalNode.execute(T___NEW__, key, TS_ENCODING)) {
                        // see CPython: if it's a plain function, make it a static function
                        if (value instanceof PFunction) {
                            pythonClass.setAttribute(key, factory.createStaticmethodFromCallableObj(value));
                        } else {
                            pythonClass.setAttribute(key, value);
                        }
                        continue;
                    }
                    if (equalNode.execute(T___INIT_SUBCLASS__, key, TS_ENCODING) || equalNode.execute(T___CLASS_GETITEM__, key, TS_ENCODING)) {
                        // see CPython: Special-case __init_subclass__ and
                        // __class_getitem__: if they are plain functions, make them
                        // classmethods
                        if (value instanceof PFunction) {
                            pythonClass.setAttribute(key, factory.createClassmethodFromCallableObj(value));
                        } else {
                            pythonClass.setAttribute(key, value);
                        }
                        continue;
                    }
                    if (equalNode.execute(T___DOC__, key, TS_ENCODING)) {
                        // CPython sets tp_doc to a copy of dict['__doc__'], if that is a string. It
                        // forcibly encodes the string as UTF-8, and raises an error if that is not
                        // possible.
                        TruffleString doc = null;
                        if (value instanceof TruffleString) {
                            doc = (TruffleString) value;
                        } else if (value instanceof PString) {
                            doc = ((PString) value).getValueUncached();
                        }
                        if (doc != null) {
                            if (!isValidNode.execute(doc, TS_ENCODING)) {
                                throw constructAndRaiseNode.raiseUnicodeEncodeError(frame, "utf-8", doc, 0, codePointLengthNode.execute(doc, TS_ENCODING), "can't encode docstring");
                            }
                        }
                        pythonClass.setAttribute(key, value);
                        continue;
                    }
                    if (equalNode.execute(T___QUALNAME__, key, TS_ENCODING)) {
                        try {
                            pythonClass.setQualName(ensureCastToStringNode().execute(value));
                            qualnameSet[0] = true;
                        } catch (CannotCastException e) {
                            throw raise.raise(PythonBuiltinClassType.TypeError, ErrorMessages.MUST_BE_S_NOT_P, "type __qualname__", "str", value);
                        }
                        continue;
                    }
                    if (equalNode.execute(T___CLASSCELL__, key, TS_ENCODING)) {
                        // don't populate this attribute
                        continue;
                    }
                    if (typeDict == null) {
                        pythonClass.setAttribute(key, value);
                        continue;
                    }
                }
                // Creates DynamicObjectStorage which ignores non-string keys
                typeDict = getOrCreateDictNode.execute(pythonClass);
                // Writing a non string key converts DynamicObjectStorage to EconomicMapStorage
                long keyHash = hashingStorageItKeyHash.execute(namespaceStorage, it);
                HashingStorage updatedStore = setHashingStorageItem.execute(frame, typeDict.getDictStorage(), keyObj, keyHash, value);
                typeDict.setDictStorage(updatedStore);
            }
        }

        @TruffleBoundary
        private PTuple copySlots(TruffleString className, SequenceStorage slotList, int slotlen, boolean add_dict, boolean add_weak, PDict namespace,
                        PythonObjectFactory factory) {
            SequenceStorage newSlots = new ObjectSequenceStorage(slotlen - PInt.intValue(add_dict) - PInt.intValue(add_weak));
            int j = 0;
            for (int i = 0; i < slotlen; i++) {
                // the cast is ensured by the previous loop
                // n.b.: passing the null frame here is fine, since the storage and index are known
                // types
                TruffleString slotName = (TruffleString) getSlotItemNode().execute(slotList, i);
                if ((add_dict && T___DICT__.equalsUncached(slotName, TS_ENCODING)) || (add_weak && T___WEAKREF__.equalsUncached(slotName, TS_ENCODING))) {
                    continue;
                }

                try {
                    slotName = PythonUtils.mangleName(className, slotName);
                } catch (OutOfMemoryError e) {
                    throw PRaiseNode.raiseUncached(this, PythonBuiltinClassType.OverflowError, ErrorMessages.PRIVATE_IDENTIFIER_TOO_LARGE_TO_BE_MANGLED);
                }
                if (slotName == null) {
                    return null;
                }

                SequenceStorageNodes.AppendNode.getUncached().execute(newSlots, slotName, NoGeneralizationNode.DEFAULT);
                // Passing 'null' frame is fine because the caller already transfers the exception
                // state to the context.
                if (!T___CLASSCELL__.equalsUncached(slotName, TS_ENCODING) && !T___QUALNAME__.equalsUncached(slotName, TS_ENCODING) &&
                                HashingStorageGetItem.hasKeyUncached(namespace.getDictStorage(), slotName)) {
                    // __qualname__ and __classcell__ will be deleted later
                    throw PRaiseNode.raiseUncached(this, PythonBuiltinClassType.ValueError, ErrorMessages.S_S_CONFLICTS_WITH_CLASS_VARIABLE, slotName, "__slots__");
                }
                j++;
            }
            assert j == slotlen - PInt.intValue(add_dict) - PInt.intValue(add_weak);

            // sort newSlots
            Arrays.sort(newSlots.getInternalArray(), (a, b) -> compareStringsUncached((TruffleString) a, (TruffleString) b));

            return factory.createTuple(newSlots);
        }

        /**
         * check that the native base does not already have tp_dictoffset
         */
        private boolean addDictIfNative(Node inliningTarget, PythonManagedClass pythonClass, PythonAbstractClass[] mro, GetBasicSizeNode getBasicSizeNode,
                        GetItemSizeNode getItemSizeNode, GetDictOffsetNode getDictOffsetNode) {
            boolean addedNewDict = false;
            if (pythonClass.needsNativeAllocation()) {
                for (PythonAbstractClass cls : mro) {
                    if (PGuards.isNativeClass(cls)) {
                        // Use GetAnyAttributeNode since these are get-set-descriptors
                        long dictoffset = getDictOffsetNode.execute(inliningTarget, cls);
                        long basicsize = getBasicSizeNode.execute(inliningTarget, cls);
                        long itemsize = getItemSizeNode.execute(inliningTarget, cls);
                        if (dictoffset == 0) {
                            addedNewDict = true;
                            // add_dict
                            if (itemsize != 0) {
                                dictoffset = -SIZEOF_PY_OBJECT_PTR;
                            } else {
                                dictoffset = basicsize;
                                basicsize += SIZEOF_PY_OBJECT_PTR;
                            }
                        }
                        SetDictOffsetNode.executeUncached(pythonClass, dictoffset);
                        SetBasicSizeNode.executeUncached(pythonClass, basicsize);
                        SetItemSizeNode.executeUncached(pythonClass, itemsize);
                        break;
                    }
                }
            }
            return addedNewDict;
        }

        /**
         * check that the native base does not already have tp_dictoffset
         */
        private void ensureBasicsize(Node inliningTarget, PythonManagedClass pythonClass, PythonAbstractClass[] mro, GetBasicSizeNode getBasicSizeNode, SetBasicSizeNode setBasicSizeNode) {
            if (pythonClass.needsNativeAllocation() && getBasicSizeNode.execute(inliningTarget, pythonClass) == 0) {
                long basicsize = 0;
                for (PythonAbstractClass cls : mro) {
                    if (PGuards.isNativeClass(cls)) {
                        basicsize = getBasicSizeNode.execute(inliningTarget, cls);
                        break;
                    }
                }
                if (basicsize <= 0) {
                    CompilerDirectives.transferToInterpreterAndInvalidate();
                    throw CompilerDirectives.shouldNotReachHere(String.format("class %s needs native allocation but has basicsize <= 0", pythonClass.getName()));
                }
                setBasicSizeNode.execute(inliningTarget, pythonClass, basicsize);
            }
        }
    }

    @GenerateUncached
    @GenerateInline
    @GenerateCached(false)
    public abstract static class GetBasicSizeNode extends Node {
        public abstract long execute(Node inliningTarget, Object cls);

        @Specialization
        long lookup(Object cls,
                        @Cached CExtNodes.LookupNativeI64MemberInMRONode lookup) {
            return lookup.execute(cls, PyTypeObject__tp_basicsize, TYPE_BASICSIZE);
        }
    }

    @GenerateUncached
    @GenerateInline
    @GenerateCached(false)
    public abstract static class SetBasicSizeNode extends Node {
        public abstract void execute(Node inliningTarget, PythonManagedClass cls, long value);

        public static void executeUncached(PythonManagedClass cls, long value) {
            TypeNodesFactory.SetBasicSizeNodeGen.getUncached().execute(null, cls, value);
        }

        @Specialization
        void set(PythonManagedClass cls, long value,
                        @Cached WriteAttributeToDynamicObjectNode write) {
            write.execute(cls, TYPE_BASICSIZE, value);
        }
    }

    @GenerateUncached
    @GenerateInline
    @GenerateCached(false)
    public abstract static class GetItemSizeNode extends Node {
        public abstract long execute(Node inliningTarget, Object cls);

        @Specialization
        long lookup(Object cls,
                        @Cached CExtNodes.LookupNativeI64MemberInMRONode lookup) {
            return lookup.execute(cls, PyTypeObject__tp_itemsize, TYPE_ITEMSIZE, GetItemSizeNode::getBuiltinTypeItemsize);
        }

        private static int getBuiltinTypeItemsize(PythonBuiltinClassType cls) {
            // Our formatter currently forces all the case labels on a single line
            // @formatter:off
            return switch (cls) {
                case PBytes -> 1;
                case PInt -> 4;
                case PFrame, PMemoryView, PTuple, PStatResult, PTerminalSize, PUnameResult, PStructTime, PProfilerEntry,
                        PProfilerSubentry, PStructPasswd, PStructRusage, PVersionInfo, PFlags, PFloatInfo,
                        PIntInfo, PHashInfo, PThreadInfo, PUnraisableHookArgs, PIOBase, PFileIO, PBufferedIOBase,
                        PBufferedReader, PBufferedWriter, PBufferedRWPair, PBufferedRandom, PIncrementalNewlineDecoder,
                        PTextIOWrapper, CArgObject, CThunkObject, StgDict, Structure, Union, PyCPointer, PyCArray,
                        PyCData, SimpleCData, PyCFuncPtr, CField, DictRemover, StructParam -> 8;
                case PythonClass -> 40;
                default -> 0;
            };
            // @formatter:on
        }
    }

    @GenerateUncached
    @GenerateInline
    @GenerateCached(false)
    public abstract static class SetItemSizeNode extends Node {
        public abstract void execute(Node inliningTarget, PythonManagedClass cls, long value);

        public static void executeUncached(PythonManagedClass cls, long value) {
            TypeNodesFactory.SetItemSizeNodeGen.getUncached().execute(null, cls, value);
        }

        @Specialization
        void set(PythonManagedClass cls, long value,
                        @Cached WriteAttributeToDynamicObjectNode write) {
            write.execute(cls, TYPE_ITEMSIZE, value);
        }
    }

    @GenerateUncached
    @GenerateInline
    @GenerateCached(false)
    public abstract static class GetDictOffsetNode extends Node {
        public abstract long execute(Node inliningTarget, Object cls);

        @Specialization
        long lookup(Object cls,
                        @Cached CExtNodes.LookupNativeI64MemberInMRONode lookup) {
            return lookup.execute(cls, PyTypeObject__tp_dictoffset, TYPE_DICTOFFSET, GetDictOffsetNode::getBuiltinTypeItemsize);
        }

        private static int getBuiltinTypeItemsize(PythonBuiltinClassType cls) {
            // TODO properly specify for all builtin classes
            PythonBuiltinClassType current = cls;
            do {
                if (current == PBaseException) {
                    return 16;
                }
            } while ((current = current.getBase()) != null);
            return 0;
        }
    }

    @GenerateUncached
    @GenerateInline
    @GenerateCached(false)
    public abstract static class SetDictOffsetNode extends Node {
        public abstract void execute(Node inliningTarget, PythonManagedClass cls, long value);

        public static void executeUncached(PythonManagedClass cls, long value) {
            TypeNodesFactory.SetDictOffsetNodeGen.getUncached().execute(null, cls, value);
        }

        @Specialization
        void set(PythonManagedClass cls, long value,
                        @Cached WriteAttributeToDynamicObjectNode write) {
            write.execute(cls, TYPE_DICTOFFSET, value);
        }
    }

<<<<<<< HEAD
    @GenerateUncached
    @GenerateInline
    @GenerateCached(false)
    @ImportStatic(SpecialMethodSlot.class)
    public abstract static class HasSameConstructorNode extends Node {

        public abstract boolean execute(Node inliningTarget, Object leftClass, Object rightClass);

        @Specialization
        static boolean doGeneric(Node inliningTarget, Object left, Object right,
                        @Cached(parameters = "New") LookupCallableSlotInMRONode lookupLeftNode,
                        @Cached(parameters = "New") LookupCallableSlotInMRONode lookupRightNode,
                        @Cached InlinedExactClassProfile leftNewProfile,
                        @Cached InlinedExactClassProfile rightNewProfile) {
            assert IsTypeNode.getUncached().execute(left);
            assert IsTypeNode.getUncached().execute(right);

            Object leftNew = leftNewProfile.profile(inliningTarget, lookupLeftNode.execute(left));
            Object rightNew = rightNewProfile.profile(inliningTarget, lookupRightNode.execute(right));
            return isSameFunction(leftNew, rightNew);
        }

        static boolean isSameFunction(Object leftFunc, Object rightFunc) {
            Object leftResolved = leftFunc;
            if (leftFunc instanceof PBuiltinFunction builtinFunction) {
                Object typeDecorated = HPyObjectNewNode.getDecoratedSuperConstructor(builtinFunction);
                if (typeDecorated != null) {
                    leftResolved = typeDecorated;
                }
            }
            Object rightResolved = rightFunc;
            if (rightFunc instanceof PBuiltinFunction builtinFunction) {
                Object baseDecorated = HPyObjectNewNode.getDecoratedSuperConstructor(builtinFunction);
                if (baseDecorated != null) {
                    rightResolved = baseDecorated;
                }
            }
            return leftResolved == rightResolved;
=======
    /**
     * Tests if the given {@code cls} is a Python class that needs a native allocation. This is the
     * case if {@code cls} either is a native class or it is a managed class that (indirectly)
     * inherits from a native class.
     */
    @GenerateUncached
    @GenerateInline
    @GenerateCached(false)
    public abstract static class NeedsNativeAllocationNode extends Node {
        public abstract boolean execute(Node inliningTarget, Object cls);

        public static boolean executeUncached(Object cls) {
            return TypeNodesFactory.NeedsNativeAllocationNodeGen.getUncached().execute(null, cls);
        }

        @Specialization
        static boolean doPBCT(@SuppressWarnings("unused") PythonBuiltinClassType cls) {
            return false;
        }

        @Specialization
        static boolean doBuiltin(@SuppressWarnings("unused") PythonBuiltinClass cls) {
            return false;
        }

        @Specialization
        static boolean doManaged(PythonManagedClass cls) {
            return cls.needsNativeAllocation();
        }

        @Specialization
        static boolean doNative(@SuppressWarnings("unused") PythonNativeClass cls) {
            return true;
        }

        @Fallback
        static boolean doOther(@SuppressWarnings("unused") Object cls) {
            return false;
>>>>>>> b1e1896f
        }
    }
}<|MERGE_RESOLUTION|>--- conflicted
+++ resolved
@@ -118,12 +118,9 @@
 import com.oracle.graal.python.builtins.objects.cext.capi.NativeCAPISymbol;
 import com.oracle.graal.python.builtins.objects.cext.capi.transitions.CApiTransitionsFactory.PythonToNativeNodeGen;
 import com.oracle.graal.python.builtins.objects.cext.hpy.GraalHPyDef;
-<<<<<<< HEAD
 import com.oracle.graal.python.builtins.objects.cext.hpy.GraalHPyObjectBuiltins.HPyObjectNewNode;
-=======
 import com.oracle.graal.python.builtins.objects.cext.structs.CFields;
 import com.oracle.graal.python.builtins.objects.cext.structs.CStructAccess;
->>>>>>> b1e1896f
 import com.oracle.graal.python.builtins.objects.common.DynamicObjectStorage;
 import com.oracle.graal.python.builtins.objects.common.HashingStorage;
 import com.oracle.graal.python.builtins.objects.common.HashingStorageNodes;
@@ -2677,46 +2674,6 @@
         }
     }
 
-<<<<<<< HEAD
-    @GenerateUncached
-    @GenerateInline
-    @GenerateCached(false)
-    @ImportStatic(SpecialMethodSlot.class)
-    public abstract static class HasSameConstructorNode extends Node {
-
-        public abstract boolean execute(Node inliningTarget, Object leftClass, Object rightClass);
-
-        @Specialization
-        static boolean doGeneric(Node inliningTarget, Object left, Object right,
-                        @Cached(parameters = "New") LookupCallableSlotInMRONode lookupLeftNode,
-                        @Cached(parameters = "New") LookupCallableSlotInMRONode lookupRightNode,
-                        @Cached InlinedExactClassProfile leftNewProfile,
-                        @Cached InlinedExactClassProfile rightNewProfile) {
-            assert IsTypeNode.getUncached().execute(left);
-            assert IsTypeNode.getUncached().execute(right);
-
-            Object leftNew = leftNewProfile.profile(inliningTarget, lookupLeftNode.execute(left));
-            Object rightNew = rightNewProfile.profile(inliningTarget, lookupRightNode.execute(right));
-            return isSameFunction(leftNew, rightNew);
-        }
-
-        static boolean isSameFunction(Object leftFunc, Object rightFunc) {
-            Object leftResolved = leftFunc;
-            if (leftFunc instanceof PBuiltinFunction builtinFunction) {
-                Object typeDecorated = HPyObjectNewNode.getDecoratedSuperConstructor(builtinFunction);
-                if (typeDecorated != null) {
-                    leftResolved = typeDecorated;
-                }
-            }
-            Object rightResolved = rightFunc;
-            if (rightFunc instanceof PBuiltinFunction builtinFunction) {
-                Object baseDecorated = HPyObjectNewNode.getDecoratedSuperConstructor(builtinFunction);
-                if (baseDecorated != null) {
-                    rightResolved = baseDecorated;
-                }
-            }
-            return leftResolved == rightResolved;
-=======
     /**
      * Tests if the given {@code cls} is a Python class that needs a native allocation. This is the
      * case if {@code cls} either is a native class or it is a managed class that (indirectly)
@@ -2755,7 +2712,47 @@
         @Fallback
         static boolean doOther(@SuppressWarnings("unused") Object cls) {
             return false;
->>>>>>> b1e1896f
+        }
+    }
+
+    @GenerateUncached
+    @GenerateInline
+    @GenerateCached(false)
+    @ImportStatic(SpecialMethodSlot.class)
+    public abstract static class HasSameConstructorNode extends Node {
+
+        public abstract boolean execute(Node inliningTarget, Object leftClass, Object rightClass);
+
+        @Specialization
+        static boolean doGeneric(Node inliningTarget, Object left, Object right,
+                        @Cached(parameters = "New") LookupCallableSlotInMRONode lookupLeftNode,
+                        @Cached(parameters = "New") LookupCallableSlotInMRONode lookupRightNode,
+                        @Cached InlinedExactClassProfile leftNewProfile,
+                        @Cached InlinedExactClassProfile rightNewProfile) {
+            assert IsTypeNode.getUncached().execute(left);
+            assert IsTypeNode.getUncached().execute(right);
+
+            Object leftNew = leftNewProfile.profile(inliningTarget, lookupLeftNode.execute(left));
+            Object rightNew = rightNewProfile.profile(inliningTarget, lookupRightNode.execute(right));
+            return isSameFunction(leftNew, rightNew);
+        }
+
+        static boolean isSameFunction(Object leftFunc, Object rightFunc) {
+            Object leftResolved = leftFunc;
+            if (leftFunc instanceof PBuiltinFunction builtinFunction) {
+                Object typeDecorated = HPyObjectNewNode.getDecoratedSuperConstructor(builtinFunction);
+                if (typeDecorated != null) {
+                    leftResolved = typeDecorated;
+                }
+            }
+            Object rightResolved = rightFunc;
+            if (rightFunc instanceof PBuiltinFunction builtinFunction) {
+                Object baseDecorated = HPyObjectNewNode.getDecoratedSuperConstructor(builtinFunction);
+                if (baseDecorated != null) {
+                    rightResolved = baseDecorated;
+                }
+            }
+            return leftResolved == rightResolved;
         }
     }
 }