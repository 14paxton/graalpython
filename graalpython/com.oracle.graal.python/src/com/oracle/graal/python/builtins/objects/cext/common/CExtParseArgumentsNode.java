--- conflicted
+++ resolved
@@ -157,12 +157,7 @@
                         @Cached TruffleString.CodePointLengthNode lengthNode,
                         @Cached TruffleString.CodePointAtIndexNode codepointAtIndexNode,
                         @Cached("createConvertArgNodes(cachedFormat, lengthNode)") ConvertSingleArgNode[] convertArgNodes,
-<<<<<<< HEAD
                         @Cached HashingStorageLen kwdsLenNode,
-                        @Cached SequenceStorageNodes.LenNode argvLenNode,
-=======
-                        @Cached HashingCollectionNodes.LenNode kwdsLenNode,
->>>>>>> d8080f04
                         @Cached PRaiseNativeNode raiseNode,
                         @SuppressWarnings("unused") @Cached TruffleString.EqualNode eqNode) {
             try {
