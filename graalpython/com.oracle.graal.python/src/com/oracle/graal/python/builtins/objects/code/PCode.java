--- conflicted
+++ resolved
@@ -60,11 +60,7 @@
 import com.oracle.graal.python.nodes.frame.WriteIdentifierNode;
 import com.oracle.graal.python.nodes.function.FunctionRootNode;
 import com.oracle.graal.python.nodes.generator.GeneratorFunctionRootNode;
-<<<<<<< HEAD
 import com.oracle.graal.python.runtime.PythonParser.ParserMode;
-=======
-import com.oracle.graal.python.runtime.PythonCore;
->>>>>>> bff02ce7
 import com.oracle.truffle.api.CompilerDirectives;
 import com.oracle.truffle.api.CompilerDirectives.TruffleBoundary;
 import com.oracle.truffle.api.RootCallTarget;
@@ -333,7 +329,7 @@
         if (sourceSection != null) {
             return sourceSection.getCharacters().toString().getBytes();
         }
-        return null;
+        return new byte[0];
     }
 
     public RootNode getRootNode() {
@@ -416,7 +412,7 @@
     }
 
     public byte[] getCodestring() {
-        if (codestring == null && hasRootNode()) {
+        if (codestring == null) {
             this.codestring = extractCodeString(getRootNode());
         }
         return codestring;
