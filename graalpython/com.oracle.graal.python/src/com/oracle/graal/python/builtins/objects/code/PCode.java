--- conflicted
+++ resolved
@@ -129,25 +129,21 @@
         }
     }
 
-<<<<<<< HEAD
     public PCode(LazyPythonClass cls, RootCallTarget callTarget, byte[] codestring, int flags, int firstlineno, byte[] lnotab) {
-        this(cls, callTarget);
+        this(cls, storage, callTarget);
         this.codestring = codestring;
         this.flags = flags;
         this.firstlineno = firstlineno;
         this.lnotab = lnotab;
     }
 
-    public PCode(LazyPythonClass cls, RootCallTarget callTarget, Signature signature,
-=======
     public PCode(LazyPythonClass cls, DynamicObject storage, RootCallTarget callTarget, Signature signature,
->>>>>>> 65aea502
                     int nlocals, int stacksize, int flags,
                     byte[] codestring, Object[] constants, Object[] names,
                     Object[] varnames, Object[] freevars, Object[] cellvars,
                     String filename, String name, int firstlineno,
                     byte[] lnotab) {
-        super(cls, storage);
+        super(cls, storage, storage);
         this.nlocals = nlocals;
         this.stacksize = stacksize;
         this.flags = flags;
