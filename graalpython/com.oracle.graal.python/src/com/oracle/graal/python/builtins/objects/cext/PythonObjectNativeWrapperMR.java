/*
 * Copyright (c) 2018, Oracle and/or its affiliates.
 *
 * The Universal Permissive License (UPL), Version 1.0
 *
 * Subject to the condition set forth below, permission is hereby granted to any
 * person obtaining a copy of this software, associated documentation and/or data
 * (collectively the "Software"), free of charge and under any and all copyright
 * rights in the Software, and any and all patent rights owned or freely
 * licensable by each licensor hereunder covering either (i) the unmodified
 * Software as contributed to or provided by such licensor, or (ii) the Larger
 * Works (as defined below), to deal in both
 *
 * (a) the Software, and
 * (b) any piece of software and/or hardware listed in the lrgrwrks.txt file if
 *     one is included with the Software (each a "Larger Work" to which the
 *     Software is contributed by such licensors),
 *
 * without restriction, including without limitation the rights to copy, create
 * derivative works of, display, perform, and distribute the Software and make,
 * use, sell, offer for sale, import, export, have made, and have sold the
 * Software and the Larger Work(s), and to sublicense the foregoing rights on
 * either these or other terms.
 *
 * This license is subject to the following condition:
 *
 * The above copyright notice and either this complete permission notice or at a
 * minimum a reference to the UPL must be included in all copies or substantial
 * portions of the Software.
 *
 * THE SOFTWARE IS PROVIDED "AS IS", WITHOUT WARRANTY OF ANY KIND, EXPRESS OR
 * IMPLIED, INCLUDING BUT NOT LIMITED TO THE WARRANTIES OF MERCHANTABILITY,
 * FITNESS FOR A PARTICULAR PURPOSE AND NONINFRINGEMENT. IN NO EVENT SHALL THE
 * AUTHORS OR COPYRIGHT HOLDERS BE LIABLE FOR ANY CLAIM, DAMAGES OR OTHER
 * LIABILITY, WHETHER IN AN ACTION OF CONTRACT, TORT OR OTHERWISE, ARISING FROM,
 * OUT OF OR IN CONNECTION WITH THE SOFTWARE OR THE USE OR OTHER DEALINGS IN THE
 * SOFTWARE.
 */
package com.oracle.graal.python.builtins.objects.cext;

import static com.oracle.graal.python.nodes.SpecialMethodNames.__GETATTRIBUTE__;
import static com.oracle.graal.python.nodes.SpecialMethodNames.__SETATTR__;

import com.oracle.graal.python.builtins.objects.PNone;
import com.oracle.graal.python.builtins.objects.PythonAbstractObject;
import com.oracle.graal.python.builtins.objects.bytes.PByteArray;
import com.oracle.graal.python.builtins.objects.bytes.PBytes;
import com.oracle.graal.python.builtins.objects.cext.CExtNodes.ToSulongNode;
import com.oracle.graal.python.builtins.objects.cext.PythonObjectNativeWrapperMRFactory.ReadNativeMemberNodeGen;
import com.oracle.graal.python.builtins.objects.cext.PythonObjectNativeWrapperMRFactory.ToPyObjectNodeGen;
import com.oracle.graal.python.builtins.objects.cext.PythonObjectNativeWrapperMRFactory.WriteNativeMemberNodeGen;
import com.oracle.graal.python.builtins.objects.cext.UnicodeObjectNodes.UnicodeAsWideCharNode;
import com.oracle.graal.python.builtins.objects.dict.PDict;
import com.oracle.graal.python.builtins.objects.memoryview.PBuffer;
import com.oracle.graal.python.builtins.objects.object.PythonObject;
import com.oracle.graal.python.builtins.objects.str.PString;
import com.oracle.graal.python.builtins.objects.type.PythonBuiltinClass;
import com.oracle.graal.python.builtins.objects.type.PythonClass;
import com.oracle.graal.python.nodes.PBaseNode;
import com.oracle.graal.python.nodes.PGuards;
import com.oracle.graal.python.nodes.SpecialAttributeNames;
import com.oracle.graal.python.nodes.SpecialMethodNames;
import com.oracle.graal.python.nodes.attributes.GetAttributeNode;
import com.oracle.graal.python.nodes.attributes.LookupInheritedAttributeNode;
import com.oracle.graal.python.nodes.call.special.LookupAndCallUnaryNode;
import com.oracle.graal.python.nodes.object.GetClassNode;
import com.oracle.graal.python.nodes.truffle.PythonArithmeticTypes;
import com.oracle.graal.python.runtime.interop.PythonMessageResolution;
import com.oracle.graal.python.runtime.sequence.PSequence;
import com.oracle.truffle.api.CompilerDirectives;
import com.oracle.truffle.api.CompilerDirectives.CompilationFinal;
import com.oracle.truffle.api.CompilerDirectives.TruffleBoundary;
import com.oracle.truffle.api.dsl.Cached;
import com.oracle.truffle.api.dsl.Fallback;
import com.oracle.truffle.api.dsl.ImportStatic;
import com.oracle.truffle.api.dsl.Specialization;
import com.oracle.truffle.api.dsl.TypeSystemReference;
import com.oracle.truffle.api.interop.ForeignAccess;
import com.oracle.truffle.api.interop.InteropException;
import com.oracle.truffle.api.interop.KeyInfo;
import com.oracle.truffle.api.interop.Message;
import com.oracle.truffle.api.interop.MessageResolution;
import com.oracle.truffle.api.interop.Resolve;
import com.oracle.truffle.api.interop.TruffleObject;
import com.oracle.truffle.api.interop.UnknownIdentifierException;
import com.oracle.truffle.api.interop.UnsupportedMessageException;
import com.oracle.truffle.api.nodes.Node;
import com.oracle.truffle.api.nodes.UnexpectedResultException;
import com.oracle.truffle.api.profiles.ValueProfile;

@MessageResolution(receiverType = PythonObjectNativeWrapper.class)
public class PythonObjectNativeWrapperMR {

    @Resolve(message = "READ")
    abstract static class ReadNode extends Node {
        @Child private ReadNativeMemberNode readNativeMemberNode;

        public Object access(Object object, Object key) {
            if (readNativeMemberNode == null) {
                CompilerDirectives.transferToInterpreterAndInvalidate();
                readNativeMemberNode = insert(ReadNativeMemberNode.create());
            }
            return readNativeMemberNode.execute(((PythonObjectNativeWrapper) object).getPythonObject(), key);
        }
    }

    @ImportStatic({NativeMemberNames.class, SpecialMethodNames.class})
    @TypeSystemReference(PythonArithmeticTypes.class)
    abstract static class ReadNativeMemberNode extends PBaseNode {
        @Child GetClassNode getClass = GetClassNode.create();
        @Child private ToSulongNode toSulongNode;

        @CompilationFinal long wcharSize = -1;

        abstract Object execute(Object receiver, Object key);

        @Specialization(guards = "eq(OB_BASE, key)")
        Object doObBase(PythonAbstractObject o, @SuppressWarnings("unused") String key) {
            return getToSulongNode().execute(o);
        }

        @Specialization(guards = "eq(_BASE, key)")
        Object doObBase(PString o, @SuppressWarnings("unused") String key) {
            return getToSulongNode().execute(o);
        }

        @Specialization(guards = "eq(_BASE, key)")
        Object doObBase(String o, @SuppressWarnings("unused") String key) {
            return getToSulongNode().execute(o);
        }

        @Specialization(guards = "eq(OB_REFCNT, key)")
        int doObRefcnt(@SuppressWarnings("unused") PythonAbstractObject o, @SuppressWarnings("unused") String key) {
            return 0;
        }

        @Specialization(guards = "eq(OB_TYPE, key)")
        Object doObType(PythonAbstractObject object, @SuppressWarnings("unused") String key) {
            return getToSulongNode().execute(getClass.execute(object));
        }

        @Specialization(guards = "eq(OB_SIZE, key)")
        long doObSize(PythonObject object, @SuppressWarnings("unused") String key,
                        @Cached("create(__LEN__)") LookupAndCallUnaryNode callLenNode) {
            try {
                return callLenNode.executeInt(object);
            } catch (UnexpectedResultException e) {
                return -1;
            }
        }

        @Specialization(guards = "eq(MA_USED, key)")
        int doMaUsed(PDict object, @SuppressWarnings("unused") String key,
                        @Cached("create(__LEN__)") LookupAndCallUnaryNode callLenNode) {
            try {
                return callLenNode.executeInt(object);
            } catch (UnexpectedResultException e) {
                return -1;
            }
        }

        @Specialization(guards = "eq(OB_SVAL, key)")
        Object doObSval(PythonObject object, @SuppressWarnings("unused") String key,
                        @Cached("createClassProfile()") ValueProfile profile) {
            Object profiled = profile.profile(object);
            if (profiled instanceof PBytes) {
                return new PySequenceArrayWrapper(profiled);
            }
            throw UnsupportedMessageException.raise(Message.READ);
        }

        @Specialization(guards = "eq(TP_FLAGS, key)")
        long doTpFlags(PythonClass object, @SuppressWarnings("unused") String key) {
            return object.getFlags();
        }

        @Specialization(guards = "eq(TP_NAME, key)")
        Object doTpName(PythonClass object, @SuppressWarnings("unused") String key) {
            // return a C string wrapper that really allocates 'char*' on TO_NATIVE
            return object.getNativeWrapper().getNameWrapper();
        }

        @Specialization(guards = "eq(TP_BASE, key)")
        Object doTpBase(PythonClass object, @SuppressWarnings("unused") String key) {
            PythonClass superClass = object.getSuperClass();
            if (superClass != null) {
                return PythonObjectNativeWrapper.wrap(superClass);
            }
            return getToSulongNode().execute(object);
        }

        @Specialization(guards = "eq(TP_ALLOC, key)")
        Object doTpAlloc(PythonClass object, @SuppressWarnings("unused") String key,
                        @Cached("create()") GetAttributeNode getAllocNode) {
            Object result = getAllocNode.execute(object, SpecialMethodNames.__ALLOC__);
            return getToSulongNode().execute(result);
        }

        @Specialization(guards = "eq(TP_AS_NUMBER, key)")
        Object doTpAsNumber(PythonClass object, @SuppressWarnings("unused") String key) {
            // TODO check for type and return 'NULL'
            return new PyNumberMethodsWrapper(object);
        }

        @Specialization(guards = "eq(TP_AS_BUFFER, key)")
        Object doTpAsBuffer(PythonClass object, @SuppressWarnings("unused") String key) {
            if (object == getCore().lookupType(PBytes.class) || object == getCore().lookupType(PByteArray.class) || object == getCore().lookupType(PBuffer.class)) {
                return new PyBufferProcsWrapper(object);
            }

            // NULL pointer
            return getToSulongNode().execute(PNone.NO_VALUE);
        }

        @Specialization(guards = "eq(TP_HASH, key)")
        Object doTpHash(PythonClass object, @SuppressWarnings("unused") String key,
                        @Cached("create()") GetAttributeNode getHashNode) {
            return getToSulongNode().execute(getHashNode.execute(object, SpecialMethodNames.__HASH__));
        }

        @Specialization(guards = "eq(TP_BASICSIZE, key)")
        Object doTpBasicsize(PythonClass object, @SuppressWarnings("unused") String key,
                        @Cached("create()") GetAttributeNode getAttrNode) {
            return getAttrNode.execute(object, SpecialAttributeNames.__BASICSIZE__);
        }

        @Specialization(guards = "eq(TP_RICHCOMPARE, key)")
        Object doTpRichcompare(PythonClass object, @SuppressWarnings("unused") String key,
                        @Cached("create()") GetAttributeNode getCmpNode) {
            return getToSulongNode().execute(getCmpNode.execute(object, SpecialMethodNames.RICHCMP));
        }

        @Specialization(guards = "eq(TP_SUBCLASSES, key)")
        Object doTpSubclasses(@SuppressWarnings("unused") PythonClass object, @SuppressWarnings("unused") String key) {
            // TODO create dict view on subclasses set
            return PythonObjectNativeWrapper.wrap(factory().createDict());
        }

        @Specialization(guards = "eq(TP_GETATTR, key)")
<<<<<<< HEAD
        Object doTpGetattr(PythonClass object, @SuppressWarnings("unused") String key,
                        @Cached("create()") GetAttributeNode getCmpNode) {
            return getToSulongNode().execute(getCmpNode.execute(object, SpecialMethodNames.__GETATTR__));
=======
        Object doTpGetattr(@SuppressWarnings("unused") PythonClass object, @SuppressWarnings("unused") String key) {
            // we do not provide 'tp_getattr'; code will usually then use 'tp_getattro'
            return getToSulongNode().execute(PNone.NO_VALUE);
        }

        @Specialization(guards = "eq(TP_SETATTR, key)")
        Object doTpSetattr(@SuppressWarnings("unused") PythonClass object, @SuppressWarnings("unused") String key) {
            // we do not provide 'tp_setattr'; code will usually then use 'tp_setattro'
            return getToSulongNode().execute(PNone.NO_VALUE);
        }

        @Specialization(guards = "eq(TP_GETATTRO, key)")
        Object doTpGetattro(PythonClass object, @SuppressWarnings("unused") String key,
                        @Cached("create()") LookupInheritedAttributeNode lookupAttrNode) {
            return PyAttributeProcsWrapper.createGetAttrWrapper(lookupAttrNode.execute(object, __GETATTRIBUTE__));
        }

        @Specialization(guards = "eq(TP_SETATTRO, key)")
        Object doTpSetattro(PythonClass object, @SuppressWarnings("unused") String key,
                        @Cached("create()") LookupInheritedAttributeNode lookupAttrNode) {
            return PyAttributeProcsWrapper.createSetAttrWrapper(lookupAttrNode.execute(object, __SETATTR__));
>>>>>>> a1e459ea
        }

        @Specialization(guards = "eq(OB_ITEM, key)")
        Object doObItem(PSequence object, @SuppressWarnings("unused") String key) {
            return new PySequenceArrayWrapper(object);
        }

        @Specialization(guards = "eq(UNICODE_WSTR, key)")
        Object doWstr(String object, @SuppressWarnings("unused") String key,
                        @Cached("create()") UnicodeAsWideCharNode asWideCharNode) {
            return new PySequenceArrayWrapper(asWideCharNode.execute(object, sizeofWchar(), object.length()));
        }

        @Specialization(guards = "eq(UNICODE_WSTR_LENGTH, key)")
        long doWstrLength(String object, @SuppressWarnings("unused") String key,
                        @Cached("create()") UnicodeAsWideCharNode asWideCharNode) {
            long sizeofWchar = sizeofWchar();
            PBytes result = asWideCharNode.execute(object, sizeofWchar, object.length());
            return result.len() / sizeofWchar;
        }

        @Specialization(guards = "eq(UNICODE_STATE, key)")
        Object doState(PString object, @SuppressWarnings("unused") String key) {
            // TODO also support bare 'String' ?
            return new PyUnicodeState(object);
        }

        @Specialization(guards = "eq(MD_DICT, key)")
        Object doMdDict(PythonObject object, @SuppressWarnings("unused") String key,
                        @Cached("create()") GetAttributeNode getDictNode) {
            return getToSulongNode().execute(getDictNode.execute(object, SpecialAttributeNames.__DICT__));
        }

        @Specialization(guards = "eq(BUF_DELEGATE, key)")
        Object doObSval(PBuffer object, @SuppressWarnings("unused") String key) {
            return new PySequenceArrayWrapper(object.getDelegate());
        }

        @Fallback
        Object doGeneric(@SuppressWarnings("unused") Object receiver, Object key) {
            throw UnknownIdentifierException.raise(key.toString());
        }

        protected boolean eq(String expected, String actual) {
            return expected.equals(actual);
        }

        public static ReadNativeMemberNode create() {
            return ReadNativeMemberNodeGen.create();
        }

        private ToSulongNode getToSulongNode() {
            if (toSulongNode == null) {
                CompilerDirectives.transferToInterpreterAndInvalidate();
                toSulongNode = insert(ToSulongNode.create());
            }
            return toSulongNode;
        }

        private long sizeofWchar() {
            if (wcharSize < 0) {
                CompilerDirectives.transferToInterpreterAndInvalidate();
                TruffleObject boxed = (TruffleObject) getContext().getEnv().importSymbol(NativeCAPISymbols.FUN_WHCAR_SIZE);
                try {
                    wcharSize = (long) ForeignAccess.sendExecute(Message.createExecute(0).createNode(), boxed);
                    assert wcharSize >= 0L;
                } catch (InteropException e) {
                    throw e.raise();
                }
            }
            return wcharSize;
        }
    }

    @Resolve(message = "WRITE")
    abstract static class WriteNode extends Node {
        @Child private WriteNativeMemberNode readNativeMemberNode;

        public Object access(Object object, Object key, Object value) {
            if (readNativeMemberNode == null) {
                CompilerDirectives.transferToInterpreterAndInvalidate();
                readNativeMemberNode = insert(WriteNativeMemberNode.create());
            }
            return readNativeMemberNode.execute(((PythonObjectNativeWrapper) object).getPythonObject(), key, value);
        }
    }

    @ImportStatic({NativeMemberNames.class, PGuards.class})
    abstract static class WriteNativeMemberNode extends Node {

        abstract Object execute(Object receiver, Object key, Object value);

        @Specialization(guards = "eq(OB_TYPE, key)")
        Object doObType(PythonObject object, @SuppressWarnings("unused") String key, @SuppressWarnings("unused") PythonClass value) {
            // At this point, we do not support changing the type of an object.
            return PythonObjectNativeWrapper.wrap(object);
        }

        @Specialization(guards = "eq(TP_FLAGS, key)")
        long doTpFlags(PythonClass object, @SuppressWarnings("unused") String key, long flags) {
            object.setFlags(flags);
            return flags;
        }

        @Specialization(guards = {"eq(TP_BASICSIZE, key)", "isPythonBuiltinClass(object)"})
        long doTpBasicsize(PythonBuiltinClass object, @SuppressWarnings("unused") String key, long basicsize) {
            // We have to use the 'setAttributeUnsafe' because this properly cannot be modified by
            // the user and we need to initialize it.
            object.setAttributeUnsafe(SpecialAttributeNames.__BASICSIZE__, basicsize);
            return basicsize;
        }

        @Specialization(guards = {"eq(TP_BASICSIZE, key)", "isPythonUserClass(object)"})
        long doTpBasicsize(PythonClass object, @SuppressWarnings("unused") String key, long basicsize) {
            // Do deliberately not use "SetAttributeNode" because we want to directly set the
            // attribute an bypass any user code.
            object.setAttribute(SpecialAttributeNames.__BASICSIZE__, basicsize);
            return basicsize;
        }

        @Specialization(guards = "eq(TP_SUBCLASSES, key)")
        @TruffleBoundary
        Object doTpSubclasses(PythonClass object, @SuppressWarnings("unused") String key, PythonObjectNativeWrapper value) {
            // TODO more type checking; do fast path
            PDict dict = (PDict) value.getPythonObject();
            for (Object item : dict.items()) {
                object.getSubClasses().add((PythonClass) item);
            }
            return value;
        }

        @Fallback
        Object doGeneric(Object object, Object key, @SuppressWarnings("unused") Object value) {
            CompilerDirectives.transferToInterpreter();
            throw new AssertionError("Cannot modify member '" + key + "' of " + object);
        }

        protected boolean eq(String expected, String actual) {
            return expected.equals(actual);
        }

        public static WriteNativeMemberNode create() {
            return WriteNativeMemberNodeGen.create();
        }

    }

    @Resolve(message = "EXECUTE")
    abstract static class ExecuteNode extends Node {
        @Child PythonMessageResolution.ExecuteNode executeNode;
        @Child private ToSulongNode toSulongNode;

        public Object access(PythonObjectNativeWrapper object, Object[] arguments) {
            if (executeNode == null) {
                CompilerDirectives.transferToInterpreterAndInvalidate();
                executeNode = insert(new PythonMessageResolution.ExecuteNode());
            }
            return getToSulongNode().execute(executeNode.execute(object.getPythonObject(), arguments));
        }

        private ToSulongNode getToSulongNode() {
            if (toSulongNode == null) {
                CompilerDirectives.transferToInterpreterAndInvalidate();
                toSulongNode = insert(ToSulongNode.create());
            }
            return toSulongNode;
        }
    }

    @Resolve(message = "KEY_INFO")
    abstract static class KeyInfoNode extends Node {
        public int access(Object object, Object fieldName) {
            assert object instanceof PythonObjectNativeWrapper;
            int info = KeyInfo.NONE;
            if (fieldName instanceof String && NativeMemberNames.isValid((String) fieldName)) {
                info |= KeyInfo.READABLE;

                // TODO be more specific
                info |= KeyInfo.MODIFIABLE;
            }
            return info;
        }
    }

    @Resolve(message = "HAS_KEYS")
    abstract static class HasKeysNode extends Node {
        public Object access(Object obj) {
            return obj instanceof PythonObjectNativeWrapper;
        }
    }

    @Resolve(message = "KEYS")
    abstract static class PForeignKeysNode extends Node {
        public Object access(@SuppressWarnings("unused") Object object) {
            return null;
        }
    }

    @Resolve(message = "TO_NATIVE")
    abstract static class ToNativeNode extends Node {
        @Child private ToPyObjectNode toPyObjectNode = ToPyObjectNodeGen.create();

        Object access(PythonObjectNativeWrapper obj) {
            if (!obj.isNative()) {
                Object ptr = toPyObjectNode.execute(obj.getPythonObject());
                obj.setNativePointer(ptr);
            }
            return obj;
        }
    }

    @Resolve(message = "IS_POINTER")
    abstract static class IsPointerNode extends Node {
        Object access(PythonObjectNativeWrapper obj) {
            return obj.isNative();
        }
    }

    @Resolve(message = "AS_POINTER")
    abstract static class AsPointerNode extends Node {
        @Child private Node asPointerNode;

        long access(PythonObjectNativeWrapper obj) {
            // the native pointer object must either be a TruffleObject or a primitive
            Object nativePointer = obj.getNativePointer();
            if (nativePointer instanceof TruffleObject) {
                if (asPointerNode == null) {
                    CompilerDirectives.transferToInterpreterAndInvalidate();
                    asPointerNode = insert(Message.AS_POINTER.createNode());
                }
                try {
                    return ForeignAccess.sendAsPointer(asPointerNode, (TruffleObject) nativePointer);
                } catch (UnsupportedMessageException e) {
                    throw e.raise();
                }
            }
            return (long) nativePointer;

        }
    }

    abstract static class ToPyObjectNode extends TransformToNativeNode {
        @CompilationFinal private TruffleObject PyObjectHandle_FromJavaObject;
        @CompilationFinal private TruffleObject PyObjectHandle_FromJavaType;
        @CompilationFinal private TruffleObject PyNoneHandle;
        @Child private PCallNativeNode callNativeUnary;
        @Child private PCallNativeNode callNativeBinary;
        @Child private GetClassNode getClassNode;

        public abstract Object execute(PythonAbstractObject value);

        @Specialization
        Object runNativeClass(PythonNativeClass object) {
            return ensureIsPointer(object.object);
        }

        @Specialization
        Object runNativeObject(PythonNativeObject object) {
            return ensureIsPointer(object.object);
        }

        @Specialization
        Object runNone(PNone object) {
            PythonClass clazz = getClassNode().execute(object);
            return ensureIsPointer(callBinaryIntoCapi(getPyObjectHandle_ForJavaObject(), object, clazz.getFlags()));
        }

        @Specialization(guards = "isNonNative(object)")
        Object runClass(PythonClass object) {
            return ensureIsPointer(callUnaryIntoCapi(object, getPyObjectHandle_ForJavaType()));
        }

        @Fallback
        Object runObject(PythonAbstractObject object) {
            PythonClass clazz = getClassNode().execute(object);
            return ensureIsPointer(callBinaryIntoCapi(getPyObjectHandle_ForJavaObject(), object, clazz.getFlags()));
        }

        private TruffleObject getPyObjectHandle_ForJavaType() {
            if (PyObjectHandle_FromJavaType == null) {
                CompilerDirectives.transferToInterpreterAndInvalidate();
                PyObjectHandle_FromJavaType = (TruffleObject) getContext().getEnv().importSymbol(NativeCAPISymbols.FUN_PY_OBJECT_HANDLE_FOR_JAVA_TYPE);
            }
            return PyObjectHandle_FromJavaType;
        }

        private TruffleObject getPyObjectHandle_ForJavaObject() {
            if (PyObjectHandle_FromJavaObject == null) {
                CompilerDirectives.transferToInterpreterAndInvalidate();
                PyObjectHandle_FromJavaObject = (TruffleObject) getContext().getEnv().importSymbol(NativeCAPISymbols.FUN_PY_OBJECT_HANDLE_FOR_JAVA_OBJECT);
            }
            return PyObjectHandle_FromJavaObject;
        }

        protected boolean isNonNative(PythonClass klass) {
            return !(klass instanceof PythonNativeClass);
        }

        private Object callUnaryIntoCapi(PythonAbstractObject arg, TruffleObject fun) {
            if (callNativeUnary == null) {
                CompilerDirectives.transferToInterpreterAndInvalidate();
                callNativeUnary = insert(PCallNativeNode.create(1));
            }
            return callNativeUnary.execute(fun, new Object[]{arg});
        }

        private Object callBinaryIntoCapi(TruffleObject fun, Object arg0, Object arg1) {
            if (callNativeBinary == null) {
                CompilerDirectives.transferToInterpreterAndInvalidate();
                callNativeBinary = insert(PCallNativeNode.create(1));
            }
            return callNativeBinary.execute(fun, new Object[]{arg0, arg1});
        }

        private GetClassNode getClassNode() {
            if (getClassNode == null) {
                CompilerDirectives.transferToInterpreterAndInvalidate();
                getClassNode = insert(GetClassNode.create());
            }
            return getClassNode;
        }
    }
}<|MERGE_RESOLUTION|>--- conflicted
+++ resolved
@@ -237,11 +237,6 @@
         }
 
         @Specialization(guards = "eq(TP_GETATTR, key)")
-<<<<<<< HEAD
-        Object doTpGetattr(PythonClass object, @SuppressWarnings("unused") String key,
-                        @Cached("create()") GetAttributeNode getCmpNode) {
-            return getToSulongNode().execute(getCmpNode.execute(object, SpecialMethodNames.__GETATTR__));
-=======
         Object doTpGetattr(@SuppressWarnings("unused") PythonClass object, @SuppressWarnings("unused") String key) {
             // we do not provide 'tp_getattr'; code will usually then use 'tp_getattro'
             return getToSulongNode().execute(PNone.NO_VALUE);
@@ -263,7 +258,6 @@
         Object doTpSetattro(PythonClass object, @SuppressWarnings("unused") String key,
                         @Cached("create()") LookupInheritedAttributeNode lookupAttrNode) {
             return PyAttributeProcsWrapper.createSetAttrWrapper(lookupAttrNode.execute(object, __SETATTR__));
->>>>>>> a1e459ea
         }
 
         @Specialization(guards = "eq(OB_ITEM, key)")
