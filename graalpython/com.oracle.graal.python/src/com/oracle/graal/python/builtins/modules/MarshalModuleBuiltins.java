/*
 * Copyright (c) 2017, 2020, Oracle and/or its affiliates.
 * Copyright (c) 2013, Regents of the University of California
 *
 * All rights reserved.
 *
 * Redistribution and use in source and binary forms, with or without modification, are
 * permitted provided that the following conditions are met:
 *
 * 1. Redistributions of source code must retain the above copyright notice, this list of
 * conditions and the following disclaimer.
 * 2. Redistributions in binary form must reproduce the above copyright notice, this list of
 * conditions and the following disclaimer in the documentation and/or other materials provided
 * with the distribution.
 *
 * THIS SOFTWARE IS PROVIDED BY THE COPYRIGHT HOLDERS AND CONTRIBUTORS "AS IS" AND ANY EXPRESS
 * OR IMPLIED WARRANTIES, INCLUDING, BUT NOT LIMITED TO, THE IMPLIED WARRANTIES OF
 * MERCHANTABILITY AND FITNESS FOR A PARTICULAR PURPOSE ARE DISCLAIMED. IN NO EVENT SHALL THE
 * COPYRIGHT HOLDER OR CONTRIBUTORS BE LIABLE FOR ANY DIRECT, INDIRECT, INCIDENTAL, SPECIAL,
 * EXEMPLARY, OR CONSEQUENTIAL DAMAGES (INCLUDING, BUT NOT LIMITED TO, PROCUREMENT OF SUBSTITUTE
 * GOODS OR SERVICES; LOSS OF USE, DATA, OR PROFITS; OR BUSINESS INTERRUPTION) HOWEVER CAUSED
 * AND ON ANY THEORY OF LIABILITY, WHETHER IN CONTRACT, STRICT LIABILITY, OR TORT (INCLUDING
 * NEGLIGENCE OR OTHERWISE) ARISING IN ANY WAY OUT OF THE USE OF THIS SOFTWARE, EVEN IF ADVISED
 * OF THE POSSIBILITY OF SUCH DAMAGE.
 */
package com.oracle.graal.python.builtins.modules;

import static com.oracle.graal.python.runtime.exception.PythonErrorType.NotImplementedError;
import static com.oracle.graal.python.runtime.exception.PythonErrorType.ValueError;

import java.io.ByteArrayOutputStream;
import java.io.DataOutputStream;
import java.io.IOException;
import java.math.BigInteger;
import java.util.Arrays;
import java.util.List;

import com.oracle.graal.python.PythonLanguage;
import com.oracle.graal.python.builtins.Builtin;
import com.oracle.graal.python.builtins.CoreFunctions;
import com.oracle.graal.python.builtins.PythonBuiltinClassType;
import com.oracle.graal.python.builtins.PythonBuiltins;
import com.oracle.graal.python.builtins.objects.PNone;
import com.oracle.graal.python.builtins.objects.array.PArray;
import com.oracle.graal.python.builtins.objects.bytes.BytesNodes;
import com.oracle.graal.python.builtins.objects.bytes.PByteArray;
import com.oracle.graal.python.builtins.objects.bytes.PBytes;
import com.oracle.graal.python.builtins.objects.bytes.PIBytesLike;
import com.oracle.graal.python.builtins.objects.code.CodeNodes;
import com.oracle.graal.python.builtins.objects.code.CodeNodes.CreateCodeNode;
import com.oracle.graal.python.builtins.objects.code.PCode;
import com.oracle.graal.python.builtins.objects.common.EconomicMapStorage;
import com.oracle.graal.python.builtins.objects.common.HashingStorage;
import com.oracle.graal.python.builtins.objects.common.HashingStorage.DictEntry;
import com.oracle.graal.python.builtins.objects.common.HashingStorageLibrary;
import com.oracle.graal.python.builtins.objects.common.SequenceNodes.GetObjectArrayNode;
import com.oracle.graal.python.builtins.objects.common.SequenceNodesFactory.GetObjectArrayNodeGen;
import com.oracle.graal.python.builtins.objects.complex.PComplex;
import com.oracle.graal.python.builtins.objects.dict.PDict;
import com.oracle.graal.python.builtins.objects.floats.PFloat;
import com.oracle.graal.python.builtins.objects.function.PArguments;
import com.oracle.graal.python.builtins.objects.ints.PInt;
import com.oracle.graal.python.builtins.objects.list.PList;
import com.oracle.graal.python.builtins.objects.memoryview.PMemoryView;
import com.oracle.graal.python.builtins.objects.set.PFrozenSet;
import com.oracle.graal.python.builtins.objects.set.PSet;
import com.oracle.graal.python.builtins.objects.str.PString;
import com.oracle.graal.python.builtins.objects.tuple.PTuple;
import com.oracle.graal.python.builtins.objects.type.LazyPythonClass;
import com.oracle.graal.python.nodes.IndirectCallNode;
import com.oracle.graal.python.nodes.PNodeWithContext;
import com.oracle.graal.python.nodes.PRaiseNode;
import com.oracle.graal.python.nodes.function.PythonBuiltinBaseNode;
import com.oracle.graal.python.nodes.function.PythonBuiltinNode;
import com.oracle.graal.python.nodes.object.IsBuiltinClassProfile;
import com.oracle.graal.python.nodes.util.CastToJavaStringNode;
import com.oracle.graal.python.runtime.ExecutionContext.IndirectCallContext;
import com.oracle.graal.python.runtime.PythonContext;
import com.oracle.graal.python.runtime.exception.PException;
import com.oracle.graal.python.runtime.object.PythonObjectFactory;
import com.oracle.truffle.api.Assumption;
import com.oracle.truffle.api.CompilerAsserts;
import com.oracle.truffle.api.CompilerDirectives;
import com.oracle.truffle.api.CompilerDirectives.TruffleBoundary;
import com.oracle.truffle.api.Truffle;
import com.oracle.truffle.api.dsl.Cached;
import com.oracle.truffle.api.dsl.CachedContext;
import com.oracle.truffle.api.dsl.Fallback;
import com.oracle.truffle.api.dsl.GenerateNodeFactory;
import com.oracle.truffle.api.dsl.NodeFactory;
import com.oracle.truffle.api.dsl.Specialization;
import com.oracle.truffle.api.frame.VirtualFrame;
<<<<<<< HEAD
import com.oracle.truffle.api.source.SourceSection;
=======
import com.oracle.truffle.api.library.CachedLibrary;
import com.oracle.truffle.api.profiles.ConditionProfile;
>>>>>>> 4fe8c056

@CoreFunctions(defineModule = "marshal")
public final class MarshalModuleBuiltins extends PythonBuiltins {
    @Override
    protected List<? extends NodeFactory<? extends PythonBuiltinBaseNode>> getNodeFactories() {
        return MarshalModuleBuiltinsFactory.getFactories();
    }

    @Builtin(name = "dump", minNumOfPositionalArgs = 2, parameterNames = {"self", "file", "version"})
    @GenerateNodeFactory
    abstract static class DumpNode extends PythonBuiltinNode {
        @SuppressWarnings("unused")
        @Specialization
        Object doit(Object value, Object file, Object version) {
            throw raise(NotImplementedError, "marshal.dump");
        }
    }

    @Builtin(name = "dumps", minNumOfPositionalArgs = 1, parameterNames = {"self", "version"})
    @GenerateNodeFactory
    abstract static class DumpsNode extends PythonBuiltinNode {

        @Child private MarshallerNode marshaller = MarshallerNode.create();

        private byte[] dump(VirtualFrame frame, Object o, int version) {
            ByteArrayOutputStream baos = new ByteArrayOutputStream();
            DataOutputStream buffer = new DataOutputStream(baos);
            marshaller.resetRecursionDepth();
            marshaller.execute(frame, o, version, buffer);
            try {
                return getByteArrayFromStream(baos, buffer);
            } catch (IOException e) {
                throw raise(ValueError, "Was not possible to marshal %p", o);
            }
        }

        @TruffleBoundary
        private static byte[] getByteArrayFromStream(ByteArrayOutputStream baos, DataOutputStream buffer) throws IOException {
            buffer.flush();
            byte[] result = baos.toByteArray();
            baos.close();
            buffer.close();
            return result;
        }

        @Specialization
        Object doit(VirtualFrame frame, Object value, int version) {
            return factory().createBytes(dump(frame, value, version));
        }

        @Specialization
        Object doit(VirtualFrame frame, Object value, @SuppressWarnings("unused") PNone version) {
            return factory().createBytes(dump(frame, value, CURRENT_VERSION));
        }
    }

    @Builtin(name = "load", minNumOfPositionalArgs = 1)
    @GenerateNodeFactory
    abstract static class LoadNode extends PythonBuiltinNode {
        @SuppressWarnings("unused")
        @Specialization
        Object doit(Object file) {
            throw raise(NotImplementedError, "marshal.load");
        }
    }

    @Builtin(name = "loads", minNumOfPositionalArgs = 1)
    @GenerateNodeFactory
    abstract static class LoadsNode extends PythonBuiltinNode {

        @Child private UnmarshallerNode marshaller = UnmarshallerNode.create();

        @SuppressWarnings("unused")
        @Specialization
        Object doit(VirtualFrame frame, PBytes bytes,
                        @Cached("create()") BytesNodes.ToBytesNode toBytesNode) {
            return marshaller.execute(frame, toBytesNode.execute(frame, bytes), CURRENT_VERSION);
        }

        @SuppressWarnings("unused")
        @Specialization
        Object doit(VirtualFrame frame, PByteArray bytes,
                        @Cached("create()") BytesNodes.ToBytesNode toBytesNode) {
            return marshaller.execute(frame, toBytesNode.execute(frame, bytes), CURRENT_VERSION);
        }

        @SuppressWarnings("unused")
        @Specialization
        Object doit(VirtualFrame frame, PMemoryView bytes,
                        @Cached("create()") BytesNodes.ToBytesNode toBytesNode) {
            return marshaller.execute(frame, toBytesNode.execute(frame, bytes), CURRENT_VERSION);
        }
    }

    private static final char TYPE_NULL = '0';
    private static final char TYPE_NONE = 'N';
    private static final char TYPE_NOVALUE = 'n';
    private static final char TYPE_FALSE = 'F';
    private static final char TYPE_TRUE = 'T';
    private static final char TYPE_STOPITER = 'S';
    private static final char TYPE_ELLIPSIS = '.';
    private static final char TYPE_INT = 'i';
    private static final char TYPE_INT64 = 'I'; // just for backward compatibility with CPython
    private static final char TYPE_FLOAT = 'f';
    // private final static char TYPE_BINARY_FLOAT = 'g';
    private static final char TYPE_COMPLEX = 'x';
    // private final static char TYPE_BINARY_COMPLEX = 'y';
    private static final char TYPE_LONG = 'l';
    private static final char TYPE_PINT = 'L';
    private static final char TYPE_STRING = 's';
    private static final char TYPE_INTERNED = 't';
    // private final static char TYPE_STRINGREF = 'R';
    private static final char TYPE_BYTESLIKE = 'b';
    private static final char TYPE_TUPLE = '(';
    private static final char TYPE_LIST = '[';
    private static final char TYPE_DICT = '{';
    private static final char TYPE_CODE = 'c';
    // private final static char TYPE_UNICODE = 'u';
    private static final char TYPE_UNKNOWN = '?';
    private static final char TYPE_SET = '<';
    private static final char TYPE_FROZENSET = '>';
    private static final int MAX_MARSHAL_STACK_DEPTH = 2000;
    private static final int CURRENT_VERSION = 1;

    static final class InternedString {
        public final String string;

        private InternedString(String string) {
            this.string = string;
        }
    }

    private abstract static class PNodeWithState extends PNodeWithContext {
        @Child private PythonObjectFactory objectFactory;
        @Child private PRaiseNode raiseNode;

        protected final PException raise(PythonBuiltinClassType type, String format, Object... arguments) {
            if (raiseNode == null) {
                CompilerDirectives.transferToInterpreterAndInvalidate();
                raiseNode = insert(PRaiseNode.create());
            }
            return raiseNode.raise(type, format, arguments);
        }

        protected final PythonObjectFactory factory() {
            if (objectFactory == null) {
                CompilerDirectives.transferToInterpreterAndInvalidate();
                objectFactory = insert(PythonObjectFactory.create());
            }
            return objectFactory;
        }
    }

    abstract static class MarshallerNode extends PNodeWithState {

        public abstract void execute(VirtualFrame frame, Object x, int version, DataOutputStream buffer);

        @Child private CastToJavaStringNode castStrNode;
        @Child private MarshallerNode recursiveNode;
        private int depth = 0;
        private IsBuiltinClassProfile isBuiltinProfile;

        protected MarshallerNode getRecursiveNode() {
            if (recursiveNode == null) {
                CompilerDirectives.transferToInterpreterAndInvalidate();
                synchronized (this) {
                    recursiveNode = insert(create());
                    recursiveNode.depth += 1;
                }
            }
            return recursiveNode;
        }

        private void handleIOException(Object v) {
            throw raise(ValueError, "Was not possible to marshal %p", v);
        }

        public void resetRecursionDepth() {
            depth = 0;
        }

        @Specialization
        @TruffleBoundary
        void writeByte(char v, @SuppressWarnings("unused") int version, DataOutputStream buffer) {
            try {
                buffer.write(v);
            } catch (IOException e) {
                handleIOException(v);
            }
        }

        @TruffleBoundary
        private void writeBytes(byte[] bytes, int version, DataOutputStream buffer) {
            int len = bytes.length;
            writeInt(len, version, buffer);
            try {
                buffer.write(bytes);
            } catch (IOException e) {
                throw raise(ValueError, "Was not possible to marshal");
            }
        }

        @TruffleBoundary
        private void writeInt(int v, @SuppressWarnings("unused") int version, DataOutputStream buffer) {
            try {
                buffer.writeInt(v);
            } catch (IOException e) {
                handleIOException(v);
            }
        }

        @Specialization
        void handleInt(int v, int version, DataOutputStream buffer) {
            writeByte(TYPE_INT, version, buffer);
            writeInt(v, version, buffer);
        }

        private void writeLong(long v, int version, DataOutputStream buffer) {
            writeInt((int) (v & 0xffffffff), version, buffer);
            writeInt((int) ((v >> 32) & 0xffffffff), version, buffer);
        }

        @Specialization
        void handleLong(long v, int version, DataOutputStream buffer) {
            writeByte(TYPE_LONG, version, buffer);
            writeLong(v, version, buffer);
        }

        @Specialization
        @TruffleBoundary
        void handlePInt(PInt v, int version, DataOutputStream buffer) {
            writeByte(TYPE_PINT, version, buffer);
            writeBytes(v.getValue().toByteArray(), version, buffer);
        }

        private void writeDouble(double v, int version, DataOutputStream buffer) {
            writeLong(Double.doubleToLongBits(v), version, buffer);
        }

        @Specialization
        void handleFloat(float v, int version, DataOutputStream buffer) {
            handleDouble(v, version, buffer);
        }

        @Specialization
        void handleDouble(double v, int version, DataOutputStream buffer) {
            writeByte(TYPE_FLOAT, version, buffer);
            writeDouble(v, version, buffer);
        }

        @Specialization
        void handlePFloat(PFloat v, int version, DataOutputStream buffer) {
            handleDouble(v.getValue(), version, buffer);
        }

        @Specialization
        void handlePComplex(PComplex v, int version, DataOutputStream buffer) {
            writeByte(TYPE_COMPLEX, version, buffer);
            writeDouble(v.getReal(), version, buffer);
            writeDouble(v.getImag(), version, buffer);
        }

        @Specialization
        void writeBoolean(boolean v, int version, DataOutputStream buffer) {
            if (v) {
                writeByte(TYPE_TRUE, version, buffer);
            } else {
                writeByte(TYPE_FALSE, version, buffer);
            }
        }

        @TruffleBoundary
        private void writeString(String v, int version, DataOutputStream buffer) {
            byte[] bytes = v.getBytes();
            writeInt(bytes.length, version, buffer);
            try {
                buffer.write(bytes);
            } catch (IOException e) {
                handleIOException(v);
            }
        }

        @Specialization
        void handleString(String v, int version, DataOutputStream buffer) {
            writeByte(TYPE_STRING, version, buffer);
            writeString(v, version, buffer);
        }

        @Specialization
        void handlePString(PString v, int version, DataOutputStream buffer) {
            writeByte(TYPE_STRING, version, buffer);
            writeString(v.getValue(), version, buffer);
        }

        @Specialization
        void handleInternedString(InternedString v, int version, DataOutputStream buffer) {
            writeByte(TYPE_INTERNED, version, buffer);
            writeString(v.string, version, buffer);
        }

        @Specialization
        void handleBytesLike(VirtualFrame frame, PIBytesLike v, int version, DataOutputStream buffer,
                        @Cached("create()") BytesNodes.ToBytesNode toBytesNode) {
            writeByte(TYPE_BYTESLIKE, version, buffer);
            writeBytes(toBytesNode.execute(frame, v), version, buffer);
        }

        @Specialization
        void handleMemoryView(VirtualFrame frame, PMemoryView v, int version, DataOutputStream buffer,
                        @Cached("create()") BytesNodes.ToBytesNode toBytesNode) {
            writeByte(TYPE_BYTESLIKE, version, buffer);
            writeBytes(toBytesNode.execute(frame, v), version, buffer);
        }

        @Specialization
        void handlePArray(@SuppressWarnings("unused") PArray v, @SuppressWarnings("unused") int version, @SuppressWarnings("unused") DataOutputStream buffer) {
            throw raise(NotImplementedError, "marshal.dumps(array)");
        }

        @Specialization
        void handlePTuple(VirtualFrame frame, PTuple t, int version, DataOutputStream buffer,
                        @Cached GetObjectArrayNode getObjectArrayNode) {
            writeByte(TYPE_TUPLE, version, buffer);
            Object[] items = getObjectArrayNode.execute(t);
            writeInt(items.length, version, buffer);
            for (int i = 0; i < items.length; i++) {
                getRecursiveNode().execute(frame, items[i], version, buffer);
            }
        }

        @Specialization
        void handlePList(VirtualFrame frame, PList l, int version, DataOutputStream buffer) {
            writeByte(TYPE_LIST, version, buffer);
            Object[] items = l.getSequenceStorage().getInternalArray();
            writeInt(items.length, version, buffer);
            for (int i = 0; i < items.length; i++) {
                getRecursiveNode().execute(frame, items[i], version, buffer);
            }
        }

        @Specialization(limit = "1")
        void handlePDict(VirtualFrame frame, PDict d, int version, DataOutputStream buffer,
                        @Cached("createBinaryProfile()") ConditionProfile hasFrame,
                        @CachedLibrary("d.getDictStorage()") HashingStorageLibrary lib) {
            writeByte(TYPE_DICT, version, buffer);
            int len;
            if (hasFrame.profile(frame != null)) {
                len = lib.lengthWithState(d.getDictStorage(), PArguments.getThreadState(frame));
            } else {
                len = lib.length(d.getDictStorage());
            }
            writeInt(len, version, buffer);
            for (DictEntry entry : d.entries()) {
                getRecursiveNode().execute(frame, entry.key, version, buffer);
                getRecursiveNode().execute(frame, entry.value, version, buffer);
            }
        }

        @Specialization
        void handlePCode(VirtualFrame frame, PCode c, int version, DataOutputStream buffer) {
            writeByte(TYPE_CODE, version, buffer);
<<<<<<< HEAD
            SourceSection sourceSection = c.getRootNode().getSourceSection();
            writeString(sourceSection.getCharacters().toString(), version, buffer);
            writeInt(c.getFlags(), version, buffer);
            byte[] code = c.getCodestring();
            writeBytes(code == null ? new byte[0] : code, version, buffer);
            writeString(c.getFilename(), version, buffer);
            writeString(c.getName(), version, buffer);
=======
            writeInt(c.getArgcount(), version, buffer);
            writeInt(c.getPositionalOnlyArgCount(), version, buffer);
            writeInt(c.getKwonlyargcount(), version, buffer);
            writeInt(c.getNlocals(), version, buffer);
            writeInt(c.getStacksize(), version, buffer);
            writeInt(c.getFlags(), version, buffer);
            writeBytes(c.getCodestring() == null ? new byte[0] : c.getCodestring(), version, buffer);
            getRecursiveNode().execute(frame, internStrings(c.getConstants()), version, buffer);
            getRecursiveNode().execute(frame, internStrings(c.getNames()), version, buffer);
            getRecursiveNode().execute(frame, internStrings(c.getVarnames()), version, buffer);
            getRecursiveNode().execute(frame, internStrings(c.getFreeVars()), version, buffer);
            getRecursiveNode().execute(frame, internStrings(c.getCellVars()), version, buffer);
            getRecursiveNode().execute(frame, new InternedString(c.getFilename()), version, buffer);
            getRecursiveNode().execute(frame, new InternedString(c.getName()), version, buffer);
>>>>>>> 4fe8c056
            writeInt(c.getFirstLineNo(), version, buffer);
            writeBytes(c.getLnotab() == null ? new byte[0] : c.getLnotab(), version, buffer);
        }

        private PTuple internStrings(Object[] values) {
            Object[] interned;
            if (values == null) {
                interned = new Object[0];
            } else {
                interned = new Object[values.length];
                for (int i = 0; i < interned.length; i++) {
                    if (castStrNode == null) {
                        CompilerDirectives.transferToInterpreterAndInvalidate();
                        castStrNode = insert(CastToJavaStringNode.create());
                    }
                    Object value = values[i];
                    String strValue = castStrNode.execute(value);
                    if (strValue != null) {
                        interned[i] = new InternedString(strValue);
                    } else {
                        interned[i] = value;
                    }
                }
            }
            return factory().createTuple(interned);
        }

        @Specialization(limit = "1")
        void handlePSet(VirtualFrame frame, PSet s, int version, DataOutputStream buffer,
                        @Cached("createBinaryProfile()") ConditionProfile hasFrame,
                        @CachedLibrary("s.getDictStorage()") HashingStorageLibrary lib) {
            writeByte(TYPE_SET, version, buffer);
            int len;
            if (hasFrame.profile(frame != null)) {
                len = lib.lengthWithState(s.getDictStorage(), PArguments.getThreadState(frame));
            } else {
                len = lib.length(s.getDictStorage());
            }
            writeInt(len, version, buffer);
            for (DictEntry entry : s.entries()) {
                getRecursiveNode().execute(frame, entry.key, version, buffer);
            }
        }

        @Specialization(limit = "1")
        void handlePForzenSet(VirtualFrame frame, PFrozenSet s, int version, DataOutputStream buffer,
                        @Cached("createBinaryProfile()") ConditionProfile hasFrame,
                        @CachedLibrary("s.getDictStorage()") HashingStorageLibrary lib) {
            writeByte(TYPE_FROZENSET, version, buffer);
            int len;
            if (hasFrame.profile(frame != null)) {
                len = lib.lengthWithState(s.getDictStorage(), PArguments.getThreadState(frame));
            } else {
                len = lib.length(s.getDictStorage());
            }
            writeInt(len, version, buffer);
            for (DictEntry entry : s.entries()) {
                getRecursiveNode().execute(frame, entry.key, version, buffer);
            }
        }

        @Specialization
        void handlePNone(PNone v, int version, DataOutputStream buffer) {
            if (v == PNone.NONE) {
                writeByte(TYPE_NONE, version, buffer);
            } else if (v == PNone.NO_VALUE) {
                writeByte(TYPE_NOVALUE, version, buffer);
            }
        }

        @Fallback
        void writeObject(Object v, int version, DataOutputStream buffer) {
            if (depth >= MAX_MARSHAL_STACK_DEPTH) {
                throw raise(ValueError, "Maximum marshal stack depth");
            } else if (v == null) {
                writeByte(TYPE_NULL, version, buffer);
            } else if (v == PNone.NONE) {
                writeByte(TYPE_NONE, version, buffer);
            } else if (v instanceof LazyPythonClass) {
                if (isBuiltinProfile == null) {
                    isBuiltinProfile = IsBuiltinClassProfile.create();
                }
                if (isBuiltinProfile.profileClass((LazyPythonClass) v, PythonBuiltinClassType.StopIteration)) {
                    writeByte(TYPE_STOPITER, version, buffer);
                } else {
                    writeByte(TYPE_UNKNOWN, version, buffer);
                }
            } else if (v == PythonBuiltinClassType.PEllipsis) {
                writeByte(TYPE_ELLIPSIS, version, buffer);
            } else {
                writeByte(TYPE_UNKNOWN, version, buffer);
            }
            depth--;
        }

        public static MarshallerNode create() {
            return MarshalModuleBuiltinsFactory.MarshallerNodeGen.create();
        }
    }

    public abstract static class UnmarshallerNode extends PNodeWithState implements IndirectCallNode {
        public abstract Object execute(VirtualFrame frame, byte[] dataBytes, int version);

        @Child private CodeNodes.CreateCodeNode createCodeNode;
        private final Assumption dontNeedExceptionState = Truffle.getRuntime().createAssumption();
        private final Assumption dontNeedCallerFrame = Truffle.getRuntime().createAssumption();

        @Override
        public Assumption needNotPassFrameAssumption() {
            return dontNeedCallerFrame;
        }

        @Override
        public Assumption needNotPassExceptionAssumption() {
            return dontNeedExceptionState;
        }

        private int index;
        private byte[] data;

        public void reset() {
            index = 0;
        }

        private int readByte() {
            return data[index++];
        }

        private int readInt() {
            int ch1 = readByte() & 0xFF;
            int ch2 = readByte() & 0xFF;
            int ch3 = readByte() & 0xFF;
            int ch4 = readByte() & 0xFF;
            return ((ch1 << 24) + (ch2 << 16) + (ch3 << 8) + ch4);
        }

        private long read_long64() { // cpython calls this r_long64
            long lo4 = readInt();
            long hi4 = readInt();
            long x = (hi4 << 32) | (lo4 & 0xFFFFFFFFL);
            return x;
        }

        private PInt readPInt() {
            byte[] bytes = readBytes();
            return factory().createInt(new BigInteger(bytes));
        }

        private double readDouble() {
            long n = read_long64();
            return Double.longBitsToDouble(n);
        }

        private String readString() {
            int len = readInt();
            String text = new String(data, index, len);
            index += len;
            return text;
        }

        private String readInternedString() {
            return readString().intern();
        }

        private byte[] readBytes() {
            int len = readInt();
            byte[] bytes = Arrays.copyOfRange(data, index, index + len);
            index += len;
            return bytes;
        }

        private PBytes readBytesLike() {
            byte[] bytes = readBytes();
            return factory().createBytes(bytes);
        }

<<<<<<< HEAD
        private PCode readCode(int depth) {
            String codetext = readString();
            int flags = readInt();
            byte[] serializationData = readBytes();
            String filename = readString();
            String name = readString();
            int firstlineno = readInt();
            byte[] lnotab = readBytes();
            return ensureCreateCodeNode().execute(null, PythonBuiltinClassType.PCode, codetext, flags, serializationData, filename, name, firstlineno, lnotab);
=======
        private PCode readCode(int depth, HashingStorageLibrary lib) {
            int argcount = readInt();
            int posonlyargcount = readInt();
            int kwonlyargcount = readInt();
            int nlocals = readInt();
            int stacksize = readInt();
            int flags = readInt();
            byte[] codestring = readBytes();
            Object[] constants = getArray((PTuple) readObject(depth + 1, lib));
            Object[] names = getArray((PTuple) readObject(depth + 1, lib));
            Object[] varnames = getArray((PTuple) readObject(depth + 1, lib));
            Object[] freevars = getArray((PTuple) readObject(depth + 1, lib));
            Object[] cellvars = getArray((PTuple) readObject(depth + 1, lib));
            String filename = ((String) readObject(depth + 1, lib));
            String name = ((String) readObject(depth + 1, lib));
            int firstlineno = readInt();
            byte[] lnotab = readBytes();

            return ensureCreateCodeNode().execute(null, PythonBuiltinClassType.PCode, argcount, posonlyargcount,
                            kwonlyargcount, nlocals, stacksize, flags, codestring, constants, names,
                            varnames, freevars, cellvars, filename, name, firstlineno, lnotab);
>>>>>>> 4fe8c056
        }

        private PDict readDict(int depth, HashingStorageLibrary lib) {
            int len = readInt();
            HashingStorage store = PDict.createNewStorage(false, len);
            PDict dict = factory().createDict(store);
            for (int i = 0; i < len; i++) {
                Object key = readObject(depth + 1, lib);
                if (key == null) {
                    break;
                }
                Object value = readObject(depth + 1, lib);
                if (value != null) {
                    store = lib.setItem(store, key, value);
                }
            }
            dict.setDictStorage(store);
            return dict;
        }

        private PList readList(int depth, HashingStorageLibrary lib) {
            int n = readInt();
            if (n < 0) {
                throw raise(ValueError, "bad marshal data");
            }
            Object[] items = new Object[n];
            for (int i = 0; i < n; i++) {
                Object item = readObject(depth + 1, lib);
                if (item == null) {
                    throw raise(ValueError, "bad marshal data");
                }
                items[i] = item;
            }
            return factory().createList(items);
        }

        private PSet readSet(int depth, HashingStorageLibrary lib) {
            int n = readInt();
            if (n < 0) {
                throw raise(ValueError, "bad marshal data");
            }
            HashingStorage newStorage = EconomicMapStorage.create(n);
            for (int i = 0; i < n; i++) {
                Object key = readObject(depth + 1, lib);
                // note: we may pass a 'null' frame here because global state is ensured to be
                // transfered
                lib.setItem(newStorage, key, PNone.NO_VALUE);
            }

            return factory().createSet(newStorage);
        }

        private PFrozenSet readFrozenSet(int depth, HashingStorageLibrary lib) {
            int n = readInt();
            if (n < 0) {
                throw raise(ValueError, "bad marshal data");
            }
            HashingStorage newStorage = EconomicMapStorage.create(n);
            for (int i = 0; i < n; i++) {
                Object key = readObject(depth + 1, lib);
                // note: we may pass a 'null' frame here because global state is ensured to be
                // transfered
                lib.setItem(newStorage, key, PNone.NO_VALUE);
            }

            return factory().createFrozenSet(newStorage);
        }

        private static Object[] getArray(PTuple tuple) {
            CompilerAsserts.neverPartOfCompilation();
            return GetObjectArrayNodeGen.getUncached().execute(tuple);

        }

        @TruffleBoundary
        private Object readObject(int depth, HashingStorageLibrary lib) {
            if (depth >= MAX_MARSHAL_STACK_DEPTH) {
                throw raise(ValueError, "Maximum marshal stack depth");
            }
            int type = readByte();
            switch (type) {
                case TYPE_NULL:
                    return null;
                case TYPE_NONE:
                    return PNone.NONE;
                case TYPE_NOVALUE:
                    return PNone.NO_VALUE;
                case TYPE_STOPITER:
                    return PythonLanguage.getCore().lookupType(PythonBuiltinClassType.StopIteration);
                case TYPE_ELLIPSIS:
                    return PythonBuiltinClassType.PEllipsis;
                case TYPE_FALSE:
                    return false;
                case TYPE_TRUE:
                    return true;
                case TYPE_INT:
                    return readInt();
                case TYPE_INT64:
                    return read_long64();
                case TYPE_LONG:
                    return read_long64();
                case TYPE_PINT:
                    return readPInt();
                case TYPE_FLOAT:
                    return readDouble();
                case TYPE_STRING:
                    return readString();
                case TYPE_INTERNED:
                    return readInternedString();
                case TYPE_BYTESLIKE:
                    return readBytesLike();
                case TYPE_TUPLE: {
                    int n = readInt();
                    if (n < 0) {
                        throw raise(ValueError, "bad marshal data");
                    }
                    Object[] items = new Object[n];
                    for (int i = 0; i < n; i++) {
                        items[i] = readObject(depth + 1, lib);
                    }
                    return factory().createTuple(items);
                }
                case TYPE_DICT:
                    return readDict(depth, lib);
                case TYPE_LIST:
                    return readList(depth, lib);
                case TYPE_SET:
                    return readSet(depth, lib);
                case TYPE_FROZENSET:
                    return readFrozenSet(depth, lib);
                case TYPE_CODE:
                    return readCode(depth, lib);
                default:
                    throw raise(ValueError, "bad marshal data");
            }
        }

        private CreateCodeNode ensureCreateCodeNode() {
            if (createCodeNode == null) {
                CompilerDirectives.transferToInterpreterAndInvalidate();
                createCodeNode = insert(CodeNodes.CreateCodeNode.create());
            }
            return createCodeNode;
        }

        @Specialization
        Object readObject(VirtualFrame frame, byte[] dataBytes, @SuppressWarnings("unused") int version,
                        @CachedContext(PythonLanguage.class) PythonContext context,
                        @CachedLibrary(limit = "1") HashingStorageLibrary lib) {
            reset();
            this.data = dataBytes;
            Object state = IndirectCallContext.enter(frame, context, this);
            try {
                return readObject(0, lib);
            } finally {
                IndirectCallContext.exit(frame, context, state);
            }
        }

        public static UnmarshallerNode create() {
            return MarshalModuleBuiltinsFactory.UnmarshallerNodeGen.create();
        }
    }
}<|MERGE_RESOLUTION|>--- conflicted
+++ resolved
@@ -90,12 +90,7 @@
 import com.oracle.truffle.api.dsl.NodeFactory;
 import com.oracle.truffle.api.dsl.Specialization;
 import com.oracle.truffle.api.frame.VirtualFrame;
-<<<<<<< HEAD
 import com.oracle.truffle.api.source.SourceSection;
-=======
-import com.oracle.truffle.api.library.CachedLibrary;
-import com.oracle.truffle.api.profiles.ConditionProfile;
->>>>>>> 4fe8c056
 
 @CoreFunctions(defineModule = "marshal")
 public final class MarshalModuleBuiltins extends PythonBuiltins {
@@ -457,7 +452,6 @@
         @Specialization
         void handlePCode(VirtualFrame frame, PCode c, int version, DataOutputStream buffer) {
             writeByte(TYPE_CODE, version, buffer);
-<<<<<<< HEAD
             SourceSection sourceSection = c.getRootNode().getSourceSection();
             writeString(sourceSection.getCharacters().toString(), version, buffer);
             writeInt(c.getFlags(), version, buffer);
@@ -465,22 +459,6 @@
             writeBytes(code == null ? new byte[0] : code, version, buffer);
             writeString(c.getFilename(), version, buffer);
             writeString(c.getName(), version, buffer);
-=======
-            writeInt(c.getArgcount(), version, buffer);
-            writeInt(c.getPositionalOnlyArgCount(), version, buffer);
-            writeInt(c.getKwonlyargcount(), version, buffer);
-            writeInt(c.getNlocals(), version, buffer);
-            writeInt(c.getStacksize(), version, buffer);
-            writeInt(c.getFlags(), version, buffer);
-            writeBytes(c.getCodestring() == null ? new byte[0] : c.getCodestring(), version, buffer);
-            getRecursiveNode().execute(frame, internStrings(c.getConstants()), version, buffer);
-            getRecursiveNode().execute(frame, internStrings(c.getNames()), version, buffer);
-            getRecursiveNode().execute(frame, internStrings(c.getVarnames()), version, buffer);
-            getRecursiveNode().execute(frame, internStrings(c.getFreeVars()), version, buffer);
-            getRecursiveNode().execute(frame, internStrings(c.getCellVars()), version, buffer);
-            getRecursiveNode().execute(frame, new InternedString(c.getFilename()), version, buffer);
-            getRecursiveNode().execute(frame, new InternedString(c.getName()), version, buffer);
->>>>>>> 4fe8c056
             writeInt(c.getFirstLineNo(), version, buffer);
             writeBytes(c.getLnotab() == null ? new byte[0] : c.getLnotab(), version, buffer);
         }
@@ -657,7 +635,6 @@
             return factory().createBytes(bytes);
         }
 
-<<<<<<< HEAD
         private PCode readCode(int depth) {
             String codetext = readString();
             int flags = readInt();
@@ -667,29 +644,6 @@
             int firstlineno = readInt();
             byte[] lnotab = readBytes();
             return ensureCreateCodeNode().execute(null, PythonBuiltinClassType.PCode, codetext, flags, serializationData, filename, name, firstlineno, lnotab);
-=======
-        private PCode readCode(int depth, HashingStorageLibrary lib) {
-            int argcount = readInt();
-            int posonlyargcount = readInt();
-            int kwonlyargcount = readInt();
-            int nlocals = readInt();
-            int stacksize = readInt();
-            int flags = readInt();
-            byte[] codestring = readBytes();
-            Object[] constants = getArray((PTuple) readObject(depth + 1, lib));
-            Object[] names = getArray((PTuple) readObject(depth + 1, lib));
-            Object[] varnames = getArray((PTuple) readObject(depth + 1, lib));
-            Object[] freevars = getArray((PTuple) readObject(depth + 1, lib));
-            Object[] cellvars = getArray((PTuple) readObject(depth + 1, lib));
-            String filename = ((String) readObject(depth + 1, lib));
-            String name = ((String) readObject(depth + 1, lib));
-            int firstlineno = readInt();
-            byte[] lnotab = readBytes();
-
-            return ensureCreateCodeNode().execute(null, PythonBuiltinClassType.PCode, argcount, posonlyargcount,
-                            kwonlyargcount, nlocals, stacksize, flags, codestring, constants, names,
-                            varnames, freevars, cellvars, filename, name, firstlineno, lnotab);
->>>>>>> 4fe8c056
         }
 
         private PDict readDict(int depth, HashingStorageLibrary lib) {
