/*
 * Copyright (c) 2021, 2022, Oracle and/or its affiliates. All rights reserved.
 * DO NOT ALTER OR REMOVE COPYRIGHT NOTICES OR THIS FILE HEADER.
 *
 * The Universal Permissive License (UPL), Version 1.0
 *
 * Subject to the condition set forth below, permission is hereby granted to any
 * person obtaining a copy of this software, associated documentation and/or
 * data (collectively the "Software"), free of charge and under any and all
 * copyright rights in the Software, and any and all patent rights owned or
 * freely licensable by each licensor hereunder covering either (i) the
 * unmodified Software as contributed to or provided by such licensor, or (ii)
 * the Larger Works (as defined below), to deal in both
 *
 * (a) the Software, and
 *
 * (b) any piece of software and/or hardware listed in the lrgrwrks.txt file if
 * one is included with the Software each a "Larger Work" to which the Software
 * is contributed by such licensors),
 *
 * without restriction, including without limitation the rights to copy, create
 * derivative works of, display, perform, and distribute the Software and make,
 * use, sell, offer for sale, import, export, have made, and have sold the
 * Software and the Larger Work(s), and to sublicense the foregoing rights on
 * either these or other terms.
 *
 * This license is subject to the following condition:
 *
 * The above copyright notice and either this complete permission notice or at a
 * minimum a reference to the UPL must be included in all copies or substantial
 * portions of the Software.
 *
 * THE SOFTWARE IS PROVIDED "AS IS", WITHOUT WARRANTY OF ANY KIND, EXPRESS OR
 * IMPLIED, INCLUDING BUT NOT LIMITED TO THE WARRANTIES OF MERCHANTABILITY,
 * FITNESS FOR A PARTICULAR PURPOSE AND NONINFRINGEMENT. IN NO EVENT SHALL THE
 * AUTHORS OR COPYRIGHT HOLDERS BE LIABLE FOR ANY CLAIM, DAMAGES OR OTHER
 * LIABILITY, WHETHER IN AN ACTION OF CONTRACT, TORT OR OTHERWISE, ARISING FROM,
 * OUT OF OR IN CONNECTION WITH THE SOFTWARE OR THE USE OR OTHER DEALINGS IN THE
 * SOFTWARE.
 */
package com.oracle.graal.python.builtins.modules.cext;

import static com.oracle.graal.python.builtins.PythonBuiltinClassType.SystemError;
import static com.oracle.graal.python.nodes.ErrorMessages.BAD_ARG_TO_INTERNAL_FUNC_S;
import static com.oracle.graal.python.nodes.ErrorMessages.BAD_ARG_TO_INTERNAL_FUNC_WAS_S_P;
import static com.oracle.graal.python.nodes.ErrorMessages.LIST_INDEX_OUT_OF_RANGE;
import static com.oracle.graal.python.nodes.ErrorMessages.NATIVE_S_SUBTYPES_NOT_IMPLEMENTED;

import java.util.Arrays;
import java.util.List;

import com.oracle.graal.python.builtins.Builtin;
import com.oracle.graal.python.builtins.CoreFunctions;
import com.oracle.graal.python.builtins.Python3Core;
import com.oracle.graal.python.builtins.PythonBuiltinClassType;
import com.oracle.graal.python.builtins.PythonBuiltins;
import com.oracle.graal.python.builtins.modules.BuiltinConstructors.StrNode;
import com.oracle.graal.python.builtins.objects.PNone;
import com.oracle.graal.python.builtins.objects.cext.capi.CApiGuards;
import com.oracle.graal.python.builtins.objects.cext.capi.CExtNodes.AsPythonObjectNode;
import com.oracle.graal.python.builtins.objects.cext.capi.CExtNodes.AsPythonObjectStealingNode;
import com.oracle.graal.python.builtins.objects.cext.capi.CExtNodes.PRaiseNativeNode;
import com.oracle.graal.python.builtins.objects.cext.capi.CExtNodes.TransformExceptionToNativeNode;
import com.oracle.graal.python.builtins.objects.cext.capi.PythonNativeWrapper;
import com.oracle.graal.python.builtins.objects.common.IndexNodes.NormalizeIndexNode;
import com.oracle.graal.python.builtins.objects.common.SequenceStorageNodes;
import com.oracle.graal.python.builtins.objects.list.ListBuiltins;
import com.oracle.graal.python.builtins.objects.list.ListBuiltins.ListExtendNode;
import com.oracle.graal.python.builtins.objects.list.ListBuiltins.ListInsertNode;
import com.oracle.graal.python.builtins.objects.list.ListBuiltins.ListSortNode;
import com.oracle.graal.python.builtins.objects.list.PList;
<<<<<<< HEAD
import com.oracle.graal.python.builtins.objects.slice.SliceNodes;
=======
import com.oracle.graal.python.lib.PySliceNew;
>>>>>>> c3128822
import com.oracle.graal.python.nodes.ErrorMessages;
import com.oracle.graal.python.nodes.PGuards;
import com.oracle.graal.python.nodes.builtins.ListNodes.AppendNode;
import com.oracle.graal.python.nodes.builtins.TupleNodes.ConstructTupleNode;
import com.oracle.graal.python.nodes.classes.IsSubtypeNode;
import com.oracle.graal.python.nodes.function.PythonBuiltinBaseNode;
import com.oracle.graal.python.nodes.function.builtins.PythonBinaryBuiltinNode;
import com.oracle.graal.python.nodes.function.builtins.PythonQuaternaryBuiltinNode;
import com.oracle.graal.python.nodes.function.builtins.PythonTernaryBuiltinNode;
import com.oracle.graal.python.nodes.function.builtins.PythonUnaryBuiltinNode;
import com.oracle.graal.python.nodes.object.GetClassNode;
import com.oracle.graal.python.nodes.truffle.PythonTypes;
import com.oracle.graal.python.runtime.exception.PException;
import com.oracle.graal.python.util.PythonUtils;
import com.oracle.truffle.api.dsl.Cached;
import com.oracle.truffle.api.dsl.Fallback;
import com.oracle.truffle.api.dsl.GenerateNodeFactory;
import com.oracle.truffle.api.dsl.ImportStatic;
import com.oracle.truffle.api.dsl.NodeFactory;
import com.oracle.truffle.api.dsl.Specialization;
import com.oracle.truffle.api.dsl.TypeSystemReference;
import com.oracle.truffle.api.frame.VirtualFrame;

@CoreFunctions(extendsModule = PythonCextBuiltins.PYTHON_CEXT)
@GenerateNodeFactory
public final class PythonCextListBuiltins extends PythonBuiltins {

    @Override
    protected List<? extends NodeFactory<? extends PythonBuiltinBaseNode>> getNodeFactories() {
        return PythonCextListBuiltinsFactory.getFactories();
    }

    @Override
    public void initialize(Python3Core core) {
        super.initialize(core);
    }

    ///////////// list /////////////
    @Builtin(name = "PyList_New", minNumOfPositionalArgs = 1)
    @TypeSystemReference(PythonTypes.class)
    @GenerateNodeFactory
    public abstract static class PyListNewNode extends PythonUnaryBuiltinNode {
        @Specialization(guards = "size < 0")
        public Object newList(VirtualFrame frame, long size,
                        @Cached PRaiseNativeNode raiseNativeNode) {
            return raiseNativeNode.raise(frame, getContext().getNativeNull(), SystemError, BAD_ARG_TO_INTERNAL_FUNC_S, size);
        }

        @SuppressWarnings("unused")
        @Specialization(guards = "size == 0")
        public Object newEmptyList(long size) {
            return factory().createList(PythonUtils.EMPTY_OBJECT_ARRAY);
        }

        @Specialization(guards = "size > 0")
        public Object newList(long size) {
            return factory().createList(array(size));
        }

        private static Object[] array(long size) {
            Object[] a = new Object[(int) size];
            Arrays.fill(a, PNone.NO_VALUE);
            return a;
        }
    }

    @Builtin(name = "PyList_GetItem", minNumOfPositionalArgs = 2)
    @TypeSystemReference(PythonTypes.class)
    @GenerateNodeFactory
    abstract static class PyListGetItemNode extends PythonBinaryBuiltinNode {

        @SuppressWarnings("unused")
        @Specialization(guards = "pos < 0")
        Object getItem(VirtualFrame frame, @SuppressWarnings("unused") Object list, @SuppressWarnings("unused") long pos,
                        @Cached PRaiseNativeNode raiseNativeNode) {
            return raiseNativeNode.raise(frame, getContext().getNativeNull(), PythonBuiltinClassType.IndexError, LIST_INDEX_OUT_OF_RANGE);
        }

        @Specialization(guards = "pos >= 0")
        Object getItem(VirtualFrame frame, PList list, long pos,
                        @Cached com.oracle.graal.python.builtins.objects.list.ListBuiltins.GetItemNode getItemNode,
                        @Cached TransformExceptionToNativeNode transformExceptionToNativeNode) {
            try {
                return getItemNode.execute(frame, list, pos);
            } catch (PException e) {
                transformExceptionToNativeNode.execute(e);
                return getContext().getNativeNull();
            }
        }

        @Specialization(guards = {"!isList(obj)", "isListSubtype(frame, obj, getClassNode, isSubtypeNode)"})
        public Object getItemNative(VirtualFrame frame, @SuppressWarnings("unused") Object obj, @SuppressWarnings("unused") Object pos,
                        @SuppressWarnings("unused") @Cached GetClassNode getClassNode,
                        @SuppressWarnings("unused") @Cached IsSubtypeNode isSubtypeNode,
                        @Cached PRaiseNativeNode raiseNativeNode) {
            return raiseNativeNode.raise(frame, getContext().getNativeNull(), PythonBuiltinClassType.NotImplementedError, NATIVE_S_SUBTYPES_NOT_IMPLEMENTED, "list");
        }

        @Specialization(guards = {"!isList(obj)", "!isListSubtype(frame, obj, getClassNode, isSubtypeNode)"})
        public Object getItem(VirtualFrame frame, Object obj, @SuppressWarnings("unused") Object pos,
                        @SuppressWarnings("unused") @Cached GetClassNode getClassNode,
                        @SuppressWarnings("unused") @Cached IsSubtypeNode isSubtypeNode,
                        @Cached StrNode strNode,
                        @Cached PRaiseNativeNode raiseNativeNode) {
            return raiseNativeNode.raise(frame, getContext().getNativeNull(), SystemError, BAD_ARG_TO_INTERNAL_FUNC_WAS_S_P, strNode.executeWith(frame, obj), obj);
        }

        protected boolean isListSubtype(VirtualFrame frame, Object obj, GetClassNode getClassNode, IsSubtypeNode isSubtypeNode) {
            return isSubtypeNode.execute(frame, getClassNode.execute(obj), PythonBuiltinClassType.PList);
        }
    }

    @Builtin(name = "PyList_Append", minNumOfPositionalArgs = 2)
    @GenerateNodeFactory
    abstract static class PyListAppendNode extends PythonBinaryBuiltinNode {

        @Specialization
        static Object append(PList list, Object newItem,
                        @Cached AppendNode appendNode,
                        @Cached TransformExceptionToNativeNode transformExceptionToNativeNode) {
            try {
                appendNode.execute(list, newItem);
                return 0;
            } catch (PException e) {
                transformExceptionToNativeNode.execute(e);
                return -1;
            }
        }

        @Specialization(guards = {"!isList(obj)", "isListSubtype(frame, obj, getClassNode, isSubtypeNode)"})
        public static Object appendNative(VirtualFrame frame, @SuppressWarnings("unused") Object obj, @SuppressWarnings("unused") Object newItem,
                        @SuppressWarnings("unused") @Cached GetClassNode getClassNode,
                        @SuppressWarnings("unused") @Cached IsSubtypeNode isSubtypeNode,
                        @Cached PRaiseNativeNode raiseNativeNode) {
            return raiseNativeNode.raiseInt(frame, -1, PythonBuiltinClassType.NotImplementedError, NATIVE_S_SUBTYPES_NOT_IMPLEMENTED, "list");
        }

        @Specialization(guards = {"!isList(obj)", "!isListSubtype(frame, obj, getClassNode, isSubtypeNode)"})
        public static Object append(VirtualFrame frame, Object obj, @SuppressWarnings("unused") Object newItem,
                        @SuppressWarnings("unused") @Cached GetClassNode getClassNode,
                        @SuppressWarnings("unused") @Cached IsSubtypeNode isSubtypeNode,
                        @Cached StrNode strNode,
                        @Cached PRaiseNativeNode raiseNativeNode) {
            return raiseNativeNode.raiseInt(frame, -1, SystemError, BAD_ARG_TO_INTERNAL_FUNC_WAS_S_P, strNode.executeWith(frame, obj), obj);
        }

        protected boolean isListSubtype(VirtualFrame frame, Object obj, GetClassNode getClassNode, IsSubtypeNode isSubtypeNode) {
            return isSubtypeNode.execute(frame, getClassNode.execute(obj), PythonBuiltinClassType.PList);
        }
    }

    @Builtin(name = "PyList_AsTuple", minNumOfPositionalArgs = 1)
    @GenerateNodeFactory
    abstract static class PyListAsTupleNode extends PythonUnaryBuiltinNode {

        @Specialization
        Object append(VirtualFrame frame, PList list,
                        @Cached ConstructTupleNode constructTupleNode,
                        @Cached TransformExceptionToNativeNode transformExceptionToNativeNode) {
            try {
                return constructTupleNode.execute(frame, list);
            } catch (PException e) {
                transformExceptionToNativeNode.execute(e);
                return getContext().getNativeNull();
            }
        }

        @Specialization(guards = {"!isList(obj)", "isListSubtype(frame, obj, getClassNode, isSubtypeNode)"})
        public Object asTupleNative(VirtualFrame frame, @SuppressWarnings("unused") Object obj,
                        @SuppressWarnings("unused") @Cached GetClassNode getClassNode,
                        @SuppressWarnings("unused") @Cached IsSubtypeNode isSubtypeNode,
                        @Cached PRaiseNativeNode raiseNativeNode) {
            return raiseNativeNode.raise(frame, getContext().getNativeNull(), PythonBuiltinClassType.NotImplementedError, NATIVE_S_SUBTYPES_NOT_IMPLEMENTED, "list");
        }

        @Specialization(guards = {"!isList(obj)", "!isListSubtype(frame, obj, getClassNode, isSubtypeNode)"})
        public Object asTuple(VirtualFrame frame, Object obj,
                        @SuppressWarnings("unused") @Cached GetClassNode getClassNode,
                        @SuppressWarnings("unused") @Cached IsSubtypeNode isSubtypeNode,
                        @Cached StrNode strNode,
                        @Cached PRaiseNativeNode raiseNativeNode) {
            return raiseNativeNode.raise(frame, getContext().getNativeNull(), SystemError, BAD_ARG_TO_INTERNAL_FUNC_WAS_S_P, strNode.executeWith(frame, obj), obj);
        }

        protected boolean isListSubtype(VirtualFrame frame, Object obj, GetClassNode getClassNode, IsSubtypeNode isSubtypeNode) {
            return isSubtypeNode.execute(frame, getClassNode.execute(obj), PythonBuiltinClassType.PList);
        }
    }

    @Builtin(name = "PyList_GetSlice", minNumOfPositionalArgs = 3)
    @TypeSystemReference(PythonTypes.class)
    @GenerateNodeFactory
    abstract static class PyListGetSliceNode extends PythonTernaryBuiltinNode {
<<<<<<< HEAD

        @Specialization
        Object getSlice(VirtualFrame frame, PList list, long iLow, long iHigh,
                        @Cached com.oracle.graal.python.builtins.objects.list.ListBuiltins.GetItemNode getItemNode,
                        @Cached SliceNodes.CreateSliceNode sliceNode,
                        @Cached BranchProfile isIntRangeProfile,
                        @Cached TransformExceptionToNativeNode transformExceptionToNativeNode) {
            try {
                if (PInt.isIntRange(iLow) && PInt.isIntRange(iHigh)) {
                    isIntRangeProfile.enter();
                    return getItemNode.execute(frame, list, sliceNode.execute((int) iLow, (int) iHigh, PNone.NONE));
                }
                return getItemNode.execute(frame, list, sliceNode.execute(iLow, iHigh, PNone.NONE));
            } catch (PException e) {
                transformExceptionToNativeNode.execute(e);
                return getContext().getNativeNull();
            }
        }

        @Specialization
        Object getSlice(VirtualFrame frame, PList list, Object iLow, Object iHigh,
                        @Cached com.oracle.graal.python.builtins.objects.list.ListBuiltins.GetItemNode getItemNode,
                        @Cached SliceNodes.CreateSliceNode sliceNode,
=======
        @Specialization
        Object getSlice(VirtualFrame frame, PList list, Object iLow, Object iHigh,
                        @Cached com.oracle.graal.python.builtins.objects.list.ListBuiltins.GetItemNode getItemNode,
                        @Cached PySliceNew sliceNode,
>>>>>>> c3128822
                        @Cached TransformExceptionToNativeNode transformExceptionToNativeNode) {
            try {
                return getItemNode.execute(frame, list, sliceNode.execute(iLow, iHigh, PNone.NONE));
            } catch (PException e) {
                transformExceptionToNativeNode.execute(e);
                return getContext().getNativeNull();
            }
        }

        @Specialization(guards = {"!isList(obj)", "isListSubtype(frame, obj, getClassNode, isSubtypeNode)"})
        public Object getSliceNative(VirtualFrame frame, @SuppressWarnings("unused") Object obj, @SuppressWarnings("unused") Object iLow, @SuppressWarnings("unused") Object iHigh,
                        @SuppressWarnings("unused") @Cached GetClassNode getClassNode,
                        @SuppressWarnings("unused") @Cached IsSubtypeNode isSubtypeNode,
                        @Cached PRaiseNativeNode raiseNativeNode) {
            return raiseNativeNode.raise(frame, getContext().getNativeNull(), PythonBuiltinClassType.NotImplementedError, NATIVE_S_SUBTYPES_NOT_IMPLEMENTED, "list");
        }

        @Specialization(guards = {"!isList(obj)", "!isListSubtype(frame, obj, getClassNode, isSubtypeNode)"})
        public Object getSlice(VirtualFrame frame, Object obj, @SuppressWarnings("unused") Object iLow, @SuppressWarnings("unused") Object iHigh,
                        @SuppressWarnings("unused") @Cached GetClassNode getClassNode,
                        @SuppressWarnings("unused") @Cached IsSubtypeNode isSubtypeNode,
                        @Cached StrNode strNode,
                        @Cached PRaiseNativeNode raiseNativeNode) {
            return raiseNativeNode.raise(frame, getContext().getNativeNull(), SystemError, BAD_ARG_TO_INTERNAL_FUNC_WAS_S_P, strNode.executeWith(frame, obj), obj);
        }

        protected boolean isListSubtype(VirtualFrame frame, Object obj, GetClassNode getClassNode, IsSubtypeNode isSubtypeNode) {
            return isSubtypeNode.execute(frame, getClassNode.execute(obj), PythonBuiltinClassType.PList);
        }
    }

    @Builtin(name = "PyList_SetSlice", minNumOfPositionalArgs = 4)
    @TypeSystemReference(PythonTypes.class)
    @GenerateNodeFactory
    abstract static class PyListSetSliceNode extends PythonQuaternaryBuiltinNode {

        @Specialization
<<<<<<< HEAD
        static Object getSlice(VirtualFrame frame, PList list, long iLow, long iHigh, Object s,
                        @Cached com.oracle.graal.python.builtins.objects.list.ListBuiltins.SetItemNode setItemNode,
                        @Cached SliceNodes.CreateSliceNode sliceNode,
                        @Cached BranchProfile isIntRangeProfile,
                        @Cached TransformExceptionToNativeNode transformExceptionToNativeNode) {
            try {
                if (PInt.isIntRange(iLow) && PInt.isIntRange(iHigh)) {
                    isIntRangeProfile.enter();
                    setItemNode.execute(frame, list, sliceNode.execute((int) iLow, (int) iHigh, PNone.NONE), s);
                }
                setItemNode.execute(frame, list, sliceNode.execute(iLow, iHigh, PNone.NONE), s);
                return 0;
            } catch (PException e) {
                transformExceptionToNativeNode.execute(e);
                return -1;
            }
        }

        @Specialization
        static Object getSlice(VirtualFrame frame, PList list, Object iLow, Object iHigh, Object s,
                        @Cached com.oracle.graal.python.builtins.objects.list.ListBuiltins.SetItemNode setItemNode,
                        @Cached SliceNodes.CreateSliceNode sliceNode,
=======
        static Object getSlice(VirtualFrame frame, PList list, Object iLow, Object iHigh, Object s,
                        @Cached com.oracle.graal.python.builtins.objects.list.ListBuiltins.SetItemNode setItemNode,
                        @Cached PySliceNew sliceNode,
>>>>>>> c3128822
                        @Cached TransformExceptionToNativeNode transformExceptionToNativeNode) {
            try {
                setItemNode.execute(frame, list, sliceNode.execute(iLow, iHigh, PNone.NONE), s);
                return 0;
            } catch (PException e) {
                transformExceptionToNativeNode.execute(e);
                return -1;
            }
        }

        @Specialization(guards = {"!isList(obj)", "isListSubtype(frame, obj, getClassNode, isSubtypeNode)"})
        public static Object getSliceNative(VirtualFrame frame, @SuppressWarnings("unused") Object obj, @SuppressWarnings("unused") Object iLow, @SuppressWarnings("unused") Object iHigh,
                        @SuppressWarnings("unused") Object s,
                        @SuppressWarnings("unused") @Cached GetClassNode getClassNode,
                        @SuppressWarnings("unused") @Cached IsSubtypeNode isSubtypeNode,
                        @Cached PRaiseNativeNode raiseNativeNode) {
            return raiseNativeNode.raiseInt(frame, -1, PythonBuiltinClassType.NotImplementedError, NATIVE_S_SUBTYPES_NOT_IMPLEMENTED, "list");
        }

        @Specialization(guards = {"!isList(obj)", "!isListSubtype(frame, obj, getClassNode, isSubtypeNode)"})
        public static Object getSlice(VirtualFrame frame, Object obj, @SuppressWarnings("unused") Object iLow, @SuppressWarnings("unused") Object iHigh, @SuppressWarnings("unused") Object s,
                        @SuppressWarnings("unused") @Cached GetClassNode getClassNode,
                        @SuppressWarnings("unused") @Cached IsSubtypeNode isSubtypeNode,
                        @Cached StrNode strNode,
                        @Cached PRaiseNativeNode raiseNativeNode) {
            return raiseNativeNode.raiseInt(frame, -1, SystemError, BAD_ARG_TO_INTERNAL_FUNC_WAS_S_P, strNode.executeWith(frame, obj), obj);
        }

        protected boolean isListSubtype(VirtualFrame frame, Object obj, GetClassNode getClassNode, IsSubtypeNode isSubtypeNode) {
            return isSubtypeNode.execute(frame, getClassNode.execute(obj), PythonBuiltinClassType.PList);
        }
    }

    @Builtin(name = "PyList_Extend", minNumOfPositionalArgs = 2)
    @GenerateNodeFactory
    abstract static class PyListExtendItemNode extends PythonBinaryBuiltinNode {

        @Specialization
        Object getItem(VirtualFrame frame, PList list, Object iterable,
                        @Cached ListExtendNode extendNode,
                        @Cached TransformExceptionToNativeNode transformExceptionToNativeNode) {
            try {
                extendNode.execute(frame, list, iterable);
                return PNone.NONE;
            } catch (PException e) {
                transformExceptionToNativeNode.execute(e);
                return getContext().getNativeNull();
            }
        }

        @Specialization(guards = {"!isList(obj)", "isListSubtype(frame, obj, getClassNode, isSubtypeNode)"})
        public Object getItemNative(VirtualFrame frame, @SuppressWarnings("unused") Object obj, @SuppressWarnings("unused") Object iterable,
                        @SuppressWarnings("unused") @Cached GetClassNode getClassNode,
                        @SuppressWarnings("unused") @Cached IsSubtypeNode isSubtypeNode,
                        @Cached PRaiseNativeNode raiseNativeNode) {
            return raiseNativeNode.raise(frame, getContext().getNativeNull(), PythonBuiltinClassType.NotImplementedError, NATIVE_S_SUBTYPES_NOT_IMPLEMENTED, "list");
        }

        @Specialization(guards = {"!isList(obj)", "!isListSubtype(frame, obj, getClassNode, isSubtypeNode)"})
        public Object getItem(VirtualFrame frame, Object obj, @SuppressWarnings("unused") Object iterable,
                        @SuppressWarnings("unused") @Cached GetClassNode getClassNode,
                        @SuppressWarnings("unused") @Cached IsSubtypeNode isSubtypeNode,
                        @Cached StrNode strNode,
                        @Cached PRaiseNativeNode raiseNativeNode) {
            return raiseNativeNode.raise(frame, getContext().getNativeNull(), SystemError, BAD_ARG_TO_INTERNAL_FUNC_WAS_S_P, strNode.executeWith(frame, obj), obj);
        }

        protected boolean isListSubtype(VirtualFrame frame, Object obj, GetClassNode getClassNode, IsSubtypeNode isSubtypeNode) {
            return isSubtypeNode.execute(frame, getClassNode.execute(obj), PythonBuiltinClassType.PList);
        }
    }

    @Builtin(name = "PyList_Size", minNumOfPositionalArgs = 1)
    @GenerateNodeFactory
    abstract static class PyListSizeNode extends PythonUnaryBuiltinNode {

        @Specialization
        static Object append(PList list,
                        @Cached SequenceStorageNodes.LenNode lenNode,
                        @Cached TransformExceptionToNativeNode transformExceptionToNativeNode) {
            try {
                return lenNode.execute(list.getSequenceStorage());
            } catch (PException e) {
                transformExceptionToNativeNode.execute(e);
                return -1;
            }
        }

        @Specialization(guards = {"!isList(obj)", "isListSubtype(frame, obj, getClassNode, isSubtypeNode)"})
        public static Object asTupleNative(VirtualFrame frame, @SuppressWarnings("unused") Object obj,
                        @SuppressWarnings("unused") @Cached GetClassNode getClassNode,
                        @SuppressWarnings("unused") @Cached IsSubtypeNode isSubtypeNode,
                        @Cached PRaiseNativeNode raiseNativeNode) {
            return raiseNativeNode.raiseInt(frame, -1, PythonBuiltinClassType.NotImplementedError, NATIVE_S_SUBTYPES_NOT_IMPLEMENTED, "list");
        }

        @Specialization(guards = {"!isList(obj)", "!isListSubtype(frame, obj, getClassNode, isSubtypeNode)"})
        public static Object asTuple(VirtualFrame frame, Object obj,
                        @SuppressWarnings("unused") @Cached GetClassNode getClassNode,
                        @SuppressWarnings("unused") @Cached IsSubtypeNode isSubtypeNode,
                        @Cached StrNode strNode,
                        @Cached PRaiseNativeNode raiseNativeNode) {
            return raiseNativeNode.raiseInt(frame, -1, SystemError, BAD_ARG_TO_INTERNAL_FUNC_WAS_S_P, strNode.executeWith(frame, obj), obj);
        }

        protected boolean isListSubtype(VirtualFrame frame, Object obj, GetClassNode getClassNode, IsSubtypeNode isSubtypeNode) {
            return isSubtypeNode.execute(frame, getClassNode.execute(obj), PythonBuiltinClassType.PList);
        }
    }

    @Builtin(name = "PyList_Sort", minNumOfPositionalArgs = 1)
    @GenerateNodeFactory
    abstract static class PyListSortNode extends PythonUnaryBuiltinNode {

        @Specialization
        static Object append(VirtualFrame frame, PList list,
                        @Cached ListSortNode sortNode,
                        @Cached TransformExceptionToNativeNode transformExceptionToNativeNode) {
            try {
                sortNode.execute(frame, list);
                return 0;
            } catch (PException e) {
                transformExceptionToNativeNode.execute(e);
                return -1;
            }
        }

        @Specialization(guards = {"!isList(obj)", "isListSubtype(frame, obj, getClassNode, isSubtypeNode)"})
        public static Object asTupleNative(VirtualFrame frame, @SuppressWarnings("unused") Object obj,
                        @SuppressWarnings("unused") @Cached GetClassNode getClassNode,
                        @SuppressWarnings("unused") @Cached IsSubtypeNode isSubtypeNode,
                        @Cached PRaiseNativeNode raiseNativeNode) {
            return raiseNativeNode.raiseInt(frame, -1, PythonBuiltinClassType.NotImplementedError, NATIVE_S_SUBTYPES_NOT_IMPLEMENTED, "list");
        }

        @Specialization(guards = {"!isList(obj)", "!isListSubtype(frame, obj, getClassNode, isSubtypeNode)"})
        public static Object asTuple(VirtualFrame frame, Object obj,
                        @SuppressWarnings("unused") @Cached GetClassNode getClassNode,
                        @SuppressWarnings("unused") @Cached IsSubtypeNode isSubtypeNode,
                        @Cached StrNode strNode,
                        @Cached PRaiseNativeNode raiseNativeNode) {
            return raiseNativeNode.raiseInt(frame, -1, SystemError, BAD_ARG_TO_INTERNAL_FUNC_WAS_S_P, strNode.executeWith(frame, obj), obj);
        }

        protected boolean isListSubtype(VirtualFrame frame, Object obj, GetClassNode getClassNode, IsSubtypeNode isSubtypeNode) {
            return isSubtypeNode.execute(frame, getClassNode.execute(obj), PythonBuiltinClassType.PList);
        }
    }

    @Builtin(name = "PyList_Insert", minNumOfPositionalArgs = 3)
    @GenerateNodeFactory
    abstract static class PyListInsertNode extends PythonTernaryBuiltinNode {

        @Specialization
        static Object insert(VirtualFrame frame, PList list, Object i, Object item,
                        @Cached ListInsertNode insertNode,
                        @Cached TransformExceptionToNativeNode transformExceptionToNativeNode) {
            try {
                insertNode.execute(frame, list, i, item);
                return 0;
            } catch (PException e) {
                transformExceptionToNativeNode.execute(e);
                return -1;
            }
        }

        @Specialization(guards = {"!isList(obj)", "isListSubtype(frame, obj, getClassNode, isSubtypeNode)"}, limit = "1")
        public static Object insertNative(VirtualFrame frame, @SuppressWarnings("unused") Object obj, @SuppressWarnings("unused") long i, @SuppressWarnings("unused") Object item,
                        @SuppressWarnings("unused") @Cached GetClassNode getClassNode,
                        @SuppressWarnings("unused") @Cached IsSubtypeNode isSubtypeNode,
                        @Cached PRaiseNativeNode raiseNativeNode) {
            return raiseNativeNode.raiseInt(frame, -1, PythonBuiltinClassType.NotImplementedError, NATIVE_S_SUBTYPES_NOT_IMPLEMENTED, "list");
        }

        @Fallback
        @SuppressWarnings("unused")
        public static Object error(VirtualFrame frame, Object obj, Object i, Object item,
                        @Cached StrNode strNode,
                        @Cached PRaiseNativeNode raiseNativeNode) {
            return raiseNativeNode.raiseInt(frame, -1, SystemError, BAD_ARG_TO_INTERNAL_FUNC_WAS_S_P, strNode.executeWith(frame, obj), obj);
        }

        protected boolean isListSubtype(VirtualFrame frame, Object obj, GetClassNode getClassNode, IsSubtypeNode isSubtypeNode) {
            return isSubtypeNode.execute(frame, getClassNode.execute(obj), PythonBuiltinClassType.PList);
        }
    }

    @Builtin(name = "PyList_SetItem", minNumOfPositionalArgs = 3)
    @GenerateNodeFactory
    @ImportStatic(CApiGuards.class)
    abstract static class PyListSetItem extends PythonTernaryBuiltinNode {
        @Specialization
        int doManaged(VirtualFrame frame, PythonNativeWrapper listWrapper, Object position, Object elementWrapper,
                        @Cached AsPythonObjectNode listWrapperAsPythonObjectNode,
                        @Cached AsPythonObjectStealingNode elementAsPythonObjectNode,
                        @Cached("createSetItem()") SequenceStorageNodes.SetItemNode setItemNode,
                        @Cached TransformExceptionToNativeNode transformExceptionToNativeNode) {
            try {
                Object delegate = listWrapperAsPythonObjectNode.execute(listWrapper);
                if (!PGuards.isList(delegate)) {
                    throw raise(SystemError, ErrorMessages.BAD_ARG_TO_INTERNAL_FUNC_WAS_S_P, delegate, delegate);
                }
                PList list = (PList) delegate;
                Object element = elementAsPythonObjectNode.execute(elementWrapper);
                setItemNode.execute(frame, list.getSequenceStorage(), position, element);
                return 0;
            } catch (PException e) {
                transformExceptionToNativeNode.execute(frame, e);
                return -1;
            }
        }

        protected static SequenceStorageNodes.SetItemNode createSetItem() {
            return SequenceStorageNodes.SetItemNode.create(NormalizeIndexNode.forListAssign(), "invalid item for assignment");
        }
    }

    @Builtin(name = "PyList_Reverse", minNumOfPositionalArgs = 1)
    @GenerateNodeFactory
    abstract static class PyListReverse extends PythonUnaryBuiltinNode {
        @Specialization
        static int reverse(VirtualFrame frame, PList self,
                        @Cached ListBuiltins.ListReverseNode reverseNode,
                        @Cached TransformExceptionToNativeNode transformExceptionToNativeNode) {
            try {
                reverseNode.execute(frame, self);
                return 0;
            } catch (PException e) {
                transformExceptionToNativeNode.execute(frame, e);
                return -1;
            }
        }
    }
}<|MERGE_RESOLUTION|>--- conflicted
+++ resolved
@@ -69,11 +69,7 @@
 import com.oracle.graal.python.builtins.objects.list.ListBuiltins.ListInsertNode;
 import com.oracle.graal.python.builtins.objects.list.ListBuiltins.ListSortNode;
 import com.oracle.graal.python.builtins.objects.list.PList;
-<<<<<<< HEAD
-import com.oracle.graal.python.builtins.objects.slice.SliceNodes;
-=======
 import com.oracle.graal.python.lib.PySliceNew;
->>>>>>> c3128822
 import com.oracle.graal.python.nodes.ErrorMessages;
 import com.oracle.graal.python.nodes.PGuards;
 import com.oracle.graal.python.nodes.builtins.ListNodes.AppendNode;
@@ -267,36 +263,10 @@
     @TypeSystemReference(PythonTypes.class)
     @GenerateNodeFactory
     abstract static class PyListGetSliceNode extends PythonTernaryBuiltinNode {
-<<<<<<< HEAD
-
-        @Specialization
-        Object getSlice(VirtualFrame frame, PList list, long iLow, long iHigh,
-                        @Cached com.oracle.graal.python.builtins.objects.list.ListBuiltins.GetItemNode getItemNode,
-                        @Cached SliceNodes.CreateSliceNode sliceNode,
-                        @Cached BranchProfile isIntRangeProfile,
-                        @Cached TransformExceptionToNativeNode transformExceptionToNativeNode) {
-            try {
-                if (PInt.isIntRange(iLow) && PInt.isIntRange(iHigh)) {
-                    isIntRangeProfile.enter();
-                    return getItemNode.execute(frame, list, sliceNode.execute((int) iLow, (int) iHigh, PNone.NONE));
-                }
-                return getItemNode.execute(frame, list, sliceNode.execute(iLow, iHigh, PNone.NONE));
-            } catch (PException e) {
-                transformExceptionToNativeNode.execute(e);
-                return getContext().getNativeNull();
-            }
-        }
-
-        @Specialization
-        Object getSlice(VirtualFrame frame, PList list, Object iLow, Object iHigh,
-                        @Cached com.oracle.graal.python.builtins.objects.list.ListBuiltins.GetItemNode getItemNode,
-                        @Cached SliceNodes.CreateSliceNode sliceNode,
-=======
         @Specialization
         Object getSlice(VirtualFrame frame, PList list, Object iLow, Object iHigh,
                         @Cached com.oracle.graal.python.builtins.objects.list.ListBuiltins.GetItemNode getItemNode,
                         @Cached PySliceNew sliceNode,
->>>>>>> c3128822
                         @Cached TransformExceptionToNativeNode transformExceptionToNativeNode) {
             try {
                 return getItemNode.execute(frame, list, sliceNode.execute(iLow, iHigh, PNone.NONE));
@@ -334,34 +304,9 @@
     abstract static class PyListSetSliceNode extends PythonQuaternaryBuiltinNode {
 
         @Specialization
-<<<<<<< HEAD
-        static Object getSlice(VirtualFrame frame, PList list, long iLow, long iHigh, Object s,
-                        @Cached com.oracle.graal.python.builtins.objects.list.ListBuiltins.SetItemNode setItemNode,
-                        @Cached SliceNodes.CreateSliceNode sliceNode,
-                        @Cached BranchProfile isIntRangeProfile,
-                        @Cached TransformExceptionToNativeNode transformExceptionToNativeNode) {
-            try {
-                if (PInt.isIntRange(iLow) && PInt.isIntRange(iHigh)) {
-                    isIntRangeProfile.enter();
-                    setItemNode.execute(frame, list, sliceNode.execute((int) iLow, (int) iHigh, PNone.NONE), s);
-                }
-                setItemNode.execute(frame, list, sliceNode.execute(iLow, iHigh, PNone.NONE), s);
-                return 0;
-            } catch (PException e) {
-                transformExceptionToNativeNode.execute(e);
-                return -1;
-            }
-        }
-
-        @Specialization
-        static Object getSlice(VirtualFrame frame, PList list, Object iLow, Object iHigh, Object s,
-                        @Cached com.oracle.graal.python.builtins.objects.list.ListBuiltins.SetItemNode setItemNode,
-                        @Cached SliceNodes.CreateSliceNode sliceNode,
-=======
         static Object getSlice(VirtualFrame frame, PList list, Object iLow, Object iHigh, Object s,
                         @Cached com.oracle.graal.python.builtins.objects.list.ListBuiltins.SetItemNode setItemNode,
                         @Cached PySliceNew sliceNode,
->>>>>>> c3128822
                         @Cached TransformExceptionToNativeNode transformExceptionToNativeNode) {
             try {
                 setItemNode.execute(frame, list, sliceNode.execute(iLow, iHigh, PNone.NONE), s);
