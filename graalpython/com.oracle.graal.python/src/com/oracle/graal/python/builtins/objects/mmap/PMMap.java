--- conflicted
+++ resolved
@@ -45,16 +45,13 @@
 import com.oracle.graal.python.builtins.objects.object.PythonObjectLibrary;
 import com.oracle.graal.python.nodes.PConstructAndRaiseNode;
 import com.oracle.graal.python.nodes.util.CastToJavaIntExactNode;
-<<<<<<< HEAD
+import com.oracle.graal.python.runtime.PosixSupportLibrary;
+import com.oracle.graal.python.runtime.PosixSupportLibrary.PosixException;
+import com.oracle.graal.python.runtime.PythonContext;
 import com.oracle.graal.python.nodes.util.ChannelNodes.ReadFromChannelNode;
 import com.oracle.graal.python.runtime.GilNode;
 import com.oracle.graal.python.runtime.sequence.storage.ByteSequenceStorage;
 import com.oracle.truffle.api.CompilerDirectives.TruffleBoundary;
-=======
-import com.oracle.graal.python.runtime.PosixSupportLibrary;
-import com.oracle.graal.python.runtime.PosixSupportLibrary.PosixException;
-import com.oracle.graal.python.runtime.PythonContext;
->>>>>>> 2a89f1be
 import com.oracle.truffle.api.dsl.Cached;
 import com.oracle.truffle.api.dsl.Cached.Exclusive;
 import com.oracle.truffle.api.dsl.Cached.Shared;
@@ -152,40 +149,21 @@
                     @CachedLibrary(limit = "1") PosixSupportLibrary posixLib,
                     @CachedContext(PythonLanguage.class) PythonContext ctx,
                     @Cached BranchProfile gotException,
-<<<<<<< HEAD
-                    @Cached PRaiseNode raiseNode, @Exclusive @Cached GilNode gil) {
+                    @Cached PConstructAndRaiseNode raiseNode, @Exclusive @Cached GilNode gil) {
         boolean mustRelease = gil.acquire();
         try {
             try {
                 int len = castToIntNode.execute(length);
-
-                // save current position
-                // TODO: restore in case of failure
-                @SuppressWarnings("unused")
-                long oldPos = PMMap.position(mappedByteBuffer);
-
-                PMMap.position(mappedByteBuffer, 0);
-                ByteSequenceStorage s = ReadFromChannelNode.read(mappedByteBuffer, len, gotException, raiseNode);
-                return s.getInternalByteArray();
-            } catch (IOException e) {
+                byte[] buffer = new byte[len];
+                posixLib.mmapReadBytes(ctx.getPosixSupport(), getPosixSupportHandle(), getPos(), buffer, buffer.length);
+                return buffer;
+            } catch (PosixException e) {
                 // TODO(fa) how to handle?
-                return null;
+                gotException.enter();
+                throw raiseNode.raiseOSError(null, e.getErrorCode(), e.getMessage(), null, null);
             }
         } finally {
             gil.release(mustRelease);
-=======
-                    @Cached PConstructAndRaiseNode raiseNode) {
-
-        try {
-            int len = castToIntNode.execute(length);
-            byte[] buffer = new byte[len];
-            posixLib.mmapReadBytes(ctx.getPosixSupport(), getPosixSupportHandle(), getPos(), buffer, buffer.length);
-            return buffer;
-        } catch (PosixException e) {
-            // TODO(fa) how to handle?
-            gotException.enter();
-            throw raiseNode.raiseOSError(null, e.getErrorCode(), e.getMessage(), null, null);
->>>>>>> 2a89f1be
         }
     }
 }