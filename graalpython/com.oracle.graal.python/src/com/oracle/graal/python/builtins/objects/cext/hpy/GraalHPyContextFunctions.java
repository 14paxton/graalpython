--- conflicted
+++ resolved
@@ -88,11 +88,6 @@
 import com.oracle.graal.python.builtins.objects.bytes.PBytes;
 import com.oracle.graal.python.builtins.objects.capsule.PyCapsule;
 import com.oracle.graal.python.builtins.objects.capsule.PyCapsuleNameMatchesNode;
-<<<<<<< HEAD
-import com.oracle.graal.python.builtins.objects.cext.capi.CApiContext.LLVMType;
-=======
-import com.oracle.graal.python.builtins.objects.cext.capi.CExtNodes.CreateMethodNode;
->>>>>>> b1e1896f
 import com.oracle.graal.python.builtins.objects.cext.capi.CExtNodes.FromCharPointerNode;
 import com.oracle.graal.python.builtins.objects.cext.capi.CExtNodesFactory.FromCharPointerNodeGen;
 import com.oracle.graal.python.builtins.objects.cext.capi.PySequenceArrayWrapper;
@@ -283,13 +278,10 @@
 import com.oracle.graal.python.builtins.objects.cext.hpy.GraalHPyNodes.HPyTypeGetNameNode;
 import com.oracle.graal.python.builtins.objects.cext.hpy.GraalHPyNodes.PCallHPyFunction;
 import com.oracle.graal.python.builtins.objects.cext.hpy.GraalHPyNodes.RecursiveExceptionMatches;
-<<<<<<< HEAD
+import com.oracle.graal.python.builtins.objects.cext.structs.CStructAccess;
+import com.oracle.graal.python.builtins.objects.cext.structs.CStructs;
 import com.oracle.graal.python.builtins.objects.code.CodeNodes;
 import com.oracle.graal.python.builtins.objects.code.PCode;
-=======
-import com.oracle.graal.python.builtins.objects.cext.structs.CStructAccess;
-import com.oracle.graal.python.builtins.objects.cext.structs.CStructs;
->>>>>>> b1e1896f
 import com.oracle.graal.python.builtins.objects.common.DynamicObjectStorage;
 import com.oracle.graal.python.builtins.objects.common.HashingStorage;
 import com.oracle.graal.python.builtins.objects.common.HashingStorageNodes.HashingStorageCopy;
@@ -301,14 +293,8 @@
 import com.oracle.graal.python.builtins.objects.common.SequenceStorageNodes.NoGeneralizationNode;
 import com.oracle.graal.python.builtins.objects.contextvars.PContextVar;
 import com.oracle.graal.python.builtins.objects.dict.PDict;
-<<<<<<< HEAD
-import com.oracle.graal.python.builtins.objects.exception.PBaseException;
 import com.oracle.graal.python.builtins.objects.function.PArguments;
-=======
-import com.oracle.graal.python.builtins.objects.function.PBuiltinFunction;
->>>>>>> b1e1896f
 import com.oracle.graal.python.builtins.objects.function.PKeyword;
-import com.oracle.graal.python.builtins.objects.function.Signature;
 import com.oracle.graal.python.builtins.objects.ints.PInt;
 import com.oracle.graal.python.builtins.objects.list.PList;
 import com.oracle.graal.python.builtins.objects.object.PythonObject;
@@ -1202,119 +1188,9 @@
     public abstract static class GraalHPyBoolFromBool extends HPyBinaryContextFunction {
 
         @Specialization
-<<<<<<< HEAD
         static PInt doGeneric(GraalHPyContext hpyContext, byte value) {
             Python3Core core = hpyContext.getContext();
             return value != 0 ? core.getTrue() : core.getFalse();
-=======
-        static Object doGeneric(GraalHPyContext hpyContext, Object moduleDefPtr,
-                        @Cached PythonObjectFactory factory,
-                        @Cached PCallHPyFunction callFromHPyModuleDefNode,
-                        @Cached PCallHPyFunction callGetterNode,
-                        @CachedLibrary(limit = "3") InteropLibrary ptrLib,
-                        @Cached FromCharPointerNode fromCharPointerNode,
-                        @Cached CastToJavaIntLossyNode castToJavaIntNode,
-                        @Cached WriteAttributeToObjectNode writeAttrNode,
-                        @Cached WriteAttributeToDynamicObjectNode writeAttrToMethodNode,
-                        @Cached HPyCreateFunctionNode addFunctionNode,
-                        @Cached CreateMethodNode addLegacyMethodNode,
-                        @Cached PRaiseNode raiseNode) {
-
-            // call to type the pointer
-            Object moduleDef = callFromHPyModuleDefNode.call(hpyContext, GRAAL_HPY_FROM_HPY_MODULE_DEF, moduleDefPtr);
-
-            assert checkLayout(moduleDef);
-
-            TruffleString mName;
-            Object mDoc;
-            try {
-                mName = fromCharPointerNode.execute(ptrLib.readMember(moduleDef, "name"));
-
-                // do not eagerly read the doc string; this turned out to be unnecessarily
-                // expensive
-                mDoc = fromCharPointerNode.execute(ptrLib.readMember(moduleDef, "doc"), false);
-            } catch (UnsupportedMessageException | UnknownIdentifierException e) {
-                CompilerDirectives.transferToInterpreterAndInvalidate();
-                throw raiseNode.raise(PythonBuiltinClassType.SystemError, ErrorMessages.CANNOT_CREATE_MODULE_FROM_DEFINITION, e);
-            }
-
-            // create the module object
-            PythonModule module = factory.createPythonModule(mName);
-
-            // process HPy methods
-            Object moduleDefines = callGetterNode.call(hpyContext, GRAAL_HPY_MODULE_GET_DEFINES, moduleDef);
-            try {
-                long nModuleDefines;
-                if (ptrLib.isNull(moduleDefines)) {
-                    nModuleDefines = 0;
-                } else if (!ptrLib.hasArrayElements(moduleDefines)) {
-                    CompilerDirectives.transferToInterpreterAndInvalidate();
-                    throw raiseNode.raise(PythonBuiltinClassType.SystemError, ErrorMessages.FIELD_S_DID_NOT_RETURN_AN_ARRAY, "defines");
-                } else {
-                    nModuleDefines = ptrLib.getArraySize(moduleDefines);
-                }
-
-                for (long i = 0; i < nModuleDefines; i++) {
-                    Object moduleDefine = ptrLib.readArrayElement(moduleDefines, i);
-                    int kind = castToJavaIntNode.execute(callGetterNode.call(hpyContext, GRAAL_HPY_DEF_GET_KIND, moduleDefine));
-                    switch (kind) {
-                        case GraalHPyDef.HPY_DEF_KIND_METH:
-                            Object methodDef = callGetterNode.call(hpyContext, GRAAL_HPY_DEF_GET_METH, moduleDefine);
-                            PBuiltinFunction fun = addFunctionNode.execute(hpyContext, null, methodDef);
-                            PBuiltinMethod method = factory.createBuiltinMethod(module, fun);
-                            writeAttrToMethodNode.execute(method, SpecialAttributeNames.T___MODULE__, mName);
-                            writeAttrNode.execute(module, fun.getName(), method);
-                            break;
-                        case GraalHPyDef.HPY_DEF_KIND_SLOT:
-                        case GraalHPyDef.HPY_DEF_KIND_MEMBER:
-                        case GraalHPyDef.HPY_DEF_KIND_GETSET:
-                            // silently ignore
-                            // TODO(fa): maybe we should log a warning
-                            break;
-                        default:
-                            assert false : "unknown definition kind";
-                    }
-                }
-            } catch (UnsupportedMessageException | InvalidArrayIndexException e) {
-                // should not happen since we check if 'moduleDefines' has array elements
-                throw CompilerDirectives.shouldNotReachHere();
-            }
-
-            // process legacy methods
-            Object legacyMethods = callGetterNode.call(hpyContext, GRAAL_HPY_MODULE_GET_LEGACY_METHODS, moduleDef);
-            // the field 'legacy_methods' may be 'NULL'
-            if (!ptrLib.isNull(legacyMethods)) {
-                if (!ptrLib.hasArrayElements(legacyMethods)) {
-                    CompilerDirectives.transferToInterpreterAndInvalidate();
-                    throw raiseNode.raise(PythonBuiltinClassType.SystemError, ErrorMessages.FIELD_S_DID_NOT_RETURN_AN_ARRAY, "legacyMethods");
-                }
-
-                for (int i = 0;; i++) {
-
-                    PBuiltinFunction fun = addLegacyMethodNode.execute(legacyMethods, i);
-                    if (fun == null) {
-                        break;
-                    }
-                    PBuiltinMethod method = factory.createBuiltinMethod(module, fun);
-                    writeAttrToMethodNode.execute(method.getStorage(), SpecialAttributeNames.T___MODULE__, mName);
-                    writeAttrNode.execute(module, fun.getName(), method);
-                }
-            }
-
-            // allocate module's HPyGlobals
-            try {
-                int globalStartIdx = hpyContext.getEndIndexOfGlobalTable();
-                int nModuleGlobals = ptrLib.asInt(callGetterNode.call(hpyContext, GRAAL_HPY_MODULE_INIT_GLOBALS, moduleDef, globalStartIdx));
-                hpyContext.initBatchGlobals(globalStartIdx, nModuleGlobals);
-            } catch (UnsupportedMessageException e) {
-                // should not happen unless the number of module global is larger than an `int`
-                throw CompilerDirectives.shouldNotReachHere();
-            }
-
-            writeAttrNode.execute(module, SpecialAttributeNames.T___DOC__, mDoc);
-
-            return module;
->>>>>>> b1e1896f
         }
     }
 
@@ -1945,7 +1821,7 @@
     public abstract static class GraalHPyUnicodeFromWchar extends HPyTernaryContextFunction {
 
         @Specialization
-        static Object doGeneric(GraalHPyContext hpyContext, Object wcharPtr, long len,
+        static Object doGeneric(@SuppressWarnings("unused") Object hpyContext, Object wcharPtr, long len,
                         @Cached ReadUnicodeArrayNode readArray,
                         @Cached TruffleString.FromIntArrayUTF32Node fromArray) {
             try {
@@ -2355,15 +2231,11 @@
 
         @Specialization
         static Object doGeneric(GraalHPyContext hpyContext, Object type, Object dataOutVar,
-<<<<<<< HEAD
                         @Bind("this") Node inliningTarget,
-=======
->>>>>>> b1e1896f
                         @Cached IsTypeNode isTypeNode,
                         @Cached PRaiseNode raiseNode,
                         @Cached PythonObjectFactory factory,
                         @Cached PCallHPyFunction callMallocNode,
-<<<<<<< HEAD
                         @Cached PCallHPyFunction callWriteDataNode,
                         @Cached InlinedExactClassProfile classProfile,
                         @Cached ReadAttributeFromObjectNode readAttributeFromObjectNode) {
@@ -2385,32 +2257,11 @@
                 if (basicSize != -1) {
                     dataPtr = callMallocNode.call(hpyContext, GraalHPyNativeSymbol.GRAAL_HPY_CALLOC, basicSize, 1L);
                     destroyFunc = clazz.getHPyDestroyFunc();
-=======
-                        @Cached PCallHPyFunction callWriteDataNode) {
-
-            // check if argument is actually a type
-            if (!isTypeNode.execute(type)) {
-                return raiseNode.raise(TypeError, ErrorMessages.HPY_NEW_ARG_1_MUST_BE_A_TYPE);
-            }
-
-            // create the managed Python object
-            PythonObject pythonObject = null;
-
-            if (type instanceof PythonClass clazz) {
-                // allocate native space
-                long basicSize = clazz.basicSize;
-                if (basicSize != -1) {
-                    Object dataPtr = callMallocNode.call(hpyContext, GraalHPyNativeSymbol.GRAAL_HPY_CALLOC, basicSize, 1L);
-                    pythonObject = factory.createPythonHPyObject(type, dataPtr);
-                    Object destroyFunc = clazz.hpyDestroyFunc;
-                    hpyContext.createHandleReference(pythonObject, dataPtr, destroyFunc != PNone.NO_VALUE ? destroyFunc : null);
->>>>>>> b1e1896f
 
                     // write data pointer to out var
                     callWriteDataNode.call(hpyContext, GRAAL_HPY_WRITE_PTR, dataOutVar, 0L, dataPtr);
 
                     if (LOGGER.isLoggable(Level.FINEST)) {
-<<<<<<< HEAD
                         LOGGER.finest(PythonUtils.formatJString("Allocated HPy object with native space of size %d at %s", basicSize, dataPtr));
                     }
                     // TODO(fa): add memory tracing
@@ -2446,17 +2297,6 @@
                 GraalHPyData.setHPyNativeSpace(result, dataPtr);
             }
             return result;
-=======
-                        LOGGER.finest(() -> PythonUtils.formatJString("Allocated HPy object with native space of size %d at %s", basicSize, dataPtr));
-                    }
-                    // TODO(fa): add memory tracing
-                }
-            }
-            if (pythonObject == null) {
-                pythonObject = factory.createPythonObject(type);
-            }
-            return pythonObject;
->>>>>>> b1e1896f
         }
     }
 
@@ -2488,7 +2328,6 @@
         @Specialization
         @SuppressWarnings("unused")
         static Object doGeneric(GraalHPyContext hpyContext, Object type, Object args, long nargs, Object kw,
-<<<<<<< HEAD
                         @Bind("this") Node inliningTarget,
                         @Cached PythonObjectFactory factory,
                         @Cached PCallHPyFunction callMallocNode,
@@ -2508,39 +2347,16 @@
 
                     if (LOGGER.isLoggable(Level.FINEST)) {
                         LOGGER.finest(PythonUtils.formatJString("Allocated HPy object with native space of size %d at %s", basicSize, dataPtr));
-=======
-                        @Cached PythonObjectFactory factory,
-                        @Cached PCallHPyFunction callMallocNode) {
-
-            // create the managed Python object
-            PythonObject pythonObject = null;
-
-            // allocate native space
-            if (type instanceof PythonClass clazz) {
-                long basicSize = clazz.basicSize;
-                if (basicSize != -1) {
-                    // we fully control this attribute; if it is there, it's always a long
-                    Object dataPtr = callMallocNode.call(hpyContext, GraalHPyNativeSymbol.GRAAL_HPY_CALLOC, basicSize, 1L);
-                    pythonObject = factory.createPythonHPyObject(type, dataPtr);
-
-                    if (LOGGER.isLoggable(Level.FINEST)) {
-                        LOGGER.finest(() -> PythonUtils.formatJString("Allocated HPy object with native space of size %d at %s", basicSize, dataPtr));
->>>>>>> b1e1896f
                     }
                     // TODO(fa): add memory tracing
                 }
             }
-<<<<<<< HEAD
 
             int builtinShape = GraalHPyDef.getBuiltinShapeFromHiddenAttribute(profiledTypeObject, readAttributeFromObjectNode);
             PythonObject pythonObject = GraalHPyNew.createFromBuiltinShape(builtinShape, type, dataPtr, factory);
 
             if (destroyFunc != null) {
                 hpyContext.createHandleReference(pythonObject, dataPtr, destroyFunc != PNone.NO_VALUE ? destroyFunc : null);
-=======
-            if (pythonObject == null) {
-                pythonObject = factory.createPythonObject(type);
->>>>>>> b1e1896f
             }
             return pythonObject;
         }
@@ -3831,12 +3647,10 @@
         static Object doGeneric(@SuppressWarnings("unused") Object hpyContext, PCode code, Object globals, Object locals,
                         @Bind("this") Node inliningTarget,
                         @Cached PRaiseNode raiseNode,
-                        @Cached CodeNodes.GetCodeSignatureNode getSignatureNode,
                         @Cached CodeNodes.GetCodeCallTargetNode getCallTargetNode,
                         @Cached GenericInvokeNode invokeNode) {
 
             // prepare Python frame arguments
-            Signature signature = getSignatureNode.execute(inliningTarget, code);
             Object[] pArguments = PArguments.create();
 
             if (locals == PNone.NO_VALUE) {
