/*
 * Copyright (c) 2021, 2022, Oracle and/or its affiliates. All rights reserved.
 * DO NOT ALTER OR REMOVE COPYRIGHT NOTICES OR THIS FILE HEADER.
 *
 * The Universal Permissive License (UPL), Version 1.0
 *
 * Subject to the condition set forth below, permission is hereby granted to any
 * person obtaining a copy of this software, associated documentation and/or
 * data (collectively the "Software"), free of charge and under any and all
 * copyright rights in the Software, and any and all patent rights owned or
 * freely licensable by each licensor hereunder covering either (i) the
 * unmodified Software as contributed to or provided by such licensor, or (ii)
 * the Larger Works (as defined below), to deal in both
 *
 * (a) the Software, and
 *
 * (b) any piece of software and/or hardware listed in the lrgrwrks.txt file if
 * one is included with the Software each a "Larger Work" to which the Software
 * is contributed by such licensors),
 *
 * without restriction, including without limitation the rights to copy, create
 * derivative works of, display, perform, and distribute the Software and make,
 * use, sell, offer for sale, import, export, have made, and have sold the
 * Software and the Larger Work(s), and to sublicense the foregoing rights on
 * either these or other terms.
 *
 * This license is subject to the following condition:
 *
 * The above copyright notice and either this complete permission notice or at a
 * minimum a reference to the UPL must be included in all copies or substantial
 * portions of the Software.
 *
 * THE SOFTWARE IS PROVIDED "AS IS", WITHOUT WARRANTY OF ANY KIND, EXPRESS OR
 * IMPLIED, INCLUDING BUT NOT LIMITED TO THE WARRANTIES OF MERCHANTABILITY,
 * FITNESS FOR A PARTICULAR PURPOSE AND NONINFRINGEMENT. IN NO EVENT SHALL THE
 * AUTHORS OR COPYRIGHT HOLDERS BE LIABLE FOR ANY CLAIM, DAMAGES OR OTHER
 * LIABILITY, WHETHER IN AN ACTION OF CONTRACT, TORT OR OTHERWISE, ARISING FROM,
 * OUT OF OR IN CONNECTION WITH THE SOFTWARE OR THE USE OR OTHER DEALINGS IN THE
 * SOFTWARE.
 */
package com.oracle.graal.python.builtins.modules.ctypes;

import static com.oracle.graal.python.builtins.modules.ctypes.StructUnionTypeBuiltins.T__fields_;
import static com.oracle.graal.python.nodes.ErrorMessages.DUPLICATE_VALUES_FOR_FIELD_S;
import static com.oracle.graal.python.nodes.ErrorMessages.TOO_MANY_INITIALIZERS;
import static com.oracle.graal.python.nodes.SpecialMethodNames.J___INIT__;
import static com.oracle.graal.python.nodes.SpecialMethodNames.J___NEW__;
import static com.oracle.graal.python.runtime.exception.PythonErrorType.TypeError;

import java.util.List;

import com.oracle.graal.python.builtins.Builtin;
import com.oracle.graal.python.builtins.CoreFunctions;
import com.oracle.graal.python.builtins.PythonBuiltinClassType;
import com.oracle.graal.python.builtins.PythonBuiltins;
import com.oracle.graal.python.builtins.modules.ctypes.StgDictBuiltins.PyTypeStgDictNode;
import com.oracle.graal.python.builtins.modules.ctypes.StgDictBuiltinsFactory.PyTypeStgDictNodeGen;
import com.oracle.graal.python.builtins.objects.PNone;
import com.oracle.graal.python.builtins.objects.common.HashingStorageNodes.HashingStorageGetItem;
import com.oracle.graal.python.builtins.objects.common.HashingStorageNodesFactory.HashingStorageGetItemNodeGen;
import com.oracle.graal.python.builtins.objects.common.KeywordsStorage;
import com.oracle.graal.python.builtins.objects.function.PKeyword;
import com.oracle.graal.python.builtins.objects.type.TypeNodes.GetBaseClassNode;
<<<<<<< HEAD
import com.oracle.graal.python.builtins.objects.type.TypeNodesFactory.GetBaseClassNodeGen;
=======
import com.oracle.graal.python.lib.PyObjectGetItem;
>>>>>>> 1ca63874
import com.oracle.graal.python.nodes.attributes.SetAttributeNode;
import com.oracle.graal.python.nodes.function.PythonBuiltinBaseNode;
import com.oracle.graal.python.nodes.function.PythonBuiltinNode;
import com.oracle.graal.python.nodes.object.GetClassNode;
import com.oracle.graal.python.nodes.util.CastToTruffleStringNode;
import com.oracle.graal.python.runtime.ExecutionContext.IndirectCallContext;
import com.oracle.truffle.api.CompilerDirectives.TruffleBoundary;
import com.oracle.truffle.api.dsl.Cached;
import com.oracle.truffle.api.dsl.GenerateNodeFactory;
import com.oracle.truffle.api.dsl.NodeFactory;
import com.oracle.truffle.api.dsl.Specialization;
import com.oracle.truffle.api.frame.VirtualFrame;
import com.oracle.truffle.api.strings.TruffleString;

@CoreFunctions(extendClasses = {PythonBuiltinClassType.Structure, PythonBuiltinClassType.Union})
public class StructureBuiltins extends PythonBuiltins {

    @Override
    protected List<? extends NodeFactory<? extends PythonBuiltinBaseNode>> getNodeFactories() {
        return StructureBuiltinsFactory.getFactories();
    }

    @Builtin(name = J___NEW__, minNumOfPositionalArgs = 1, takesVarArgs = true, takesVarKeywordArgs = true)
    @GenerateNodeFactory
    protected abstract static class NewNode extends PythonBuiltinNode {

        @Specialization
        Object GenericPyCDataNew(Object type, @SuppressWarnings("unused") Object[] args, @SuppressWarnings("unused") PKeyword[] kwds,
                        @Cached PyTypeStgDictNode pyTypeStgDictNode) {
            CDataObject result = factory().createCDataObject(type);
            StgDictObject dict = pyTypeStgDictNode.checkAbstractClass(type, getRaiseNode());
            return CDataTypeBuiltins.GenericPyCDataNew(dict, result);
        }
    }

    @Builtin(name = J___INIT__, minNumOfPositionalArgs = 1, takesVarArgs = true, takesVarKeywordArgs = true)
    @GenerateNodeFactory
    protected abstract static class InitNode extends PythonBuiltinNode {
        private static final int RECURSION_LIMIT = 5;

        @Specialization
        Object Struct_init(VirtualFrame frame, CDataObject self, Object[] args, PKeyword[] kwds,
                        @Cached SetAttributeNode.Dynamic setAttr,
                        @Cached GetClassNode getClassNode,
                        @Cached PyObjectGetItem getItemNode,
                        @Cached CastToTruffleStringNode toString,
                        @Cached HashingStorageGetItem getItem,
                        @Cached PyTypeStgDictNode pyTypeStgDictNode,
                        @Cached GetBaseClassNode getBaseClassNode,
                        @Cached TruffleString.EqualNode equalNode) {
            if (args.length > 0) {
                int res = _init_pos_args(frame, self, getClassNode.execute(self), args, kwds, 0,
                                setAttr, getItemNode, toString, getItem, pyTypeStgDictNode, getBaseClassNode, equalNode, RECURSION_LIMIT);
                if (res < args.length) {
                    throw raise(TypeError, TOO_MANY_INITIALIZERS);
                }
            }

            if (kwds.length > 0) {
                for (PKeyword kw : kwds) {
                    setAttr.execute(frame, self, kw.getName(), kw.getValue());
                }
            }
            return PNone.NONE;
        }

        /*****************************************************************/
        /*
         * Struct_Type
         */
        /*
         * This function is called to initialize a Structure or Union with positional arguments. It
         * calls itself recursively for all Structure or Union base classes, then retrieves the
         * _fields_ member to associate the argument position with the correct field name.
         *
         * Returns -1 on error, or the index of next argument on success.
         */
        int _init_pos_args(VirtualFrame frame, Object self, Object type, Object[] args, PKeyword[] kwds, int idx,
                        SetAttributeNode.Dynamic setAttr,
                        PyObjectGetItem getItemNode,
                        CastToTruffleStringNode toString,
                        HashingStorageGetItem getItem,
                        PyTypeStgDictNode pyTypeStgDictNode,
                        GetBaseClassNode getBaseClassNode,
                        TruffleString.EqualNode equalNode,
                        int recursionLimit) {
            Object fields;
            int index = idx;

            Object base = getBaseClassNode.execute(type);
            if (pyTypeStgDictNode.execute(base) != null) {
                if (recursionLimit > 0) {
                    index = _init_pos_args(frame, self, base, args, kwds, index,
                                    setAttr, getItemNode, toString, getItem, pyTypeStgDictNode, getBaseClassNode, equalNode,
                                    recursionLimit - 1);
                } else {
                    Object savedState = IndirectCallContext.enter(frame, this);
                    try {
                        index = _init_pos_args_boundary(self, base, args, kwds, index, setAttr, getItemNode);
                    } finally {
                        IndirectCallContext.exit(frame, this, savedState);
                    }
                }
            }

            StgDictObject dict = pyTypeStgDictNode.execute(type);
            fields = getItem.execute(dict.getDictStorage(), T__fields_);
            if (fields == null) {
                return index;
            }

            for (int i = 0; i < dict.length && (i + index) < args.length; ++i) {
                Object pair = getItemNode.execute(frame, fields, i);
                TruffleString name = toString.execute(getItemNode.execute(frame, pair, 0));
                Object val = args[i + index];
                if (kwds.length > 0) {
                    if (KeywordsStorage.findStringKey(kwds, name, equalNode) != -1) {
                        throw raise(TypeError, DUPLICATE_VALUES_FOR_FIELD_S, name);
                    }
                }

                setAttr.execute(frame, self, name, val);
            }
            return index + dict.length;
        }

        @TruffleBoundary
        int _init_pos_args_boundary(Object self, Object type, Object[] args, PKeyword[] kwds, int idx,
                        SetAttributeNode.Dynamic setAttr,
                        GetItemNode getItemNode) {
            return _init_pos_args(null, self, type, args, kwds, idx, setAttr,
                            getItemNode, CastToTruffleStringNode.getUncached(),
                            HashingStorageGetItemNodeGen.getUncached(), PyTypeStgDictNodeGen.getUncached(),
                            GetBaseClassNodeGen.getUncached(), TruffleString.EqualNode.getUncached(), 0);
        }
    }

}<|MERGE_RESOLUTION|>--- conflicted
+++ resolved
@@ -61,11 +61,8 @@
 import com.oracle.graal.python.builtins.objects.common.KeywordsStorage;
 import com.oracle.graal.python.builtins.objects.function.PKeyword;
 import com.oracle.graal.python.builtins.objects.type.TypeNodes.GetBaseClassNode;
-<<<<<<< HEAD
 import com.oracle.graal.python.builtins.objects.type.TypeNodesFactory.GetBaseClassNodeGen;
-=======
 import com.oracle.graal.python.lib.PyObjectGetItem;
->>>>>>> 1ca63874
 import com.oracle.graal.python.nodes.attributes.SetAttributeNode;
 import com.oracle.graal.python.nodes.function.PythonBuiltinBaseNode;
 import com.oracle.graal.python.nodes.function.PythonBuiltinNode;
@@ -195,7 +192,7 @@
         @TruffleBoundary
         int _init_pos_args_boundary(Object self, Object type, Object[] args, PKeyword[] kwds, int idx,
                         SetAttributeNode.Dynamic setAttr,
-                        GetItemNode getItemNode) {
+                        PyObjectGetItem getItemNode) {
             return _init_pos_args(null, self, type, args, kwds, idx, setAttr,
                             getItemNode, CastToTruffleStringNode.getUncached(),
                             HashingStorageGetItemNodeGen.getUncached(), PyTypeStgDictNodeGen.getUncached(),
