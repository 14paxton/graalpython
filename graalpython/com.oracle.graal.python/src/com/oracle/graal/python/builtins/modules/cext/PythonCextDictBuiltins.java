--- conflicted
+++ resolved
@@ -280,13 +280,8 @@
 
     @Builtin(name = "PyDict_Copy", minNumOfPositionalArgs = 1)
     @GenerateNodeFactory
-<<<<<<< HEAD
-    public abstract static class PyDictCopyNode extends PythonBinaryBuiltinNode {
-        @Specialization
-=======
     public abstract static class PyDictCopyNode extends PythonUnaryBuiltinNode {
-        @Specialization(limit = "3")
->>>>>>> 8af2f5fe
+        @Specialization
         public Object copy(PDict dict,
                         @Cached HashingStorageCopy copyNode,
                         @Cached TransformExceptionToNativeNode transformExceptionToNativeNode) {
