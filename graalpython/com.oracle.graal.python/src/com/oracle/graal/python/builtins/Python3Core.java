--- conflicted
+++ resolved
@@ -811,7 +811,6 @@
 
                         // _tokenizer
                         new TokenizeModuleBuiltins(),
-<<<<<<< HEAD
                         new TokenizerIterBuiltins(),
 
                         // _typing
@@ -823,11 +822,7 @@
                         new ParamSpecKwargsBuiltins(),
                         new TypeAliasTypeBuiltins(),
                         new GenericBuiltins()));
-        if (hasProfilerTool) {
-=======
-                        new TokenizerIterBuiltins()));
         if (HAS_PROFILER_TOOL) {
->>>>>>> bd2f497a
             builtins.add(new LsprofModuleBuiltins());
             builtins.add(new ProfilerBuiltins());
         }
