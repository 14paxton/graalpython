/*
 * Copyright (c) 2017, 2018, Oracle and/or its affiliates.
 * Copyright (c) 2013, Regents of the University of California
 *
 * All rights reserved.
 *
 * Redistribution and use in source and binary forms, with or without modification, are
 * permitted provided that the following conditions are met:
 *
 * 1. Redistributions of source code must retain the above copyright notice, this list of
 * conditions and the following disclaimer.
 * 2. Redistributions in binary form must reproduce the above copyright notice, this list of
 * conditions and the following disclaimer in the documentation and/or other materials provided
 * with the distribution.
 *
 * THIS SOFTWARE IS PROVIDED BY THE COPYRIGHT HOLDERS AND CONTRIBUTORS "AS IS" AND ANY EXPRESS
 * OR IMPLIED WARRANTIES, INCLUDING, BUT NOT LIMITED TO, THE IMPLIED WARRANTIES OF
 * MERCHANTABILITY AND FITNESS FOR A PARTICULAR PURPOSE ARE DISCLAIMED. IN NO EVENT SHALL THE
 * COPYRIGHT HOLDER OR CONTRIBUTORS BE LIABLE FOR ANY DIRECT, INDIRECT, INCIDENTAL, SPECIAL,
 * EXEMPLARY, OR CONSEQUENTIAL DAMAGES (INCLUDING, BUT NOT LIMITED TO, PROCUREMENT OF SUBSTITUTE
 * GOODS OR SERVICES; LOSS OF USE, DATA, OR PROFITS; OR BUSINESS INTERRUPTION) HOWEVER CAUSED
 * AND ON ANY THEORY OF LIABILITY, WHETHER IN CONTRACT, STRICT LIABILITY, OR TORT (INCLUDING
 * NEGLIGENCE OR OTHERWISE) ARISING IN ANY WAY OUT OF THE USE OF THIS SOFTWARE, EVEN IF ADVISED
 * OF THE POSSIBILITY OF SUCH DAMAGE.
 */
package com.oracle.graal.python.builtins.objects.type;

import static com.oracle.graal.python.nodes.SpecialAttributeNames.__DOC__;
import static com.oracle.graal.python.nodes.SpecialAttributeNames.__NAME__;
import static com.oracle.graal.python.nodes.SpecialAttributeNames.__QUALNAME__;

import java.util.ArrayList;
import java.util.Collections;
import java.util.List;
import java.util.Set;
import java.util.WeakHashMap;

import com.oracle.graal.python.builtins.objects.PNone;
import com.oracle.graal.python.builtins.objects.cext.PythonClassNativeWrapper;
import com.oracle.graal.python.builtins.objects.function.PFunction;
import com.oracle.graal.python.builtins.objects.function.PythonCallable;
import com.oracle.graal.python.builtins.objects.object.PythonObject;
import com.oracle.truffle.api.Assumption;
import com.oracle.truffle.api.CompilerDirectives.CompilationFinal;
import com.oracle.truffle.api.CompilerDirectives.TruffleBoundary;
import com.oracle.truffle.api.object.Layout;
import com.oracle.truffle.api.object.ObjectType;
import com.oracle.truffle.api.object.Shape;
import com.oracle.truffle.api.utilities.CyclicAssumption;

/**
 * Mutable class.
 */
public class PythonClass extends PythonObject {

    private static final Layout objectLayout = Layout.newLayout().build();
    private final String className;

    @CompilationFinal(dimensions = 1) private PythonClass[] baseClasses;
    @CompilationFinal(dimensions = 1) private PythonClass[] methodResolutionOrder;
    private CyclicAssumption lookupStableAssumption;

    private final Set<PythonClass> subClasses = Collections.newSetFromMap(new WeakHashMap<PythonClass, Boolean>());
    private final Shape instanceShape;
    private final FlagsContainer flags;

    public final boolean isBuiltin() {
        return this instanceof PythonBuiltinClass;
    }

    @TruffleBoundary
    public PythonClass(PythonClass typeClass, String name, PythonClass... baseClasses) {
        super(typeClass);
        this.className = name;
        this.lookupStableAssumption = new CyclicAssumption(className);

        assert baseClasses.length > 0;
        if (baseClasses.length == 1 && baseClasses[0] == null) {
            this.baseClasses = new PythonClass[]{};
        } else {
            unsafeSetSuperClass(baseClasses);
        }

        this.flags = new FlagsContainer(getSuperClass());

        // Compute MRO
        computeMethodResolutionOrder();

        // do not inherit layout from the TypeClass.
        storage = freshShape().newInstance();
<<<<<<< HEAD
        setAttribute(__QUALNAME__, className);
        int lastDot = className.lastIndexOf('.');
        if (lastDot < 0) {
            setAttribute(__NAME__, className);
        } else {
            setAttribute(__NAME__, className.substring(lastDot + 1));
        }
=======
        setAttribute(__NAME__, getBaseName(name));
>>>>>>> a1e459ea
        setAttribute(__DOC__, PNone.NONE);
        // provide our instances with a fresh shape tree
        instanceShape = freshShape();
    }

    private static String getBaseName(String qname) {
        int lastDot = qname.lastIndexOf('.');
        if (lastDot != -1) {
            return qname.substring(lastDot + 1);
        }
        return qname;
    }

    public Assumption getLookupStableAssumption() {
        return lookupStableAssumption.getAssumption();
    }

    @TruffleBoundary
    public void lookupChanged() {
        lookupStableAssumption.invalidate();
        for (PythonClass subclass : getSubClasses()) {
            if (subclass != null) {
                subclass.lookupChanged();
            }
        }
    }

    private static Shape freshShape() {
        return objectLayout.createShape(new ObjectType());
    }

    public Shape getInstanceShape() {
        return instanceShape;
    }

    public PythonClass getSuperClass() {
        return getBaseClasses().length > 0 ? getBaseClasses()[0] : null;
    }

    public PythonClass[] getMethodResolutionOrder() {
        return methodResolutionOrder;
    }

    public String getName() {
        return className;
    }

    private void computeMethodResolutionOrder() {
        PythonClass[] currentMRO = null;

        if (getBaseClasses().length == 0) {
            currentMRO = new PythonClass[]{this};
        } else if (getBaseClasses().length == 1) {
            PythonClass[] baseMRO = getBaseClasses()[0].getMethodResolutionOrder();

            if (baseMRO == null) {
                currentMRO = new PythonClass[]{this};
            } else {
                currentMRO = new PythonClass[baseMRO.length + 1];
                System.arraycopy(baseMRO, 0, currentMRO, 1, baseMRO.length);
                currentMRO[0] = this;
            }
        } else {
            MROMergeState[] toMerge = new MROMergeState[getBaseClasses().length + 1];

            for (int i = 0; i < getBaseClasses().length; i++) {
                toMerge[i] = new MROMergeState();
                toMerge[i].mro = getBaseClasses()[i].getMethodResolutionOrder();
            }

            toMerge[getBaseClasses().length] = new MROMergeState();
            toMerge[getBaseClasses().length].mro = getBaseClasses();
            ArrayList<PythonClass> mro = new ArrayList<>();
            mro.add(this);
            currentMRO = mergeMROs(toMerge, mro);
        }

        methodResolutionOrder = currentMRO;
    }

    PythonClass[] mergeMROs(MROMergeState[] toMerge, List<PythonClass> mro) {
        int idx;
        scan: for (idx = 0; idx < toMerge.length; idx++) {
            if (toMerge[idx].isMerged()) {
                continue scan;
            }

            PythonClass candidate = toMerge[idx].getCandidate();
            for (MROMergeState mergee : toMerge) {
                if (mergee.pastnextContains(candidate)) {
                    continue scan;
                }
            }

            mro.add(candidate);

            for (MROMergeState element : toMerge) {
                element.noteMerged(candidate);
            }

            // restart scan
            idx = -1;
        }

        for (MROMergeState mergee : toMerge) {
            if (!mergee.isMerged()) {
                throw new IllegalStateException();
            }
        }

        return mro.toArray(new PythonClass[mro.size()]);
    }

    @Override
    public PythonObject getValidStorageFullLookup(String attributeId) {
        PythonObject store = null;

        if (isOwnAttribute(attributeId)) {
            store = this;
        } else if (getBaseClasses().length > 0) {
            store = getBaseClasses()[0].getValidStorageFullLookup(attributeId);
        }

        return store;
    }

    public PythonCallable lookUpMethod(String methodName) {
        Object attr = getAttribute(methodName);
        assert attr != null;

        if (attr instanceof PythonCallable) {
            return (PythonCallable) attr;
        }

        return null;
    }

    public void addMethod(PFunction method) {
        setAttribute(method.getName(), method);
    }

    @Override
    @TruffleBoundary
    public void setAttribute(Object name, Object value) {
        super.setAttribute(name, value);
        lookupChanged();
    }

    @Override
    public Object getAttribute(String name) {
        for (PythonClass o : methodResolutionOrder) {
            if (o.getStorage().containsKey(name)) {
                return o.getStorage().get(name);
            }
        }
        return PNone.NO_VALUE;
    }

    /**
     * This method supports initialization and solves boot-order problems and should not normally be
     * used.
     */
    public void unsafeSetSuperClass(PythonClass... newBaseClasses) {
        assert getBaseClasses() == null || getBaseClasses().length == 0;
        this.baseClasses = newBaseClasses;

        for (PythonClass base : getBaseClasses()) {
            if (base != null) {
                base.subClasses.add(this);
            }
        }
        computeMethodResolutionOrder();
    }

    public final Set<PythonClass> getSubClasses() {
        return subClasses;
    }

    @Override
    public String toString() {
        return "<class \'" + className + "\'>";
    }

    public PythonClass[] getBaseClasses() {
        return baseClasses;
    }

    public long getFlags() {
        return flags.getValue();
    }

    public void setFlags(long flags) {
        this.flags.setValue(flags);
    }

    /**
     * Flags are copied from the initial dominant base class. However, classes may already be
     * created before the C API was initialized, i.e., flags were not set.
     */
    private static final class FlagsContainer {
        private PythonClass initialDominantBase;
        private long flags;

        public FlagsContainer(PythonClass superClass) {
            this.initialDominantBase = superClass;
        }

        @TruffleBoundary
        private long getValue() {
            // This method is only called from C code, i.e., the flags of the initial super class
            // must be available.
            if (initialDominantBase != null) {
                assert this != initialDominantBase.flags;
                flags = initialDominantBase.flags.getValue();
                initialDominantBase = null;
            }
            return flags;
        }

        private void setValue(long flags) {
            if (initialDominantBase != null) {
                initialDominantBase = null;
            }
            this.flags = flags;
        }
    }

    @Override
    public PythonClassNativeWrapper getNativeWrapper() {
        return (PythonClassNativeWrapper) super.getNativeWrapper();
    }
}<|MERGE_RESOLUTION|>--- conflicted
+++ resolved
@@ -88,17 +88,8 @@
 
         // do not inherit layout from the TypeClass.
         storage = freshShape().newInstance();
-<<<<<<< HEAD
+        setAttribute(__NAME__, getBaseName(name));
         setAttribute(__QUALNAME__, className);
-        int lastDot = className.lastIndexOf('.');
-        if (lastDot < 0) {
-            setAttribute(__NAME__, className);
-        } else {
-            setAttribute(__NAME__, className.substring(lastDot + 1));
-        }
-=======
-        setAttribute(__NAME__, getBaseName(name));
->>>>>>> a1e459ea
         setAttribute(__DOC__, PNone.NONE);
         // provide our instances with a fresh shape tree
         instanceShape = freshShape();
