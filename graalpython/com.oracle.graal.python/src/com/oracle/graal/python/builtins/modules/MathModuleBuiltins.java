--- conflicted
+++ resolved
@@ -50,17 +50,11 @@
 import com.oracle.graal.python.builtins.objects.ints.IntBuiltins;
 import com.oracle.graal.python.builtins.objects.ints.PInt;
 import com.oracle.graal.python.builtins.objects.tuple.PTuple;
-<<<<<<< HEAD
-import com.oracle.graal.python.builtins.objects.type.SpecialMethodSlot;
-import com.oracle.graal.python.lib.GetNextNode;
 import com.oracle.graal.python.lib.PyBoolCheckNode;
 import com.oracle.graal.python.lib.PyFloatAsDoubleNode;
 import com.oracle.graal.python.lib.PyFloatCheckExactNode;
+import com.oracle.graal.python.lib.PyIterNextNode;
 import com.oracle.graal.python.lib.PyLongAsDoubleNode;
-=======
-import com.oracle.graal.python.lib.PyFloatAsDoubleNode;
-import com.oracle.graal.python.lib.PyIterNextNode;
->>>>>>> 560b247f
 import com.oracle.graal.python.lib.PyLongAsLongAndOverflowNode;
 import com.oracle.graal.python.lib.PyLongCheckExactNode;
 import com.oracle.graal.python.lib.PyLongFromDoubleNode;
@@ -88,10 +82,12 @@
 import com.oracle.graal.python.nodes.function.builtins.PythonUnaryClinicBuiltinNode;
 import com.oracle.graal.python.nodes.function.builtins.PythonVarargsBuiltinNode;
 import com.oracle.graal.python.nodes.function.builtins.clinic.ArgumentClinicProvider;
+import com.oracle.graal.python.nodes.object.BuiltinClassProfiles.IsBuiltinObjectProfile;
 import com.oracle.graal.python.nodes.object.GetClassNode;
 import com.oracle.graal.python.nodes.truffle.PythonIntegerAndFloatTypes;
 import com.oracle.graal.python.nodes.util.CastToJavaLongLossyNode;
 import com.oracle.graal.python.nodes.util.NarrowBigIntegerNode;
+import com.oracle.graal.python.runtime.exception.PException;
 import com.oracle.graal.python.runtime.object.PFactory;
 import com.oracle.graal.python.util.OverflowException;
 import com.oracle.truffle.api.CompilerDirectives;
@@ -2014,7 +2010,7 @@
         static Object sumprod(VirtualFrame frame, Object p, Object q,
                         @Bind("this") Node inliningTarget,
                         @Cached PyObjectGetIter pyObjectGetIter,
-                        @Cached GetNextNode getNextNode,
+                        @Cached PyIterNextNode nextNode,
                         @Cached PyLongAsLongAndOverflowNode pyLongAsLongAndOverflowNode,
                         @Cached IsBuiltinObjectProfile errorProfile,
                         @Cached PyFloatCheckExactNode pyFloatCheckExactNode,
@@ -2036,17 +2032,13 @@
             Object total = 0L;
             while (true) {
                 Object p_i = null, q_i = null;
-                try {
-                    p_i = getNextNode.execute(frame, p_it);
-                } catch (PException e) {
-                    e.expectStopIteration(inliningTarget, errorProfile);
+                p_i = nextNode.execute(frame, inliningTarget, p_it);
+                if (PyIterNextNode.isExhausted(p_i)) {
                     p_stopped = true;
                 }
 
-                try {
-                    q_i = getNextNode.execute(frame, q_it);
-                } catch (PException e) {
-                    e.expectStopIteration(inliningTarget, errorProfile);
+                q_i = nextNode.execute(frame, inliningTarget, q_it);
+                if (PyIterNextNode.isExhausted(q_i)) {
                     q_stopped = true;
                 }
 
