/*
 * Copyright (c) 2017, 2025, Oracle and/or its affiliates.
 * Copyright (c) 2014, Regents of the University of California
 *
 * All rights reserved.
 *
 * Redistribution and use in source and binary forms, with or without modification, are
 * permitted provided that the following conditions are met:
 *
 * 1. Redistributions of source code must retain the above copyright notice, this list of
 * conditions and the following disclaimer.
 * 2. Redistributions in binary form must reproduce the above copyright notice, this list of
 * conditions and the following disclaimer in the documentation and/or other materials provided
 * with the distribution.
 *
 * THIS SOFTWARE IS PROVIDED BY THE COPYRIGHT HOLDERS AND CONTRIBUTORS "AS IS" AND ANY EXPRESS
 * OR IMPLIED WARRANTIES, INCLUDING, BUT NOT LIMITED TO, THE IMPLIED WARRANTIES OF
 * MERCHANTABILITY AND FITNESS FOR A PARTICULAR PURPOSE ARE DISCLAIMED. IN NO EVENT SHALL THE
 * COPYRIGHT HOLDER OR CONTRIBUTORS BE LIABLE FOR ANY DIRECT, INDIRECT, INCIDENTAL, SPECIAL,
 * EXEMPLARY, OR CONSEQUENTIAL DAMAGES (INCLUDING, BUT NOT LIMITED TO, PROCUREMENT OF SUBSTITUTE
 * GOODS OR SERVICES; LOSS OF USE, DATA, OR PROFITS; OR BUSINESS INTERRUPTION) HOWEVER CAUSED
 * AND ON ANY THEORY OF LIABILITY, WHETHER IN CONTRACT, STRICT LIABILITY, OR TORT (INCLUDING
 * NEGLIGENCE OR OTHERWISE) ARISING IN ANY WAY OUT OF THE USE OF THIS SOFTWARE, EVEN IF ADVISED
 * OF THE POSSIBILITY OF SUCH DAMAGE.
 */
package com.oracle.graal.python.builtins.modules;

import static com.oracle.graal.python.runtime.exception.PythonErrorType.OverflowError;
import static com.oracle.graal.python.runtime.exception.PythonErrorType.SystemError;
import static com.oracle.graal.python.runtime.exception.PythonErrorType.TypeError;
import static com.oracle.graal.python.runtime.exception.PythonErrorType.ValueError;
import static com.oracle.graal.python.runtime.exception.PythonErrorType.ZeroDivisionError;

import java.math.BigDecimal;
import java.math.BigInteger;
import java.math.MathContext;
import java.util.Arrays;
import java.util.List;

import com.oracle.graal.python.PythonLanguage;
import com.oracle.graal.python.annotations.ArgumentClinic;
import com.oracle.graal.python.builtins.Builtin;
import com.oracle.graal.python.builtins.CoreFunctions;
import com.oracle.graal.python.builtins.PythonBuiltinClassType;
import com.oracle.graal.python.builtins.PythonBuiltins;
import com.oracle.graal.python.builtins.objects.PNone;
import com.oracle.graal.python.builtins.objects.cext.PythonAbstractNativeObject;
import com.oracle.graal.python.builtins.objects.common.SequenceNodes;
import com.oracle.graal.python.builtins.objects.function.PKeyword;
import com.oracle.graal.python.builtins.objects.ints.IntBuiltins;
import com.oracle.graal.python.builtins.objects.ints.PInt;
import com.oracle.graal.python.builtins.objects.tuple.PTuple;
import com.oracle.graal.python.builtins.objects.type.SpecialMethodSlot;
import com.oracle.graal.python.lib.GetNextNode;
import com.oracle.graal.python.lib.PyBoolCheckNode;
import com.oracle.graal.python.lib.PyFloatAsDoubleNode;
import com.oracle.graal.python.lib.PyFloatCheckExactNode;
import com.oracle.graal.python.lib.PyLongAsDoubleNode;
import com.oracle.graal.python.lib.PyLongAsLongAndOverflowNode;
import com.oracle.graal.python.lib.PyLongCheckExactNode;
import com.oracle.graal.python.lib.PyLongFromDoubleNode;
import com.oracle.graal.python.lib.PyNumberAddNode;
import com.oracle.graal.python.lib.PyNumberAsSizeNode;
import com.oracle.graal.python.lib.PyNumberIndexNode;
import com.oracle.graal.python.lib.PyNumberMultiplyNode;
import com.oracle.graal.python.lib.PyObjectGetIter;
import com.oracle.graal.python.nodes.ErrorMessages;
import com.oracle.graal.python.nodes.PGuards;
import com.oracle.graal.python.nodes.PRaiseNode;
import com.oracle.graal.python.nodes.builtins.TupleNodes;
import com.oracle.graal.python.nodes.call.special.CallUnaryMethodNode;
import com.oracle.graal.python.nodes.call.special.LookupAndCallUnaryNode;
import com.oracle.graal.python.nodes.call.special.LookupSpecialMethodNode;
import com.oracle.graal.python.nodes.classes.IsSubtypeNode;
import com.oracle.graal.python.nodes.expression.BinaryComparisonNode;
import com.oracle.graal.python.nodes.function.PythonBuiltinBaseNode;
import com.oracle.graal.python.nodes.function.PythonBuiltinNode;
import com.oracle.graal.python.nodes.function.builtins.PythonBinaryBuiltinNode;
import com.oracle.graal.python.nodes.function.builtins.PythonBinaryClinicBuiltinNode;
import com.oracle.graal.python.nodes.function.builtins.PythonClinicBuiltinNode;
import com.oracle.graal.python.nodes.function.builtins.PythonTernaryClinicBuiltinNode;
import com.oracle.graal.python.nodes.function.builtins.PythonUnaryBuiltinNode;
import com.oracle.graal.python.nodes.function.builtins.PythonUnaryClinicBuiltinNode;
import com.oracle.graal.python.nodes.function.builtins.PythonVarargsBuiltinNode;
import com.oracle.graal.python.nodes.function.builtins.clinic.ArgumentClinicProvider;
import com.oracle.graal.python.nodes.object.BuiltinClassProfiles.IsBuiltinObjectProfile;
import com.oracle.graal.python.nodes.object.GetClassNode;
import com.oracle.graal.python.nodes.truffle.PythonIntegerAndFloatTypes;
import com.oracle.graal.python.nodes.util.CastToJavaLongLossyNode;
import com.oracle.graal.python.nodes.util.NarrowBigIntegerNode;
import com.oracle.graal.python.runtime.exception.PException;
import com.oracle.graal.python.runtime.object.PFactory;
import com.oracle.graal.python.util.OverflowException;
import com.oracle.truffle.api.CompilerDirectives;
import com.oracle.truffle.api.CompilerDirectives.CompilationFinal;
import com.oracle.truffle.api.CompilerDirectives.TruffleBoundary;
import com.oracle.truffle.api.dsl.Bind;
import com.oracle.truffle.api.dsl.Cached;
import com.oracle.truffle.api.dsl.Cached.Exclusive;
import com.oracle.truffle.api.dsl.Cached.Shared;
import com.oracle.truffle.api.dsl.Fallback;
import com.oracle.truffle.api.dsl.GenerateCached;
import com.oracle.truffle.api.dsl.GenerateInline;
import com.oracle.truffle.api.dsl.GenerateNodeFactory;
import com.oracle.truffle.api.dsl.ImportStatic;
import com.oracle.truffle.api.dsl.NeverDefault;
import com.oracle.truffle.api.dsl.NodeFactory;
import com.oracle.truffle.api.dsl.Specialization;
import com.oracle.truffle.api.dsl.TypeSystemReference;
import com.oracle.truffle.api.frame.VirtualFrame;
import com.oracle.truffle.api.nodes.Node;
import com.oracle.truffle.api.profiles.InlinedConditionProfile;
import com.oracle.truffle.api.profiles.InlinedLoopConditionProfile;
import com.oracle.truffle.api.profiles.LoopConditionProfile;
import com.oracle.truffle.api.utilities.MathUtils;

@CoreFunctions(defineModule = "math")
public final class MathModuleBuiltins extends PythonBuiltins {

    @Override
    protected List<? extends NodeFactory<? extends PythonBuiltinBaseNode>> getNodeFactories() {
        return MathModuleBuiltinsFactory.getFactories();
    }

    public MathModuleBuiltins() {
        // Add constant values
        addBuiltinConstant("pi", Math.PI);
        addBuiltinConstant("e", Math.E);
        addBuiltinConstant("tau", 2 * Math.PI);
        addBuiltinConstant("inf", Double.POSITIVE_INFINITY);
        addBuiltinConstant("nan", Double.NaN);
    }

    static void checkMathRangeError(boolean con, Node inliningTarget, PRaiseNode raiseNode) {
        if (con) {
            throw raiseNode.raise(inliningTarget, OverflowError, ErrorMessages.MATH_RANGE_ERROR);
        }
    }

    static void checkMathDomainError(boolean con, Node inliningTarget, PRaiseNode raiseNode) {
        if (con) {
            throw raiseNode.raise(inliningTarget, ValueError, ErrorMessages.MATH_DOMAIN_ERROR);
        }
    }

    static void checkMathDomainErrorUncached(boolean con, Node raisingNode) {
        if (con) {
            throw PRaiseNode.raiseStatic(raisingNode, ValueError, ErrorMessages.MATH_DOMAIN_ERROR);
        }
    }

    @GenerateInline
    @GenerateCached(false)
    @TypeSystemReference(PythonIntegerAndFloatTypes.class)
    @ImportStatic(MathGuards.class)
    public abstract static class MathUnaryHelperNode extends Node {

        @FunctionalInterface
        interface Op {
            double compute(Node inliningTarget, double arg, PRaiseNode raiseNode);
        }

        abstract double execute(VirtualFrame frame, Node inliningTarget, Object value, Op op);

        @Specialization
        static double doL(Node inliningTarget, long value, Op op,
                        @Shared @Cached PRaiseNode raiseNode) {
            return computeAndCheckDomain(inliningTarget, value, op, raiseNode);
        }

        @Specialization
        static double doD(Node inliningTarget, double value, Op op,
                        @Shared @Cached PRaiseNode raiseNode) {
            return computeAndCheckDomain(inliningTarget, value, op, raiseNode);
        }

        @Specialization
        static double doPI(Node inliningTarget, PInt value, Op op,
                        @Shared @Cached PRaiseNode raiseNode) {
            return computeAndCheckDomain(inliningTarget, value.doubleValueWithOverflow(inliningTarget), op, raiseNode);
        }

        @Specialization(guards = "!isNumber(value)")
        static double doGeneral(VirtualFrame frame, Node inliningTarget, Object value, Op op,
                        @Cached PyFloatAsDoubleNode asDoubleNode,
                        @Exclusive @Cached PRaiseNode raiseNode) {
            return computeAndCheckDomain(inliningTarget, asDoubleNode.execute(frame, inliningTarget, value), op, raiseNode);
        }

        private static double computeAndCheckDomain(Node inliningTarget, double arg, Op op, PRaiseNode raiseNode) {
            double res = op.compute(inliningTarget, arg, raiseNode);
            checkMathDomainError(Double.isNaN(res) && !Double.isNaN(arg), inliningTarget, raiseNode);
            return res;
        }
    }

    // math.sqrt
    @Builtin(name = "sqrt", minNumOfPositionalArgs = 1, doc = "Return the square root of x.")
    @GenerateNodeFactory
    public abstract static class SqrtNode extends PythonUnaryBuiltinNode {

        protected static BigDecimal sqrtBigNumber(BigInteger value) {
            BigDecimal number = new BigDecimal(value);
            BigDecimal result = BigDecimal.ZERO;
            BigDecimal guess = BigDecimal.ONE;
            BigDecimal BigDecimalTWO = new BigDecimal(2);
            BigDecimal flipA = result;
            BigDecimal flipB = result;
            boolean first = true;
            while (result.compareTo(guess) != 0) {
                if (!first) {
                    guess = result;
                } else {
                    first = false;
                }
                // Do we need such precision?
                result = number.divide(guess, MathContext.DECIMAL128).add(guess).divide(BigDecimalTWO, MathContext.DECIMAL128);
                // handle flip flops
                if (result.equals(flipB)) {
                    return flipA;
                }

                flipB = flipA;
                flipA = result;
            }
            return result;
        }

        @Specialization
        @TruffleBoundary
        double doPI(PInt value) {
            // Tests require that OverflowError is raised when the value does not fit into double
            // but we don't actually need the double value, so this is called for side-effect only:
            value.doubleValueWithOverflow(this);
            BigInteger bValue = value.getValue();
            checkMathDomainErrorUncached(bValue.compareTo(BigInteger.ZERO) < 0, this);
            return sqrtBigNumber(bValue).doubleValue();
        }

        @Specialization(guards = "!isPInt(value)")
        static double doGeneric(VirtualFrame frame, Object value,
                        @Bind("this") Node inliningTarget,
                        @Cached MathUnaryHelperNode helperNode) {
            return helperNode.execute(frame, inliningTarget, value, SqrtNode::compute);
        }

        private static double compute(Node inliningTarget, double value, PRaiseNode raiseNode) {
            checkMathDomainError(value < 0, inliningTarget, raiseNode);
            return Math.sqrt(value);
        }
    }

    @Builtin(name = "exp", minNumOfPositionalArgs = 1)
    @GenerateNodeFactory
    public abstract static class ExpNode extends PythonUnaryBuiltinNode {

        @Specialization
        static double doGeneric(VirtualFrame frame, Object value,
                        @Bind("this") Node inliningTarget,
                        @Cached MathUnaryHelperNode helperNode) {
            return helperNode.execute(frame, inliningTarget, value, ExpNode::compute);
        }

        private static double compute(Node inliningTarget, double value, PRaiseNode raiseNode) {
            double result = Math.exp(value);
            checkMathRangeError(Double.isFinite(value) && Double.isInfinite(result), inliningTarget, raiseNode);
            return result;
        }
    }

    @Builtin(name = "expm1", minNumOfPositionalArgs = 1)
    @GenerateNodeFactory
    public abstract static class Expm1Node extends PythonUnaryBuiltinNode {

        @Specialization
        static double doGeneric(VirtualFrame frame, Object value,
                        @Bind("this") Node inliningTarget,
                        @Cached MathUnaryHelperNode helperNode) {
            return helperNode.execute(frame, inliningTarget, value, Expm1Node::compute);
        }

        private static double compute(Node inliningTarget, double value, PRaiseNode raiseNode) {
            double result = Math.expm1(value);
            checkMathRangeError(Double.isFinite(value) && Double.isInfinite(result), inliningTarget, raiseNode);
            return result;
        }
    }

    @Builtin(name = "ceil", minNumOfPositionalArgs = 1)
    @GenerateNodeFactory
    public abstract static class CeilNode extends PythonUnaryBuiltinNode {

        @Specialization
        static Object ceilDouble(double value,
                        @Bind("this") Node inliningTarget,
                        @Exclusive @Cached PyLongFromDoubleNode pyLongFromDoubleNode) {
            return pyLongFromDoubleNode.execute(inliningTarget, Math.ceil(value));
        }

        @Fallback
        static Object ceil(VirtualFrame frame, Object value,
                        @Bind("this") Node inliningTarget,
                        @Cached GetClassNode getClassNode,
                        @Cached("create(T___CEIL__)") LookupSpecialMethodNode lookupCeil,
                        @Cached CallUnaryMethodNode callCeil,
                        @Cached PyFloatAsDoubleNode asDoubleNode,
                        @Exclusive @Cached PyLongFromDoubleNode pyLongFromDoubleNode) {
            Object method = lookupCeil.execute(frame, getClassNode.execute(inliningTarget, value), value);
            if (method != PNone.NO_VALUE) {
                return callCeil.executeObject(frame, method, value);
            }
            double doubleValue = asDoubleNode.execute(frame, inliningTarget, value);
            return pyLongFromDoubleNode.execute(inliningTarget, Math.ceil(doubleValue));
        }
    }

    @Builtin(name = "copysign", minNumOfPositionalArgs = 2, numOfPositionalOnlyArgs = 2, parameterNames = {"magnitude", "sign"})
    @ArgumentClinic(name = "magnitude", conversion = ArgumentClinic.ClinicConversion.Double)
    @ArgumentClinic(name = "sign", conversion = ArgumentClinic.ClinicConversion.Double)
    @GenerateNodeFactory
    public abstract static class CopySignNode extends PythonBinaryClinicBuiltinNode {
        @Specialization
        public double copySign(double magnitude, double sign) {
            return Math.copySign(magnitude, sign);
        }

        @Override
        protected ArgumentClinicProvider getArgumentClinic() {
            return MathModuleBuiltinsClinicProviders.CopySignNodeClinicProviderGen.INSTANCE;
        }
    }

    @Builtin(name = "factorial", minNumOfPositionalArgs = 1)
    @GenerateNodeFactory
    public abstract static class FactorialNode extends PythonUnaryBuiltinNode {
        public abstract Object execute(VirtualFrame frame, long value);

        @CompilationFinal(dimensions = 1) protected static final long[] SMALL_FACTORIALS = new long[]{
                        1, 1, 2, 6, 24, 120, 720, 5040, 40320,
                        362880, 3628800, 39916800, 479001600,
                        6227020800L, 87178291200L, 1307674368000L,
                        20922789888000L, 355687428096000L, 6402373705728000L,
                        121645100408832000L, 2432902008176640000L};

        @TruffleBoundary
        private static BigInteger factorialPart(long start, long n) {
            long i;
            if (n <= 16) {
                BigInteger r = new BigInteger(String.valueOf(start));
                for (i = start + 1; i < start + n; i++) {
                    r = r.multiply(BigInteger.valueOf(i));
                }
                return r;
            }
            i = n / 2;
            return factorialPart(start, i).multiply(factorialPart(start + i, n - i));
        }

        @Specialization(guards = {"value < 0"})
        static long factorialNegativeInt(@SuppressWarnings("unused") int value,
                        @Bind("this") Node inliningTarget) {
            throw PRaiseNode.raiseStatic(inliningTarget, ValueError, ErrorMessages.FACTORIAL_NOT_DEFINED_FOR_NEGATIVE);
        }

        @Specialization(guards = {"0 <= value", "value < SMALL_FACTORIALS.length"})
        static long factorialSmallInt(int value) {
            return SMALL_FACTORIALS[value];
        }

        @Specialization(guards = {"value >= SMALL_FACTORIALS.length"})
        static PInt factorialInt(int value,
                        @Bind PythonLanguage language) {
            return PFactory.createInt(language, factorialPart(1, value));
        }

        @Specialization(guards = {"value < 0"})
        static long factorialNegativeLong(@SuppressWarnings("unused") long value,
                        @Bind("this") Node inliningTarget) {
            throw PRaiseNode.raiseStatic(inliningTarget, ValueError, ErrorMessages.FACTORIAL_NOT_DEFINED_FOR_NEGATIVE);
        }

        @Specialization(guards = {"0 <= value", "value < SMALL_FACTORIALS.length"})
        static long factorialSmallLong(long value) {
            return SMALL_FACTORIALS[(int) value];
        }

        @Specialization(guards = {"value >= SMALL_FACTORIALS.length"})
        static PInt factorialLong(long value,
                        @Bind PythonLanguage language) {
            return PFactory.createInt(language, factorialPart(1, value));
        }

        @Fallback
        static Object factorialObject(VirtualFrame frame, Object value,
                        @Bind("this") Node inliningTarget,
                        @Cached PyLongAsLongAndOverflowNode convert,
                        @Cached PyNumberAsSizeNode asSizeNode,
                        @Cached FactorialNode recursiveNode,
                        @Cached PRaiseNode raiseNode) {
            try {
                return recursiveNode.execute(frame, convert.execute(frame, inliningTarget, value));
            } catch (OverflowException e) {
                if (asSizeNode.executeLossy(frame, inliningTarget, value) >= 0) {
                    throw raiseNode.raise(inliningTarget, OverflowError, ErrorMessages.FACTORIAL_ARGUMENT_SHOULD_NOT_EXCEED_D, Long.MAX_VALUE);
                } else {
                    throw raiseNode.raise(inliningTarget, ValueError, ErrorMessages.FACTORIAL_NOT_DEFINED_FOR_NEGATIVE);
                }
            }
        }

    }

    @Builtin(name = "comb", minNumOfPositionalArgs = 2)
    @TypeSystemReference(PythonIntegerAndFloatTypes.class)
    @GenerateNodeFactory
    @ImportStatic(MathGuards.class)
    public abstract static class CombNode extends PythonBinaryBuiltinNode {

        @TruffleBoundary
        private BigInteger calculateComb(BigInteger n, BigInteger k) {
            if (n.signum() < 0) {
                throw PRaiseNode.raiseStatic(this, ValueError, ErrorMessages.MUST_BE_NON_NEGATIVE_INTEGER, "n");
            }
            if (k.signum() < 0) {
                throw PRaiseNode.raiseStatic(this, ValueError, ErrorMessages.MUST_BE_NON_NEGATIVE_INTEGER, "k");
            }

            BigInteger factors = k.min(n.subtract(k));
            if (factors.signum() < 0) {
                return BigInteger.ZERO;
            }
            if (factors.signum() == 0) {
                return BigInteger.ONE;
            }
            BigInteger result = n;
            BigInteger factor = n;
            BigInteger i = BigInteger.ONE;
            while (i.compareTo(factors) < 0) {
                factor = factor.subtract(BigInteger.ONE);
                result = result.multiply(factor);
                i = i.add(BigInteger.ONE);
                result = result.divide(i);
            }
            return result;
        }

        @Specialization
        PInt comb(long n, long k,
                        @Bind PythonLanguage language) {
            return PFactory.createInt(language, calculateComb(PInt.longToBigInteger(n), PInt.longToBigInteger(k)));
        }

        @Specialization
        PInt comb(long n, PInt k,
                        @Bind PythonLanguage language) {
            return PFactory.createInt(language, calculateComb(PInt.longToBigInteger(n), k.getValue()));
        }

        @Specialization
        PInt comb(PInt n, long k,
                        @Bind PythonLanguage language) {
            return PFactory.createInt(language, calculateComb(n.getValue(), PInt.longToBigInteger(k)));
        }

        @Specialization
        PInt comb(PInt n, PInt k,
                        @Bind PythonLanguage language) {
            return PFactory.createInt(language, calculateComb(n.getValue(), k.getValue()));
        }

        @Specialization
        static Object comb(VirtualFrame frame, Object n, Object k,
                        @Bind("this") Node inliningTarget,
                        @Cached PyNumberIndexNode indexNode,
                        @Cached CombNode recursiveNode) {
            Object nValue = indexNode.execute(frame, inliningTarget, n);
            Object kValue = indexNode.execute(frame, inliningTarget, k);
            return recursiveNode.execute(frame, nValue, kValue);
        }

    }

    @Builtin(name = "perm", minNumOfPositionalArgs = 1, parameterNames = {"n", "k"})
    @TypeSystemReference(PythonIntegerAndFloatTypes.class)
    @GenerateNodeFactory
    @ImportStatic(MathGuards.class)
    public abstract static class PermNode extends PythonBinaryBuiltinNode {

        @TruffleBoundary
        private BigInteger calculatePerm(BigInteger n, BigInteger k) {
            if (n.signum() < 0) {
                throw PRaiseNode.raiseStatic(this, ValueError, ErrorMessages.MUST_BE_NON_NEGATIVE_INTEGER, "n");
            }
            if (k.signum() < 0) {
                throw PRaiseNode.raiseStatic(this, ValueError, ErrorMessages.MUST_BE_NON_NEGATIVE_INTEGER, "k");
            }
            if (n.compareTo(k) < 0) {
                return BigInteger.ZERO;
            }
            if (k.equals(BigInteger.ZERO)) {
                return BigInteger.ONE;
            }
            if (k.equals(BigInteger.ONE)) {
                return n;
            }

            BigInteger result = n;
            BigInteger factor = n;
            BigInteger i = BigInteger.ONE;
            while (i.compareTo(k) < 0) {
                factor = factor.subtract(BigInteger.ONE);
                result = result.multiply(factor);
                i = i.add(BigInteger.ONE);
            }
            return result;
        }

        @Specialization
        PInt perm(long n, long k,
                        @Bind PythonLanguage language) {
            return PFactory.createInt(language, calculatePerm(PInt.longToBigInteger(n), PInt.longToBigInteger(k)));
        }

        @Specialization
        PInt perm(long n, PInt k,
                        @Bind PythonLanguage language) {
            return PFactory.createInt(language, calculatePerm(PInt.longToBigInteger(n), k.getValue()));
        }

        @Specialization
        PInt perm(PInt n, long k,
                        @Bind PythonLanguage language) {
            return PFactory.createInt(language, calculatePerm(n.getValue(), PInt.longToBigInteger(k)));
        }

        @Specialization
        PInt perm(PInt n, PInt k,
                        @Bind PythonLanguage language) {
            return PFactory.createInt(language, calculatePerm(n.getValue(), k.getValue()));
        }

        @Specialization
        Object perm(VirtualFrame frame, Object n, @SuppressWarnings("unused") PNone k,
                        @Cached FactorialNode factorialNode) {
            return factorialNode.execute(frame, n);
        }

        @Specialization(guards = "!isPNone(k)")
        static Object perm(VirtualFrame frame, Object n, Object k,
                        @Bind("this") Node inliningTarget,
                        @Cached PyNumberIndexNode indexNode,
                        @Cached PermNode recursiveNode) {
            Object nValue = indexNode.execute(frame, inliningTarget, n);
            Object kValue = indexNode.execute(frame, inliningTarget, k);
            return recursiveNode.execute(frame, nValue, kValue);
        }

    }

    @Builtin(name = "floor", minNumOfPositionalArgs = 1)
    @GenerateNodeFactory
    public abstract static class FloorNode extends PythonUnaryBuiltinNode {

        @Specialization
        static Object floorDouble(double value,
                        @Bind("this") Node inliningTarget,
                        @Exclusive @Cached PyLongFromDoubleNode pyLongFromDoubleNode) {
            return pyLongFromDoubleNode.execute(inliningTarget, Math.floor(value));
        }

        @Fallback
        static Object floor(VirtualFrame frame, Object value,
                        @Bind("this") Node inliningTarget,
                        @Cached GetClassNode getClassNode,
                        @Cached("create(T___FLOOR__)") LookupSpecialMethodNode lookupFloor,
                        @Cached CallUnaryMethodNode callFloor,
                        @Cached PyFloatAsDoubleNode asDoubleNode,
                        @Exclusive @Cached PyLongFromDoubleNode pyLongFromDoubleNode) {
            Object method = lookupFloor.execute(frame, getClassNode.execute(inliningTarget, value), value);
            if (method != PNone.NO_VALUE) {
                return callFloor.executeObject(frame, method, value);
            }
            double doubleValue = asDoubleNode.execute(frame, inliningTarget, value);
            return pyLongFromDoubleNode.execute(inliningTarget, Math.floor(doubleValue));
        }
    }

    @Builtin(name = "fmod", minNumOfPositionalArgs = 2, numOfPositionalOnlyArgs = 2, parameterNames = {"left", "right"})
    @ArgumentClinic(name = "left", conversion = ArgumentClinic.ClinicConversion.Double)
    @ArgumentClinic(name = "right", conversion = ArgumentClinic.ClinicConversion.Double)
    @GenerateNodeFactory
    public abstract static class FmodNode extends PythonBinaryClinicBuiltinNode {

        @Specialization
        static double fmodDD(double left, double right,
                        @Bind("this") Node inliningTarget,
                        @Cached InlinedConditionProfile infProfile,
                        @Cached InlinedConditionProfile zeroProfile,
                        @Cached PRaiseNode raiseNode) {
            raiseMathDomainError(inliningTarget, Double.isInfinite(left), infProfile, raiseNode);
            raiseMathDomainError(inliningTarget, right == 0, zeroProfile, raiseNode);
            return left % right;
        }

        static void raiseMathDomainError(Node inliningTarget, boolean con, InlinedConditionProfile profile, PRaiseNode raiseNode) {
            if (profile.profile(inliningTarget, con)) {
                throw raiseNode.raise(inliningTarget, ValueError, ErrorMessages.MATH_DOMAIN_ERROR);
            }
        }

        @Override
        protected ArgumentClinicProvider getArgumentClinic() {
            return MathModuleBuiltinsClinicProviders.FmodNodeClinicProviderGen.INSTANCE;
        }
    }

    @Builtin(name = "remainder", minNumOfPositionalArgs = 2, numOfPositionalOnlyArgs = 2, parameterNames = {"x", "y"})
    @ArgumentClinic(name = "x", conversion = ArgumentClinic.ClinicConversion.Double)
    @ArgumentClinic(name = "y", conversion = ArgumentClinic.ClinicConversion.Double)
    @GenerateNodeFactory
    public abstract static class RemainderNode extends PythonBinaryClinicBuiltinNode {

        @Specialization
        static double remainderDD(double x, double y,
                        @Bind("this") Node inliningTarget,
                        @Cached PRaiseNode raiseNode) {
            if (Double.isFinite(x) && Double.isFinite(y)) {
                if (y == 0.0) {
                    throw raiseNode.raise(inliningTarget, ValueError, ErrorMessages.MATH_DOMAIN_ERROR);
                }
                double absx = Math.abs(x);
                double absy = Math.abs(y);
                double m = absx % absy;
                double c = absy - m;
                double r;
                if (m < c) {
                    r = m;
                } else if (m > c) {
                    r = -c;
                } else {
                    r = m - 2.0 * ((0.5 * (absx - m)) % absy);
                }
                return Math.copySign(1.0, x) * r;
            }
            if (Double.isNaN(x)) {
                return x;
            }
            if (Double.isNaN(y)) {
                return y;
            }
            if (Double.isInfinite(x)) {
                throw raiseNode.raise(inliningTarget, ValueError, ErrorMessages.MATH_DOMAIN_ERROR);
            }
            return x;
        }

        @Override
        protected ArgumentClinicProvider getArgumentClinic() {
            return MathModuleBuiltinsClinicProviders.RemainderNodeClinicProviderGen.INSTANCE;
        }
    }

    @Builtin(name = "frexp", minNumOfPositionalArgs = 1, numOfPositionalOnlyArgs = 1, parameterNames = {"value"})
    @ArgumentClinic(name = "value", conversion = ArgumentClinic.ClinicConversion.Double)
    @GenerateNodeFactory
    public abstract static class FrexpNode extends PythonUnaryClinicBuiltinNode {
        public static double[] frexp(double value) {
            // double can represent int without loss of data
            int exponent = 0;
            double mantissa = 0.0;

            if (value == 0.0 || value == -0.0) {
                return new double[]{mantissa, exponent};
            }

            if (Double.isNaN(value)) {
                mantissa = Double.NaN;
                exponent = -1;
                return new double[]{mantissa, exponent};
            }

            if (Double.isInfinite(value)) {
                mantissa = value;
                exponent = -1;
                return new double[]{mantissa, exponent};
            }

            boolean neg = false;
            mantissa = value;

            if (mantissa < 0) {
                mantissa = -mantissa;
                neg = true;
            }
            if (mantissa >= 1.0) {
                while (mantissa >= 1) {
                    ++exponent;
                    mantissa /= 2;
                }
            } else if (mantissa < 0.5) {
                while (mantissa < 0.5) {
                    --exponent;
                    mantissa *= 2;
                }
            }
            return new double[]{neg ? -mantissa : mantissa, exponent};
        }

        @Specialization
        static PTuple frexpD(double value,
                        @Bind PythonLanguage language) {
            Object[] content = new Object[2];
            double[] primContent = frexp(value);
            content[0] = primContent[0];
            content[1] = (int) primContent[1];
            return PFactory.createTuple(language, content);
        }

        @Override
        protected ArgumentClinicProvider getArgumentClinic() {
            return MathModuleBuiltinsClinicProviders.FrexpNodeClinicProviderGen.INSTANCE;
        }
    }

    @Builtin(name = "isnan", minNumOfPositionalArgs = 1)
    @TypeSystemReference(PythonIntegerAndFloatTypes.class)
    @ImportStatic(MathGuards.class)
    @GenerateNodeFactory
    public abstract static class IsNanNode extends PythonUnaryBuiltinNode {
        @Specialization
        public static boolean isNan(@SuppressWarnings("unused") long value) {
            return false;
        }

        @Specialization
        public static boolean isNan(@SuppressWarnings("unused") PInt value) {
            return false;
        }

        @Specialization
        public static boolean isNan(double value) {
            return Double.isNaN(value);
        }

        @Specialization(guards = "!isNumber(value)")
        public static boolean isinf(VirtualFrame frame, Object value,
                        @Bind("this") Node inliningTarget,
                        @Cached PyFloatAsDoubleNode asDoubleNode) {
            return isNan(asDoubleNode.execute(frame, inliningTarget, value));
        }
    }

    @Builtin(name = "isclose", minNumOfPositionalArgs = 2, parameterNames = {"a", "b"}, keywordOnlyNames = {"rel_tol", "abs_tol"})
    @ArgumentClinic(name = "a", conversion = ArgumentClinic.ClinicConversion.Double)
    @ArgumentClinic(name = "b", conversion = ArgumentClinic.ClinicConversion.Double)
    @ArgumentClinic(name = "rel_tol", conversion = ArgumentClinic.ClinicConversion.Double, defaultValue = "1e-09")
    @ArgumentClinic(name = "abs_tol", conversion = ArgumentClinic.ClinicConversion.Double, defaultValue = "0.0")
    @GenerateNodeFactory
    public abstract static class IsCloseNode extends PythonClinicBuiltinNode {
        @Specialization
        static boolean isCloseDouble(double a, double b, double rel_tol, double abs_tol,
                        @Bind("this") Node inliningTarget,
                        @Cached PRaiseNode raiseNode) {
            double diff;

            if (rel_tol < 0.0 || abs_tol < 0.0) {
                throw raiseNode.raise(inliningTarget, ValueError, ErrorMessages.TOLERANCE_MUST_NON_NEGATIVE);
            }

            if (a == b) {
                return true;
            }

            if (Double.isInfinite(a) || Double.isInfinite(b)) {
                return false;
            }

            diff = Math.abs(b - a);
            return (((diff <= Math.abs(rel_tol * b)) ||
                            (diff <= Math.abs(rel_tol * a))) ||
                            (diff <= abs_tol));
        }

        @Override
        protected ArgumentClinicProvider getArgumentClinic() {
            return MathModuleBuiltinsClinicProviders.IsCloseNodeClinicProviderGen.INSTANCE;
        }
    }

    @Builtin(name = "ldexp", minNumOfPositionalArgs = 2, numOfPositionalOnlyArgs = 2, parameterNames = {"x", "i"})
    @ArgumentClinic(name = "x", conversion = ArgumentClinic.ClinicConversion.Double)
    @TypeSystemReference(PythonIntegerAndFloatTypes.class)
    @GenerateNodeFactory
    public abstract static class LdexpNode extends PythonBinaryClinicBuiltinNode {

        private static int makeInt(long x) {
            long result = x;
            if (x < Integer.MIN_VALUE) {
                result = Integer.MIN_VALUE;
            } else if (x > Integer.MAX_VALUE) {
                result = Integer.MAX_VALUE;
            }
            return (int) result;
        }

        private static double exceptInfinity(Node inliningTarget, double result, double arg, PRaiseNode raiseNode) {
            if (Double.isInfinite(result) && !Double.isInfinite(arg)) {
                throw raiseNode.raise(inliningTarget, OverflowError, ErrorMessages.MATH_RANGE_ERROR);
            } else {
                return result;
            }
        }

        @Specialization
        static double ldexp(double mantissa, long exp,
                        @Bind("this") Node inliningTarget,
                        @Exclusive @Cached PRaiseNode raiseNode) {
            return exceptInfinity(inliningTarget, Math.scalb(mantissa, makeInt(exp)), mantissa, raiseNode);
        }

        @Specialization(guards = "!isInteger(exp)")
        static double ldexp(VirtualFrame frame, double mantissa, Object exp,
                        @Bind("this") Node inliningTarget,
                        @Cached GetClassNode getClassNode,
                        @Cached IsSubtypeNode isSubtypeNode,
                        @Cached PyNumberIndexNode indexNode,
                        @Cached CastToJavaLongLossyNode cast,
                        @Exclusive @Cached PRaiseNode raiseNode) {
            if (isSubtypeNode.execute(getClassNode.execute(inliningTarget, exp), PythonBuiltinClassType.PInt)) {
                long longExp = cast.execute(inliningTarget, indexNode.execute(frame, inliningTarget, exp));
                return ldexp(mantissa, longExp, inliningTarget, raiseNode);
            } else {
                throw raiseNode.raise(inliningTarget, TypeError, ErrorMessages.EXPECTED_INT_MESSAGE);
            }
        }

        @Override
        protected ArgumentClinicProvider getArgumentClinic() {
            return MathModuleBuiltinsClinicProviders.LdexpNodeClinicProviderGen.INSTANCE;
        }
    }

    @Builtin(name = "modf", minNumOfPositionalArgs = 1, numOfPositionalOnlyArgs = 1, parameterNames = {"x"})
    @ArgumentClinic(name = "x", conversion = ArgumentClinic.ClinicConversion.Double)
    @GenerateNodeFactory
    public abstract static class ModfNode extends PythonUnaryClinicBuiltinNode {
        @Specialization
        static PTuple modfD(double value,
                        @Bind PythonLanguage language) {
            if (!Double.isFinite(value)) {
                if (Double.isInfinite(value)) {
                    return PFactory.createTuple(language, new Object[]{Math.copySign(0., value), value});
                } else if (Double.isNaN(value)) {
                    return PFactory.createTuple(language, new Object[]{value, value});
                }
            }
            double fraction = value % 1;
            double integral = value - fraction;
            return PFactory.createTuple(language, new Object[]{fraction, integral});
        }

        @Override
        protected ArgumentClinicProvider getArgumentClinic() {
            return MathModuleBuiltinsClinicProviders.ModfNodeClinicProviderGen.INSTANCE;
        }
    }

    @Builtin(name = "fsum", minNumOfPositionalArgs = 1)
    @GenerateNodeFactory
    public abstract static class FsumNode extends PythonUnaryBuiltinNode {

        @Specialization
        static double doIt(VirtualFrame frame, Object iterable,
                        @Bind("this") Node inliningTarget,
                        @Cached PyObjectGetIter getIter,
                        @Cached("create(Next)") LookupAndCallUnaryNode callNextNode,
                        @Cached PyFloatAsDoubleNode asDoubleNode,
                        @Cached IsBuiltinObjectProfile stopProfile,
                        @Cached PRaiseNode raiseNode) {
            Object iterator = getIter.execute(frame, inliningTarget, iterable);
            return fsum(frame, iterator, callNextNode, asDoubleNode, inliningTarget, stopProfile, raiseNode);
        }

        /*
         * This implementation is taken from CPython. The performance is not good. Should be faster.
         * It can be easily replace with much simpler code based on BigDecimal:
         *
         * BigDecimal result = BigDecimal.ZERO;
         *
         * in cycle just: result = result.add(BigDecimal.valueof(x); ... The current implementation
         * is little bit faster. The testFSum in test_math.py takes in different implementations:
         * CPython ~0.6s CurrentImpl: ~14.3s Using BigDecimal: ~15.1
         */
        private static double fsum(VirtualFrame frame, Object iterator, LookupAndCallUnaryNode next,
                        PyFloatAsDoubleNode asDoubleNode, Node inliningTarget, IsBuiltinObjectProfile stopProfile, PRaiseNode raiseNode) {
            double x, y, t, hi, lo = 0, yr, inf_sum = 0, special_sum = 0, sum;
            double xsave;
            int i, j, n = 0, arayLength = 32;
            double[] p = new double[arayLength];
            while (true) {
                try {
                    x = asDoubleNode.execute(frame, inliningTarget, next.executeObject(frame, iterator));
                } catch (PException e) {
                    e.expectStopIteration(inliningTarget, stopProfile);
                    break;
                }
                xsave = x;
                for (i = j = 0; j < n; j++) { /* for y in partials */
                    y = p[j];
                    if (Math.abs(x) < Math.abs(y)) {
                        t = x;
                        x = y;
                        y = t;
                    }
                    hi = x + y;
                    yr = hi - x;
                    lo = y - yr;
                    if (lo != 0.0) {
                        p[i++] = lo;
                    }
                    x = hi;
                }

                n = i;
                if (x != 0.0) {
                    if (!Double.isFinite(x)) {
                        /*
                         * a nonfinite x could arise either as a result of intermediate overflow, or
                         * as a result of a nan or inf in the summands
                         */
                        if (Double.isFinite(xsave)) {
                            throw raiseNode.raise(inliningTarget, OverflowError, ErrorMessages.INTERMEDIATE_OVERFLOW_IN, "fsum");
                        }
                        if (Double.isInfinite(xsave)) {
                            inf_sum += xsave;
                        }
                        special_sum += xsave;
                        /* reset partials */
                        n = 0;
                    } else if (n >= arayLength) {
                        arayLength += arayLength;
                        p = Arrays.copyOf(p, arayLength);
                    } else {
                        p[n++] = x;
                    }
                }
            }

            if (special_sum != 0.0) {
                if (Double.isNaN(inf_sum)) {
                    throw raiseNode.raise(inliningTarget, ValueError, ErrorMessages.NEG_INF_PLUS_INF_IN);
                } else {
                    sum = special_sum;
                    return sum;
                }
            }

            hi = 0.0;
            if (n > 0) {
                hi = p[--n];
                /*
                 * sum_exact(ps, hi) from the top, stop when the sum becomes inexact.
                 */
                while (n > 0) {
                    x = hi;
                    y = p[--n];
                    assert (Math.abs(y) < Math.abs(x));
                    hi = x + y;
                    yr = hi - x;
                    lo = y - yr;
                    if (lo != 0.0) {
                        break;
                    }
                }
                /*
                 * Make half-even rounding work across multiple partials. Needed so that sum([1e-16,
                 * 1, 1e16]) will round-up the last digit to two instead of down to zero (the 1e-16
                 * makes the 1 slightly closer to two). With a potential 1 ULP rounding error
                 * fixed-up, math.fsum() can guarantee commutativity.
                 */
                if (n > 0 && ((lo < 0.0 && p[n - 1] < 0.0) ||
                                (lo > 0.0 && p[n - 1] > 0.0))) {
                    y = lo * 2.0;
                    x = hi + y;
                    yr = x - hi;
                    if (compareAsBigDecimal(y, yr) == 0) {
                        hi = x;
                    }
                }
            }
            return hi;
        }

        @TruffleBoundary
        private static int compareAsBigDecimal(double y, double yr) {
            return BigDecimal.valueOf(y).compareTo(BigDecimal.valueOf(yr));
        }
    }

    @Builtin(name = "gcd", minNumOfPositionalArgs = 1, takesVarArgs = true, takesVarKeywordArgs = true, declaresExplicitSelf = true)
    @GenerateNodeFactory
    public abstract static class GcdNode extends PythonVarargsBuiltinNode {

        @Override
        public Object varArgExecute(VirtualFrame frame, Object self, Object[] arguments, PKeyword[] keywords) throws VarargsBuiltinDirectInvocationNotSupported {
            return execute(frame, self, arguments, keywords);
        }

        @Specialization(guards = {"args.length > 1", "keywords.length == 0"})
        public static Object gcd(VirtualFrame frame, @SuppressWarnings("unused") Object self, Object[] args, @SuppressWarnings("unused") PKeyword[] keywords,
                        @Cached Gcd2Node gdcNode,
                        @Cached LoopConditionProfile profile) {
            Object res = args[0];
            profile.profileCounted(args.length);
            for (int i = 1; profile.inject(i < args.length); i++) {
                res = gdcNode.execute(frame, res, args[i]);
            }
            return res;
        }

        @Specialization(guards = {"args.length == 1", "keywords.length == 0"})
        public static Object gcdOne(VirtualFrame frame, @SuppressWarnings("unused") Object self, Object[] args, @SuppressWarnings("unused") PKeyword[] keywords,
                        @Bind("this") Node inliningTarget,
                        @Cached PyNumberIndexNode indexNode,
                        @Cached BuiltinFunctions.AbsNode absNode) {
            return indexNode.execute(frame, inliningTarget, absNode.execute(frame, args[0]));
        }

        @Specialization(guards = {"args.length == 0", "keywords.length == 0"})
        @SuppressWarnings("unused")
        public static int gcdEmpty(Object self, Object[] args, PKeyword[] keywords) {
            return 0;
        }

        @Specialization(guards = "keywords.length != 0")
        @SuppressWarnings("unused")
        public int gcdKeywords(Object self, Object[] args, PKeyword[] keywords) {
            throw PRaiseNode.raiseStatic(this, PythonBuiltinClassType.TypeError, ErrorMessages.S_TAKES_NO_KEYWORD_ARGS, "gcd()");
        }
    }

    @TypeSystemReference(PythonIntegerAndFloatTypes.class)
    @ImportStatic(MathGuards.class)
    public abstract static class Gcd2Node extends Node {

        protected final boolean isRecursive;

        public Gcd2Node(boolean isRecursive) {
            this.isRecursive = isRecursive;
        }

        abstract Object execute(VirtualFrame frame, Object a, Object b);

        private static long count(long a, long b) {
            if (b == 0) {
                return a;
            }
            return count(b, a % b);
        }

        @Specialization
        static long gcd(long x, long y) {
            return Math.abs(count(x, y));
        }

        @Specialization
        static PInt gcd(long x, PInt y,
                        @Bind PythonLanguage language) {
            return PFactory.createInt(language, op(PInt.longToBigInteger(x), y.getValue()));
        }

        @Specialization
        static PInt gcd(PInt x, long y,
                        @Bind PythonLanguage language) {
            return PFactory.createInt(language, op(x.getValue(), PInt.longToBigInteger(y)));
        }

        @TruffleBoundary
        private static BigInteger op(BigInteger x, BigInteger y) {
            return x.gcd(y);
        }

        @Specialization
        PInt gcd(PInt x, PInt y,
                        @Bind PythonLanguage language) {
            return PFactory.createInt(language, op(x.getValue(), y.getValue()));
        }

        @Specialization
        static int gcd(@SuppressWarnings("unused") double x, @SuppressWarnings("unused") double y,
                        @Bind("this") Node inliningTarget) {
            throw PRaiseNode.raiseStatic(inliningTarget, TypeError, ErrorMessages.OBJ_CANNOT_BE_INTERPRETED_AS_INTEGER, "float");
        }

        @Specialization
        static int gcd(@SuppressWarnings("unused") long x, @SuppressWarnings("unused") double y,
                        @Bind("this") Node inliningTarget) {
            throw PRaiseNode.raiseStatic(inliningTarget, TypeError, ErrorMessages.OBJ_CANNOT_BE_INTERPRETED_AS_INTEGER, "float");
        }

        @Specialization
        static int gcd(@SuppressWarnings("unused") double x, @SuppressWarnings("unused") long y,
                        @Bind("this") Node inliningTarget) {
            throw PRaiseNode.raiseStatic(inliningTarget, TypeError, ErrorMessages.OBJ_CANNOT_BE_INTERPRETED_AS_INTEGER, "float");
        }

        @Specialization
        static int gcd(@SuppressWarnings("unused") double x, @SuppressWarnings("unused") PInt y,
                        @Bind("this") Node inliningTarget) {
            throw PRaiseNode.raiseStatic(inliningTarget, TypeError, ErrorMessages.OBJ_CANNOT_BE_INTERPRETED_AS_INTEGER, "float");
        }

        @Specialization(guards = "!isRecursive")
        static int gcd(@SuppressWarnings("unused") PInt x, @SuppressWarnings("unused") double y,
                        @Bind("this") Node inliningTarget) {
            throw PRaiseNode.raiseStatic(inliningTarget, TypeError, ErrorMessages.OBJ_CANNOT_BE_INTERPRETED_AS_INTEGER, "float");
        }

        @Specialization(guards = {"!isRecursive", "!isNumber(x) || !isNumber(y)"})
        static Object gcd(VirtualFrame frame, Object x, Object y,
                        @Bind("this") Node inliningTarget,
                        @Cached PyNumberIndexNode indexNode,
                        @Cached("create(true)") Gcd2Node recursiveNode) {
            Object xValue = indexNode.execute(frame, inliningTarget, x);
            Object yValue = indexNode.execute(frame, inliningTarget, y);
            return recursiveNode.execute(frame, xValue, yValue);
        }

        @Specialization
        Object gcdNative(@SuppressWarnings("unused") PythonAbstractNativeObject a, @SuppressWarnings("unused") Object b) {
            CompilerDirectives.transferToInterpreterAndInvalidate();
            throw PRaiseNode.raiseStatic(this, SystemError, ErrorMessages.GCD_FOR_NATIVE_NOT_SUPPORTED);
        }

        @NeverDefault
        public static Gcd2Node create() {
            return MathModuleBuiltinsFactory.Gcd2NodeGen.create(false);
        }

        public static Gcd2Node create(boolean isRecursive) {
            return MathModuleBuiltinsFactory.Gcd2NodeGen.create(isRecursive);
        }
    }

    @Builtin(name = "lcm", minNumOfPositionalArgs = 1, takesVarArgs = true, takesVarKeywordArgs = true, declaresExplicitSelf = true)
    @GenerateNodeFactory
    public abstract static class LcmNode extends PythonVarargsBuiltinNode {
        @Override
        public Object varArgExecute(VirtualFrame frame, Object self, Object[] arguments, PKeyword[] keywords) throws VarargsBuiltinDirectInvocationNotSupported {
            return execute(frame, self, arguments, keywords);
        }

        @Specialization(guards = {"args.length > 1", "keywords.length == 0"})
        public static Object gcd(VirtualFrame frame, @SuppressWarnings("unused") Object self, Object[] args, @SuppressWarnings("unused") PKeyword[] keywords,
                        @Bind("this") Node inliningTarget,
                        @Cached LoopConditionProfile profile,
                        @Shared @Cached PyNumberIndexNode indexNode,
                        @Cached Gcd2Node gcdNode,
                        @Cached IntBuiltins.FloorDivNode floorDivNode,
                        @Cached IntBuiltins.MulNode mulNode,
                        @Cached BinaryComparisonNode.EqNode eqNode,
                        @Shared @Cached BuiltinFunctions.AbsNode absNode) {
            Object a = indexNode.execute(frame, inliningTarget, args[0]);
            profile.profileCounted(args.length);
            for (int i = 1; profile.inject(i < args.length); i++) {
                Object b = indexNode.execute(frame, inliningTarget, args[i]);
                if ((boolean) eqNode.execute(frame, a, 0)) {
                    continue;
                }
                Object g = gcdNode.execute(frame, a, b);
                Object f = floorDivNode.execute(frame, a, g);
                Object m = mulNode.execute(frame, f, b);
                a = absNode.execute(frame, m);
            }
            return a;
        }

        @Specialization(guards = {"args.length == 1", "keywords.length == 0"})
        public static Object gcdOne(VirtualFrame frame, @SuppressWarnings("unused") Object self, Object[] args, @SuppressWarnings("unused") PKeyword[] keywords,
                        @Bind("this") Node inliningTarget,
                        @Shared @Cached PyNumberIndexNode indexNode,
                        @Shared @Cached BuiltinFunctions.AbsNode absNode) {
            return indexNode.execute(frame, inliningTarget, absNode.execute(frame, args[0]));
        }

        @Specialization(guards = {"args.length == 0", "keywords.length == 0"})
        @SuppressWarnings("unused")
        public static int gcdEmpty(Object self, Object[] args, PKeyword[] keywords) {
            return 1;
        }

        @Specialization(guards = "keywords.length != 0")
        @SuppressWarnings("unused")
        public int gcdKeywords(Object self, Object[] args, PKeyword[] keywords) {
            throw PRaiseNode.raiseStatic(this, PythonBuiltinClassType.TypeError, ErrorMessages.S_TAKES_NO_KEYWORD_ARGS, "gcd()");
        }
    }

    @Builtin(name = "nextafter", minNumOfPositionalArgs = 3, parameterNames = {"start", "direction", "step"})
    @ArgumentClinic(name = "start", conversion = ArgumentClinic.ClinicConversion.Double)
    @ArgumentClinic(name = "direction", conversion = ArgumentClinic.ClinicConversion.Double)
<<<<<<< HEAD
    @ArgumentClinic(name = "step", defaultValue = "PNone.NONE", useDefaultForNone = true)
    @TypeSystemReference(PythonArithmeticTypes.class)
=======
    @TypeSystemReference(PythonIntegerAndFloatTypes.class)
>>>>>>> 8dce1c42
    @GenerateNodeFactory
    @ImportStatic(MathGuards.class)
    public abstract static class NextAfterNode extends PythonTernaryClinicBuiltinNode {

        @Override
        protected ArgumentClinicProvider getArgumentClinic() {
            return MathModuleBuiltinsClinicProviders.NextAfterNodeClinicProviderGen.INSTANCE;
        }

        @Specialization
        static double fastpath(double start, double direction, PNone steps) {
            return Math.nextAfter(start, direction);
        }

        @Specialization(guards = "!isNone(stepsArg)")
        double nextAfter(VirtualFrame frame, double x, double y, Object stepsArg,
                        @Bind("this") Node inliningTarget,
                        @Cached PyNumberIndexNode pyNumberIndexNode,
                        @Cached PyLongAsLongAndOverflowNode asLongAndOverflowNode,
                        @Cached PRaiseNode raiseNode) {
            Object steps = pyNumberIndexNode.execute(frame, inliningTarget, stepsArg);

            // Conveniently, uint64_t and double have the same number of bits
            // on all the platforms we care about.
            // So if an overflow occurs, we can just use UINT64_MAX.
            long usteps;
            try {
                usteps = asLongAndOverflowNode.execute(frame, inliningTarget, steps);
            } catch (OverflowException e) {
                // This branch includes the case where an error occurred, since
                // (unsigned long long)(-1) = ULLONG_MAX >= UINT64_MAX. Note that
                // usteps can be strictly larger than UINT64_MAX on a machine
                // where unsigned long long has width > 64 bits.
                usteps = Long.MAX_VALUE;
            }
            if (usteps < 0) {
                throw raiseNode.raise(inliningTarget, TypeError, ErrorMessages.STEPS_MUST_BE_A_NON_NEGATIVE_INTEGER);
            }

            if (usteps == 0) {
                return x;
            }
            if (Double.isNaN(x)) {
                return x;
            }
            if (Double.isNaN(y)) {
                return y;
            }

            long uxi = Double.doubleToRawLongBits(x);
            long uyi = Double.doubleToRawLongBits(y);
            if (uxi == uyi) {
                return x;
            }

            long sign_bit = 1L << 63;

            long ax = uxi & ~sign_bit;
            long ay = uyi & ~sign_bit;

            // opposite signs
            if (((uxi ^ uyi) & sign_bit) != 0) {
                // NOTE: ax + ay can never overflow, because their most significant bit
                // ain't set.
                if (ax + ay <= usteps) {
                    return y;
                    // This comparison has to use <, because <= would get +0.0 vs -0.0
                    // wrong.
                } else if (ax < usteps) {
                    long result = (uyi & sign_bit) | (usteps - ax);
                    return Double.longBitsToDouble(result);
                } else {
                    uxi -= usteps;
                    return Double.longBitsToDouble(uxi);
                }
                // same sign
            } else if (ax > ay) {
                if (ax - ay >= usteps) {
                    uxi -= usteps;
                    return Double.longBitsToDouble(uxi);
                } else {
                    return Double.longBitsToDouble(uyi);
                }
            } else {
                if (ay - ax >= usteps) {
                    uxi += usteps;
                    return Double.longBitsToDouble(uxi);
                } else {
                    return Double.longBitsToDouble(uyi);
                }
            }
        }
    }

    @Builtin(name = "ulp", minNumOfPositionalArgs = 1, parameterNames = {"x"})
    @ArgumentClinic(name = "x", conversion = ArgumentClinic.ClinicConversion.Double)
    @TypeSystemReference(PythonIntegerAndFloatTypes.class)
    @GenerateNodeFactory
    @ImportStatic(MathGuards.class)
    public abstract static class UlpNode extends PythonUnaryClinicBuiltinNode {

        @Override
        protected ArgumentClinicProvider getArgumentClinic() {
            return MathModuleBuiltinsClinicProviders.UlpNodeClinicProviderGen.INSTANCE;
        }

        @Specialization
        static double ulp(double x) {
            if (Double.isNaN(x)) {
                return x;
            }
            x = Math.abs(x);
            if (Double.isInfinite(x)) {
                return x;
            }
            double x2 = Math.nextAfter(x, Double.POSITIVE_INFINITY);
            if (Double.isInfinite(x2)) {
                x2 = Math.nextAfter(x, Double.NEGATIVE_INFINITY);
                return x - x2;
            }
            return x2 - x;
        }
    }

    @Builtin(name = "acos", minNumOfPositionalArgs = 1, doc = "Return the arc cosine (measured in radians) of x.")
    @GenerateNodeFactory
    public abstract static class AcosNode extends PythonUnaryBuiltinNode {

        @Specialization
        static double doGeneric(VirtualFrame frame, Object value,
                        @Bind("this") Node inliningTarget,
                        @Cached MathUnaryHelperNode helperNode) {
            return helperNode.execute(frame, inliningTarget, value, AcosNode::compute);
        }

        private static double compute(Node inliningTarget, double value, PRaiseNode raiseNode) {
            checkMathDomainError(Double.isInfinite(value) || -1 > value || value > 1, inliningTarget, raiseNode);
            return Math.acos(value);
        }
    }

    @Builtin(name = "acosh", minNumOfPositionalArgs = 1, doc = "Return the inverse hyperbolic cosine of x.")
    @GenerateNodeFactory
    public abstract static class AcoshNode extends PythonUnaryBuiltinNode {

        private static final double LN_2 = 6.93147180559945286227e-01;

        @Specialization
        @TruffleBoundary
        double doPI(PInt value) {
            BigInteger bValue = value.getValue();
            checkMathDomainErrorUncached(bValue.compareTo(BigInteger.ONE) < 0, this);

            if (bValue.bitLength() >= 28) {
                return Math.log(bValue.doubleValue()) + LN_2;
            }

            BigDecimal sqrt = SqrtNode.sqrtBigNumber(bValue.multiply(bValue).subtract(BigInteger.ONE));
            BigDecimal bd = new BigDecimal(bValue);
            return Math.log(bd.add(sqrt).doubleValue());
        }

        @Specialization(guards = "!isPInt(value)")
        static double doGeneric(VirtualFrame frame, Object value,
                        @Bind("this") Node inliningTarget,
                        @Cached MathUnaryHelperNode helperNode) {
            return helperNode.execute(frame, inliningTarget, value, AcoshNode::compute);
        }

        private static double compute(Node inliningTarget, double value, PRaiseNode raiseNode) {
            checkMathDomainError(value < 1, inliningTarget, raiseNode);
            return MathUtils.acosh(value);
        }
    }

    @Builtin(name = "asin", minNumOfPositionalArgs = 1, doc = "Return the arc sine (measured in radians) of x.")
    @GenerateNodeFactory
    public abstract static class AsinNode extends PythonUnaryBuiltinNode {

        @Specialization
        static double doGeneric(VirtualFrame frame, Object value,
                        @Bind("this") Node inliningTarget,
                        @Cached MathUnaryHelperNode helperNode) {
            return helperNode.execute(frame, inliningTarget, value, AsinNode::compute);
        }

        private static double compute(Node inliningTarget, double value, PRaiseNode raiseNode) {
            checkMathDomainError(value < -1 || value > 1, inliningTarget, raiseNode);
            return Math.asin(value);
        }
    }

    @Builtin(name = "cos", minNumOfPositionalArgs = 1, doc = "Return the cosine of x (measured in radians).")
    @GenerateNodeFactory
    public abstract static class CosNode extends PythonUnaryBuiltinNode {

        @Specialization
        static double doGeneric(VirtualFrame frame, Object value,
                        @Bind("this") Node inliningTarget,
                        @Cached MathUnaryHelperNode helperNode) {
            return helperNode.execute(frame, inliningTarget, value, CosNode::compute);
        }

        private static double compute(Node inliningTarget, double value, PRaiseNode raiseNode) {
            return Math.cos(value);
        }
    }

    @Builtin(name = "cosh", minNumOfPositionalArgs = 1, doc = "Return the hyperbolic cosine of x.")
    @GenerateNodeFactory
    public abstract static class CoshNode extends PythonUnaryBuiltinNode {

        @Specialization
        static double doGeneric(VirtualFrame frame, Object value,
                        @Bind("this") Node inliningTarget,
                        @Cached MathUnaryHelperNode helperNode) {
            return helperNode.execute(frame, inliningTarget, value, CoshNode::compute);
        }

        private static double compute(Node inliningTarget, double value, PRaiseNode raiseNode) {
            double result = Math.cosh(value);
            checkMathRangeError(Double.isInfinite(result) && Double.isFinite(value), inliningTarget, raiseNode);
            return result;
        }
    }

    @Builtin(name = "sin", minNumOfPositionalArgs = 1, doc = "Return the sine of x (measured in radians).")
    @GenerateNodeFactory
    public abstract static class SinNode extends PythonUnaryBuiltinNode {

        @Specialization
        static double doGeneric(VirtualFrame frame, Object value,
                        @Bind("this") Node inliningTarget,
                        @Cached MathUnaryHelperNode helperNode) {
            return helperNode.execute(frame, inliningTarget, value, SinNode::compute);
        }

        private static double compute(Node inliningTarget, double value, PRaiseNode raiseNode) {
            return Math.sin(value);
        }
    }

    @Builtin(name = "sinh", minNumOfPositionalArgs = 1, doc = "Return the hyperbolic sine of x.")
    @GenerateNodeFactory
    public abstract static class SinhNode extends PythonUnaryBuiltinNode {

        @Specialization
        static double doGeneric(VirtualFrame frame, Object value,
                        @Bind("this") Node inliningTarget,
                        @Cached MathUnaryHelperNode helperNode) {
            return helperNode.execute(frame, inliningTarget, value, SinhNode::compute);
        }

        private static double compute(Node inliningTarget, double value, PRaiseNode raiseNode) {
            double result = Math.sinh(value);
            checkMathRangeError(Double.isInfinite(result) && Double.isFinite(value), inliningTarget, raiseNode);
            return result;
        }
    }

    @Builtin(name = "tan", minNumOfPositionalArgs = 1, doc = "Return the tangent of x (measured in radians).")
    @GenerateNodeFactory
    public abstract static class TanNode extends PythonUnaryBuiltinNode {

        @Specialization
        static double doGeneric(VirtualFrame frame, Object value,
                        @Bind("this") Node inliningTarget,
                        @Cached MathUnaryHelperNode helperNode) {
            return helperNode.execute(frame, inliningTarget, value, TanNode::compute);
        }

        private static double compute(Node inliningTarget, double value, PRaiseNode raiseNode) {
            return Math.tan(value);
        }
    }

    @Builtin(name = "tanh", minNumOfPositionalArgs = 1, doc = "Return the hyperbolic tangent of x.")
    @GenerateNodeFactory
    public abstract static class TanhNode extends PythonUnaryBuiltinNode {

        @Specialization
        static double doGeneric(VirtualFrame frame, Object value,
                        @Bind("this") Node inliningTarget,
                        @Cached MathUnaryHelperNode helperNode) {
            return helperNode.execute(frame, inliningTarget, value, TanhNode::compute);
        }

        private static double compute(Node inliningTarget, double value, PRaiseNode raiseNode) {
            return Math.tanh(value);
        }
    }

    @Builtin(name = "atan", minNumOfPositionalArgs = 1, doc = "Return the arc tangent (measured in radians) of x.")
    @GenerateNodeFactory
    public abstract static class AtanNode extends PythonUnaryBuiltinNode {

        @Specialization
        static double doGeneric(VirtualFrame frame, Object value,
                        @Bind("this") Node inliningTarget,
                        @Cached MathUnaryHelperNode helperNode) {
            return helperNode.execute(frame, inliningTarget, value, AtanNode::compute);
        }

        private static double compute(Node inliningTarget, double value, PRaiseNode raiseNode) {
            return Math.atan(value);
        }
    }

    @Builtin(name = "atanh", minNumOfPositionalArgs = 1, doc = "Return the inverse hyperbolic tangent of x.")
    @GenerateNodeFactory
    public abstract static class AtanhNode extends PythonUnaryBuiltinNode {

        @Specialization
        static double doGeneric(VirtualFrame frame, Object value,
                        @Bind("this") Node inliningTarget,
                        @Cached MathUnaryHelperNode helperNode) {
            return helperNode.execute(frame, inliningTarget, value, AtanhNode::compute);
        }

        private static double compute(Node inliningTarget, double value, PRaiseNode raiseNode) {
            double abs = Math.abs(value);
            checkMathDomainError(abs >= 1.0, inliningTarget, raiseNode);
            return MathUtils.atanh(value);
        }
    }

    @Builtin(name = "asinh", minNumOfPositionalArgs = 1, doc = "Return the inverse hyperbolic sine of x.")
    @TypeSystemReference(PythonIntegerAndFloatTypes.class)
    @ImportStatic(MathGuards.class)
    @GenerateNodeFactory
    public abstract static class AsinhNode extends PythonUnaryBuiltinNode {

        @Specialization
        static double doGeneric(VirtualFrame frame, Object value,
                        @Bind("this") Node inliningTarget,
                        @Cached MathUnaryHelperNode helperNode) {
            return helperNode.execute(frame, inliningTarget, value, AsinhNode::compute);
        }

        private static double compute(Node inliningTarget, double value, PRaiseNode raiseNode) {
            return MathUtils.asinh(value);
        }

        public static AsinhNode create() {
            return MathModuleBuiltinsFactory.AsinhNodeFactory.create();
        }
    }

    @Builtin(name = "isfinite", minNumOfPositionalArgs = 1)
    @TypeSystemReference(PythonIntegerAndFloatTypes.class)
    @ImportStatic(MathGuards.class)
    @GenerateNodeFactory
    public abstract static class IsFiniteNode extends PythonUnaryBuiltinNode {

        @Specialization
        public boolean isfinite(@SuppressWarnings("unused") long value) {
            return true;
        }

        @Specialization
        public boolean isfinite(@SuppressWarnings("unused") PInt value) {
            return true;
        }

        @Specialization
        public static boolean isfinite(double value) {
            return Double.isFinite(value);
        }

        @Specialization(guards = "!isNumber(value)")
        public static boolean isinf(VirtualFrame frame, Object value,
                        @Bind("this") Node inliningTarget,
                        @Cached PyFloatAsDoubleNode asDoubleNode) {
            return isfinite(asDoubleNode.execute(frame, inliningTarget, value));
        }
    }

    @Builtin(name = "isinf", minNumOfPositionalArgs = 1)
    @TypeSystemReference(PythonIntegerAndFloatTypes.class)
    @ImportStatic(MathGuards.class)
    @GenerateNodeFactory
    public abstract static class IsInfNode extends PythonUnaryBuiltinNode {

        @Specialization
        public static boolean isinf(@SuppressWarnings("unused") long value) {
            return false;
        }

        @Specialization
        public static boolean isinf(@SuppressWarnings("unused") PInt value) {
            return false;
        }

        @Specialization
        public static boolean isinf(double value) {
            return Double.isInfinite(value);
        }

        @Specialization(guards = "!isNumber(value)")
        public static boolean isinf(VirtualFrame frame, Object value,
                        @Bind("this") Node inliningTarget,
                        @Cached PyFloatAsDoubleNode asDoubleNode) {
            return isinf(asDoubleNode.execute(frame, inliningTarget, value));
        }
    }

    @Builtin(name = "log", minNumOfPositionalArgs = 1, maxNumOfPositionalArgs = 2)
    @TypeSystemReference(PythonIntegerAndFloatTypes.class)
    @ImportStatic(MathGuards.class)
    @GenerateNodeFactory
    @SuppressWarnings("truffle-static-method")
    public abstract static class LogNode extends PythonBinaryBuiltinNode {

        @Child private LogNode recLogNode;

        private double executeRecursiveLogNode(VirtualFrame frame, Object value, Object base) {
            if (recLogNode == null) {
                CompilerDirectives.transferToInterpreterAndInvalidate();
                recLogNode = insert(LogNode.create());
            }
            return recLogNode.executeObject(frame, value, base);
        }

        public abstract double executeObject(VirtualFrame frame, Object value, Object base);

        private static final double LOG2 = Math.log(2.0);

        protected static double logBigInteger(BigInteger val) {
            int blex = val.bitLength() - 1022; // any value in 60..1023 is ok
            BigInteger value = blex > 0 ? val.shiftRight(blex) : val;
            double res = Math.log(value.doubleValue());
            return blex > 0 ? res + blex * LOG2 : res;
        }

        private static double countBase(double base, Node inliningTarget, InlinedConditionProfile divByZero, PRaiseNode raiseNode) {
            double logBase = Math.log(base);
            if (divByZero.profile(inliningTarget, logBase == 0)) {
                throw raiseNode.raise(inliningTarget, ZeroDivisionError, ErrorMessages.S_DIVISION_BY_ZERO, "float");
            }
            return logBase;
        }

        private static double countBase(BigInteger base, Node inliningTarget, InlinedConditionProfile divByZero, PRaiseNode raiseNode) {
            double logBase = logBigInteger(base);
            if (divByZero.profile(inliningTarget, logBase == 0)) {
                throw raiseNode.raise(inliningTarget, ZeroDivisionError, ErrorMessages.S_DIVISION_BY_ZERO, "float");
            }
            return logBase;
        }

        @Specialization
        static double log(long value, PNone novalue,
                        @Bind("this") Node inliningTarget,
                        @Shared @Cached InlinedConditionProfile doNotFit,
                        @Shared @Cached PRaiseNode raiseNode) {
            return logDN(value, novalue, inliningTarget, doNotFit, raiseNode);
        }

        @Specialization
        static double logDN(double value, @SuppressWarnings("unused") PNone novalue,
                        @Bind("this") Node inliningTarget,
                        @Shared @Cached InlinedConditionProfile doNotFit,
                        @Shared @Cached PRaiseNode raiseNode) {
            raiseMathError(inliningTarget, doNotFit, value <= 0, raiseNode);
            return Math.log(value);
        }

        @Specialization
        @TruffleBoundary
        static double logPIN(PInt value, @SuppressWarnings("unused") PNone novalue,
                        @Bind("this") Node inliningTarget,
                        @Shared @Cached InlinedConditionProfile doNotFit,
                        @Shared @Cached PRaiseNode raiseNode) {
            BigInteger bValue = value.getValue();
            raiseMathError(inliningTarget, doNotFit, bValue.compareTo(BigInteger.ZERO) < 0, raiseNode);
            return logBigInteger(bValue);
        }

        @Specialization
        static double logLL(long value, long base,
                        @Bind("this") Node inliningTarget,
                        @Shared @Cached InlinedConditionProfile doNotFit,
                        @Shared @Cached InlinedConditionProfile divByZero,
                        @Shared @Cached PRaiseNode raiseNode) {
            return logDD(value, base, inliningTarget, doNotFit, divByZero, raiseNode);
        }

        @Specialization
        static double logDL(double value, long base,
                        @Bind("this") Node inliningTarget,
                        @Shared @Cached InlinedConditionProfile doNotFit,
                        @Shared @Cached InlinedConditionProfile divByZero,
                        @Shared @Cached PRaiseNode raiseNode) {
            return logDD(value, base, inliningTarget, doNotFit, divByZero, raiseNode);
        }

        @Specialization
        static double logLD(long value, double base,
                        @Bind("this") Node inliningTarget,
                        @Shared @Cached InlinedConditionProfile doNotFit,
                        @Shared @Cached InlinedConditionProfile divByZero,
                        @Shared @Cached PRaiseNode raiseNode) {
            return logDD(value, base, inliningTarget, doNotFit, divByZero, raiseNode);
        }

        @Specialization
        static double logDD(double value, double base,
                        @Bind("this") Node inliningTarget,
                        @Shared @Cached InlinedConditionProfile doNotFit,
                        @Shared @Cached InlinedConditionProfile divByZero,
                        @Shared @Cached PRaiseNode raiseNode) {
            raiseMathError(inliningTarget, doNotFit, value < 0 || base <= 0, raiseNode);
            double logBase = countBase(base, inliningTarget, divByZero, raiseNode);
            return Math.log(value) / logBase;
        }

        @Specialization
        @TruffleBoundary
        static double logDPI(double value, PInt base,
                        @Bind("this") Node inliningTarget,
                        @Shared @Cached InlinedConditionProfile doNotFit,
                        @Shared @Cached InlinedConditionProfile divByZero,
                        @Shared @Cached PRaiseNode raiseNode) {
            BigInteger bBase = base.getValue();
            raiseMathError(inliningTarget, doNotFit, value < 0 || bBase.compareTo(BigInteger.ZERO) <= 0, raiseNode);
            double logBase = countBase(bBase, inliningTarget, divByZero, raiseNode);
            return Math.log(value) / logBase;
        }

        @Specialization
        static double logPIL(PInt value, long base,
                        @Bind("this") Node inliningTarget,
                        @Shared @Cached InlinedConditionProfile doNotFit,
                        @Shared @Cached InlinedConditionProfile divByZero,
                        @Shared @Cached PRaiseNode raiseNode) {
            return logPID(value, base, inliningTarget, doNotFit, divByZero, raiseNode);
        }

        @Specialization
        @TruffleBoundary
        static double logPID(PInt value, double base,
                        @Bind("this") Node inliningTarget,
                        @Shared @Cached InlinedConditionProfile doNotFit,
                        @Shared @Cached InlinedConditionProfile divByZero,
                        @Shared @Cached PRaiseNode raiseNode) {
            BigInteger bValue = value.getValue();
            raiseMathError(inliningTarget, doNotFit, bValue.compareTo(BigInteger.ZERO) < 0 || base <= 0, raiseNode);
            double logBase = countBase(base, inliningTarget, divByZero, raiseNode);
            return logBigInteger(bValue) / logBase;
        }

        @Specialization
        @TruffleBoundary
        static double logLPI(long value, PInt base,
                        @Bind("this") Node inliningTarget,
                        @Shared @Cached InlinedConditionProfile doNotFit,
                        @Shared @Cached InlinedConditionProfile divByZero,
                        @Shared @Cached PRaiseNode raiseNode) {
            BigInteger bBase = base.getValue();
            raiseMathError(inliningTarget, doNotFit, value < 0 || bBase.compareTo(BigInteger.ZERO) <= 0, raiseNode);
            double logBase = countBase(bBase, inliningTarget, divByZero, raiseNode);
            return Math.log(value) / logBase;
        }

        @Specialization
        @TruffleBoundary
        static double logPIPI(PInt value, PInt base,
                        @Bind("this") Node inliningTarget,
                        @Shared @Cached InlinedConditionProfile doNotFit,
                        @Shared @Cached InlinedConditionProfile divByZero,
                        @Shared @Cached PRaiseNode raiseNode) {
            BigInteger bValue = value.getValue();
            BigInteger bBase = base.getValue();
            raiseMathError(inliningTarget, doNotFit, bValue.compareTo(BigInteger.ZERO) < 0 || bBase.compareTo(BigInteger.ZERO) <= 0, raiseNode);
            double logBase = countBase(bBase, inliningTarget, divByZero, raiseNode);
            return logBigInteger(bValue) / logBase;
        }

        @Specialization(guards = "!isNumber(value)")
        double logO(VirtualFrame frame, Object value, PNone novalue,
                        @Bind("this") Node inliningTarget,
                        @Shared @Cached PyFloatAsDoubleNode asDoubleNode) {
            return executeRecursiveLogNode(frame, asDoubleNode.execute(frame, inliningTarget, value), novalue);
        }

        @Specialization(guards = {"!isNumber(value)", "!isNoValue(base)"})
        double logOO(VirtualFrame frame, Object value, Object base,
                        @Bind("this") Node inliningTarget,
                        @Shared @Cached PyFloatAsDoubleNode asDoubleNode) {
            return executeRecursiveLogNode(frame, asDoubleNode.execute(frame, inliningTarget, value), asDoubleNode.execute(frame, inliningTarget, base));
        }

        @Specialization(guards = {"!isNumber(base)"})
        double logLO(VirtualFrame frame, long value, Object base,
                        @Bind("this") Node inliningTarget,
                        @Shared @Cached PyFloatAsDoubleNode asDoubleNode) {
            return executeRecursiveLogNode(frame, value, asDoubleNode.execute(frame, inliningTarget, base));
        }

        @Specialization(guards = {"!isNumber(base)"})
        double logDO(VirtualFrame frame, double value, Object base,
                        @Bind("this") Node inliningTarget,
                        @Shared @Cached PyFloatAsDoubleNode asDoubleNode) {
            return executeRecursiveLogNode(frame, value, asDoubleNode.execute(frame, inliningTarget, base));
        }

        @Specialization(guards = {"!isNumber(base)"})
        double logPIO(VirtualFrame frame, PInt value, Object base,
                        @Bind("this") Node inliningTarget,
                        @Shared @Cached PyFloatAsDoubleNode asDoubleNode) {
            return executeRecursiveLogNode(frame, value, asDoubleNode.execute(frame, inliningTarget, base));
        }

        private static void raiseMathError(Node inliningTarget, InlinedConditionProfile doNotFit, boolean con, PRaiseNode raiseNode) {
            if (doNotFit.profile(inliningTarget, con)) {
                throw raiseNode.raise(inliningTarget, ValueError, ErrorMessages.MATH_DOMAIN_ERROR);
            }
        }

        public static LogNode create() {
            return MathModuleBuiltinsFactory.LogNodeFactory.create();
        }
    }

    @Builtin(name = "log1p", minNumOfPositionalArgs = 1, doc = "Return the natural logarithm of 1+x (base e).\n\nThe result is computed in a way which is accurate for x near zero.")
    @GenerateNodeFactory
    public abstract static class Log1pNode extends PythonUnaryBuiltinNode {

        @Specialization
        static double doGeneric(VirtualFrame frame, Object value,
                        @Bind("this") Node inliningTarget,
                        @Cached MathUnaryHelperNode helperNode) {
            return helperNode.execute(frame, inliningTarget, value, Log1pNode::compute);
        }

        private static double compute(Node inliningTarget, double value, PRaiseNode raiseNode) {
            if (value == 0 || value == Double.POSITIVE_INFINITY || Double.isNaN(value)) {
                return value;
            }
            double result = Math.log1p(value);
            checkMathDomainError(!Double.isFinite(result), inliningTarget, raiseNode);
            return result;
        }
    }

    @Builtin(name = "log2", minNumOfPositionalArgs = 1)
    @GenerateNodeFactory
    public abstract static class Log2Node extends PythonUnaryBuiltinNode {
        private static final double LOG2 = Math.log(2);
        private static final BigInteger TWO = BigInteger.valueOf(2);

        @Specialization
        @TruffleBoundary
        double doPI(PInt value) {
            BigInteger bValue = value.getValue();
            checkMathDomainErrorUncached(bValue.compareTo(BigInteger.ZERO) <= 0, this);
            int e = bValue.bitLength() - 1;
            if (bValue.compareTo(TWO.pow(e)) == 0) {
                return e;
            }
            // this doesn't have to be as accured as should be
            return LogNode.logBigInteger(bValue) / LOG2;
        }

        @Specialization(guards = "!isPInt(value)")
        static double doGeneric(VirtualFrame frame, Object value,
                        @Bind("this") Node inliningTarget,
                        @Cached MathUnaryHelperNode helperNode) {
            return helperNode.execute(frame, inliningTarget, value, Log2Node::compute);
        }

        private static double compute(Node inliningTarget, double value, PRaiseNode raiseNode) {
            checkMathDomainError(value <= 0, inliningTarget, raiseNode);
            double[] frexpR = FrexpNode.frexp(value);
            double m = frexpR[0];
            int e = (int) frexpR[1];
            if (value >= 1.0) {
                return Math.log(2.0 * m) / LOG2 + (e - 1);
            } else {
                return Math.log(m) / LOG2 + e;
            }
        }
    }

    @Builtin(name = "log10", minNumOfPositionalArgs = 1)
    @GenerateNodeFactory
    public abstract static class Log10Node extends PythonUnaryBuiltinNode {

        private static final double LOG10 = Math.log(10);

        private static int getDigitCount(BigInteger number) {
            double factor = Math.log(2) / Math.log(10);
            int digitCount = (int) (factor * number.bitLength() + 1);
            if (BigInteger.TEN.pow(digitCount - 1).compareTo(number) > 0) {
                return digitCount - 1;
            }
            return digitCount;
        }

        @Specialization
        @TruffleBoundary
        double doPI(PInt value) {
            BigInteger bValue = value.getValue();
            checkMathDomainErrorUncached(bValue.compareTo(BigInteger.ZERO) <= 0, this);
            int digitCount = getDigitCount(bValue) - 1;
            if (bValue.compareTo(BigInteger.TEN.pow(digitCount)) == 0) {
                return digitCount;
            }
            return LogNode.logBigInteger(bValue) / LOG10;
        }

        @Specialization(guards = "!isPInt(value)")
        static double doGeneric(VirtualFrame frame, Object value,
                        @Bind("this") Node inliningTarget,
                        @Cached MathUnaryHelperNode helperNode) {
            return helperNode.execute(frame, inliningTarget, value, Log10Node::compute);
        }

        private static double compute(Node inliningTarget, double value, PRaiseNode raiseNode) {
            checkMathDomainError(value <= 0, inliningTarget, raiseNode);
            return Math.log10(value);
        }
    }

    @Builtin(name = "fabs", minNumOfPositionalArgs = 1, numOfPositionalOnlyArgs = 1, parameterNames = {"value"})
    @ArgumentClinic(name = "value", conversion = ArgumentClinic.ClinicConversion.Double)
    @GenerateNodeFactory
    public abstract static class FabsNode extends PythonUnaryClinicBuiltinNode {
        @Specialization
        public double fabs(double value) {
            return Math.abs(value);
        }

        @Override
        protected ArgumentClinicProvider getArgumentClinic() {
            return MathModuleBuiltinsClinicProviders.FabsNodeClinicProviderGen.INSTANCE;
        }
    }

    @Builtin(name = "sumprod", minNumOfPositionalArgs = 2, numOfPositionalOnlyArgs = 2, parameterNames = {"p", "q"}, doc = "sumprod($module, p, q, /)\n" + //
                    "--\n" + //
                    "\n" + //
                    "Return the sum of products of values from two iterables p and q.\n" + //
                    "\n" + //
                    "Roughly equivalent to:\n" + //
                    "\n" + //
                    "    sum(itertools.starmap(operator.mul, zip(p, q, strict=True)))\n" + //
                    "\n" + //
                    "For float and mixed int/float inputs, the intermediate products\n" + //
                    "and sums are computed with extended precision.")
    @GenerateNodeFactory
    public abstract static class SumprodNode extends PythonBinaryBuiltinNode {

        static boolean int_path(VirtualFrame frame, Node inliningTarget, Object p_i, Object q_i, long[] int_total,
                        PyLongCheckExactNode pyLongCheckExactNode,
                        PyLongAsLongAndOverflowNode pyLongAsLongAndOverflowNode) {
            if (pyLongCheckExactNode.execute(inliningTarget, p_i) & pyLongCheckExactNode.execute(inliningTarget, q_i)) {
                try {
                    long int_p = pyLongAsLongAndOverflowNode.execute(frame, inliningTarget, p_i);
                    long int_q = pyLongAsLongAndOverflowNode.execute(frame, inliningTarget, q_i);
                    long int_prod = Math.multiplyExact(int_p, int_q);
                    int_total[0] = Math.addExact(int_total[0], int_prod);
                } catch (OverflowException | ArithmeticException e) {
                    return false; // goto finalize_int_path
                }
                return true; // continue
            }
            return false; // goto finalize_int_path
        }

        static boolean flt_path(VirtualFrame frame, Node inliningTarget, Object p_i, Object q_i, TripleLength[] flt_total,
                        IsBuiltinObjectProfile errorProfile,
                        PyFloatCheckExactNode pyFloatCheckExactNode,
                        PyLongCheckExactNode pyLongCheckExactNode,
                        PyBoolCheckNode pyBoolCheckNode,
                        PyLongAsDoubleNode pyLongAsDoubleNode,
                        PyFloatAsDoubleNode pyFloatAsDoubleNode) {
            double flt_p, flt_q;
            boolean p_type_float = pyFloatCheckExactNode.execute(inliningTarget, p_i);
            boolean q_type_float = pyFloatCheckExactNode.execute(inliningTarget, q_i);
            if (p_type_float && q_type_float) {
                flt_p = pyFloatAsDoubleNode.execute(frame, inliningTarget, p_i);
                flt_q = pyFloatAsDoubleNode.execute(frame, inliningTarget, q_i);
            } else if (p_type_float && (pyLongCheckExactNode.execute(inliningTarget, q_i) || pyBoolCheckNode.execute(inliningTarget, q_i))) {
                /*
                 * We care about float/int pairs and int/float pairs because they arise naturally in
                 * several use cases such as price times quantity, measurements with integer
                 * weights, or data selected by a vector of bools.
                 */
                flt_p = pyFloatAsDoubleNode.execute(frame, inliningTarget, p_i);
                try {
                    flt_q = pyLongAsDoubleNode.execute(inliningTarget, q_i);
                } catch (PException e) {
                    e.expectOverflowError(inliningTarget, errorProfile);
                    return false; // goto finalize_flt_path
                }
            } else if (q_type_float && (pyLongCheckExactNode.execute(inliningTarget, p_i) || pyBoolCheckNode.execute(inliningTarget, p_i))) {
                flt_q = pyFloatAsDoubleNode.execute(frame, inliningTarget, q_i);
                try {
                    flt_p = pyLongAsDoubleNode.execute(inliningTarget, p_i);
                } catch (PException e) {
                    e.expectOverflowError(inliningTarget, errorProfile);
                    return false; // goto finalize_flt_path
                }
            } else {
                return false; // goto finalize_flt_path
            }
            TripleLength new_flt_total = tl_fma(flt_p, flt_q, flt_total[0]);
            if (Double.isFinite(new_flt_total.hi)) {
                flt_total[0] = new_flt_total;
                return true; // continue
            }
            return false; // goto finalize_flt_path
        }

        @Specialization
        static Object sumprod(VirtualFrame frame, Object p, Object q,
                        @Bind("this") Node inliningTarget,
                        @Cached PyObjectGetIter pyObjectGetIter,
                        @Cached GetNextNode getNextNode,
                        @Cached PyLongAsLongAndOverflowNode pyLongAsLongAndOverflowNode,
                        @Cached IsBuiltinObjectProfile errorProfile,
                        @Cached PyFloatCheckExactNode pyFloatCheckExactNode,
                        @Cached PyLongCheckExactNode pyLongCheckExactNode,
                        @Cached PyBoolCheckNode pyBoolCheckNode,
                        @Cached PyLongAsDoubleNode pyLongAsDoubleNode,
                        @Cached PyFloatAsDoubleNode pyFloatAsDoubleNode,
                        @Cached PyNumberAddNode pyNumberAddNode,
                        @Cached PyNumberMultiplyNode pyNumberMultiplyNode,
                        @Cached PRaiseNode raiseNode) {
            boolean p_stopped = false, q_stopped = false;
            boolean int_path_enabled = true, int_total_in_use = false;
            boolean flt_path_enabled = true, flt_total_in_use = false;
            long[] int_total = new long[]{0};
            TripleLength[] flt_total = new TripleLength[]{TL_ZERO};

            Object p_it = pyObjectGetIter.execute(frame, inliningTarget, p);
            Object q_it = pyObjectGetIter.execute(frame, inliningTarget, q);
            Object total = 0L;
            while (true) {
                Object p_i = null, q_i = null;
                try {
                    p_i = getNextNode.execute(frame, p_it);
                } catch (PException e) {
                    e.expectStopIteration(inliningTarget, errorProfile);
                    p_stopped = true;
                }

                try {
                    q_i = getNextNode.execute(frame, q_it);
                } catch (PException e) {
                    e.expectStopIteration(inliningTarget, errorProfile);
                    q_stopped = true;
                }

                if (p_stopped != q_stopped) {
                    raiseNode.raise(inliningTarget, ValueError, ErrorMessages.INPUTS_ARE_NOT_THE_SAME_LENGTH);
                }
                boolean finished = p_stopped && q_stopped;

                if (int_path_enabled) {
                    if (!finished && int_path(frame, inliningTarget, p_i, q_i, int_total,
                                    pyLongCheckExactNode, pyLongAsLongAndOverflowNode)) {
                        int_total_in_use = true;
                        continue;
                    }
                    // We're finished, overflowed, or have a non-int
                    int_path_enabled = false;
                    if (int_total_in_use) {
                        total = pyNumberAddNode.execute(frame, inliningTarget, total, int_total[0]);
                        int_total[0] = 0;   // An ounce of prevention, ...
                        int_total_in_use = false;
                    }
                }

                if (flt_path_enabled) {

                    if (!finished && flt_path(frame, inliningTarget, p_i, q_i, flt_total,
                                    errorProfile, pyFloatCheckExactNode, pyLongCheckExactNode, pyBoolCheckNode, pyLongAsDoubleNode, pyFloatAsDoubleNode)) {
                        flt_total_in_use = true;
                        continue;
                    }
                    // We're finished, overflowed, have a non-float, or got a non-finite value
                    flt_path_enabled = false;
                    if (flt_total_in_use) {
                        total = pyNumberAddNode.execute(frame, inliningTarget, total, tl_to_d(flt_total[0]));
                        flt_total[0] = TL_ZERO;
                        flt_total_in_use = false;
                    }
                }

                assert (!int_total_in_use);
                assert (!flt_total_in_use);

                if (finished) {
                    break; // goto normal_exit
                }
                total = pyNumberAddNode.execute(frame, inliningTarget, total, pyNumberMultiplyNode.execute(frame, inliningTarget, p_i, q_i));
            }

            // normal_exit
            return total;
        }

        /*
         * Double and triple length extended precision algorithms from:
         * 
         * Accurate Sum and Dot Product by Takeshi Ogita, Siegfried M. Rump, and Shin’Ichi Oishi
         * https://doi.org/10.1137/030601818 https://www.tuhh.de/ti3/paper/rump/OgRuOi05.pdf
         * 
         */

        record DoubleLength(double hi, double lo) {
        }

        static DoubleLength dl_sum(double a, double b) {
            /* Algorithm 3.1 Error-free transformation of the sum */
            double x = a + b;
            double z = x - a;
            double y = (a - (x - z)) + (b - z);
            return new DoubleLength(x, y);
        }

        static DoubleLength dl_mul(double x, double y) {
            /* Algorithm 3.5. Error-free transformation of a product */
            double z = x * y;
            double zz = Math.fma(x, y, -z);
            return new DoubleLength(z, zz);
        }

        record TripleLength(double hi, double lo, double tiny) {
        }

        static final TripleLength TL_ZERO = new TripleLength(0.0, 0.0, 0.0);

        static TripleLength tl_fma(double x, double y, TripleLength total) {
            /* Algorithm 5.10 with SumKVert for K=3 */
            DoubleLength pr = dl_mul(x, y);
            DoubleLength sm = dl_sum(total.hi, pr.hi);
            DoubleLength r1 = dl_sum(total.lo, pr.lo);
            DoubleLength r2 = dl_sum(r1.hi, sm.lo);
            return new TripleLength(sm.hi, r2.hi, total.tiny + r1.lo + r2.lo);
        }

        static double tl_to_d(TripleLength total) {
            DoubleLength last = dl_sum(total.lo, total.hi);
            return total.tiny + last.lo + last.hi;
        }
    }

    @Builtin(name = "pow", minNumOfPositionalArgs = 2, numOfPositionalOnlyArgs = 2, parameterNames = {"x", "y"})
    @ArgumentClinic(name = "x", conversion = ArgumentClinic.ClinicConversion.Double)
    @ArgumentClinic(name = "y", conversion = ArgumentClinic.ClinicConversion.Double)
    @GenerateNodeFactory
    public abstract static class PowNode extends PythonBinaryClinicBuiltinNode {
        @Specialization
        static double pow(double left, double right,
                        @Bind("this") Node inliningTarget,
                        @Cached PRaiseNode raiseNode) {
            double result = 0;
            if (!Double.isFinite(left) || !Double.isFinite(right)) {
                if (Double.isNaN(left)) {
                    result = right == 0 ? 1 : left;
                } else if (Double.isNaN(right)) {
                    result = left == 1 ? 1 : right;
                } else if (Double.isInfinite(left)) {
                    boolean oddRight = Double.isFinite(right) && (Math.abs(right) % 2.0) == 1;
                    if (right > 0) {
                        result = oddRight ? left : Math.abs(left);
                    } else if (right == 0) {
                        result = 1;
                    } else {
                        result = oddRight ? Math.copySign(0., left) : 0;
                    }
                } else if (Double.isInfinite(right)) {
                    if (Math.abs(left) == 1) {
                        result = 1;
                    } else if (right > 0 && Math.abs(left) > 1) {
                        result = right;
                    } else if (right < 0 && Math.abs(left) < 1) {
                        result = -right;
                    } else {
                        result = 0;
                    }
                }
            } else {
                result = Math.pow(left, right);
                if (!Double.isFinite(result)) {
                    if (Double.isNaN(result)) {
                        throw raiseNode.raise(inliningTarget, ValueError, ErrorMessages.MATH_DOMAIN_ERROR);
                    } else if (Double.isInfinite(result)) {
                        if (left == 0) {
                            throw raiseNode.raise(inliningTarget, ValueError, ErrorMessages.MATH_DOMAIN_ERROR);
                        } else {
                            throw raiseNode.raise(inliningTarget, OverflowError, ErrorMessages.MATH_RANGE_ERROR);
                        }
                    }
                }
            }
            return result;
        }

        @Override
        protected ArgumentClinicProvider getArgumentClinic() {
            return MathModuleBuiltinsClinicProviders.PowNodeClinicProviderGen.INSTANCE;
        }
    }

    @Builtin(name = "trunc", minNumOfPositionalArgs = 1)
    @GenerateNodeFactory
    public abstract static class TruncNode extends PythonUnaryBuiltinNode {

        @Specialization
        static Object trunc(VirtualFrame frame, Object obj,
                        @Bind("this") Node inliningTarget,
                        @Cached("create(T___TRUNC__)") LookupAndCallUnaryNode callTrunc,
                        @Cached PRaiseNode raiseNode) {
            Object result = callTrunc.executeObject(frame, obj);
            if (result == PNone.NO_VALUE) {
                throw raiseNode.raise(inliningTarget, TypeError, ErrorMessages.TYPE_DOESNT_DEFINE_METHOD, obj, "__trunc__");
            }
            return result;
        }
    }

    @Builtin(name = "atan2", minNumOfPositionalArgs = 2, numOfPositionalOnlyArgs = 2, parameterNames = {"left", "right"})
    @ArgumentClinic(name = "left", conversion = ArgumentClinic.ClinicConversion.Double)
    @ArgumentClinic(name = "right", conversion = ArgumentClinic.ClinicConversion.Double)
    @GenerateNodeFactory
    public abstract static class Atan2Node extends PythonBinaryClinicBuiltinNode {
        @Specialization
        double atan2DD(double left, double right) {
            return Math.atan2(left, right);
        }

        @Override
        protected ArgumentClinicProvider getArgumentClinic() {
            return MathModuleBuiltinsClinicProviders.Atan2NodeClinicProviderGen.INSTANCE;
        }
    }

    @Builtin(name = "degrees", minNumOfPositionalArgs = 1)
    @GenerateNodeFactory
    public abstract static class DegreesNode extends PythonUnaryBuiltinNode {
        private static final double RAD_TO_DEG = 180.0 / Math.PI;

        @Specialization
        static double doGeneric(VirtualFrame frame, Object value,
                        @Bind("this") Node inliningTarget,
                        @Cached MathUnaryHelperNode helperNode) {
            return helperNode.execute(frame, inliningTarget, value, DegreesNode::compute);
        }

        private static double compute(Node inliningTarget, double value, PRaiseNode raiseNode) {
            return value * RAD_TO_DEG;
        }
    }

    @Builtin(name = "radians", minNumOfPositionalArgs = 1)
    @GenerateNodeFactory
    public abstract static class RadiansNode extends PythonUnaryBuiltinNode {
        private static final double DEG_TO_RAD = Math.PI / 180.0;

        @Specialization
        static double doGeneric(VirtualFrame frame, Object value,
                        @Bind("this") Node inliningTarget,
                        @Cached MathUnaryHelperNode helperNode) {
            return helperNode.execute(frame, inliningTarget, value, RadiansNode::compute);
        }

        private static double compute(Node inliningTarget, double value, PRaiseNode raiseNode) {
            return value * DEG_TO_RAD;
        }
    }

    @Builtin(name = "hypot", minNumOfPositionalArgs = 1, takesVarArgs = true, takesVarKeywordArgs = true, declaresExplicitSelf = true)
    @TypeSystemReference(PythonIntegerAndFloatTypes.class)
    @GenerateNodeFactory
    @ImportStatic(MathGuards.class)
    public abstract static class HypotNode extends PythonVarargsBuiltinNode {

        @Override
        public Object varArgExecute(VirtualFrame frame, Object self, Object[] arguments, PKeyword[] keywords) throws VarargsBuiltinDirectInvocationNotSupported {
            return execute(frame, self, arguments, keywords);
        }

        @Specialization(guards = "arguments.length == 2")
        public double hypot2(VirtualFrame frame, @SuppressWarnings("unused") Object self, Object[] arguments, PKeyword[] keywords,
                        @Bind("this") Node inliningTarget,
                        @Exclusive @Cached PRaiseNode raiseNode,
                        @Exclusive @Cached PyFloatAsDoubleNode xAsDouble,
                        @Exclusive @Cached PyFloatAsDoubleNode yAsDouble) {
            if (keywords.length != 0) {
                throw raiseNode.raise(inliningTarget, PythonBuiltinClassType.TypeError, ErrorMessages.S_TAKES_NO_KEYWORD_ARGS, "hypot()");
            }
            double x = xAsDouble.execute(frame, inliningTarget, arguments[0]);
            double y = yAsDouble.execute(frame, inliningTarget, arguments[1]);
            return Math.hypot(x, y);
        }

        @Specialization
        @SuppressWarnings("truffle-static-method")
        double hypotGeneric(VirtualFrame frame, @SuppressWarnings("unused") Object self, Object[] arguments, PKeyword[] keywords,
                        @Bind("this") Node inliningTarget,
                        @Exclusive @Cached PRaiseNode raiseNode,
                        @Exclusive @Cached PyFloatAsDoubleNode asDoubleNode) {
            if (keywords.length != 0) {
                throw raiseNode.raise(inliningTarget, PythonBuiltinClassType.TypeError, ErrorMessages.S_TAKES_NO_KEYWORD_ARGS, "hypot()");
            }
            double max = 0.0;
            boolean foundNan = false;
            double[] coordinates = new double[arguments.length];
            for (int i = 0; i < arguments.length; i++) {
                double x = asDoubleNode.execute(frame, inliningTarget, arguments[i]);
                x = Math.abs(x);
                if (Double.isNaN(x)) {
                    foundNan = true;
                }
                if (x > max) {
                    max = x;
                }
                coordinates[i] = x;
            }
            if (Double.isInfinite(max)) {
                return max;
            }
            if (foundNan) {
                return Double.NaN;
            }
            if (max == 0.0 || arguments.length <= 1) {
                return max;
            }

            double csum = 1.0;
            double oldcsum;
            double frac = 0.0;

            for (int i = 0; i < arguments.length; i++) {
                double x = coordinates[i];
                x /= max;
                x = x * x;
                oldcsum = csum;
                csum += x;
                frac += (oldcsum - csum) + x;
            }
            return max * Math.sqrt(csum - 1.0 + frac);
        }
    }

    @Builtin(name = "erf", minNumOfPositionalArgs = 1, doc = "Error function at x.")
    @GenerateNodeFactory
    public abstract static class ErfNode extends PythonUnaryBuiltinNode {
        // Adapted implementation from CPython
        private static final double ERF_SERIES_CUTOFF = 1.5;
        private static final int ERF_SERIES_TERMS = 25;
        protected static final double ERFC_CONTFRAC_CUTOFF = 30.0;
        private static final int ERFC_CONTFRAC_TERMS = 50;
        private static final double SQRTPI = 1.772453850905516027298167483341145182798;

        static double m_erf_series(double x) {
            double x2, acc, fk;
            int i;

            x2 = x * x;
            acc = 0.0;
            fk = ERF_SERIES_TERMS + 0.5;
            for (i = 0; i < ERF_SERIES_TERMS; i++) {
                acc = 2.0 + x2 * acc / fk;
                fk -= 1.0;
            }

            return acc * x * Math.exp(-x2) / SQRTPI;
        }

        static double m_erfc_contfrac(double x) {
            double x2, a, da, p, p_last, q, q_last, b;
            int i;

            if (x >= ERFC_CONTFRAC_CUTOFF) {
                return 0.0;
            }

            x2 = x * x;
            a = 0.0;
            da = 0.5;
            p = 1.0;
            p_last = 0.0;
            q = da + x2;
            q_last = 1.0;
            for (i = 0; i < ERFC_CONTFRAC_TERMS; i++) {
                double temp;
                a += da;
                da += 2.0;
                b = da + x2;
                temp = p;
                p = b * p - a * p_last;
                p_last = temp;
                temp = q;
                q = b * q - a * q_last;
                q_last = temp;
            }

            return p / q * x * Math.exp(-x2) / SQRTPI;
        }

        @Specialization
        static double doGeneric(VirtualFrame frame, Object value,
                        @Bind("this") Node inliningTarget,
                        @Cached MathUnaryHelperNode helperNode) {
            return helperNode.execute(frame, inliningTarget, value, ErfNode::compute);
        }

        private static double compute(Node inliningTarget, double value, PRaiseNode raiseNode) {
            double absx, cf;

            if (Double.isNaN(value)) {
                return value;
            }
            absx = Math.abs(value);
            if (absx < ERF_SERIES_CUTOFF) {
                return m_erf_series(value);
            } else {
                cf = m_erfc_contfrac(absx);
                return value > 0.0 ? 1.0 - cf : cf - 1.0;
            }
        }
    }

    @Builtin(name = "erfc", minNumOfPositionalArgs = 1, doc = "Error function at x.")
    @GenerateNodeFactory
    public abstract static class ErfcNode extends PythonUnaryBuiltinNode {
        // Adapted implementation from CPython
        @Specialization
        static double doGeneric(VirtualFrame frame, Object value,
                        @Bind("this") Node inliningTarget,
                        @Cached MathUnaryHelperNode helperNode) {
            return helperNode.execute(frame, inliningTarget, value, ErfcNode::compute);
        }

        private static double compute(Node inliningTarget, double x, PRaiseNode raiseNode) {
            double absx, cf;

            if (Double.isNaN(x)) {
                return x;
            }
            absx = Math.abs(x);
            if (absx < ErfNode.ERF_SERIES_CUTOFF) {
                return 1.0 - ErfNode.m_erf_series(x);
            } else {
                cf = ErfNode.m_erfc_contfrac(absx);
                return x > 0.0 ? cf : 2.0 - cf;
            }
        }
    }

    @Builtin(name = "gamma", minNumOfPositionalArgs = 1, doc = "Gamma function at x")
    @GenerateNodeFactory
    public abstract static class GammaNode extends PythonUnaryBuiltinNode {
        // Adapted implementation from CPython
        private static final int NGAMMA_INTEGRAL = 23;
        private static final int LANCZOS_N = 13;
        protected static final double LANCZOS_G = 6.024680040776729583740234375;
        private static final double LANZOS_G_MINUS_HALF = 5.524680040776729583740234375;
        @CompilationFinal(dimensions = 1) protected static final double[] LANCZOS_NUM_COEFFS = new double[]{
                        23531376880.410759688572007674451636754734846804940,
                        42919803642.649098768957899047001988850926355848959,
                        35711959237.355668049440185451547166705960488635843,
                        17921034426.037209699919755754458931112671403265390,
                        6039542586.3520280050642916443072979210699388420708,
                        1439720407.3117216736632230727949123939715485786772,
                        248874557.86205415651146038641322942321632125127801,
                        31426415.585400194380614231628318205362874684987640,
                        2876370.6289353724412254090516208496135991145378768,
                        186056.26539522349504029498971604569928220784236328,
                        8071.6720023658162106380029022722506138218516325024,
                        210.82427775157934587250973392071336271166969580291,
                        2.5066282746310002701649081771338373386264310793408
        };

        @CompilationFinal(dimensions = 1) protected static final double[] LANCZOS_DEN_COEFFS = new double[]{
                        0.0, 39916800.0, 120543840.0, 150917976.0, 105258076.0, 45995730.0,
                        13339535.0, 2637558.0, 357423.0, 32670.0, 1925.0, 66.0, 1.0};

        @CompilationFinal(dimensions = 1) protected static final double[] GAMMA_INTEGRAL = new double[]{
                        1.0, 1.0, 2.0, 6.0, 24.0, 120.0, 720.0, 5040.0, 40320.0, 362880.0,
                        3628800.0, 39916800.0, 479001600.0, 6227020800.0, 87178291200.0,
                        1307674368000.0, 20922789888000.0, 355687428096000.0,
                        6402373705728000.0, 121645100408832000.0, 2432902008176640000.0,
                        51090942171709440000.0, 1124000727777607680000.0,
        };

        static double sinpi(double x) {
            double y, r = 0;
            int n;
            /* this function should only ever be called for finite arguments */
            assert (Double.isFinite(x));
            y = Math.abs(x) % 2.0;
            n = (int) Math.round(2.0 * y);
            assert (0 <= n && n <= 4);
            switch (n) {
                case 0:
                    r = Math.sin(Math.PI * y);
                    break;
                case 1:
                    r = Math.cos(Math.PI * (y - 0.5));
                    break;
                case 2:
                    /*
                     * N.B. -sin(pi*(y-1.0)) is *not* equivalent: it would give -0.0 instead of 0.0
                     * when y == 1.0.
                     */
                    r = Math.sin(Math.PI * (1.0 - y));
                    break;
                case 3:
                    r = -Math.cos(Math.PI * (y - 1.5));
                    break;
                case 4:
                    r = Math.sin(Math.PI * (y - 2.0));
                    break;
                default:

            }
            return Math.copySign(1.0, x) * r;
        }

        static double lanczos_sum(double x) {
            double num = 0.0, den = 0.0;
            int i;
            assert (x > 0.0);
            /*
             * evaluate the rational function lanczos_sum(x). For large x, the obvious algorithm
             * risks overflow, so we instead rescale the denominator and numerator of the rational
             * function by x**(1-LANCZOS_N) and treat this as a rational function in 1/x. This also
             * reduces the error for larger x values. The choice of cutoff point (5.0 below) is
             * somewhat arbitrary; in tests, smaller cutoff values than this resulted in lower
             * accuracy.
             */
            if (x < 5.0) {
                for (i = LANCZOS_N; --i >= 0;) {
                    num = num * x + LANCZOS_NUM_COEFFS[i];
                    den = den * x + LANCZOS_DEN_COEFFS[i];
                }
            } else {
                for (i = 0; i < LANCZOS_N; i++) {
                    num = num / x + LANCZOS_NUM_COEFFS[i];
                    den = den / x + LANCZOS_DEN_COEFFS[i];
                }
            }
            assert den > 0.0 : "den cannot be zero, because LANCZOS_DEN_COEFFS are added";
            return num / den;
        }

        @Specialization
        static double doGeneric(VirtualFrame frame, Object value,
                        @Bind("this") Node inliningTarget,
                        @Cached MathUnaryHelperNode helperNode) {
            return helperNode.execute(frame, inliningTarget, value, GammaNode::compute);
        }

        private static double compute(Node inliningTarget, double x, PRaiseNode raiseNode) {
            double absx, r, y, z, sqrtpow;

            /* special cases */
            if (!Double.isFinite(x)) {
                if (Double.isNaN(x) || x > 0.0) {
                    return x; /* tgamma(nan) = nan, tgamma(inf) = inf */
                } else {
                    checkMathDomainError(false, inliningTarget, raiseNode);
                }
            }
            checkMathDomainError(x == 0, inliningTarget, raiseNode);

            /* integer arguments */
            if (x == Math.floor(x)) {
                checkMathDomainError(x < 0.0, inliningTarget, raiseNode);
                if (x <= NGAMMA_INTEGRAL) {
                    return GAMMA_INTEGRAL[(int) x - 1];
                }
            }
            absx = Math.abs(x);

            /* tiny arguments: tgamma(x) ~ 1/x for x near 0 */
            if (absx < 1e-20) {
                r = 1.0 / x;
                checkMathRangeError(Double.isInfinite(r), inliningTarget, raiseNode);
                return r;
            }

            /*
             * large arguments: assuming IEEE 754 doubles, tgamma(x) overflows for x > 200, and
             * underflows to +-0.0 for x < -200, not a negative integer.
             */
            if (absx > 200.0) {
                checkMathRangeError(x >= 0.0, inliningTarget, raiseNode);
                return 0.0 / sinpi(x);
            }

            y = absx + LANZOS_G_MINUS_HALF;
            /* compute error in sum */
            if (absx > LANZOS_G_MINUS_HALF) {
                /*
                 * note: the correction can be foiled by an optimizing compiler that (incorrectly)
                 * thinks that an expression like a + b - a - b can be optimized to 0.0. This
                 * shouldn't happen in a standards-conforming compiler.
                 */
                double q = y - absx;
                z = q - LANZOS_G_MINUS_HALF;
            } else {
                double q = y - LANZOS_G_MINUS_HALF;
                z = q - absx;
            }
            z = z * LANCZOS_G / y;
            if (x < 0.0) {
                r = -Math.PI / sinpi(absx) / absx * Math.exp(y) / lanczos_sum(absx);
                r -= z * r;
                if (absx < 140.0) {
                    r /= Math.pow(y, absx - 0.5);
                } else {
                    sqrtpow = Math.pow(y, absx / 2.0 - 0.25);
                    r /= sqrtpow;
                    r /= sqrtpow;
                }
            } else {
                r = lanczos_sum(absx) / Math.exp(y);
                r += z * r;
                if (absx < 140.0) {
                    r *= Math.pow(y, absx - 0.5);
                } else {
                    sqrtpow = Math.pow(y, absx / 2.0 - 0.25);
                    r *= sqrtpow;
                    r *= sqrtpow;
                }
            }
            checkMathRangeError(Double.isInfinite(r), inliningTarget, raiseNode);
            return r;
        }

    }

    @Builtin(name = "lgamma", minNumOfPositionalArgs = 1, doc = "Natural logarithm of absolute value of Gamma function at x.")
    @GenerateNodeFactory
    public abstract static class LgammaNode extends PythonUnaryBuiltinNode {
        // Adapted implementation from CPython
        private static final double LOGPI = 1.144729885849400174143427351353058711647;

        @Specialization
        static double doGeneric(VirtualFrame frame, Object value,
                        @Bind("this") Node inliningTarget,
                        @Cached MathUnaryHelperNode helperNode) {
            return helperNode.execute(frame, inliningTarget, value, LgammaNode::compute);
        }

        private static double compute(Node inliningTarget, double x, PRaiseNode raiseNode) {
            double r;
            double absx;

            /* special cases */
            if (!Double.isFinite(x)) {
                if (Double.isNaN(x)) {
                    return x; /* lgamma(nan) = nan */
                } else {
                    return Double.POSITIVE_INFINITY; /* lgamma(+-inf) = +inf */
                }
            }

            /* integer arguments */
            if (x == Math.floor(x) && x <= 2.0) {
                checkMathDomainError(x <= 0.0, inliningTarget, raiseNode);
                return 0.0;
                /* lgamma(1) = lgamma(2) = 0.0 */
            }

            absx = Math.abs(x);
            /* tiny arguments: lgamma(x) ~ -log(fabs(x)) for small x */
            if (absx < 1e-20) {
                return -Math.log(absx);
            }
            /*
             * Lanczos' formula. We could save a fraction of a ulp in accuracy by having a second
             * set of numerator coefficients for lanczos_sum that absorbed the exp(-lanczos_g) term,
             * and throwing out the lanczos_g subtraction below; it's probably not worth it.
             */
            r = Math.log(GammaNode.lanczos_sum(absx)) - GammaNode.LANCZOS_G;
            r += (absx - 0.5) * (Math.log(absx + GammaNode.LANCZOS_G - 0.5) - 1);
            if (x < 0.0) {
                /* Use reflection formula to get value for negative x. */
                r = LOGPI - Math.log(Math.abs(GammaNode.sinpi(absx))) - Math.log(absx) - r;
            }
            checkMathRangeError(Double.isInfinite(r), inliningTarget, raiseNode);

            return r;
        }

    }

    @Builtin(name = "isqrt", minNumOfPositionalArgs = 1)
    @TypeSystemReference(PythonIntegerAndFloatTypes.class)
    @GenerateNodeFactory
    @ImportStatic(MathGuards.class)
    public abstract static class IsqrtNode extends PythonUnaryBuiltinNode {

        @Specialization
        static Object isqrtLong(long x,
                        @Bind("this") Node inliningTarget,
                        @Shared @Cached NarrowBigIntegerNode makeInt,
                        @Shared @Cached PRaiseNode raiseNode) {
            raiseIfNegative(inliningTarget, x < 0, raiseNode);
            return makeInt.execute(inliningTarget, op(PInt.longToBigInteger(x)));
        }

        @Specialization
        static Object isqrtPInt(PInt x,
                        @Bind("this") Node inliningTarget,
                        @Shared @Cached NarrowBigIntegerNode makeInt,
                        @Shared @Cached PRaiseNode raiseNode) {
            raiseIfNegative(inliningTarget, x.isNegative(), raiseNode);
            return makeInt.execute(inliningTarget, op(x.getValue()));
        }

        @Specialization(guards = "!isInteger(x)")
        static Object doGeneral(VirtualFrame frame, Object x,
                        @Bind("this") Node inliningTarget,
                        @Cached PyNumberIndexNode indexNode,
                        @Cached IsqrtNode recursiveNode) {
            return recursiveNode.execute(frame, indexNode.execute(frame, inliningTarget, x));
        }

        @TruffleBoundary
        private static BigInteger op(BigInteger x) {
            // assumes x >= 0
            if (x.equals(BigInteger.ZERO) || x.equals(BigInteger.ONE)) {
                return x;
            }
            BigInteger start = BigInteger.ONE;
            BigInteger end = x;
            BigInteger result = BigInteger.ZERO;
            BigInteger two = BigInteger.valueOf(2);
            while (start.compareTo(end) <= 0) {
                BigInteger mid = (start.add(end).divide(two));
                int cmp = mid.multiply(mid).compareTo(x);
                if (cmp == 0) {
                    return mid;
                }
                if (cmp < 0) {
                    start = mid.add(BigInteger.ONE);
                    result = mid;
                } else {
                    end = mid.subtract(BigInteger.ONE);
                }
            }
            return result;
        }

        private static void raiseIfNegative(Node inliningTarget, boolean condition, PRaiseNode raiseNode) {
            if (condition) {
                throw raiseNode.raise(inliningTarget, ValueError, ErrorMessages.MUST_BE_NON_NEGATIVE, "isqrt() argument");
            }
        }
    }

    @Builtin(name = "prod", minNumOfPositionalArgs = 1, parameterNames = {"iterable"}, keywordOnlyNames = {"start"})
    @GenerateNodeFactory
    public abstract static class ProdNode extends PythonBuiltinNode {

        @Child private LookupAndCallUnaryNode callNextNode = LookupAndCallUnaryNode.create(SpecialMethodSlot.Next);

        @Specialization
        public Object doGeneric(VirtualFrame frame, Object iterable, Object startIn,
                        @Bind("this") Node inliningTarget,
                        @Cached IsBuiltinObjectProfile errorProfile,
                        @Cached InlinedConditionProfile startIsNoValueProfile,
                        @Cached PyObjectGetIter getIter,
                        @Cached PyNumberMultiplyNode multiplyNode) {
            Object start = startIsNoValueProfile.profile(inliningTarget, PGuards.isNoValue(startIn)) ? 1 : startIn;
            Object iterator = getIter.execute(frame, inliningTarget, iterable);
            Object value = start;
            while (true) {
                Object nextValue;
                try {
                    nextValue = callNextNode.executeObject(frame, iterator);
                } catch (PException e) {
                    e.expectStopIteration(inliningTarget, errorProfile);
                    return value;
                }
                value = multiplyNode.execute(frame, inliningTarget, value, nextValue);
            }
        }
    }

    @Builtin(name = "dist", minNumOfPositionalArgs = 2, numOfPositionalOnlyArgs = 2, parameterNames = {"p", "q"})
    @GenerateNodeFactory
    public abstract static class DistNode extends PythonBuiltinNode {

        @Specialization
        static double doGeneric(VirtualFrame frame, Object p, Object q,
                        @Bind("this") Node inliningTarget,
                        @Cached PyFloatAsDoubleNode asDoubleNode,
                        @Cached TupleNodes.ConstructTupleNode tupleCtor,
                        @Cached SequenceNodes.GetObjectArrayNode getObjectArray,
                        @Cached InlinedLoopConditionProfile loopProfile1,
                        @Cached InlinedLoopConditionProfile loopProfile2,
                        @Cached InlinedConditionProfile infProfile,
                        @Cached InlinedConditionProfile nanProfile,
                        @Cached InlinedConditionProfile trivialProfile,
                        @Cached PRaiseNode raiseNode) {
            // adapted from CPython math_dist_impl and vector_norm
            Object[] ps = getObjectArray.execute(inliningTarget, tupleCtor.execute(frame, p));
            Object[] qs = getObjectArray.execute(inliningTarget, tupleCtor.execute(frame, q));
            int len = ps.length;
            if (len != qs.length) {
                throw raiseNode.raise(inliningTarget, ValueError, ErrorMessages.BOTH_POINTS_MUST_HAVE_THE_SAME_NUMBER_OF_DIMENSIONS);
            }
            double[] diffs = new double[len];
            double max = 0.0;
            boolean foundNan = false;
            loopProfile1.profileCounted(inliningTarget, len);
            for (int i = 0; loopProfile1.inject(inliningTarget, i < len); ++i) {
                double a = asDoubleNode.execute(frame, inliningTarget, ps[i]);
                double b = asDoubleNode.execute(frame, inliningTarget, qs[i]);
                double x = Math.abs(a - b);
                diffs[i] = x;
                foundNan |= Double.isNaN(x);
                if (x > max) {
                    max = x;
                }
            }
            if (infProfile.profile(inliningTarget, Double.isInfinite(max))) {
                return max;
            }
            if (nanProfile.profile(inliningTarget, foundNan)) {
                return Double.NaN;
            }
            if (trivialProfile.profile(inliningTarget, max == 0.0 || len <= 1)) {
                return max;
            }

            double csum = 1.0;
            double frac = 0.0;
            loopProfile2.profileCounted(inliningTarget, len);
            for (int i = 0; loopProfile2.inject(inliningTarget, i < len); ++i) {
                double x = diffs[i];
                x /= max;
                x = x * x;
                double oldcsum = csum;
                csum += x;
                frac += (oldcsum - csum) + x;
            }
            return max * Math.sqrt(csum - 1.0 + frac);
        }
    }
}<|MERGE_RESOLUTION|>--- conflicted
+++ resolved
@@ -1199,12 +1199,8 @@
     @Builtin(name = "nextafter", minNumOfPositionalArgs = 3, parameterNames = {"start", "direction", "step"})
     @ArgumentClinic(name = "start", conversion = ArgumentClinic.ClinicConversion.Double)
     @ArgumentClinic(name = "direction", conversion = ArgumentClinic.ClinicConversion.Double)
-<<<<<<< HEAD
     @ArgumentClinic(name = "step", defaultValue = "PNone.NONE", useDefaultForNone = true)
-    @TypeSystemReference(PythonArithmeticTypes.class)
-=======
     @TypeSystemReference(PythonIntegerAndFloatTypes.class)
->>>>>>> 8dce1c42
     @GenerateNodeFactory
     @ImportStatic(MathGuards.class)
     public abstract static class NextAfterNode extends PythonTernaryClinicBuiltinNode {
@@ -2111,10 +2107,10 @@
 
         /*
          * Double and triple length extended precision algorithms from:
-         * 
+         *
          * Accurate Sum and Dot Product by Takeshi Ogita, Siegfried M. Rump, and Shin’Ichi Oishi
          * https://doi.org/10.1137/030601818 https://www.tuhh.de/ti3/paper/rump/OgRuOi05.pdf
-         * 
+         *
          */
 
         record DoubleLength(double hi, double lo) {
