/*
 * Copyright (c) 2019, 2021, Oracle and/or its affiliates. All rights reserved.
 * DO NOT ALTER OR REMOVE COPYRIGHT NOTICES OR THIS FILE HEADER.
 *
 * The Universal Permissive License (UPL), Version 1.0
 *
 * Subject to the condition set forth below, permission is hereby granted to any
 * person obtaining a copy of this software, associated documentation and/or
 * data (collectively the "Software"), free of charge and under any and all
 * copyright rights in the Software, and any and all patent rights owned or
 * freely licensable by each licensor hereunder covering either (i) the
 * unmodified Software as contributed to or provided by such licensor, or (ii)
 * the Larger Works (as defined below), to deal in both
 *
 * (a) the Software, and
 *
 * (b) any piece of software and/or hardware listed in the lrgrwrks.txt file if
 * one is included with the Software each a "Larger Work" to which the Software
 * is contributed by such licensors),
 *
 * without restriction, including without limitation the rights to copy, create
 * derivative works of, display, perform, and distribute the Software and make,
 * use, sell, offer for sale, import, export, have made, and have sold the
 * Software and the Larger Work(s), and to sublicense the foregoing rights on
 * either these or other terms.
 *
 * This license is subject to the following condition:
 *
 * The above copyright notice and either this complete permission notice or at a
 * minimum a reference to the UPL must be included in all copies or substantial
 * portions of the Software.
 *
 * THE SOFTWARE IS PROVIDED "AS IS", WITHOUT WARRANTY OF ANY KIND, EXPRESS OR
 * IMPLIED, INCLUDING BUT NOT LIMITED TO THE WARRANTIES OF MERCHANTABILITY,
 * FITNESS FOR A PARTICULAR PURPOSE AND NONINFRINGEMENT. IN NO EVENT SHALL THE
 * AUTHORS OR COPYRIGHT HOLDERS BE LIABLE FOR ANY CLAIM, DAMAGES OR OTHER
 * LIABILITY, WHETHER IN AN ACTION OF CONTRACT, TORT OR OTHERWISE, ARISING FROM,
 * OUT OF OR IN CONNECTION WITH THE SOFTWARE OR THE USE OR OTHER DEALINGS IN THE
 * SOFTWARE.
 */
package com.oracle.graal.python.builtins.objects.cext.hpy;

import static com.oracle.graal.python.builtins.PythonBuiltinClassType.SystemError;
import static com.oracle.graal.python.builtins.PythonBuiltinClassType.TypeError;
import static com.oracle.graal.python.builtins.objects.cext.hpy.GraalHPyDef.OBJECT_HPY_NATIVE_SPACE;
import static com.oracle.graal.python.builtins.objects.cext.hpy.GraalHPyDef.HPySlot.HPY_TP_DESTROY;
import static com.oracle.graal.python.builtins.objects.cext.hpy.GraalHPyDef.HPySlot.HPY_TP_NEW;
import static com.oracle.graal.python.builtins.objects.cext.hpy.GraalHPyNativeSymbol.GRAAL_HPY_DEF_GET_GETSET;
import static com.oracle.graal.python.builtins.objects.cext.hpy.GraalHPyNativeSymbol.GRAAL_HPY_DEF_GET_KIND;
import static com.oracle.graal.python.builtins.objects.cext.hpy.GraalHPyNativeSymbol.GRAAL_HPY_DEF_GET_MEMBER;
import static com.oracle.graal.python.builtins.objects.cext.hpy.GraalHPyNativeSymbol.GRAAL_HPY_DEF_GET_METH;
import static com.oracle.graal.python.builtins.objects.cext.hpy.GraalHPyNativeSymbol.GRAAL_HPY_DEF_GET_SLOT;
import static com.oracle.graal.python.builtins.objects.cext.hpy.GraalHPyNativeSymbol.GRAAL_HPY_MEMBER_GET_TYPE;
import static com.oracle.graal.python.builtins.objects.cext.hpy.GraalHPyNativeSymbol.GRAAL_HPY_METH_GET_SIGNATURE;
import static com.oracle.graal.python.builtins.objects.cext.hpy.GraalHPyNativeSymbol.GRAAL_HPY_SLOT_GET_SLOT;
import static com.oracle.graal.python.builtins.objects.cext.hpy.GraalHPyNativeSymbol.GRAAL_HPY_TYPE_SPEC_PARAM_GET_OBJECT;

import java.math.BigInteger;
import java.nio.charset.StandardCharsets;
import java.util.ArrayList;

import com.oracle.graal.python.PythonLanguage;
import com.oracle.graal.python.builtins.PythonBuiltinClassType;
import com.oracle.graal.python.builtins.modules.CodecsModuleBuiltins;
import com.oracle.graal.python.builtins.modules.ExternalFunctionNodes;
import com.oracle.graal.python.builtins.modules.ExternalFunctionNodes.MethDirectRoot;
import com.oracle.graal.python.builtins.modules.ExternalFunctionNodes.MethKeywordsRoot;
import com.oracle.graal.python.builtins.modules.ExternalFunctionNodes.MethNoargsRoot;
import com.oracle.graal.python.builtins.modules.ExternalFunctionNodes.MethORoot;
import com.oracle.graal.python.builtins.modules.ExternalFunctionNodes.MethVarargsRoot;
import com.oracle.graal.python.builtins.modules.PythonCextBuiltins.MethKeywordsNode;
import com.oracle.graal.python.builtins.modules.PythonCextBuiltins.MethNoargsNode;
import com.oracle.graal.python.builtins.modules.PythonCextBuiltins.MethONode;
import com.oracle.graal.python.builtins.modules.PythonCextBuiltins.MethVarargsNode;
import com.oracle.graal.python.builtins.objects.PNone;
import com.oracle.graal.python.builtins.objects.cext.PythonNativeObject;
import com.oracle.graal.python.builtins.objects.cext.capi.CExtNodes.ConvertArgsToSulongNode;
import com.oracle.graal.python.builtins.objects.cext.capi.CExtNodes.FromCharPointerNode;
import com.oracle.graal.python.builtins.objects.cext.capi.CExtNodes.SubRefCntNode;
import com.oracle.graal.python.builtins.objects.cext.capi.CExtNodes.ToBorrowedRefNode;
import com.oracle.graal.python.builtins.objects.cext.common.CExtCommonNodes.ConvertPIntToPrimitiveNode;
<<<<<<< HEAD
import com.oracle.graal.python.builtins.objects.cext.common.CExtCommonNodes.EncodeNativeStringNode;
=======
import com.oracle.graal.python.builtins.objects.cext.common.CExtCommonNodes.ImportCExtSymbolNode;
>>>>>>> 895c9627
import com.oracle.graal.python.builtins.objects.cext.common.CExtContext;
import com.oracle.graal.python.builtins.objects.cext.common.CExtToJavaNode;
import com.oracle.graal.python.builtins.objects.cext.common.CExtToNativeNode;
import com.oracle.graal.python.builtins.objects.cext.hpy.GraalHPyDef.HPyFuncSignature;
import com.oracle.graal.python.builtins.objects.cext.hpy.GraalHPyDef.HPySlot;
import com.oracle.graal.python.builtins.objects.cext.hpy.GraalHPyLegacyDef.HPyLegacySlot;
import com.oracle.graal.python.builtins.objects.cext.hpy.GraalHPyMemberAccessNodes.HPyDeleteMemberNode;
import com.oracle.graal.python.builtins.objects.cext.hpy.GraalHPyMemberAccessNodes.HPyGetSetDescriptorGetterRootNode;
import com.oracle.graal.python.builtins.objects.cext.hpy.GraalHPyMemberAccessNodes.HPyGetSetDescriptorNotWritableRootNode;
import com.oracle.graal.python.builtins.objects.cext.hpy.GraalHPyMemberAccessNodes.HPyGetSetDescriptorSetterRootNode;
import com.oracle.graal.python.builtins.objects.cext.hpy.GraalHPyMemberAccessNodes.HPyReadMemberNode;
import com.oracle.graal.python.builtins.objects.cext.hpy.GraalHPyMemberAccessNodes.HPyWriteMemberNode;
import com.oracle.graal.python.builtins.objects.cext.hpy.GraalHPyNodesFactory.HPyAllHandleCloseNodeGen;
import com.oracle.graal.python.builtins.objects.cext.hpy.GraalHPyNodesFactory.HPyGetSetSetterHandleCloseNodeGen;
import com.oracle.graal.python.builtins.objects.cext.hpy.GraalHPyNodesFactory.HPyKeywordsHandleCloseNodeGen;
import com.oracle.graal.python.builtins.objects.cext.hpy.GraalHPyNodesFactory.HPySelfHandleCloseNodeGen;
import com.oracle.graal.python.builtins.objects.cext.hpy.GraalHPyNodesFactory.HPyVarargsHandleCloseNodeGen;
import com.oracle.graal.python.builtins.objects.cext.hpy.HPyArrayWrappers.HPyArrayWrapper;
import com.oracle.graal.python.builtins.objects.cext.hpy.HPyArrayWrappers.HPyCloseArrayWrapperNode;
import com.oracle.graal.python.builtins.objects.function.PBuiltinFunction;
import com.oracle.graal.python.builtins.objects.function.PFunction;
import com.oracle.graal.python.builtins.objects.function.PKeyword;
import com.oracle.graal.python.builtins.objects.getsetdescriptor.GetSetDescriptor;
import com.oracle.graal.python.builtins.objects.ints.PInt;
import com.oracle.graal.python.builtins.objects.object.PythonObjectLibrary;
import com.oracle.graal.python.builtins.objects.tuple.PTuple;
import com.oracle.graal.python.builtins.objects.type.TypeNodes.GetNameNode;
import com.oracle.graal.python.nodes.BuiltinNames;
import com.oracle.graal.python.nodes.ErrorMessages;
import com.oracle.graal.python.nodes.PGuards;
import com.oracle.graal.python.nodes.PNodeWithContext;
import com.oracle.graal.python.nodes.PRaiseNode;
import com.oracle.graal.python.nodes.PRootNode;
import com.oracle.graal.python.nodes.SpecialAttributeNames;
import com.oracle.graal.python.nodes.SpecialMethodNames;
import com.oracle.graal.python.nodes.attributes.ReadAttributeFromObjectNode;
import com.oracle.graal.python.nodes.attributes.WriteAttributeToDynamicObjectNode;
import com.oracle.graal.python.nodes.attributes.WriteAttributeToObjectNode;
import com.oracle.graal.python.nodes.call.CallNode;
import com.oracle.graal.python.nodes.frame.GetCurrentFrameRef;
import com.oracle.graal.python.nodes.util.CannotCastException;
import com.oracle.graal.python.nodes.util.CastToJavaBooleanNode;
import com.oracle.graal.python.nodes.util.CastToJavaIntLossyNode;
import com.oracle.graal.python.nodes.util.CastToJavaStringNode;
import com.oracle.graal.python.runtime.PythonContext;
import com.oracle.graal.python.runtime.PythonOptions;
import com.oracle.graal.python.runtime.exception.PException;
import com.oracle.graal.python.runtime.object.PythonObjectFactory;
import com.oracle.graal.python.util.OverflowException;
import com.oracle.graal.python.util.PythonUtils;
import com.oracle.truffle.api.CompilerAsserts;
import com.oracle.truffle.api.CompilerDirectives;
import com.oracle.truffle.api.CompilerDirectives.TruffleBoundary;
import com.oracle.truffle.api.CompilerDirectives.ValueType;
import com.oracle.truffle.api.RootCallTarget;
import com.oracle.truffle.api.dsl.Cached;
import com.oracle.truffle.api.dsl.Cached.Shared;
import com.oracle.truffle.api.dsl.CachedContext;
import com.oracle.truffle.api.dsl.CachedLanguage;
import com.oracle.truffle.api.dsl.GenerateUncached;
import com.oracle.truffle.api.dsl.ImportStatic;
import com.oracle.truffle.api.dsl.Specialization;
import com.oracle.truffle.api.frame.Frame;
import com.oracle.truffle.api.frame.VirtualFrame;
import com.oracle.truffle.api.interop.ArityException;
import com.oracle.truffle.api.interop.InteropException;
import com.oracle.truffle.api.interop.InteropLibrary;
import com.oracle.truffle.api.interop.UnknownIdentifierException;
import com.oracle.truffle.api.interop.UnsupportedMessageException;
import com.oracle.truffle.api.interop.UnsupportedTypeException;
import com.oracle.truffle.api.library.CachedLibrary;
import com.oracle.truffle.api.nodes.ExplodeLoop;
import com.oracle.truffle.api.nodes.Node;
import com.oracle.truffle.api.object.DynamicObject;
import com.oracle.truffle.api.object.DynamicObjectLibrary;
import com.oracle.truffle.api.object.HiddenKey;
import com.oracle.truffle.api.profiles.ConditionProfile;

public class GraalHPyNodes {
    @GenerateUncached
    public abstract static class PCallHPyFunction extends PNodeWithContext {

        public final Object call(GraalHPyContext context, GraalHPyNativeSymbol name, Object... args) {
            return execute(context, name, args);
        }

        abstract Object execute(GraalHPyContext context, GraalHPyNativeSymbol name, Object[] args);

        @Specialization
        static Object doIt(GraalHPyContext context, GraalHPyNativeSymbol name, Object[] args,
                        @CachedLibrary(limit = "1") InteropLibrary interopLibrary,
                        @Cached ImportCExtSymbolNode importCExtSymbolNode,
                        @Cached PRaiseNode raiseNode) {
            try {
                return interopLibrary.execute(importCExtSymbolNode.execute(context, name), args);
            } catch (UnsupportedTypeException | ArityException e) {
                throw raiseNode.raise(PythonBuiltinClassType.TypeError, e);
            } catch (UnsupportedMessageException e) {
                throw raiseNode.raise(PythonBuiltinClassType.TypeError, "HPy C API symbol %s is not callable", name);
            }
        }
    }

    /**
     * Use this node to transform an exception to native if a Python exception was thrown during an
     * upcall and before returning to native code. This node will correctly link to the current
     * frame using the frame reference and tries to avoid any materialization of the frame. The
     * exception is then registered in the native context as the current exception.
     */
    @GenerateUncached
    public abstract static class HPyTransformExceptionToNativeNode extends Node {

        public abstract void execute(Frame frame, GraalHPyContext nativeContext, PException e);

        public final void execute(GraalHPyContext nativeContext, PException e) {
            execute(null, nativeContext, e);
        }

        @Specialization
        static void setCurrentException(Frame frame, GraalHPyContext nativeContext, PException e,
                        @Cached GetCurrentFrameRef getCurrentFrameRef) {
            // TODO connect f_back
            getCurrentFrameRef.execute(frame).markAsEscaped();
            nativeContext.setCurrentException(e);
        }
    }

    @GenerateUncached
    public abstract static class HPyRaiseNode extends Node {

        public final int raiseInt(Frame frame, GraalHPyContext nativeContext, int errorValue, Object errType, String format, Object... arguments) {
            return executeInt(frame, nativeContext, errorValue, errType, format, arguments);
        }

        public final Object raise(Frame frame, GraalHPyContext nativeContext, Object errorValue, Object errType, String format, Object... arguments) {
            return execute(frame, nativeContext, errorValue, errType, format, arguments);
        }

        public final int raiseIntWithoutFrame(GraalHPyContext nativeContext, int errorValue, Object errType, String format, Object... arguments) {
            return executeInt(null, nativeContext, errorValue, errType, format, arguments);
        }

        public final Object raiseWithoutFrame(GraalHPyContext nativeContext, Object errorValue, Object errType, String format, Object... arguments) {
            return execute(null, nativeContext, errorValue, errType, format, arguments);
        }

        public abstract Object execute(Frame frame, GraalHPyContext nativeContext, Object errorValue, Object errType, String format, Object[] arguments);

        public abstract int executeInt(Frame frame, GraalHPyContext nativeContext, int errorValue, Object errType, String format, Object[] arguments);

        @Specialization
        static int doInt(Frame frame, GraalHPyContext nativeContext, int errorValue, Object errType, String format, Object[] arguments,
                        @Shared("raiseNode") @Cached PRaiseNode raiseNode,
                        @Shared("transformExceptionToNativeNode") @Cached HPyTransformExceptionToNativeNode transformExceptionToNativeNode) {
            try {
                throw raiseNode.execute(errType, PNone.NO_VALUE, format, arguments);
            } catch (PException p) {
                transformExceptionToNativeNode.execute(frame, nativeContext, p);
            }
            return errorValue;
        }

        @Specialization
        static Object doObject(Frame frame, GraalHPyContext nativeContext, Object errorValue, Object errType, String format, Object[] arguments,
                        @Shared("raiseNode") @Cached PRaiseNode raiseNode,
                        @Shared("transformExceptionToNativeNode") @Cached HPyTransformExceptionToNativeNode transformExceptionToNativeNode) {
            try {
                throw raiseNode.execute(errType, PNone.NO_VALUE, format, arguments);
            } catch (PException p) {
                transformExceptionToNativeNode.execute(frame, nativeContext, p);
            }
            return errorValue;
        }
    }

    /**
     * <pre>
     *     typedef struct {
     *         const char *name;             // The name of the built-in function/method
     *         const char *doc;              // The __doc__ attribute, or NULL
     *         void *impl;                   // Function pointer to the implementation
     *         void *cpy_trampoline;         // Used by CPython to call impl
     *         HPyFunc_Signature signature;  // Indicates impl's expected the signature
     *     } HPyMeth;
     * </pre>
     */
    @GenerateUncached
    public abstract static class HPyCreateFunctionNode extends PNodeWithContext {

        public abstract PBuiltinFunction execute(GraalHPyContext context, Object enclosingType, Object methodDef);

        @Specialization(limit = "1")
        static PBuiltinFunction doIt(GraalHPyContext context, Object enclosingType, Object methodDef,
                        @CachedLanguage PythonLanguage language,
                        @CachedLibrary("methodDef") InteropLibrary interopLibrary,
                        @CachedLibrary(limit = "2") InteropLibrary resultLib,
                        @Cached PCallHPyFunction callHelperFunctionNode,
                        @Cached CastToJavaStringNode castToJavaStringNode,
                        @Cached FromCharPointerNode fromCharPointerNode,
                        @Cached PythonObjectFactory factory,
                        @Cached WriteAttributeToDynamicObjectNode writeAttributeToDynamicObjectNode,
                        @Cached PRaiseNode raiseNode) {
            assert checkLayout(methodDef);

            String methodName = castToJavaStringNode.execute(callHelperFunctionNode.call(context, GraalHPyNativeSymbol.GRAAL_HPY_GET_ML_NAME, methodDef));

            // note: 'ml_doc' may be NULL; in this case, we would store 'None'
            Object methodDoc = PNone.NONE;
            try {
                Object doc = interopLibrary.readMember(methodDef, "doc");
                if (!resultLib.isNull(doc)) {
                    methodDoc = fromCharPointerNode.execute(doc);
                }
            } catch (UnsupportedMessageException | UnknownIdentifierException e) {
                // fall through
            }

            Object methodSignatureObj;
            HPyFuncSignature signature;
            Object methodFunctionPointer;
            try {
                methodSignatureObj = callHelperFunctionNode.call(context, GRAAL_HPY_METH_GET_SIGNATURE, methodDef);
                if (!resultLib.fitsInInt(methodSignatureObj)) {
                    CompilerDirectives.transferToInterpreterAndInvalidate();
                    throw raiseNode.raise(PythonBuiltinClassType.SystemError, "signature of %s is not an integer", methodName);
                }
                signature = HPyFuncSignature.fromValue(resultLib.asInt(methodSignatureObj));
                if (signature == null) {
                    throw raiseNode.raise(PythonBuiltinClassType.ValueError, "Unsupported HPyMeth signature");
                }

                methodFunctionPointer = interopLibrary.readMember(methodDef, "impl");
                if (!resultLib.isExecutable(methodFunctionPointer)) {
                    CompilerDirectives.transferToInterpreterAndInvalidate();
                    throw raiseNode.raise(PythonBuiltinClassType.SystemError, "meth of %s is not callable", methodName);
                }
            } catch (UnknownIdentifierException e) {
                CompilerDirectives.transferToInterpreterAndInvalidate();
                throw raiseNode.raise(PythonBuiltinClassType.SystemError, "Invalid struct member '%s'", e.getUnknownIdentifier());
            } catch (UnsupportedMessageException e) {
                CompilerDirectives.transferToInterpreterAndInvalidate();
                throw raiseNode.raise(PythonBuiltinClassType.TypeError, "Cannot access struct member 'ml_flags' or 'ml_meth'.");
            }

            PBuiltinFunction function = HPyExternalFunctionNodes.createWrapperFunction(language, signature, methodName, methodFunctionPointer, enclosingType, factory);

            // write doc string; we need to directly write to the storage otherwise it is
            // disallowed writing to builtin types.
            writeAttributeToDynamicObjectNode.execute(function.getStorage(), SpecialAttributeNames.__DOC__, methodDoc);

            return function;
        }

        @TruffleBoundary
        private static boolean checkLayout(Object methodDef) {
            String[] members = new String[]{"name", "doc", "impl", "cpy_trampoline", "signature"};
            InteropLibrary lib = InteropLibrary.getUncached(methodDef);
            for (String member : members) {
                if (!lib.isMemberReadable(methodDef, member)) {
                    return false;
                }
            }
            return true;
        }
    }

    /**
     * <pre>
     *     struct PyMethodDef {
     *         const char * ml_name;
     *         PyCFunction  ml_meth;
     *         int          ml_flags;
     *         const char * ml_doc;
     *     };
     * </pre>
     */
    @GenerateUncached
    public abstract static class HPyAddLegacyMethodNode extends PNodeWithContext {

        public abstract PBuiltinFunction execute(GraalHPyContext context, Object legacyMethodDef);

        @Specialization(limit = "1")
        static PBuiltinFunction doIt(GraalHPyContext context, Object methodDef,
                        @CachedLanguage PythonLanguage language,
                        @CachedLibrary("methodDef") InteropLibrary interopLibrary,
                        @CachedLibrary(limit = "2") InteropLibrary resultLib,
                        @Cached PCallHPyFunction callGetNameNode,
                        @Cached FromCharPointerNode fromCharPointerNode,
                        @Cached CastToJavaStringNode castToJavaStringNode,
                        @Cached PythonObjectFactory factory,
                        @Cached WriteAttributeToDynamicObjectNode writeAttributeToDynamicObjectNode,
                        @Cached PRaiseNode raiseNode) {

            assert checkLayout(methodDef) : "provided pointer has unexpected structure";

<<<<<<< HEAD
            String methodName = castToJavaStringNode.execute(callGetNameNode.call(context, GraalHPyNativeSymbols.GRAAL_HPY_LEGACY_METHODDEF_GET_ML_NAME, methodDef));
=======
            String methodName = castToJavaStringNode.execute(callGetNameNode.call(context, GraalHPyNativeSymbol.GRAAL_HPY_GET_ML_NAME, methodDef));
>>>>>>> 895c9627

            // note: 'ml_doc' may be NULL; in this case, we would store 'None'
            Object methodDoc = PNone.NONE;
            try {
                Object methodDocPtr = interopLibrary.readMember(methodDef, "ml_doc");
                if (!resultLib.isNull(methodDocPtr)) {
                    methodDoc = fromCharPointerNode.execute(methodDocPtr);
                }
            } catch (UnsupportedMessageException | UnknownIdentifierException e) {
                // fall through
            }

            Object methodFlagsObj;
            int flags;
            Object mlMethObj;
            try {
                methodFlagsObj = interopLibrary.readMember(methodDef, "ml_flags");
                if (!resultLib.fitsInInt(methodFlagsObj)) {
                    CompilerDirectives.transferToInterpreterAndInvalidate();
                    throw raiseNode.raise(PythonBuiltinClassType.SystemError, "ml_flags of %s is not an integer", methodName);
                }
                flags = resultLib.asInt(methodFlagsObj);

                mlMethObj = interopLibrary.readMember(methodDef, "ml_meth");
                if (!resultLib.isExecutable(mlMethObj)) {
                    CompilerDirectives.transferToInterpreterAndInvalidate();
                    throw raiseNode.raise(PythonBuiltinClassType.SystemError, "ml_meth of %s is not callable", methodName);
                }
            } catch (UnknownIdentifierException e) {
                CompilerDirectives.transferToInterpreterAndInvalidate();
                throw raiseNode.raise(PythonBuiltinClassType.SystemError, "Invalid struct member '%s'", e.getUnknownIdentifier());
            } catch (UnsupportedMessageException e) {
                CompilerDirectives.transferToInterpreterAndInvalidate();
                throw raiseNode.raise(PythonBuiltinClassType.TypeError, "Cannot access struct member 'ml_flags' or 'ml_meth'.");
            }

            // CPy-style methods
            // TODO(fa) support static and class methods
            PRootNode rootNode = createWrapperRootNode(language, flags, methodName);
            PKeyword[] kwDefaults = ExternalFunctionNodes.createKwDefaults(mlMethObj);
            PBuiltinFunction function = factory.createBuiltinFunction(methodName, null, PythonUtils.EMPTY_OBJECT_ARRAY, kwDefaults, PythonUtils.getOrCreateCallTarget(rootNode));

            // write doc string; we need to directly write to the storage otherwise it is disallowed
            // writing to builtin types.
            writeAttributeToDynamicObjectNode.execute(function.getStorage(), SpecialAttributeNames.__DOC__, methodDoc);

            return function;
        }

        @TruffleBoundary
        private static boolean checkLayout(Object methodDef) {
            String[] members = new String[]{"ml_name", "ml_meth", "ml_flags", "ml_doc"};
            InteropLibrary lib = InteropLibrary.getUncached(methodDef);
            for (String member : members) {
                if (!lib.isMemberReadable(methodDef, member)) {
                    return false;
                }
            }
            return true;
        }

        @TruffleBoundary
        private static PRootNode createWrapperRootNode(PythonLanguage language, int flags, String name) {
            if (CExtContext.isMethNoArgs(flags)) {
                return new MethNoargsRoot(language, name, MethNoargsNode.METH_NOARGS_CONVERTER);
            } else if (CExtContext.isMethO(flags)) {
                return new MethORoot(language, name, MethONode.METH_O_CONVERTER);
            } else if (CExtContext.isMethKeywords(flags)) {
                return new MethKeywordsRoot(language, name, MethKeywordsNode.METH_KEYWORDS_CONVERTER);
            } else if (CExtContext.isMethVarargs(flags)) {
                return new MethVarargsRoot(language, name, MethVarargsNode.METH_VARARGS_CONVERTER);
            }
            throw new IllegalStateException("illegal method flags");
        }
    }

    /**
     * Parses a pointer to a {@code PyGetSetDef} struct and creates the corresponding property.
     * 
     * <pre>
     *     typedef struct PyGetSetDef {
     *         const char *name;
     *         getter get;
     *         setter set;
     *         const char *doc;
     *         void *closure;
     * } PyGetSetDef;
     * </pre>
     */
    @GenerateUncached
    public abstract static class HPyAddLegacyGetSetDefNode extends PNodeWithContext {

        public abstract GetSetDescriptor execute(GraalHPyContext context, Object owner, Object legacyGetSetDef);

        @Specialization(limit = "1")
        static GetSetDescriptor doGeneric(GraalHPyContext context, Object owner, Object legacyGetSetDef,
                        @CachedLanguage PythonLanguage lang,
                        @Cached GetNameNode getNameNode,
                        @CachedLibrary("legacyGetSetDef") InteropLibrary interopLibrary,
                        @CachedLibrary(limit = "2") InteropLibrary resultLib,
                        @Cached PCallHPyFunction callGetNameNode,
                        @Cached FromCharPointerNode fromCharPointerNode,
                        @Cached CastToJavaStringNode castToJavaStringNode,
                        @Cached PythonObjectFactory factory,
                        @Cached WriteAttributeToDynamicObjectNode writeDocNode,
                        @Cached PRaiseNode raiseNode) {

            assert checkLayout(legacyGetSetDef) : "provided pointer has unexpected structure";

            String getSetDescrName = castToJavaStringNode.execute(callGetNameNode.call(context, GraalHPyNativeSymbols.GRAAL_HPY_LEGACY_GETSETDEF_GET_NAME, legacyGetSetDef));

            // note: 'doc' may be NULL; in this case, we would store 'None'
            Object getSetDescrDoc = PNone.NONE;
            try {
                Object getSetDocPtr = interopLibrary.readMember(legacyGetSetDef, "doc");
                if (!resultLib.isNull(getSetDocPtr)) {
                    getSetDescrDoc = fromCharPointerNode.execute(getSetDocPtr);
                }
            } catch (UnsupportedMessageException | UnknownIdentifierException e) {
                // fall through
            }

            Object getterFunPtr;
            Object setterFunPtr;
            Object closurePtr;
            boolean readOnly;
            try {
                getterFunPtr = interopLibrary.readMember(legacyGetSetDef, "get");
                // TODO eagerly resolve function ptr
                // the pointer must either be NULL or a callable function pointer
                if (!(resultLib.isNull(getterFunPtr) || resultLib.isExecutable(getterFunPtr))) {
                    CompilerDirectives.transferToInterpreterAndInvalidate();
                    throw raiseNode.raise(PythonBuiltinClassType.SystemError, "get of %s is not callable", getSetDescrName);
                }

                setterFunPtr = interopLibrary.readMember(legacyGetSetDef, "set");
                // TODO eagerly resolve function ptr
                // the pointer must either be NULL or a callable function pointer
                if (!(resultLib.isNull(setterFunPtr) || resultLib.isExecutable(setterFunPtr))) {
                    CompilerDirectives.transferToInterpreterAndInvalidate();
                    throw raiseNode.raise(PythonBuiltinClassType.SystemError, "set of %s is not callable", getSetDescrName);
                }
                readOnly = resultLib.isNull(setterFunPtr);

                closurePtr = interopLibrary.readMember(legacyGetSetDef, "closure");
            } catch (UnknownIdentifierException e) {
                CompilerDirectives.transferToInterpreterAndInvalidate();
                throw raiseNode.raise(PythonBuiltinClassType.SystemError, "Invalid struct member '%s'", e.getUnknownIdentifier());
            } catch (UnsupportedMessageException e) {
                CompilerDirectives.transferToInterpreterAndInvalidate();
                throw raiseNode.raise(PythonBuiltinClassType.TypeError, "Cannot access struct member 'ml_flags' or 'ml_meth'.");
            }

            PBuiltinFunction getterObject = HPyGetSetDescriptorGetterRootNode.createLegacyFunction(lang, owner, getSetDescrName, getterFunPtr, closurePtr);
            Object setterObject;
            if (readOnly) {
                setterObject = HPyGetSetDescriptorNotWritableRootNode.createFunction(context.getContext(), getNameNode.execute(owner), getSetDescrName);
            } else {
                setterObject = HPyGetSetDescriptorSetterRootNode.createLegacyFunction(lang, owner, getSetDescrName, setterFunPtr, closurePtr);
            }

            GetSetDescriptor getSetDescriptor = factory.createGetSetDescriptor(getterObject, setterObject, getSetDescrName, owner, !readOnly);
            writeDocNode.execute(getSetDescriptor, SpecialAttributeNames.__DOC__, getSetDescrDoc);
            return getSetDescriptor;
        }

        @TruffleBoundary
        private static boolean checkLayout(Object methodDef) {
            String[] members = new String[]{"name", "get", "set", "doc", "closure"};
            InteropLibrary lib = InteropLibrary.getUncached(methodDef);
            for (String member : members) {
                if (!lib.isMemberReadable(methodDef, member)) {
                    return false;
                }
            }
            return true;
        }
    }

    /**
     * A simple helper class to return the property and its name separately.
     */
    @ValueType
    static final class HPyProperty {
        final Object key;
        final Object value;

        HPyProperty(Object key, Object value) {
            this.key = key;
            this.value = value;
        }
    }

    @GenerateUncached
    public abstract static class HPyCreateLegacyMemberNode extends PNodeWithContext {

        public abstract HPyProperty execute(GraalHPyContext context, Object memberDef);

        /**
         * <pre>
         * typedef struct PyMemberDef {
         *     const char *name;
         *     int type;
         *     Py_ssize_t offset;
         *     int flags;
         *     const char *doc;
         * } PyMemberDef;
         * </pre>
         */
        @Specialization(limit = "1")
        static HPyProperty doIt(GraalHPyContext context, Object memberDef,
                        @CachedLanguage PythonLanguage language,
                        @CachedLibrary("memberDef") InteropLibrary interopLibrary,
                        @CachedLibrary(limit = "2") InteropLibrary valueLib,
                        @Cached FromCharPointerNode fromCharPointerNode,
                        @Cached CastToJavaStringNode castToJavaStringNode,
                        @Cached ReadAttributeFromObjectNode readAttributeNode,
                        @Cached CallNode callPropertyClassNode,
                        @Cached PRaiseNode raiseNode) {

            assert interopLibrary.hasMembers(memberDef);
            assert interopLibrary.isMemberReadable(memberDef, "name");
            assert interopLibrary.isMemberReadable(memberDef, "type");
            assert interopLibrary.isMemberReadable(memberDef, "offset");
            assert interopLibrary.isMemberReadable(memberDef, "flags");
            assert interopLibrary.isMemberReadable(memberDef, "doc");

            try {
                String name;
                try {
                    name = castToJavaStringNode.execute(fromCharPointerNode.execute(interopLibrary.readMember(memberDef, "name")));
                } catch (CannotCastException e) {
                    throw CompilerDirectives.shouldNotReachHere("Cannot cast member name to string");
                }

                // note: 'doc' may be NULL; in this case, we would store 'None'
                Object memberDoc = PNone.NONE;
                Object doc = interopLibrary.readMember(memberDef, "doc");
                if (!valueLib.isNull(doc)) {
                    memberDoc = fromCharPointerNode.execute(doc);
                }

                int flags = valueLib.asInt(interopLibrary.readMember(memberDef, "flags"));
                int type = valueLib.asInt(interopLibrary.readMember(memberDef, "type"));
                int offset = valueLib.asInt(interopLibrary.readMember(memberDef, "offset"));

                PBuiltinFunction getterObject = HPyReadMemberNode.createBuiltinFunction(language, name, type, offset);

                Object setterObject = PNone.NONE;
                if ((flags & GraalHPyLegacyDef.MEMBER_FLAG_READONLY) == 0) {
                    setterObject = HPyWriteMemberNode.createBuiltinFunction(language, name, type, offset);
                }

                // read class 'property' from 'builtins/property.py'
                Object property = readAttributeNode.execute(context.getContext().getBuiltins(), "property");
                Object propertyObject = callPropertyClassNode.execute(property, PythonUtils.EMPTY_OBJECT_ARRAY, new PKeyword[]{
                                new PKeyword("fget", getterObject),
                                new PKeyword("fset", setterObject),
                                new PKeyword("doc", memberDoc),
                                new PKeyword("name", name)
                });

                return new HPyProperty(name, propertyObject);
            } catch (UnsupportedMessageException | UnknownIdentifierException e) {
                CompilerDirectives.transferToInterpreterAndInvalidate();
                throw raiseNode.raise(PythonBuiltinClassType.SystemError, "Cannot read field 'name' from member definition");
            }
        }

    }

    @GenerateUncached
    public abstract static class HPyAddMemberNode extends PNodeWithContext {

        public abstract HPyProperty execute(GraalHPyContext context, Object memberDef);

        /**
         * <pre>
         * typedef struct {
         *     const char *name;
         *     HPyMember_FieldType type;
         *     HPy_ssize_t offset;
         *     int readonly;
         *     const char *doc;
         * } HPyMember;
         * </pre>
         */
        @Specialization(limit = "1")
        static HPyProperty doIt(GraalHPyContext context, Object memberDef,
                        @CachedLanguage PythonLanguage language,
                        @CachedLibrary("memberDef") InteropLibrary interopLibrary,
                        @CachedLibrary(limit = "2") InteropLibrary valueLib,
                        @Cached PCallHPyFunction callHelperNode,
                        @Cached FromCharPointerNode fromCharPointerNode,
                        @Cached CastToJavaStringNode castToJavaStringNode,
                        @Cached ReadAttributeFromObjectNode readAttributeNode,
                        @Cached CallNode callPropertyClassNode,
                        @Cached PRaiseNode raiseNode) {

            assert interopLibrary.hasMembers(memberDef);
            assert interopLibrary.isMemberReadable(memberDef, "name");
            assert interopLibrary.isMemberReadable(memberDef, "type");
            assert interopLibrary.isMemberReadable(memberDef, "offset");
            assert interopLibrary.isMemberReadable(memberDef, "readonly");
            assert interopLibrary.isMemberReadable(memberDef, "doc");

            try {
                String name;
                try {
                    name = castToJavaStringNode.execute(fromCharPointerNode.execute(interopLibrary.readMember(memberDef, "name")));
                } catch (CannotCastException e) {
                    throw CompilerDirectives.shouldNotReachHere("Cannot cast member name to string");
                }

                // note: 'doc' may be NULL; in this case, we would store 'None'
                Object memberDoc = PNone.NONE;
                Object doc = interopLibrary.readMember(memberDef, "doc");
                if (!valueLib.isNull(doc)) {
                    memberDoc = fromCharPointerNode.execute(doc);
                }

                int type = valueLib.asInt(callHelperNode.call(context, GRAAL_HPY_MEMBER_GET_TYPE, memberDef));
                boolean readOnly = valueLib.asInt(interopLibrary.readMember(memberDef, "readonly")) != 0;
                int offset = valueLib.asInt(interopLibrary.readMember(memberDef, "offset"));

                PBuiltinFunction getterObject = HPyReadMemberNode.createBuiltinFunction(language, name, type, offset);

                Object setterObject = PNone.NONE;
                Object deleterObject = PNone.NONE;
                if (!readOnly) {
                    setterObject = HPyWriteMemberNode.createBuiltinFunction(language, name, type, offset);
                    // Members are, of course, not deletable; this built-in function will throw a
                    // TypeError.
                    deleterObject = HPyDeleteMemberNode.createBuiltinFunction(language, name);
                }

                // read class 'property' from 'builtins/property.py'
                Object property = readAttributeNode.execute(context.getContext().getBuiltins(), "property");
                Object propertyObject = callPropertyClassNode.execute(property, PythonUtils.EMPTY_OBJECT_ARRAY, new PKeyword[]{
                                new PKeyword("fget", getterObject),
                                new PKeyword("fset", setterObject),
                                new PKeyword("fdel", deleterObject),
                                new PKeyword("doc", memberDoc),
                                new PKeyword("name", name)
                });

                return new HPyProperty(name, propertyObject);
            } catch (UnsupportedMessageException | UnknownIdentifierException e) {
                CompilerDirectives.transferToInterpreterAndInvalidate();
                throw raiseNode.raise(PythonBuiltinClassType.SystemError, "Cannot read field 'name' from member definition");
            }
        }

    }

    /**
     * Creates a get/set descriptor from an HPy get/set descriptor specification.
     * 
     * <pre>
     * typedef struct {
     *     const char *name;
     *     void *getter_impl;            // Function pointer to the implementation
     *     void *setter_impl;            // Same; this may be NULL
     *     void *getter_cpy_trampoline;  // Used by CPython to call getter_impl
     *     void *setter_cpy_trampoline;  // Same; this may be NULL
     *     const char *doc;
     *     void *closure;
     * } HPyGetSet;
     * </pre>
     */
    @GenerateUncached
    public abstract static class HPyCreateGetSetDescriptorNode extends PNodeWithContext {

        public abstract GetSetDescriptor execute(GraalHPyContext context, Object type, Object memberDef);

        @Specialization(limit = "1")
        static GetSetDescriptor doIt(GraalHPyContext context, Object type, Object memberDef,
                        @CachedLibrary("memberDef") InteropLibrary interopLibrary,
                        @CachedLibrary(limit = "2") InteropLibrary valueLib,
                        @Cached GetNameNode getNameNode,
                        @Cached FromCharPointerNode fromCharPointerNode,
                        @Cached CastToJavaStringNode castToJavaStringNode,
                        @Cached PythonObjectFactory factory,
                        @Cached WriteAttributeToDynamicObjectNode writeDocNode,
                        @Cached PRaiseNode raiseNode) {

            assert interopLibrary.hasMembers(memberDef);
            assert interopLibrary.isMemberReadable(memberDef, "name");
            assert interopLibrary.isMemberReadable(memberDef, "getter_impl");
            assert interopLibrary.isMemberReadable(memberDef, "setter_impl");
            assert interopLibrary.isMemberReadable(memberDef, "doc");
            assert interopLibrary.isMemberReadable(memberDef, "closure");

            String enclosingClassName = getNameNode.execute(type);
            try {
                String name;
                try {
                    name = castToJavaStringNode.execute(fromCharPointerNode.execute(interopLibrary.readMember(memberDef, "name")));
                } catch (CannotCastException e) {
                    throw CompilerDirectives.shouldNotReachHere("Cannot cast member name to string");
                }

                // note: 'doc' may be NULL; in this case, we would store 'None'
                Object memberDoc = PNone.NONE;
                Object docCharPtr = interopLibrary.readMember(memberDef, "doc");
                if (!valueLib.isNull(docCharPtr)) {
                    memberDoc = fromCharPointerNode.execute(docCharPtr);
                }

                Object closurePtr = interopLibrary.readMember(memberDef, "closure");

                // signature: self, closure
                Object getterFunctionPtr = interopLibrary.readMember(memberDef, "getter_impl");

                // signature: self, value, closure
                Object setterFunctionPtr = interopLibrary.readMember(memberDef, "setter_impl");
                boolean readOnly = interopLibrary.isNull(setterFunctionPtr);

                PFunction getterObject = HPyGetSetDescriptorGetterRootNode.createFunction(context.getContext(), enclosingClassName, name, getterFunctionPtr, closurePtr);
                Object setterObject;
                if (readOnly) {
                    setterObject = HPyGetSetDescriptorNotWritableRootNode.createFunction(context.getContext(), enclosingClassName, name);
                } else {
                    setterObject = HPyGetSetDescriptorSetterRootNode.createFunction(context.getContext(), name, setterFunctionPtr, closurePtr);
                }

                GetSetDescriptor getSetDescriptor = factory.createGetSetDescriptor(getterObject, setterObject, name, type, !readOnly);
                writeDocNode.execute(getSetDescriptor, SpecialAttributeNames.__DOC__, memberDoc);
                return getSetDescriptor;
            } catch (UnsupportedMessageException | UnknownIdentifierException e) {
                CompilerDirectives.transferToInterpreterAndInvalidate();
                throw raiseNode.raise(PythonBuiltinClassType.SystemError, "Cannot read field 'name' from member definition");
            }
        }
    }

    /**
     * Parser an {@code HPySlot} structure, creates and adds the appropriate function as magic
     * method.
     *
     * <pre>
     * typedef struct {
     *     HPySlot_Slot slot;     // The slot to fill
     *     void *impl;            // Function pointer to the implementation
     *     void *cpy_trampoline;  // Used by CPython to call impl
     * } HPySlot;
     * </pre>
     */
    @GenerateUncached
    public abstract static class HPyCreateSlotNode extends PNodeWithContext {

        public abstract HPyProperty execute(GraalHPyContext context, Object enclosingType, Object slotDef);

        @Specialization(limit = "1")
        static HPyProperty doIt(GraalHPyContext context, Object enclosingType, Object slotDef,
                        @CachedLanguage PythonLanguage language,
                        @CachedLibrary("slotDef") InteropLibrary interopLibrary,
                        @CachedLibrary(limit = "2") InteropLibrary resultLib,
                        @Cached PCallHPyFunction callHelperFunctionNode,
                        @Cached PythonObjectFactory factory,
                        @Cached PRaiseNode raiseNode) {
            assert checkLayout(slotDef);

            int slotNr;
            Object slotObj = callHelperFunctionNode.call(context, GRAAL_HPY_SLOT_GET_SLOT, slotDef);
            if (resultLib.fitsInInt(slotObj)) {
                try {
                    slotNr = resultLib.asInt(slotObj);
                } catch (UnsupportedMessageException e) {
                    throw CompilerDirectives.shouldNotReachHere();
                }
            } else {
                CompilerDirectives.transferToInterpreterAndInvalidate();
                throw raiseNode.raise(PythonBuiltinClassType.SystemError, "field 'slot' of %s is not an integer", slotDef);
            }

            HPySlot slot = HPySlot.fromValue(slotNr);
            if (slot == null) {
                CompilerDirectives.transferToInterpreterAndInvalidate();
                throw raiseNode.raise(PythonBuiltinClassType.SystemError, "invalid slot value %d", slotNr);
            }

            Object methodName = slot.getAttributeKey();

            if (methodName == null) {
                CompilerDirectives.transferToInterpreterAndInvalidate();
                throw raiseNode.raise(PythonBuiltinClassType.SystemError, "slot %s is not yet supported", slot.name());
            }

            Object methodFunctionPointer;
            try {

                methodFunctionPointer = interopLibrary.readMember(slotDef, "impl");
                if (!resultLib.isExecutable(methodFunctionPointer)) {
                    CompilerDirectives.transferToInterpreterAndInvalidate();
                    throw raiseNode.raise(PythonBuiltinClassType.SystemError, "meth of %s is not callable", methodName);
                }
            } catch (UnknownIdentifierException e) {
                CompilerDirectives.transferToInterpreterAndInvalidate();
                throw raiseNode.raise(PythonBuiltinClassType.SystemError, "Invalid struct member '%s'", e.getUnknownIdentifier());
            } catch (UnsupportedMessageException e) {
                CompilerDirectives.transferToInterpreterAndInvalidate();
                throw raiseNode.raise(PythonBuiltinClassType.TypeError, "Cannot access struct member 'ml_flags' or 'ml_meth'.");
            }

            String methodNameStr = methodName instanceof HiddenKey ? ((HiddenKey) methodName).getName() : (String) methodName;

            Object function;
            if (HPY_TP_DESTROY.equals(slot)) {
                // special case: DESTROYFUNC
                // This won't be usable from Python, so we just store the bare pointer object into
                // the hidden attribute.
                function = methodFunctionPointer;
            } else {
                function = HPyExternalFunctionNodes.createWrapperFunction(language, slot.getSignature(), methodNameStr, methodFunctionPointer, HPY_TP_NEW.equals(slot) ? null : enclosingType, factory);
            }
            return new HPyProperty(methodName, function);
        }

        @TruffleBoundary
        private static boolean checkLayout(Object slotDef) {
            String[] members = new String[]{"slot", "impl", "cpy_trampoline"};
            InteropLibrary lib = InteropLibrary.getUncached(slotDef);
            for (String member : members) {
                if (!lib.isMemberReadable(slotDef, member)) {
                    return false;
                }
            }
            return true;
        }
    }

    /**
     * Parses a {@code PyType_Slot} structure
     * 
     * <pre>
     * typedef struct{
     *     int slot;
     *     void *pfunc; 
     * } PyType_Slot;
     * </pre>
     */
    @GenerateUncached
    public abstract static class HPyCreateLegacySlotNode extends PNodeWithContext {

        public abstract HPyProperty execute(GraalHPyContext context, Object enclosingType, Object slotDef);

        @Specialization
        static HPyProperty doIt(GraalHPyContext context, Object enclosingType, Object slotDef,
                        @CachedLanguage PythonLanguage lang,
                        @CachedLibrary(limit = "3") InteropLibrary resultLib,
                        @Cached HPyAddLegacyMethodNode legacyMethodNode,
                        @Cached HPyCreateLegacyMemberNode createLegacyMemberNode,
                        @Cached HPyAddLegacyGetSetDefNode legacyGetSetNode,
                        @Cached WriteAttributeToObjectNode writeAttributeToObjectNode,
                        @Cached PCallHPyFunction callHelperFunctionNode,
                        @Cached PRaiseNode raiseNode,
                        @Cached PythonObjectFactory factory) {
            assert checkLayout(slotDef) : "invalid layout of legacy slot definition";

            int slotId;
            Object slotObj = callHelperFunctionNode.call(context, GraalHPyNativeSymbol.GRAAL_HPY_LEGACY_SLOT_GET_SLOT, slotDef);
            if (resultLib.fitsInInt(slotObj)) {
                try {
                    slotId = resultLib.asInt(slotObj);
                } catch (UnsupportedMessageException e) {
                    throw CompilerDirectives.shouldNotReachHere();
                }
            } else {
                CompilerDirectives.transferToInterpreterAndInvalidate();
                throw raiseNode.raise(PythonBuiltinClassType.SystemError, "field 'slot' of %s is not an integer", slotDef);
            }

            HPyLegacySlot slot = HPyLegacySlot.fromValue(slotId);
            if (slot == null) {
                CompilerDirectives.transferToInterpreterAndInvalidate();
                throw raiseNode.raise(PythonBuiltinClassType.SystemError, "invalid slot value %d", slotId);
            }

            // treatment for special slots 'Py_tp_members', 'Py_tp_getset', 'Py_tp_methods'
            switch (slot) {
                case Py_tp_members:
                    Object memberDefArrayPtr = callHelperFunctionNode.call(context, GraalHPyNativeSymbol.GRAAL_HPY_LEGACY_SLOT_GET_MEMBERS, slotDef);
                    try {
                        int nLegacyMemberDefs = PInt.intValueExact(resultLib.getArraySize(memberDefArrayPtr));
                        for (int i = 0; i < nLegacyMemberDefs; i++) {
                            Object legacyMemberDef = resultLib.readArrayElement(memberDefArrayPtr, i);
                            HPyProperty property = createLegacyMemberNode.execute(context, legacyMemberDef);
                            writeAttributeToObjectNode.execute(enclosingType, property.key, property.value);
                        }
                    } catch (InteropException | OverflowException e) {
                        CompilerDirectives.transferToInterpreterAndInvalidate();
                        throw raiseNode.raise(PythonBuiltinClassType.SystemError, "error when reading legacy method definition for type %s", enclosingType);
                    }
                    break;
                case Py_tp_methods:
                    Object methodDefArrayPtr = callHelperFunctionNode.call(context, GraalHPyNativeSymbol.GRAAL_HPY_LEGACY_SLOT_GET_METHODS, slotDef);
                    try {
                        int nLegacyMemberDefs = PInt.intValueExact(resultLib.getArraySize(methodDefArrayPtr));
                        for (int i = 0; i < nLegacyMemberDefs; i++) {
                            Object legacyMethodDef = resultLib.readArrayElement(methodDefArrayPtr, i);
                            PBuiltinFunction method = legacyMethodNode.execute(context, legacyMethodDef);
                            writeAttributeToObjectNode.execute(enclosingType, method.getName(), method);
                        }
                    } catch (InteropException | OverflowException e) {
                        CompilerDirectives.transferToInterpreterAndInvalidate();
                        throw raiseNode.raise(PythonBuiltinClassType.SystemError, "error when reading legacy method definition for type %s", enclosingType);
                    }
                    break;
                case Py_tp_repr:
                    Object pfuncPtr = callHelperFunctionNode.call(context, GraalHPyNativeSymbols.GRAAL_HPY_LEGACY_SLOT_GET_PFUNC, slotDef);
                    RootCallTarget callTarget = PythonUtils.getOrCreateCallTarget(MethDirectRoot.create(lang, SpecialMethodNames.__REPR__));
                    PKeyword[] kwDefaults = ExternalFunctionNodes.createKwDefaults(pfuncPtr);
                    PBuiltinFunction method = factory.createBuiltinFunction(SpecialMethodNames.__REPR__, enclosingType, PythonUtils.EMPTY_OBJECT_ARRAY, kwDefaults, callTarget);
                    writeAttributeToObjectNode.execute(enclosingType, SpecialMethodNames.__REPR__, method);
                    break;
                case Py_tp_getset:
                    Object getSetDefArrayPtr = callHelperFunctionNode.call(context, GraalHPyNativeSymbols.GRAAL_HPY_LEGACY_SLOT_GET_DESCRS, slotDef);
                    try {
                        int nLegacyMemberDefs = PInt.intValueExact(resultLib.getArraySize(getSetDefArrayPtr));
                        for (int i = 0; i < nLegacyMemberDefs; i++) {
                            Object legacyMethodDef = resultLib.readArrayElement(getSetDefArrayPtr, i);
                            GetSetDescriptor getSetDescriptor = legacyGetSetNode.execute(context, enclosingType, legacyMethodDef);
                            writeAttributeToObjectNode.execute(enclosingType, getSetDescriptor.getName(), getSetDescriptor);
                        }
                    } catch (InteropException | OverflowException e) {
                        CompilerDirectives.transferToInterpreterAndInvalidate();
                        throw raiseNode.raise(PythonBuiltinClassType.SystemError, "error when reading legacy method definition for type %s", enclosingType);
                    }
                    break;
                default:
                    // TODO(fa): implement support for remaining legacy slot kinds
                    CompilerDirectives.transferToInterpreterAndInvalidate();
                    throw CompilerDirectives.shouldNotReachHere(String.format("support for legacy slot %s not yet implemented", slot.name()));
            }
            return null;
        }

        @TruffleBoundary
        private static boolean checkLayout(Object slotDef) {
            String[] members = new String[]{"slot", "pfunc"};
            InteropLibrary lib = InteropLibrary.getUncached(slotDef);
            for (String member : members) {
                if (!lib.isMemberReadable(slotDef, member)) {
                    return false;
                }
            }
            return true;
        }
    }

    @GenerateUncached
    public abstract static class HPyAsContextNode extends PNodeWithContext {

        public abstract GraalHPyContext execute(Object object);

        public abstract GraalHPyContext executeInt(int l);

        public abstract GraalHPyContext executeLong(long l);

        @Specialization
        static GraalHPyContext doHandle(GraalHPyContext hpyContext) {
            return hpyContext;
        }

        // n.b. we could actually accept anything else but we have specializations to be more strict
        // about what we expect

        @Specialization
        static GraalHPyContext doInt(@SuppressWarnings("unused") int handle,
                        @Shared("context") @CachedContext(PythonLanguage.class) PythonContext context) {
            return context.getHPyContext();
        }

        @Specialization
        static GraalHPyContext doLong(@SuppressWarnings("unused") long handle,
                        @Shared("context") @CachedContext(PythonLanguage.class) PythonContext context) {
            return context.getHPyContext();
        }

        @Specialization(guards = "interopLibrary.isPointer(handle)", limit = "2")
        static GraalHPyContext doLong(@SuppressWarnings("unused") Object handle,
                        @CachedLibrary("handle") @SuppressWarnings("unused") InteropLibrary interopLibrary,
                        @Shared("context") @CachedContext(PythonLanguage.class) PythonContext context) {
            return context.getHPyContext();
        }
    }

    @GenerateUncached
    public abstract static class HPyEnsureHandleNode extends PNodeWithContext {

        public abstract GraalHPyHandle execute(GraalHPyContext hpyContext, Object object);

        public abstract GraalHPyHandle executeInt(GraalHPyContext hpyContext, int l);

        public abstract GraalHPyHandle executeLong(GraalHPyContext hpyContext, long l);

        @Specialization
        static GraalHPyHandle doHandle(@SuppressWarnings("unused") GraalHPyContext hpyContext, GraalHPyHandle handle) {
            return handle;
        }

        @Specialization(guards = {"hpyContext != null", "interopLibrary.isPointer(handle)"}, limit = "2")
        static GraalHPyHandle doPointer(@SuppressWarnings("unused") GraalHPyContext hpyContext, Object handle,
                        @CachedLibrary("handle") InteropLibrary interopLibrary,
                        @Cached PRaiseNode raiseNode) {
            try {
                return doLongOvfWithContext(hpyContext, interopLibrary.asPointer(handle), raiseNode);
            } catch (UnsupportedMessageException e) {
                CompilerDirectives.transferToInterpreter();
                throw new IllegalStateException("");
            }
        }

        @Specialization(guards = "hpyContext == null")
        static GraalHPyHandle doInt(@SuppressWarnings("unused") GraalHPyContext hpyContext, int handle,
                        @Shared("context") @CachedContext(PythonLanguage.class) PythonContext context) {
            return context.getHPyContext().getObjectForHPyHandle(handle);
        }

        @Specialization(guards = "hpyContext == null", rewriteOn = OverflowException.class)
        static GraalHPyHandle doLong(@SuppressWarnings("unused") GraalHPyContext hpyContext, long handle,
                        @Shared("context") @CachedContext(PythonLanguage.class) PythonContext context) throws OverflowException {
            return context.getHPyContext().getObjectForHPyHandle(PInt.intValueExact(handle));
        }

        @Specialization(guards = "hpyContext == null", replaces = "doLong")
        static GraalHPyHandle doLongOvf(@SuppressWarnings("unused") GraalHPyContext hpyContext, long handle,
                        @Shared("context") @CachedContext(PythonLanguage.class) PythonContext context,
                        @Shared("raiseNode") @Cached PRaiseNode raiseNode) {
            return doLongOvfWithContext(context.getHPyContext(), handle, raiseNode);
        }

        @Specialization(guards = "hpyContext != null")
        static GraalHPyHandle doIntWithContext(GraalHPyContext hpyContext, int handle) {
            return hpyContext.getObjectForHPyHandle(handle);
        }

        @Specialization(guards = "hpyContext != null", rewriteOn = OverflowException.class)
        static GraalHPyHandle doLongWithContext(GraalHPyContext hpyContext, long handle) throws OverflowException {
            return hpyContext.getObjectForHPyHandle(PInt.intValueExact(handle));
        }

        @Specialization(guards = "hpyContext != null", replaces = "doLongWithContext")
        static GraalHPyHandle doLongOvfWithContext(GraalHPyContext hpyContext, long handle,
                        @Shared("raiseNode") @Cached PRaiseNode raiseNode) {
            try {
                return hpyContext.getObjectForHPyHandle(PInt.intValueExact(handle));
            } catch (OverflowException e) {
                throw raiseNode.raise(PythonBuiltinClassType.SystemError, "unknown handle: %d", handle);
            }
        }
    }

    @GenerateUncached
    public abstract static class HPyAsPythonObjectNode extends CExtToJavaNode {

        @Specialization
        static Object doHandle(@SuppressWarnings("unused") GraalHPyContext hpyContext, GraalHPyHandle handle) {
            return handle.getDelegate();
        }

        @Specialization
        static Object doInt(GraalHPyContext hpyContext, int handle,
                        @Shared("ensureHandleNode") @Cached HPyEnsureHandleNode ensureHandleNode) {
            return ensureHandleNode.executeInt(hpyContext, handle).getDelegate();
        }

        @Specialization
        static Object doLong(GraalHPyContext hpyContext, long handle,
                        @Shared("ensureHandleNode") @Cached HPyEnsureHandleNode ensureHandleNode) {
            return ensureHandleNode.executeLong(hpyContext, handle).getDelegate();
        }

        @Specialization(replaces = "doHandle")
        static Object doObject(GraalHPyContext hpyContext, Object object,
                        @Shared("ensureHandleNode") @Cached HPyEnsureHandleNode ensureHandleNode) {
            return ensureHandleNode.execute(hpyContext, object).getDelegate();
        }
    }

    /**
     * Similar to {@link HPyAsPythonObjectNode}, this node converts a native primitive value to an
     * appropriate Python value considering the native value as unsigned. For example, a negative
     * {@code int} value will be converted to a positive {@code long} value.
     */
    @GenerateUncached
    public abstract static class HPyUnsignedPrimitiveAsPythonObjectNode extends CExtToJavaNode {

        @Specialization(guards = "n >= 0")
        static int doUnsignedIntPositive(@SuppressWarnings("unused") GraalHPyContext hpyContext, int n) {
            return n;
        }

        @Specialization(replaces = "doUnsignedIntPositive")
        static long doUnsignedInt(@SuppressWarnings("unused") GraalHPyContext hpyContext, int n) {
            if (n < 0) {
                return n & 0xffffffffL;
            }
            return n;
        }

        @Specialization(guards = "n >= 0")
        static long doUnsignedLongPositive(@SuppressWarnings("unused") GraalHPyContext hpyContext, long n) {
            return n;
        }

        @Specialization(guards = "n < 0")
        static Object doUnsignedLongNegative(@SuppressWarnings("unused") GraalHPyContext hpyContext, long n,
                        @Shared("factory") @Cached PythonObjectFactory factory) {
            return factory.createInt(PInt.longToUnsignedBigInteger(n));
        }

        @Specialization(replaces = {"doUnsignedIntPositive", "doUnsignedInt", "doUnsignedLongPositive", "doUnsignedLongNegative"})
        static Object doGeneric(GraalHPyContext hpyContext, Object n,
                        @Shared("factory") @Cached PythonObjectFactory factory) {
            if (n instanceof Integer) {
                int i = (int) n;
                if (i >= 0) {
                    return i;
                } else {
                    return doUnsignedInt(hpyContext, i);
                }
            } else if (n instanceof Long) {
                long l = (long) n;
                if (l >= 0) {
                    return l;
                } else {
                    return doUnsignedLongNegative(hpyContext, l, factory);
                }
            }
            throw CompilerDirectives.shouldNotReachHere();
        }
    }

    /**
     * Similar to {@link HPyAsPythonObjectNode}, this node converts a native primitive value to an
     * appropriate Python char value (a single-char Python string).
     */
    @GenerateUncached
    public abstract static class HPyPrimitiveAsPythonCharNode extends CExtToJavaNode {

        @Specialization
        static Object doByte(@SuppressWarnings("unused") GraalHPyContext hpyContext, byte b) {
            return PythonUtils.newString(new char[]{(char) b});
        }

        @Specialization
        static Object doShort(@SuppressWarnings("unused") GraalHPyContext hpyContext, short i) {
            return createString((char) i);
        }

        @Specialization
        static Object doLong(@SuppressWarnings("unused") GraalHPyContext hpyContext, long l) {
            // If the integer is out of byte range, we just to a lossy cast since that's the same
            // sematics as we should just read a single byte.
            return createString((char) l);
        }

        @Specialization(replaces = {"doByte", "doShort", "doLong"})
        static Object doGeneric(@SuppressWarnings("unused") GraalHPyContext hpyContext, Object n) {
            if (n instanceof Number) {
                return createString((char) ((Number) n).shortValue());
            }
            throw CompilerDirectives.shouldNotReachHere();
        }

        private static String createString(char c) {
            return PythonUtils.newString(new char[]{c});
        }
    }

    /**
     * Similar to {@link HPyAsPythonObjectNode}, this node converts a Boolean value to Python
     * Boolean.
     */
    @GenerateUncached
    public abstract static class HPyPrimitiveAsPythonBooleanNode extends CExtToJavaNode {

        @Specialization
        static Object doByte(@SuppressWarnings("unused") GraalHPyContext hpyContext, byte b) {
            return b != 0;
        }

        @Specialization
        static Object doShort(@SuppressWarnings("unused") GraalHPyContext hpyContext, short i) {
            return i != 0;
        }

        @Specialization
        static Object doLong(@SuppressWarnings("unused") GraalHPyContext hpyContext, long l) {
            // If the integer is out of byte range, we just to a lossy cast since that's the same
            // sematics as we should just read a single byte.
            return l != 0;
        }

        @Specialization(replaces = {"doByte", "doShort", "doLong"})
        static Object doGeneric(@SuppressWarnings("unused") GraalHPyContext hpyContext, Object n) {
            if (n instanceof Number) {
                return ((Number) n).longValue() != 0;
            }
            throw CompilerDirectives.shouldNotReachHere();
        }
    }

    @GenerateUncached
    public abstract static class HPyAsHandleNode extends CExtToNativeNode {

        // TODO(fa) implement handles for primitives that avoid boxing

        @Specialization
        static GraalHPyHandle doObject(@SuppressWarnings("unused") CExtContext hpyContext, Object object) {
            return new GraalHPyHandle(object);
        }

    }

    /**
     * Converts a Python object to
     */
    public abstract static class HPyAsNativePrimitiveNode extends CExtToNativeNode {

        private final int targetTypeSize;
        private final boolean signed;

        protected HPyAsNativePrimitiveNode(int targetTypeSize, boolean signed) {
            this.targetTypeSize = targetTypeSize;
            this.signed = signed;
        }

        // Adding specializations for primitives does not make a lot of sense just to avoid
        // un-/boxing in the interpreter since interop will force un-/boxing anyway.
        @Specialization
        Object doGeneric(@SuppressWarnings("unused") CExtContext hpyContext, Object value,
                        @Cached ConvertPIntToPrimitiveNode asNativePrimitiveNode) {
            return asNativePrimitiveNode.execute(null, value, PInt.intValue(signed), targetTypeSize);
        }
    }

    /**
     * Converts a Python character (1-element Python string) into a UTF-8 encoded C {@code char}.
     * According to CPython, we need to encode the whole Python string before we access the first
     * byte (see also: {@code structmember.c:PyMember_SetOne} case {@code T_CHAR}).
     */
    @GenerateUncached
    public abstract static class HPyAsNativeCharNode extends CExtToNativeNode {

        @Specialization
        static byte doGeneric(@SuppressWarnings("unused") CExtContext hpyContext, Object value,
                        @Cached EncodeNativeStringNode encodeNativeStringNode,
                        @Cached PRaiseNode raiseNode) {
            byte[] encoded = encodeNativeStringNode.execute(StandardCharsets.UTF_8, value, CodecsModuleBuiltins.STRICT);
            if (encoded.length != 1) {
                throw raiseNode.raise(TypeError, ErrorMessages.BAD_ARG_TYPE_FOR_BUILTIN_OP);
            }
            return encoded[0];
        }
    }

    /**
     * Converts a Python Boolean into a C Boolean {@code char} (see also:
     * {@code structmember.c:PyMember_SetOne} case {@code T_BOOL}).
     */
    @GenerateUncached
    public abstract static class HPyAsNativeBooleanNode extends CExtToNativeNode {

        @Specialization
        static byte doGeneric(@SuppressWarnings("unused") CExtContext hpyContext, Object value,
                        @Cached CastToJavaBooleanNode castToJavaBooleanNode,
                        @Cached PRaiseNode raiseNode) {
            try {
                return (byte) PInt.intValue(castToJavaBooleanNode.execute(value));
            } catch (CannotCastException e) {
                throw raiseNode.raise(TypeError, ErrorMessages.ATTR_VALUE_MUST_BE_BOOL);
            }
        }
    }

    /**
     * Converts a Python object to a native {@code int64_t} compatible value.
     */
    @GenerateUncached
    public abstract static class HPyAsNativeInt64Node extends CExtToNativeNode {

        // Adding specializations for primitives does not make a lot of sense just to avoid
        // un-/boxing in the interpreter since interop will force un-/boxing anyway.
        @Specialization
        Object doGeneric(@SuppressWarnings("unused") CExtContext hpyContext, Object value,
                        @Cached ConvertPIntToPrimitiveNode asNativePrimitiveNode) {
            return asNativePrimitiveNode.execute(null, value, 1, Long.BYTES);
        }
    }

    @GenerateUncached
    public abstract static class HPyAsNativeDoubleNode extends CExtToNativeNode {

        // Adding specializations for primitives does not make a lot of sense just to avoid
        // un-/boxing in the interpreter since interop will force un-/boxing anyway.
        @Specialization(limit = "3")
        static Object doGeneric(@SuppressWarnings("unused") CExtContext hpyContext, Object value,
                        @CachedLibrary("value") PythonObjectLibrary lib) {
            return lib.asJavaDouble(value);
        }
    }

    public abstract static class HPyConvertArgsToSulongNode extends PNodeWithContext {

        public abstract void executeInto(VirtualFrame frame, GraalHPyContext hpyContext, Object[] args, int argsOffset, Object[] dest, int destOffset);

        abstract HPyCloseArgHandlesNode createCloseHandleNode();
    }

    public abstract static class HPyCloseArgHandlesNode extends PNodeWithContext {

        public abstract void executeInto(VirtualFrame frame, GraalHPyContext hpyContext, Object[] args, int argsOffset);
    }

    public abstract static class HPyVarargsToSulongNode extends HPyConvertArgsToSulongNode {

        @Specialization
        static void doConvert(GraalHPyContext hpyContext, Object[] args, int argsOffset, Object[] dest, int destOffset,
                        @Cached HPyAsHandleNode selfAsHandleNode) {
            dest[destOffset] = selfAsHandleNode.execute(hpyContext, args[argsOffset]);
            dest[destOffset + 1] = args[argsOffset + 1];
            dest[destOffset + 2] = args[argsOffset + 2];
        }

        @Override
        HPyCloseArgHandlesNode createCloseHandleNode() {
            return HPyVarargsHandleCloseNodeGen.create();
        }
    }

    /**
     * The counter part of {@link HPyVarargsToSulongNode}.
     */
    public abstract static class HPyVarargsHandleCloseNode extends HPyCloseArgHandlesNode {

        @Specialization
        static void doConvert(GraalHPyContext hpyContext, Object[] dest, int destOffset,
                        @Cached HPyEnsureHandleNode ensureHandleNode,
                        @Cached ConditionProfile isAllocatedProfile,
                        @Cached HPyCloseArrayWrapperNode closeArrayWrapperNode) {
            ensureHandleNode.execute(hpyContext, dest[destOffset]).close(hpyContext, isAllocatedProfile);
            closeArrayWrapperNode.execute(hpyContext, (HPyArrayWrapper) dest[destOffset + 1]);
        }
    }

    /**
     * Always closes parameter at position {@code destOffset} (assuming that it is a handle).
     */
    public abstract static class HPySelfHandleCloseNode extends HPyCloseArgHandlesNode {

        @Specialization
        static void doConvert(GraalHPyContext hpyContext, Object[] dest, int destOffset,
                        @Cached ConditionProfile isAllocatedProfile,
                        @Cached HPyEnsureHandleNode ensureHandleNode) {
            ensureHandleNode.execute(hpyContext, dest[destOffset]).close(hpyContext, isAllocatedProfile);
        }
    }

    public abstract static class HPyKeywordsToSulongNode extends HPyConvertArgsToSulongNode {

        @Specialization
        static void doConvert(GraalHPyContext hpyContext, Object[] args, int argsOffset, Object[] dest, int destOffset,
                        @Cached HPyAsHandleNode selfAsHandleNode,
                        @Cached HPyAsHandleNode kwAsHandleNode) {
            dest[destOffset] = selfAsHandleNode.execute(hpyContext, args[argsOffset]);
            dest[destOffset + 1] = args[argsOffset + 1];
            dest[destOffset + 2] = args[argsOffset + 2];
            dest[destOffset + 3] = kwAsHandleNode.execute(hpyContext, args[argsOffset + 3]);
        }

        @Override
        HPyCloseArgHandlesNode createCloseHandleNode() {
            return HPyKeywordsHandleCloseNodeGen.create();
        }
    }

    /**
     * The counter part of {@link HPyKeywordsToSulongNode}.
     */
    public abstract static class HPyKeywordsHandleCloseNode extends HPyCloseArgHandlesNode {

        @Specialization
        static void doConvert(GraalHPyContext hpyContext, Object[] dest, int destOffset,
                        @Cached HPyEnsureHandleNode ensureHandleNode,
                        @Cached ConditionProfile isAllocatedProfile,
                        @Cached HPyCloseArrayWrapperNode closeArrayWrapperNode) {
            ensureHandleNode.execute(hpyContext, dest[destOffset]).close(hpyContext, isAllocatedProfile);
            closeArrayWrapperNode.execute(hpyContext, (HPyArrayWrapper) dest[destOffset + 1]);
            ensureHandleNode.execute(hpyContext, dest[destOffset + 3]).close(hpyContext, isAllocatedProfile);
        }
    }

    public abstract static class HPyAllAsHandleNode extends HPyConvertArgsToSulongNode {

        static boolean isArgsOffsetPlus(int len, int off, int plus) {
            return len == off + plus;
        }

        static boolean isLeArgsOffsetPlus(int len, int off, int plus) {
            return len < plus + off;
        }

        @Specialization(guards = {"args.length == argsOffset"})
        @SuppressWarnings("unused")
        static void cached0(GraalHPyContext hpyContext, Object[] args, int argsOffset, Object[] dest, int destOffset) {
        }

        @Specialization(guards = {"args.length == cachedLength", "isLeArgsOffsetPlus(cachedLength, argsOffset, 8)"}, limit = "1", replaces = "cached0")
        @ExplodeLoop
        static void cachedLoop(GraalHPyContext hpyContext, Object[] args, int argsOffset, Object[] dest, int destOffset,
                        @Cached("args.length") int cachedLength,
                        @Cached HPyAsHandleNode toSulongNode) {
            CompilerAsserts.partialEvaluationConstant(destOffset);
            for (int i = 0; i < cachedLength - argsOffset; i++) {
                dest[destOffset + i] = toSulongNode.execute(hpyContext, args[argsOffset + i]);
            }
        }

        @Specialization(replaces = {"cached0", "cachedLoop"})
        static void uncached(GraalHPyContext hpyContext, Object[] args, int argsOffset, Object[] dest, int destOffset,
                        @Cached HPyAsHandleNode toSulongNode) {
            int len = args.length;
            for (int i = 0; i < len - argsOffset; i++) {
                dest[destOffset + i] = toSulongNode.execute(hpyContext, args[argsOffset + i]);
            }
        }

        @Override
        HPyCloseArgHandlesNode createCloseHandleNode() {
            return HPyAllHandleCloseNodeGen.create();
        }
    }

    /**
     * The counter part of {@link HPyAllAsHandleNode}.
     */
    public abstract static class HPyAllHandleCloseNode extends HPyCloseArgHandlesNode {

        @Specialization(guards = {"dest.length == destOffset"})
        @SuppressWarnings("unused")
        static void cached0(GraalHPyContext hpyContext, Object[] dest, int destOffset) {
        }

        @Specialization(guards = {"dest.length == cachedLength", "isLeArgsOffsetPlus(cachedLength, destOffset, 8)"}, limit = "1", replaces = "cached0")
        @ExplodeLoop
        static void cachedLoop(GraalHPyContext hpyContext, Object[] dest, int destOffset,
                        @Cached("dest.length") int cachedLength,
                        @Cached ConditionProfile isAllocatedProfile,
                        @Cached HPyEnsureHandleNode ensureHandleNode) {
            CompilerAsserts.partialEvaluationConstant(destOffset);
            for (int i = 0; i < cachedLength - destOffset; i++) {
                ensureHandleNode.execute(hpyContext, dest[destOffset + i]).close(hpyContext, isAllocatedProfile);
            }
        }

        @Specialization(replaces = {"cached0", "cachedLoop"})
        static void uncached(GraalHPyContext hpyContext, Object[] dest, int destOffset,
                        @Cached ConditionProfile isAllocatedProfile,
                        @Cached HPyEnsureHandleNode ensureHandleNode) {
            int len = dest.length;
            for (int i = 0; i < len - destOffset; i++) {
                ensureHandleNode.execute(hpyContext, dest[destOffset + i]).close(hpyContext, isAllocatedProfile);
            }
        }

        static boolean isLeArgsOffsetPlus(int len, int off, int plus) {
            return len < plus + off;
        }
    }

    /**
     * Argument converter for calling a native get/set descriptor getter function. The native
     * signature is: {@code HPy getter(HPyContext ctx, HPy self, void* closure)}.
     */
    public abstract static class HPyGetSetGetterToSulongNode extends HPyConvertArgsToSulongNode {

        @Specialization
        static void doConvert(GraalHPyContext hpyContext, Object[] args, int argsOffset, Object[] dest, int destOffset,
                        @Cached HPyAsHandleNode selfAsHandleNode) {
            dest[destOffset] = selfAsHandleNode.execute(hpyContext, args[argsOffset]);
            dest[destOffset + 1] = args[argsOffset + 1];
        }

        @Override
        HPyCloseArgHandlesNode createCloseHandleNode() {
            return HPySelfHandleCloseNodeGen.create();
        }
    }

    /**
     * Argument converter for calling a native get/set descriptor setter function. The native
     * signature is: {@code HPy setter(HPyContext ctx, HPy self, HPy value, void* closure)}.
     */
    public abstract static class HPyGetSetSetterToSulongNode extends HPyConvertArgsToSulongNode {

        @Specialization
        static void doConvert(GraalHPyContext hpyContext, Object[] args, int argsOffset, Object[] dest, int destOffset,
                        @Cached HPyAsHandleNode asHandleNode) {
            dest[destOffset] = asHandleNode.execute(hpyContext, args[argsOffset]);
            dest[destOffset + 1] = asHandleNode.execute(hpyContext, args[argsOffset + 1]);
            dest[destOffset + 2] = args[argsOffset + 2];
        }

        @Override
        HPyCloseArgHandlesNode createCloseHandleNode() {
            return HPyGetSetSetterHandleCloseNodeGen.create();
        }
    }

    /**
     * The counter part of {@link HPyGetSetSetterToSulongNode}.
     */
    public abstract static class HPyGetSetSetterHandleCloseNode extends HPyCloseArgHandlesNode {

        @Specialization
        static void doConvert(GraalHPyContext hpyContext, Object[] dest, int destOffset,
                        @Cached ConditionProfile isAllocatedProfile,
                        @Cached HPyEnsureHandleNode ensureHandleNode) {
            ensureHandleNode.execute(hpyContext, dest[destOffset]).close(hpyContext, isAllocatedProfile);
            ensureHandleNode.execute(hpyContext, dest[destOffset + 1]).close(hpyContext, isAllocatedProfile);
        }
    }

    /**
     * Argument converter for calling a native legacy get/set descriptor getter function. The native
     * signature is: {@code PyObject* getter(struct _HPyObject_head_s *self, void* closure)} whereas
     * {@code struct _HPyObject_head_s} is size-compatible to {@code PyObject}.
     */
    public abstract static class HPyLegacyGetSetGetterToSulongNode extends ConvertArgsToSulongNode {

        @Specialization
        static void doConvert(Object[] args, int argsOffset, Object[] dest, int destOffset,
                        @Cached HPyGetNativeSpacePointerNode readNativeSpaceNode) {
            dest[destOffset] = readNativeSpaceNode.execute(args[argsOffset]);
            dest[destOffset + 1] = args[argsOffset + 1];
        }
    }

    /**
     * Argument converter for calling a native legacy get/set descriptor setter function. The native
     * signature is:
     * {@code int setter(struct _HPyObject_head_s *self, PyObject *value, void* closure)}.
     */
    public abstract static class HPyLegacyGetSetSetterToSulongNode extends ConvertArgsToSulongNode {

        @Specialization
        static void doConvert(Object[] args, int argsOffset, Object[] dest, int destOffset,
                        @Cached HPyGetNativeSpacePointerNode getNativeSpacePointerNode,
                        @Cached ToBorrowedRefNode toSulongNode) {
            dest[destOffset] = getNativeSpacePointerNode.execute(args[argsOffset]);
            dest[destOffset + 1] = toSulongNode.execute(args[argsOffset + 1]);
            dest[destOffset + 2] = args[argsOffset + 2];
        }
    }

    /**
     * The counter part of {@link HPyGetSetSetterToSulongNode}.
     */
    public abstract static class HPyLegacyGetSetSetterDecrefNode extends HPyCloseArgHandlesNode {

        @Specialization
        static void doConvert(@SuppressWarnings("unused") GraalHPyContext hpyContext, Object[] dest, int destOffset,
                        @Cached SubRefCntNode subRefCntNode) {
            subRefCntNode.dec(dest[destOffset + 1]);
        }
    }

    /**
     * Converts {@code self} to an HPy handle and any other argument to {@code HPy_ssize_t}.
     */
    public abstract static class HPySSizeArgFuncToSulongNode extends HPyConvertArgsToSulongNode {

        @Specialization(guards = {"isArity(args.length, argsOffset, 2)"})
        static void doHandleSsizeT(VirtualFrame frame, GraalHPyContext hpyContext, Object[] args, int argsOffset, Object[] dest, int destOffset,
                        @Cached HPyAsHandleNode asHandleNode,
                        @Cached ConvertPIntToPrimitiveNode asSsizeTNode) {
            CompilerAsserts.partialEvaluationConstant(argsOffset);
            dest[destOffset] = asHandleNode.execute(hpyContext, args[argsOffset]);
            dest[destOffset + 1] = asSsizeTNode.execute(frame, args[argsOffset + 1], 1, Long.BYTES);
        }

        @Specialization(guards = {"isArity(args.length, argsOffset, 3)"})
        static void doHandleSsizeTSsizeT(VirtualFrame frame, GraalHPyContext hpyContext, Object[] args, int argsOffset, Object[] dest, int destOffset,
                        @Cached HPyAsHandleNode asHandleNode,
                        @Cached ConvertPIntToPrimitiveNode asSsizeTNode) {
            CompilerAsserts.partialEvaluationConstant(argsOffset);
            dest[destOffset] = asHandleNode.execute(hpyContext, args[argsOffset]);
            dest[destOffset + 1] = asSsizeTNode.execute(frame, args[argsOffset + 1], 1, Long.BYTES);
            dest[destOffset + 2] = asSsizeTNode.execute(frame, args[argsOffset + 2], 1, Long.BYTES);
        }

        @Specialization(replaces = {"doHandleSsizeT", "doHandleSsizeTSsizeT"})
        static void doGeneric(VirtualFrame frame, @SuppressWarnings("unused") GraalHPyContext hpyContext, Object[] args, int argsOffset, Object[] dest, int destOffset,
                        @Cached HPyAsHandleNode asHandleNode,
                        @Cached ConvertPIntToPrimitiveNode asSsizeTNode) {
            dest[destOffset] = asHandleNode.execute(hpyContext, args[argsOffset]);
            for (int i = 1; i < args.length - argsOffset; i++) {
                dest[destOffset + i] = asSsizeTNode.execute(frame, args[argsOffset + i], 1, Long.BYTES);
            }
        }

        @Override
        HPyCloseArgHandlesNode createCloseHandleNode() {
            return HPySelfHandleCloseNodeGen.create();
        }

        static boolean isArity(int len, int off, int expected) {
            return len - off == expected;
        }
    }

    @GenerateUncached
    abstract static class HPyLongFromLong extends Node {
        public abstract Object execute(int value, boolean signed);

        public abstract Object execute(long value, boolean signed);

        public abstract Object execute(Object value, boolean signed);

        @Specialization(guards = "signed")
        Object doSignedInt(int n, @SuppressWarnings("unused") boolean signed,
                        @Cached HPyAsHandleNode toSulongNode) {
            return toSulongNode.execute(n);
        }

        @Specialization(guards = "!signed")
        Object doUnsignedInt(int n, @SuppressWarnings("unused") boolean signed,
                        @Cached HPyAsHandleNode toSulongNode) {
            if (n < 0) {
                return toSulongNode.execute(n & 0xFFFFFFFFL);
            }
            return toSulongNode.execute(n);
        }

        @Specialization(guards = "signed")
        Object doSignedLong(long n, @SuppressWarnings("unused") boolean signed,
                        @Cached HPyAsHandleNode toSulongNode) {
            return toSulongNode.execute(n);
        }

        @Specialization(guards = {"!signed", "n >= 0"})
        Object doUnsignedLongPositive(long n, @SuppressWarnings("unused") boolean signed,
                        @Cached HPyAsHandleNode toSulongNode) {
            return toSulongNode.execute(n);
        }

        @Specialization(guards = {"!signed", "n < 0"})
        Object doUnsignedLongNegative(long n, @SuppressWarnings("unused") boolean signed,
                        @Cached HPyAsHandleNode toSulongNode,
                        @Shared("factory") @Cached PythonObjectFactory factory) {
            return toSulongNode.execute(factory.createInt(convertToBigInteger(n)));
        }

        @TruffleBoundary
        private static BigInteger convertToBigInteger(long n) {
            return BigInteger.valueOf(n).add(BigInteger.ONE.shiftLeft(Long.SIZE));
        }

        @Specialization
        Object doPointer(PythonNativeObject n, @SuppressWarnings("unused") boolean signed,
                        @Cached HPyAsHandleNode toSulongNode,
                        @Shared("factory") @Cached PythonObjectFactory factory) {
            return toSulongNode.execute(factory.createNativeVoidPtr(n.getPtr()));
        }
    }

    /**
     * <pre>
     *     typedef struct {
     *         const char* name;
     *         int basicsize;
     *         int itemsize;
     *         unsigned int flags;
     *         void *legacy_slots;
     *         HPyDef **defines;
     *     } HPyType_Spec;
     * </pre>
     */
    @GenerateUncached
    abstract static class HPyCreateTypeFromSpecNode extends Node {

        abstract Object execute(GraalHPyContext context, Object typeSpec, Object typeSpecParamArray);

        @Specialization
        static Object doGeneric(GraalHPyContext context, Object typeSpec, Object typeSpecParamArray,
                        @CachedLibrary(limit = "3") InteropLibrary ptrLib,
                        @CachedLibrary(limit = "3") InteropLibrary valueLib,
                        @Cached FromCharPointerNode fromCharPointerNode,
                        @Cached CastToJavaStringNode castToJavaStringNode,
                        @Cached PythonObjectFactory factory,
                        @Cached PCallHPyFunction callHelperFunctionNode,
                        @Cached ReadAttributeFromObjectNode readAttributeFromObjectNode,
                        @Cached WriteAttributeToObjectNode writeAttributeToObjectNode,
                        @Cached CallNode callTypeNewNode,
                        @Cached CastToJavaIntLossyNode castToJavaIntNode,
                        @Cached HPyCreateFunctionNode addFunctionNode,
                        @Cached HPyAddMemberNode addMemberNode,
                        @Cached HPyCreateSlotNode addSlotNode,
                        @Cached HPyCreateLegacySlotNode createLegacySlotNode,
                        @Cached HPyCreateGetSetDescriptorNode createGetSetDescriptorNode,
                        @Cached HPyAsPythonObjectNode hPyAsPythonObjectNode,
                        @Cached PRaiseNode raiseNode) {

            try {
                // the name as given by the specification
                String specName = castToJavaStringNode.execute(fromCharPointerNode.execute(ptrLib.readMember(typeSpec, "name")));

                // extract module and type name
                String[] names = splitName(specName);
                assert names.length == 2;

                // extract bases from type spec params

                PTuple bases;
                try {
                    bases = extractBases(context, typeSpecParamArray, ptrLib, castToJavaIntNode, callHelperFunctionNode, hPyAsPythonObjectNode, factory);
                } catch (CannotCastException | InteropException e) {
                    throw raiseNode.raise(SystemError, "failed to extract bases from type spec params for type %s", specName);
                }

                // create the type object
                Object typeBuiltin = readAttributeFromObjectNode.execute(context.getContext().getBuiltins(), BuiltinNames.TYPE);
                Object newType = callTypeNewNode.execute(typeBuiltin, names[1], bases, factory.createDict());

                // determine and set the correct module attribute
                String value = names[0];
                if (value != null) {
                    writeAttributeToObjectNode.execute(newType, SpecialAttributeNames.__MODULE__, value);
                } else {
                    // TODO(fa): issue deprecation warning with message "builtin type %.200s has no
                    // __module__ attribute"
                }

                // store flags, basicsize, and itemsize to type
                long flags = castToLong(valueLib, ptrLib.readMember(typeSpec, "flags"));
                long basicSize = castToLong(valueLib, ptrLib.readMember(typeSpec, "basicsize"));
                long itemSize = castToLong(valueLib, ptrLib.readMember(typeSpec, "itemsize"));
                writeAttributeToObjectNode.execute(newType, GraalHPyDef.TYPE_HPY_BASICSIZE, basicSize);
                writeAttributeToObjectNode.execute(newType, GraalHPyDef.TYPE_HPY_ITEMSIZE, itemSize);
                writeAttributeToObjectNode.execute(newType, GraalHPyDef.TYPE_HPY_FLAGS, flags);

                // process defines
                Object defines = callHelperFunctionNode.call(context, GraalHPyNativeSymbol.GRAAL_HPY_TYPE_SPEC_GET_DEFINES, typeSpec);
                // field 'defines' may be 'NULL'
                if (!ptrLib.isNull(defines)) {
                    if (!ptrLib.hasArrayElements(defines)) {
                        return raiseNode.raise(SystemError, "field 'defines' did not return an array for type %s", specName);
                    }

                    int nDefines = PInt.intValueExact(ptrLib.getArraySize(defines));
                    for (long i = 0; i < nDefines; i++) {
                        Object moduleDefine = ptrLib.readArrayElement(defines, i);
                        HPyProperty property = null;
                        int kind = castToJavaIntNode.execute(callHelperFunctionNode.call(context, GRAAL_HPY_DEF_GET_KIND, moduleDefine));
                        switch (kind) {
                            case GraalHPyDef.HPY_DEF_KIND_METH:
                                Object methodDef = callHelperFunctionNode.call(context, GRAAL_HPY_DEF_GET_METH, moduleDefine);
                                PBuiltinFunction fun = addFunctionNode.execute(context, newType, methodDef);
                                property = new HPyProperty(fun.getName(), fun);
                                break;
                            case GraalHPyDef.HPY_DEF_KIND_SLOT:
                                Object slotDef = callHelperFunctionNode.call(context, GRAAL_HPY_DEF_GET_SLOT, moduleDefine);
                                property = addSlotNode.execute(context, newType, slotDef);
                                break;
                            case GraalHPyDef.HPY_DEF_KIND_MEMBER:
                                Object memberDef = callHelperFunctionNode.call(context, GRAAL_HPY_DEF_GET_MEMBER, moduleDefine);
                                property = addMemberNode.execute(context, memberDef);
                                break;
                            case GraalHPyDef.HPY_DEF_KIND_GETSET:
                                Object getsetDef = callHelperFunctionNode.call(context, GRAAL_HPY_DEF_GET_GETSET, moduleDefine);
                                GetSetDescriptor getSetDescriptor = createGetSetDescriptorNode.execute(context, newType, getsetDef);
                                property = new HPyProperty(getSetDescriptor.getName(), getSetDescriptor);
                                break;
                            default:
                                assert false : "unknown definition kind";
                        }

                        if (property != null) {
                            writeAttributeToObjectNode.execute(newType, property.key, property.value);
                        }
                    }
                }

                // process legacy slots; this is of type 'cpy_PyTypeSlot legacy_slots[]'
                Object legacySlots = callHelperFunctionNode.call(context, GraalHPyNativeSymbol.GRAAL_HPY_TYPE_SPEC_GET_LEGECY_SLOTS, typeSpec);
                if (!ptrLib.isNull(legacySlots)) {
                    int nLegacySlots = PInt.intValueExact(ptrLib.getArraySize(legacySlots));
                    for (int i = 0; i < nLegacySlots; i++) {
                        Object legacySlotDef = ptrLib.readArrayElement(legacySlots, i);
                        HPyProperty property = createLegacySlotNode.execute(context, newType, legacySlotDef);
                        if (property != null) {
                            writeAttributeToObjectNode.execute(newType, property.key, property.value);
                        }
                    }
                }

                return newType;
            } catch (CannotCastException | InteropException e) {
                throw raiseNode.raise(SystemError, "Could not create type from spec because: %m", e);
            } catch (OverflowException e) {
                throw raiseNode.raise(SystemError, "Could not create type from spec: too many members");
            }
        }

        /**
         * Extract bases from an array consisting of elements with the following C struct.
         *
         * <pre>
         *     typedef struct {
         *         HPyType_SpecParam_Kind kind;
         *         HPy object;
         *     } HPyType_SpecParam;
         * </pre>
         *
         * Reference implementation can be found in {@code ctx_type.c:build_bases_from_params}.
         *
         * @return The bases tuple or {@code null} in case of an error.
         */
        @TruffleBoundary
        private static PTuple extractBases(GraalHPyContext context, Object typeSpecParamArray,
                        InteropLibrary ptrLib,
                        CastToJavaIntLossyNode castToJavaIntNode,
                        PCallHPyFunction callHelperFunctionNode,
                        HPyAsPythonObjectNode asPythonObjectNode,
                        PythonObjectFactory factory) throws InteropException {

            // if the pointer is NULL, no bases have been explicitly specified
            if (ptrLib.isNull(typeSpecParamArray)) {
                return factory.createTuple(PythonUtils.EMPTY_OBJECT_ARRAY);
            }

            long nSpecParam = ptrLib.getArraySize(typeSpecParamArray);
            ArrayList<Object> basesList = new ArrayList<>();
            for (long i = 0; i < nSpecParam; i++) {
                Object specParam = ptrLib.readArrayElement(typeSpecParamArray, i);
                // TODO(fa): directly read member as soon as this is supported by Sulong.
                // Currently, we cannot pass struct-by-value via interop.
                int specParamKind = castToJavaIntNode.execute(ptrLib.readMember(specParam, "kind"));
                Object specParamObject = asPythonObjectNode.execute(context, callHelperFunctionNode.call(context, GRAAL_HPY_TYPE_SPEC_PARAM_GET_OBJECT, specParam));

                switch (specParamKind) {
                    case GraalHPyDef.HPyType_SPEC_PARAM_BASE:
                        // In this case, the 'specParamObject' is a single handle. We add it to
                        // the list of bases.
                        assert PGuards.isClass(specParamObject, InteropLibrary.getUncached()) : "base object is not a Python class";
                        basesList.add(specParamObject);
                        break;
                    case GraalHPyDef.HPyType_SPEC_PARAM_BASES_TUPLE:
                        // In this case, the 'specParamObject' is tuple. According to the
                        // reference implementation, we immediately use this tuple and throw
                        // away any other single base classes or subsequent params.
                        assert PGuards.isPTuple(specParamObject) : "type spec param claims to be a tuple but isn't";
                        return (PTuple) specParamObject;
                    default:
                        assert false : "unknown type spec param kind";
                }
            }
            return factory.createTuple(basesList.toArray());
        }

        /**
         * Extract the heap type's and the module's name from the name given by the type
         * specification.<br/>
         * According to CPython, we need to look for the first {@code '.'} and everything before it
         * is the module name. Everything after it (which may also contain more dots) is the type
         * name. See also: {@code typeobject.c: PyType_FromSpecWithBases}
         */
        @TruffleBoundary
        private static String[] splitName(String specName) {
            int firstDotIdx = specName.indexOf('.');
            if (firstDotIdx != -1) {
                return new String[]{specName.substring(0, firstDotIdx), specName.substring(firstDotIdx + 1)};
            }
            return new String[]{null, specName};
        }

        private static long castToLong(InteropLibrary lib, Object value) throws OverflowException {
            if (lib.fitsInLong(value)) {
                try {
                    return lib.asLong(value);
                } catch (UnsupportedMessageException e) {
                    throw CompilerDirectives.shouldNotReachHere();
                }
            }
            throw OverflowException.INSTANCE;
        }
    }

    @ImportStatic(PythonOptions.class)
    @GenerateUncached
    public abstract static class HPyGetNativeSpacePointerNode extends Node {

        public abstract Object execute(Object object);

        @Specialization(limit = "getVariableArgumentInlineCacheLimit()")
        static Object doDynamicObject(DynamicObject object,
                        @CachedLibrary("object") DynamicObjectLibrary lib) {
            return lib.getOrDefault(object, OBJECT_HPY_NATIVE_SPACE, PNone.NO_VALUE);
        }

        @Specialization(replaces = "doDynamicObject")
        static Object doOther(Object object,
                        @CachedLibrary(limit = "getVariableArgumentInlineCacheLimit()") DynamicObjectLibrary lib) {
            if (object instanceof DynamicObject) {
                return lib.getOrDefault((DynamicObject) object, OBJECT_HPY_NATIVE_SPACE, PNone.NO_VALUE);
            }
            throw CompilerDirectives.shouldNotReachHere();
        }
    }

}<|MERGE_RESOLUTION|>--- conflicted
+++ resolved
@@ -79,11 +79,8 @@
 import com.oracle.graal.python.builtins.objects.cext.capi.CExtNodes.SubRefCntNode;
 import com.oracle.graal.python.builtins.objects.cext.capi.CExtNodes.ToBorrowedRefNode;
 import com.oracle.graal.python.builtins.objects.cext.common.CExtCommonNodes.ConvertPIntToPrimitiveNode;
-<<<<<<< HEAD
 import com.oracle.graal.python.builtins.objects.cext.common.CExtCommonNodes.EncodeNativeStringNode;
-=======
 import com.oracle.graal.python.builtins.objects.cext.common.CExtCommonNodes.ImportCExtSymbolNode;
->>>>>>> 895c9627
 import com.oracle.graal.python.builtins.objects.cext.common.CExtContext;
 import com.oracle.graal.python.builtins.objects.cext.common.CExtToJavaNode;
 import com.oracle.graal.python.builtins.objects.cext.common.CExtToNativeNode;
@@ -379,11 +376,7 @@
 
             assert checkLayout(methodDef) : "provided pointer has unexpected structure";
 
-<<<<<<< HEAD
-            String methodName = castToJavaStringNode.execute(callGetNameNode.call(context, GraalHPyNativeSymbols.GRAAL_HPY_LEGACY_METHODDEF_GET_ML_NAME, methodDef));
-=======
-            String methodName = castToJavaStringNode.execute(callGetNameNode.call(context, GraalHPyNativeSymbol.GRAAL_HPY_GET_ML_NAME, methodDef));
->>>>>>> 895c9627
+            String methodName = castToJavaStringNode.execute(callGetNameNode.call(context, GraalHPyNativeSymbol.GRAAL_HPY_LEGACY_METHODDEF_GET_ML_NAME, methodDef));
 
             // note: 'ml_doc' may be NULL; in this case, we would store 'None'
             Object methodDoc = PNone.NONE;
@@ -493,7 +486,7 @@
 
             assert checkLayout(legacyGetSetDef) : "provided pointer has unexpected structure";
 
-            String getSetDescrName = castToJavaStringNode.execute(callGetNameNode.call(context, GraalHPyNativeSymbols.GRAAL_HPY_LEGACY_GETSETDEF_GET_NAME, legacyGetSetDef));
+            String getSetDescrName = castToJavaStringNode.execute(callGetNameNode.call(context, GraalHPyNativeSymbol.GRAAL_HPY_LEGACY_GETSETDEF_GET_NAME, legacyGetSetDef));
 
             // note: 'doc' may be NULL; in this case, we would store 'None'
             Object getSetDescrDoc = PNone.NONE;
@@ -994,14 +987,14 @@
                     }
                     break;
                 case Py_tp_repr:
-                    Object pfuncPtr = callHelperFunctionNode.call(context, GraalHPyNativeSymbols.GRAAL_HPY_LEGACY_SLOT_GET_PFUNC, slotDef);
+                    Object pfuncPtr = callHelperFunctionNode.call(context, GraalHPyNativeSymbol.GRAAL_HPY_LEGACY_SLOT_GET_PFUNC, slotDef);
                     RootCallTarget callTarget = PythonUtils.getOrCreateCallTarget(MethDirectRoot.create(lang, SpecialMethodNames.__REPR__));
                     PKeyword[] kwDefaults = ExternalFunctionNodes.createKwDefaults(pfuncPtr);
                     PBuiltinFunction method = factory.createBuiltinFunction(SpecialMethodNames.__REPR__, enclosingType, PythonUtils.EMPTY_OBJECT_ARRAY, kwDefaults, callTarget);
                     writeAttributeToObjectNode.execute(enclosingType, SpecialMethodNames.__REPR__, method);
                     break;
                 case Py_tp_getset:
-                    Object getSetDefArrayPtr = callHelperFunctionNode.call(context, GraalHPyNativeSymbols.GRAAL_HPY_LEGACY_SLOT_GET_DESCRS, slotDef);
+                    Object getSetDefArrayPtr = callHelperFunctionNode.call(context, GraalHPyNativeSymbol.GRAAL_HPY_LEGACY_SLOT_GET_DESCRS, slotDef);
                     try {
                         int nLegacyMemberDefs = PInt.intValueExact(resultLib.getArraySize(getSetDefArrayPtr));
                         for (int i = 0; i < nLegacyMemberDefs; i++) {
