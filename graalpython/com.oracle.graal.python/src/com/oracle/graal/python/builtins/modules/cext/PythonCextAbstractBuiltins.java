--- conflicted
+++ resolved
@@ -90,7 +90,6 @@
 import com.oracle.graal.python.builtins.objects.dict.PDict;
 import com.oracle.graal.python.builtins.objects.list.PList;
 import com.oracle.graal.python.builtins.objects.mappingproxy.PMappingproxy;
-import com.oracle.graal.python.builtins.objects.slice.SliceNodes;
 import com.oracle.graal.python.builtins.objects.tuple.PTuple;
 import com.oracle.graal.python.builtins.objects.type.TypeNodes.IsSameTypeNode;
 import com.oracle.graal.python.lib.PyNumberFloatNode;
@@ -752,11 +751,7 @@
         Object getSlice(VirtualFrame frame, Object obj, long iLow, long iHigh,
                         @Shared("check") @SuppressWarnings("unused") @Cached com.oracle.graal.python.lib.PySequenceCheckNode checkNode,
                         @Cached PyObjectLookupAttr lookupAttrNode,
-<<<<<<< HEAD
-                        @Cached SliceNodes.CreateSliceNode sliceNode,
-=======
                         @Cached PySliceNew sliceNode,
->>>>>>> c3128822
                         @Cached CallNode callNode,
                         @Cached TransformExceptionToNativeNode transformExceptionToNativeNode) {
             try {
