/*
 * Copyright (c) 2021, 2025, Oracle and/or its affiliates. All rights reserved.
 * DO NOT ALTER OR REMOVE COPYRIGHT NOTICES OR THIS FILE HEADER.
 *
 * The Universal Permissive License (UPL), Version 1.0
 *
 * Subject to the condition set forth below, permission is hereby granted to any
 * person obtaining a copy of this software, associated documentation and/or
 * data (collectively the "Software"), free of charge and under any and all
 * copyright rights in the Software, and any and all patent rights owned or
 * freely licensable by each licensor hereunder covering either (i) the
 * unmodified Software as contributed to or provided by such licensor, or (ii)
 * the Larger Works (as defined below), to deal in both
 *
 * (a) the Software, and
 *
 * (b) any piece of software and/or hardware listed in the lrgrwrks.txt file if
 * one is included with the Software each a "Larger Work" to which the Software
 * is contributed by such licensors),
 *
 * without restriction, including without limitation the rights to copy, create
 * derivative works of, display, perform, and distribute the Software and make,
 * use, sell, offer for sale, import, export, have made, and have sold the
 * Software and the Larger Work(s), and to sublicense the foregoing rights on
 * either these or other terms.
 *
 * This license is subject to the following condition:
 *
 * The above copyright notice and either this complete permission notice or at a
 * minimum a reference to the UPL must be included in all copies or substantial
 * portions of the Software.
 *
 * THE SOFTWARE IS PROVIDED "AS IS", WITHOUT WARRANTY OF ANY KIND, EXPRESS OR
 * IMPLIED, INCLUDING BUT NOT LIMITED TO THE WARRANTIES OF MERCHANTABILITY,
 * FITNESS FOR A PARTICULAR PURPOSE AND NONINFRINGEMENT. IN NO EVENT SHALL THE
 * AUTHORS OR COPYRIGHT HOLDERS BE LIABLE FOR ANY CLAIM, DAMAGES OR OTHER
 * LIABILITY, WHETHER IN AN ACTION OF CONTRACT, TORT OR OTHERWISE, ARISING FROM,
 * OUT OF OR IN CONNECTION WITH THE SOFTWARE OR THE USE OR OTHER DEALINGS IN THE
 * SOFTWARE.
 */
package com.oracle.graal.python.builtins.modules.csv;

import static com.oracle.graal.python.builtins.modules.csv.QuoteStyle.QUOTE_ALL;
import static com.oracle.graal.python.builtins.modules.csv.QuoteStyle.QUOTE_MINIMAL;
import static com.oracle.graal.python.builtins.modules.csv.QuoteStyle.QUOTE_NONE;
import static com.oracle.graal.python.builtins.modules.csv.QuoteStyle.QUOTE_NONNUMERIC;
import static com.oracle.graal.python.builtins.modules.csv.QuoteStyle.QUOTE_NOTNULL;
import static com.oracle.graal.python.builtins.modules.csv.QuoteStyle.QUOTE_STRINGS;
import static com.oracle.graal.python.builtins.modules.io.IONodes.T_WRITE;
import static com.oracle.graal.python.nodes.StringLiterals.J_STRICT;
import static com.oracle.graal.python.nodes.StringLiterals.T_COMMA;
import static com.oracle.graal.python.nodes.StringLiterals.T_CRLF;
import static com.oracle.graal.python.nodes.StringLiterals.T_DOUBLE_QUOTE;
import static com.oracle.graal.python.nodes.StringLiterals.T_STRICT;
import static com.oracle.graal.python.runtime.exception.PythonErrorType.TypeError;
import static com.oracle.graal.python.util.PythonUtils.TS_ENCODING;
import static com.oracle.graal.python.util.PythonUtils.tsLiteral;

import java.util.List;

import com.oracle.graal.python.PythonLanguage;
import com.oracle.graal.python.builtins.Builtin;
import com.oracle.graal.python.builtins.CoreFunctions;
import com.oracle.graal.python.builtins.Python3Core;
import com.oracle.graal.python.builtins.PythonBuiltinClassType;
import com.oracle.graal.python.builtins.PythonBuiltins;
import com.oracle.graal.python.builtins.objects.PNone;
import com.oracle.graal.python.builtins.objects.common.HashingStorageNodes.HashingStorageGetItem;
import com.oracle.graal.python.builtins.objects.dict.PDict;
import com.oracle.graal.python.builtins.objects.function.PKeyword;
import com.oracle.graal.python.builtins.objects.list.PList;
import com.oracle.graal.python.builtins.objects.module.PythonModule;
import com.oracle.graal.python.builtins.objects.str.PString;
import com.oracle.graal.python.builtins.objects.type.PythonClass;
import com.oracle.graal.python.builtins.objects.type.TypeNodes;
import com.oracle.graal.python.lib.PyCallableCheckNode;
import com.oracle.graal.python.lib.PyDictDelItem;
import com.oracle.graal.python.lib.PyDictGetItem;
import com.oracle.graal.python.lib.PyDictSetItem;
import com.oracle.graal.python.lib.PyLongAsIntNode;
import com.oracle.graal.python.lib.PyLongAsLongNode;
import com.oracle.graal.python.lib.PyLongCheckExactNode;
import com.oracle.graal.python.lib.PyObjectGetIter;
import com.oracle.graal.python.lib.PyObjectIsTrueNode;
import com.oracle.graal.python.lib.PyObjectLookupAttr;
import com.oracle.graal.python.nodes.ErrorMessages;
import com.oracle.graal.python.nodes.PRaiseNode;
import com.oracle.graal.python.nodes.SpecialAttributeNames;
import com.oracle.graal.python.nodes.attributes.ReadAttributeFromObjectNode;
import com.oracle.graal.python.nodes.builtins.ListNodes;
import com.oracle.graal.python.nodes.call.CallNode;
import com.oracle.graal.python.nodes.function.PythonBuiltinBaseNode;
import com.oracle.graal.python.nodes.function.PythonBuiltinNode;
import com.oracle.graal.python.nodes.object.GetClassNode;
import com.oracle.graal.python.nodes.util.CannotCastException;
import com.oracle.graal.python.nodes.util.CastToTruffleStringNode;
import com.oracle.graal.python.runtime.PythonContext;
import com.oracle.graal.python.runtime.object.PFactory;
import com.oracle.truffle.api.CompilerDirectives.TruffleBoundary;
import com.oracle.truffle.api.dsl.Bind;
import com.oracle.truffle.api.dsl.Cached;
import com.oracle.truffle.api.dsl.Cached.Exclusive;
import com.oracle.truffle.api.dsl.GenerateNodeFactory;
import com.oracle.truffle.api.dsl.NeverDefault;
import com.oracle.truffle.api.dsl.NodeFactory;
import com.oracle.truffle.api.dsl.Specialization;
import com.oracle.truffle.api.frame.VirtualFrame;
import com.oracle.truffle.api.nodes.Node;
import com.oracle.truffle.api.strings.TruffleString;

@CoreFunctions(defineModule = CSVModuleBuiltins.J__CSV)
public final class CSVModuleBuiltins extends PythonBuiltins {

    private static final TruffleString T__DIALECTS = tsLiteral("_dialects");
    static final String J_ATTR_DELIMITER = "delimiter";
    private static final TruffleString T_ATTR_DELIMITER = tsLiteral(J_ATTR_DELIMITER);
    static final String J_ATTR_DOUBLEQUOTE = "doublequote";
    private static final TruffleString T_ATTR_DOUBLEQUOTE = tsLiteral(J_ATTR_DOUBLEQUOTE);
    static final String J_ATTR_ESCAPECHAR = "escapechar";
    private static final TruffleString T_ATTR_ESCAPECHAR = tsLiteral(J_ATTR_ESCAPECHAR);
    static final String J_ATTR_LINETERMINATOR = "lineterminator";
    private static final TruffleString T_ATTR_LINETERMINATOR = tsLiteral(J_ATTR_LINETERMINATOR);
    static final String J_ATTR_QUOTING = "quoting";
    private static final TruffleString T_ATTR_QUOTING = tsLiteral(J_ATTR_QUOTING);
    static final String J_ATTR_QUOTECHAR = "quotechar";
    private static final TruffleString T_ATTR_QUOTECHAR = tsLiteral(J_ATTR_QUOTECHAR);
    static final String J_ATTR_SKIPINITIALSPACE = "skipinitialspace";
    private static final TruffleString T_ATTR_SKIPINITIALSPACE = tsLiteral(J_ATTR_SKIPINITIALSPACE);
    static final String J_ATTR_STRICT = J_STRICT;
    private static final TruffleString T_ATTR_STRICT = T_STRICT;

    static final String J__CSV = "_csv";
    static final TruffleString T__CSV = tsLiteral(J__CSV);

    private static final TruffleString T_NOT_SET = tsLiteral("NOT_SET");
    static final int NOT_SET_CODEPOINT = -1;

    long fieldLimit = 128 * 1024; // max parsed field size

    @Override
    protected List<? extends NodeFactory<? extends PythonBuiltinBaseNode>> getNodeFactories() {
        return CSVModuleBuiltinsFactory.getFactories();
    }

    @Override
    public void initialize(Python3Core core) {
        addBuiltinConstant(SpecialAttributeNames.T___DOC__, CSV_DOC);
        addBuiltinConstant("__version__", "1.0");
        addBuiltinConstant("QUOTE_MINIMAL", QUOTE_MINIMAL.ordinal());
        addBuiltinConstant("QUOTE_ALL", QUOTE_ALL.ordinal());
        addBuiltinConstant("QUOTE_NONNUMERIC", QUOTE_NONNUMERIC.ordinal());
        addBuiltinConstant("QUOTE_NONE", QUOTE_NONE.ordinal());
<<<<<<< HEAD
        addBuiltinConstant("QUOTE_STRINGS", QUOTE_STRINGS.ordinal());
        addBuiltinConstant("QUOTE_NOTNULL", QUOTE_NOTNULL.ordinal());
        addBuiltinConstant(T__DIALECTS, core.factory().createDict());
=======
        addBuiltinConstant(T__DIALECTS, PFactory.createDict(core.getLanguage()));
>>>>>>> c4afe26b
        super.initialize(core);
    }

    @Builtin(name = "register_dialect", parameterNames = {"$mod", "name",
                    "dialect"}, minNumOfPositionalArgs = 2, takesVarKeywordArgs = true, declaresExplicitSelf = true, doc = "Create a mapping from a string name to a dialect class.\n" +
                                    "dialect = csv.register_dialect(name, dialect)")
    @GenerateNodeFactory
    public abstract static class CSVRegisterDialectNode extends PythonBuiltinNode {

        @Specialization
        static PNone register(VirtualFrame frame, PythonModule module, Object nameObj, Object dialectObj, PKeyword[] keywords,
                        @Bind("this") Node inliningTarget,
                        @Cached CastToTruffleStringNode nameNode,
                        @Cached ReadAttributeFromObjectNode readNode,
                        @Cached CallNode callNode,
                        @Cached PyDictSetItem setItem,
                        @Cached PRaiseNode raiseNode) {
            TruffleString name;
            try {
                name = nameNode.execute(inliningTarget, nameObj);
            } catch (CannotCastException e) {
                throw raiseNode.raise(inliningTarget, PythonBuiltinClassType.TypeError, ErrorMessages.MUST_BE_STRING, "dialect name");
            }

            Object result = callNode.execute(frame, PythonBuiltinClassType.CSVDialect, new Object[]{dialectObj}, keywords);

            // TODO GR-38165: unchecked cast to PDict
            PDict dialects = (PDict) readNode.execute(module, T__DIALECTS);

            setItem.execute(frame, inliningTarget, dialects, name, result);

            return PNone.NONE;
        }
    }

    @Builtin(name = "unregister_dialect", parameterNames = {"$mod",
                    "name"}, minNumOfPositionalArgs = 2, declaresExplicitSelf = true, doc = "Delete the name/dialect mapping associated with a string name.\n" +
                                    "csv.unregister_dialect(name)")
    @GenerateNodeFactory
    public abstract static class CSVUnregisterDialectNode extends PythonBuiltinNode {
        @Specialization
        static PNone unregister(VirtualFrame frame, PythonModule module, Object nameObj,
                        @Bind("this") Node inliningTarget,
                        @Cached ReadAttributeFromObjectNode readNode,
                        @Cached PyDictDelItem delItem,
                        @Cached HashingStorageGetItem getItem,
                        @Cached PRaiseNode raiseNode) {

            // TODO GR-38165: unchecked cast to PDict
            PDict dialects = (PDict) readNode.execute(module, T__DIALECTS);

            if (getItem.hasKey(frame, inliningTarget, (dialects).getDictStorage(), nameObj)) {
                delItem.execute(frame, inliningTarget, dialects, nameObj);
            } else {
                throw raiseNode.raise(inliningTarget, PythonBuiltinClassType.CSVError, ErrorMessages.UNKNOWN_DIALECT);
            }

            return PNone.NONE;
        }
    }

    @Builtin(name = "get_dialect", parameterNames = {"$mod", "name"}, minNumOfPositionalArgs = 2, declaresExplicitSelf = true, doc = "Return the dialect instance associated with name.\n" +
                    "dialect = csv.get_dialect(name)")
    @GenerateNodeFactory
    public abstract static class CSVGetDialectNode extends PythonBuiltinNode {

        public abstract CSVDialect execute(VirtualFrame frame, PythonModule module, Object name);

        @NeverDefault
        protected static CSVGetDialectNode create() {
            return CSVModuleBuiltinsFactory.CSVGetDialectNodeFactory.create(null);
        }

        @Specialization
        static CSVDialect get(VirtualFrame frame, PythonModule module, Object nameObj,
                        @Bind("this") Node inliningTarget,
                        @Cached PyDictGetItem getItemNode,
                        @Cached ReadAttributeFromObjectNode readNode,
                        @Cached PRaiseNode raiseNode) {

            // TODO GR-38165: unchecked cast to PDict
            PDict dialects = (PDict) readNode.execute(module, T__DIALECTS);

            CSVDialect dialect = (CSVDialect) getItemNode.execute(frame, inliningTarget, dialects, nameObj);

            if (dialect == null) {
                throw raiseNode.raise(inliningTarget, PythonBuiltinClassType.CSVError, ErrorMessages.UNKNOWN_DIALECT);
            }

            return dialect;
        }
    }

    @Builtin(name = "list_dialects", parameterNames = {"$mod"}, declaresExplicitSelf = true, doc = "Return a list of all known dialect names.\n" +
                    "names = csv.list_dialects()")
    @GenerateNodeFactory
    public abstract static class CSVListDialectsNode extends PythonBuiltinNode {
        @Specialization
        PList listDialects(VirtualFrame frame, PythonModule module,
                        @Cached ReadAttributeFromObjectNode readNode,
                        @Cached ListNodes.ConstructListNode constructListNode) {

            Object dialects = readNode.execute(module, T__DIALECTS);
            return constructListNode.execute(frame, dialects);
        }
    }

    @Builtin(name = "reader", doc = READER_DOC, parameterNames = {"csvfile", "dialect"}, minNumOfPositionalArgs = 1, takesVarKeywordArgs = true)
    @GenerateNodeFactory
    public abstract static class CSVReaderNode extends PythonBuiltinNode {
        @Specialization
        static Object createReader(VirtualFrame frame, Object csvfile, Object dialectObj, PKeyword[] kwargs,
                        @Bind("this") Node inliningTarget,
                        @Cached PyObjectGetIter getIter,
                        @Cached CallNode callNode,
                        @Bind PythonLanguage language) {
            Object inputIter = getIter.execute(frame, inliningTarget, csvfile);
            CSVDialect dialect = (CSVDialect) callNode.execute(frame, PythonBuiltinClassType.CSVDialect, new Object[]{dialectObj}, kwargs);
            return PFactory.createCSVReader(language, inputIter, dialect);
        }
    }

    @Builtin(name = "writer", doc = WRITER_DOC, parameterNames = {"outputfile", "dialect"}, minNumOfPositionalArgs = 1, takesVarKeywordArgs = true)
    @GenerateNodeFactory
    public abstract static class CSVWriterNode extends PythonBuiltinNode {
        @Specialization
        static Object createReader(VirtualFrame frame, Object outputFile, Object dialectObj, PKeyword[] kwargs,
                        @Bind("this") Node inliningTarget,
                        @Cached CallNode callNode,
                        @Cached PyObjectLookupAttr lookupAttr,
                        @Cached PyCallableCheckNode checkCallable,
                        @Bind PythonLanguage language,
                        @Cached PRaiseNode raiseNode) {
            Object write = lookupAttr.execute(frame, inliningTarget, outputFile, T_WRITE);
            if (write == PNone.NO_VALUE || !checkCallable.execute(inliningTarget, write)) {
                throw raiseNode.raise(inliningTarget, PythonBuiltinClassType.TypeError, ErrorMessages.S_MUST_HAVE_WRITE_METHOD, "argument 1");
            }
            CSVDialect dialect = (CSVDialect) callNode.execute(frame, PythonBuiltinClassType.CSVDialect, new Object[]{dialectObj}, kwargs);
            return PFactory.createCSVWriter(language, write, dialect);
        }
    }

    @Builtin(name = "field_size_limit", parameterNames = {"$mod", "limit"}, declaresExplicitSelf = true, doc = "Sets an upper limit on parsed fields.\n" +
                    "csv.field_size_limit([limit])\n\n" +
                    "Returns old limit. If limit is not given, no new limit is set and\n" +
                    "the old limit is returned")
    @GenerateNodeFactory
    public abstract static class CSVFieldSizeLimitNode extends PythonBuiltinNode {

        @Specialization
        static long getOrSetFieldSizeLimit(VirtualFrame frame, PythonModule self, Object newLimit,
                        @Bind("this") Node inliningTarget,
                        @Cached PyLongCheckExactNode checkLongNode,
                        @Cached PyLongAsLongNode castToLong,
                        @Cached PRaiseNode raiseNode) {
            CSVModuleBuiltins csvModuleBuiltins = (CSVModuleBuiltins) self.getBuiltins();
            long oldLimit = csvModuleBuiltins.fieldLimit;

            if (newLimit != PNone.NO_VALUE) {
                if (!checkLongNode.execute(inliningTarget, newLimit)) {
                    throw raiseNode.raise(inliningTarget, PythonBuiltinClassType.TypeError, ErrorMessages.MUST_BE_INTEGER, "limit");
                }
                csvModuleBuiltins.fieldLimit = castToLong.execute(frame, inliningTarget, newLimit);
            }
            return oldLimit;
        }
    }

    @Builtin(name = "CSVDialect", constructsClass = PythonBuiltinClassType.CSVDialect, parameterNames = {"class", "dialect", "delimiter", "doublequote", "escapechar", "lineterminator", "quotechar",
                    "quoting", "skipinitialspace", "strict"})
    @GenerateNodeFactory
    public abstract static class DialectNode extends PythonBuiltinNode {

        @Specialization
        @SuppressWarnings("unused")
        static Object doCSVDialectWithoutKeywords(PythonBuiltinClassType cls, CSVDialect dialect, PNone delimiter, PNone doublequote, PNone escapechar,
                        PNone lineterminator, PNone quotechar, PNone quoting, PNone skipinitialspace, PNone strict) {
            return dialect;
        }

        @Specialization
        @SuppressWarnings("unused")
        static CSVDialect doStringWithoutKeywords(VirtualFrame frame, PythonBuiltinClassType cls, TruffleString dialectName, PNone delimiter, PNone doublequote, PNone escapechar,
                        PNone lineterminator, PNone quotechar, PNone quoting, PNone skipinitialspace, PNone strict,
                        @Bind("this") Node inliningTarget,
                        @Exclusive @Cached CSVModuleBuiltins.CSVGetDialectNode getDialect) {
            PythonModule module = PythonContext.get(inliningTarget).lookupBuiltinModule(T__CSV);
            return getDialect.execute(frame, module, dialectName);
        }

        @Specialization
        static Object doNoDialectObj(VirtualFrame frame, PythonBuiltinClassType cls, @SuppressWarnings("unused") PNone dialectObj, Object delimiterObj, Object doublequoteObj, Object escapecharObj,
                        Object lineterminatorObj, Object quotecharObj, Object quotingObj, Object skipinitialspaceObj, Object strictObj,
                        @Bind("this") Node inliningTarget,
                        @Exclusive @Cached PyObjectIsTrueNode isTrueNode,
                        @Exclusive @Cached PyLongCheckExactNode pyLongCheckExactNode,
                        @Exclusive @Cached PyLongAsIntNode pyLongAsIntNode,
                        @Exclusive @Cached PRaiseNode raiseNode) {
            return createCSVDialect(frame, inliningTarget, cls, delimiterObj, doublequoteObj, escapecharObj, lineterminatorObj,
                            quotecharObj, quotingObj, skipinitialspaceObj, strictObj, isTrueNode, pyLongCheckExactNode, pyLongAsIntNode, raiseNode);
        }

        @Specialization
        static Object doStringWithKeywords(VirtualFrame frame, PythonBuiltinClassType cls, TruffleString dialectName, Object delimiterObj, Object doublequoteObj, Object escapecharObj,
                        Object lineterminatorObj, Object quotecharObj, Object quotingObj, Object skipinitialspaceObj, Object strictObj,
                        @Bind("this") Node inliningTarget,
                        @Exclusive @Cached CSVModuleBuiltins.CSVGetDialectNode getDialect,
                        @Exclusive @Cached PyObjectIsTrueNode isTrueNode,
                        @Exclusive @Cached PyLongCheckExactNode pyLongCheckExactNode,
                        @Exclusive @Cached PyLongAsIntNode pyLongAsIntNode,
                        @Exclusive @Cached PRaiseNode raiseNode) {
            PythonModule module = PythonContext.get(inliningTarget).lookupBuiltinModule(T__CSV);
            CSVDialect dialectObj = getDialect.execute(frame, module, dialectName);

            if (delimiterObj == PNone.NO_VALUE) {
                delimiterObj = dialectObj.delimiter;
            }
            if (doublequoteObj == PNone.NO_VALUE) {
                doublequoteObj = dialectObj.doubleQuote;
            }
            if (escapecharObj == PNone.NO_VALUE) {
                escapecharObj = dialectObj.escapeChar;
            }
            if (lineterminatorObj == PNone.NO_VALUE) {
                lineterminatorObj = dialectObj.lineTerminator;
            }
            if (quotingObj == PNone.NO_VALUE) {
                quotingObj = dialectObj.quoting;
            }
            if (quotecharObj == PNone.NO_VALUE) {
                quotecharObj = dialectObj.quoteChar;
            }
            if (skipinitialspaceObj == PNone.NO_VALUE) {
                skipinitialspaceObj = dialectObj.skipInitialSpace;
            }
            if (strictObj == PNone.NO_VALUE) {
                strictObj = dialectObj.strict;
            }

            return createCSVDialect(frame, inliningTarget, cls, delimiterObj, doublequoteObj, escapecharObj, lineterminatorObj,
                            quotecharObj, quotingObj, skipinitialspaceObj, strictObj, isTrueNode, pyLongCheckExactNode, pyLongAsIntNode, raiseNode);
        }

        @Specialization
        static Object doDialectClassWithKeywords(VirtualFrame frame, PythonBuiltinClassType cls, PythonClass dialectObj, Object delimiterObj, Object doublequoteObj, Object escapecharObj,
                        Object lineterminatorObj, Object quotecharObj, Object quotingObj, Object skipinitialspaceObj, Object strictObj,
                        @Bind("this") Node inliningTarget,
                        @Exclusive @Cached PyObjectLookupAttr getFirstAttributesNode,
                        @Exclusive @Cached PyObjectLookupAttr getSecondAttributesNode,
                        @Exclusive @Cached PyObjectLookupAttr getThirdAttributesNode,
                        @Exclusive @Cached PyObjectIsTrueNode isTrueNode,
                        @Exclusive @Cached PyLongCheckExactNode pyLongCheckExactNode,
                        @Exclusive @Cached PyLongAsIntNode pyLongAsIntNode,
                        @Exclusive @Cached PRaiseNode raiseNode) {

            // We use multiple AttributeNodes to be able to cache all attributes as current
            // CACHE_SIZE is 3.
            delimiterObj = getAttributeValue(frame, inliningTarget, dialectObj, delimiterObj, T_ATTR_DELIMITER, getFirstAttributesNode);
            doublequoteObj = getAttributeValue(frame, inliningTarget, dialectObj, doublequoteObj, T_ATTR_DOUBLEQUOTE, getFirstAttributesNode);
            escapecharObj = getAttributeValue(frame, inliningTarget, dialectObj, escapecharObj, T_ATTR_ESCAPECHAR, getFirstAttributesNode);
            lineterminatorObj = getAttributeValue(frame, inliningTarget, dialectObj, lineterminatorObj, T_ATTR_LINETERMINATOR, getSecondAttributesNode);
            quotecharObj = getAttributeValue(frame, inliningTarget, dialectObj, quotecharObj, T_ATTR_QUOTECHAR, getSecondAttributesNode);
            quotingObj = getAttributeValue(frame, inliningTarget, dialectObj, quotingObj, T_ATTR_QUOTING, getSecondAttributesNode);
            skipinitialspaceObj = getAttributeValue(frame, inliningTarget, dialectObj, skipinitialspaceObj, T_ATTR_SKIPINITIALSPACE, getThirdAttributesNode);
            strictObj = getAttributeValue(frame, inliningTarget, dialectObj, strictObj, T_ATTR_STRICT, getThirdAttributesNode);

            return createCSVDialect(frame, inliningTarget, cls, delimiterObj, doublequoteObj, escapecharObj, lineterminatorObj,
                            quotecharObj, quotingObj, skipinitialspaceObj, strictObj, isTrueNode, pyLongCheckExactNode, pyLongAsIntNode, raiseNode);
        }

        @Specialization
        static Object doPStringWithKeywords(VirtualFrame frame, PythonBuiltinClassType cls, PString dialectName, Object delimiterObj, Object doublequoteObj, Object escapecharObj,
                        Object lineterminatorObj, Object quotecharObj, Object quotingObj, Object skipinitialspaceObj, Object strictObj,
                        @Bind("this") Node inliningTarget,
                        @Exclusive @Cached CSVModuleBuiltins.CSVGetDialectNode getDialect,
                        @Cached CastToTruffleStringNode castToStringNode,
                        @Exclusive @Cached PyObjectIsTrueNode isTrueNode,
                        @Exclusive @Cached PyLongCheckExactNode pyLongCheckExactNode,
                        @Exclusive @Cached PyLongAsIntNode pyLongAsIntNode,
                        @Exclusive @Cached PRaiseNode raiseNode) {

            TruffleString dialectNameStr = castToStringNode.execute(inliningTarget, dialectName);
            PythonModule module = PythonContext.get(inliningTarget).lookupBuiltinModule(T__CSV);
            CSVDialect dialectObj = getDialect.execute(frame, module, dialectNameStr);

            if (delimiterObj == PNone.NO_VALUE) {
                delimiterObj = dialectObj.delimiter;
            }
            if (doublequoteObj == PNone.NO_VALUE) {
                doublequoteObj = dialectObj.doubleQuote;
            }
            if (escapecharObj == PNone.NO_VALUE) {
                escapecharObj = dialectObj.escapeChar;
            }
            if (lineterminatorObj == PNone.NO_VALUE) {
                lineterminatorObj = dialectObj.lineTerminator;
            }
            if (quotingObj == PNone.NO_VALUE) {
                quotingObj = dialectObj.quoting;
            }
            if (quotecharObj == PNone.NO_VALUE) {
                quotecharObj = dialectObj.quoteChar;
            }
            if (skipinitialspaceObj == PNone.NO_VALUE) {
                skipinitialspaceObj = dialectObj.skipInitialSpace;
            }
            if (strictObj == PNone.NO_VALUE) {
                strictObj = dialectObj.strict;
            }

            return createCSVDialect(frame, inliningTarget, cls, delimiterObj, doublequoteObj, escapecharObj, lineterminatorObj,
                            quotecharObj, quotingObj, skipinitialspaceObj, strictObj, isTrueNode, pyLongCheckExactNode, pyLongAsIntNode, raiseNode);
        }

        @Specialization(guards = {"!isCSVDialect(dialectObj)", "!isPythonClass(dialectObj)", "!isString(dialectObj)", "!isPNone(dialectObj)"})
        static Object doGeneric(VirtualFrame frame, PythonBuiltinClassType cls, Object dialectObj, Object delimiterObj, Object doublequoteObj, Object escapecharObj, Object lineterminatorObj,
                        Object quotecharObj, Object quotingObj, Object skipinitialspaceObj, Object strictObj,
                        @Bind("this") Node inliningTarget,
                        @Exclusive @Cached PyObjectLookupAttr getFirstAttributesNode,
                        @Exclusive @Cached PyObjectLookupAttr getSecondAttributesNode,
                        @Exclusive @Cached PyObjectLookupAttr getThirdAttributesNode,
                        @Exclusive @Cached PyObjectIsTrueNode isTrueNode,
                        @Exclusive @Cached PyLongCheckExactNode pyLongCheckExactNode,
                        @Exclusive @Cached PyLongAsIntNode pyLongAsIntNode,
                        @Exclusive @Cached PRaiseNode raiseNode) {

            delimiterObj = getAttributeValue(frame, inliningTarget, dialectObj, delimiterObj, T_ATTR_DELIMITER, getFirstAttributesNode);
            doublequoteObj = getAttributeValue(frame, inliningTarget, dialectObj, doublequoteObj, T_ATTR_DOUBLEQUOTE, getFirstAttributesNode);
            escapecharObj = getAttributeValue(frame, inliningTarget, dialectObj, escapecharObj, T_ATTR_ESCAPECHAR, getFirstAttributesNode);
            lineterminatorObj = getAttributeValue(frame, inliningTarget, dialectObj, lineterminatorObj, T_ATTR_LINETERMINATOR, getSecondAttributesNode);
            quotingObj = getAttributeValue(frame, inliningTarget, dialectObj, quotingObj, T_ATTR_QUOTING, getSecondAttributesNode);
            quotecharObj = getAttributeValue(frame, inliningTarget, dialectObj, quotecharObj, T_ATTR_QUOTECHAR, getSecondAttributesNode);
            skipinitialspaceObj = getAttributeValue(frame, inliningTarget, dialectObj, skipinitialspaceObj, T_ATTR_SKIPINITIALSPACE, getThirdAttributesNode);
            strictObj = getAttributeValue(frame, inliningTarget, dialectObj, strictObj, T_ATTR_STRICT, getThirdAttributesNode);

            return createCSVDialect(frame, inliningTarget, cls, delimiterObj, doublequoteObj, escapecharObj, lineterminatorObj,
                            quotecharObj, quotingObj, skipinitialspaceObj, strictObj, isTrueNode, pyLongCheckExactNode, pyLongAsIntNode, raiseNode);
        }

        protected static boolean isCSVDialect(Object dialect) {
            return dialect instanceof CSVDialect;
        }

        private static Object createCSVDialect(VirtualFrame frame, Node inliningTarget, PythonBuiltinClassType cls, Object delimiterObj, Object doublequoteObj, Object escapecharObj,
                        Object lineterminatorObj, Object quotecharObj, Object quotingObj, Object skipinitialspaceObj, Object strictObj,
                        PyObjectIsTrueNode isTrueNode, PyLongCheckExactNode pyLongCheckExactNode, PyLongAsIntNode pyLongAsIntNode, PRaiseNode raiseNode) {
            TruffleString delimiter = getChar(inliningTarget, T_ATTR_DELIMITER, delimiterObj, T_COMMA, false);
            boolean doubleQuote = getBoolean(frame, doublequoteObj, true, isTrueNode);
            TruffleString escapeChar = getChar(inliningTarget, T_ATTR_ESCAPECHAR, escapecharObj, T_NOT_SET, true);
            TruffleString lineTerminator = getString(inliningTarget, T_ATTR_LINETERMINATOR, lineterminatorObj, T_CRLF);
            TruffleString quoteChar = getChar(inliningTarget, T_ATTR_QUOTECHAR, quotecharObj, T_DOUBLE_QUOTE, true);
            QuoteStyle quoting = getQuotingValue(frame, inliningTarget, T_ATTR_QUOTING, quotingObj, QUOTE_MINIMAL, pyLongCheckExactNode, pyLongAsIntNode, raiseNode);
            boolean skipInitialSpace = getBoolean(frame, skipinitialspaceObj, false, isTrueNode);
            boolean strict = getBoolean(frame, strictObj, false, isTrueNode);
            if (quotecharObj == PNone.NONE && quotingObj == PNone.NO_VALUE) {
                quoting = QUOTE_NONE;
            }
            return createCSVDialect(inliningTarget, cls, delimiter, doubleQuote, escapeChar, lineTerminator, quoteChar, quoting, skipInitialSpace, strict);
        }

        @TruffleBoundary
        private static Object createCSVDialect(Node raisingNode, PythonBuiltinClassType cls, TruffleString delimiter, boolean doubleQuote, TruffleString escapeChar, TruffleString lineTerminator,
                        TruffleString quoteChar, QuoteStyle quoting, boolean skipInitialSpace, boolean strict) {
            if (TruffleString.EqualNode.getUncached().execute(delimiter, T_NOT_SET, TS_ENCODING)) {
                throw PRaiseNode.raiseStatic(raisingNode, TypeError, ErrorMessages.DELIMITER_MUST_BE_ONE_CHAR_STRING);
            }

            if (quoting != QUOTE_NONE && TruffleString.EqualNode.getUncached().execute(quoteChar, T_NOT_SET, TS_ENCODING)) {
                throw PRaiseNode.raiseStatic(raisingNode, TypeError, ErrorMessages.QUOTECHAR_MUST_BE_SET_IF_QUOTING_ENABLED);
            }

            if (lineTerminator == null) {
                throw PRaiseNode.raiseStatic(raisingNode, TypeError, ErrorMessages.LINETERMINATOR_MUST_BE_SET);
            }

            // delimiter cannot be NOT_SET
            int delimiterCodePoint = TruffleString.CodePointAtIndexNode.getUncached().execute(delimiter, 0, TS_ENCODING);
            int escapeCharCodePoint = TruffleString.EqualNode.getUncached().execute(escapeChar, T_NOT_SET, TS_ENCODING) ? NOT_SET_CODEPOINT
                            : TruffleString.CodePointAtIndexNode.getUncached().execute(escapeChar, 0, TS_ENCODING);
            int quoteCharCodePoint = TruffleString.EqualNode.getUncached().execute(quoteChar, T_NOT_SET, TS_ENCODING) ? NOT_SET_CODEPOINT
                            : TruffleString.CodePointAtIndexNode.getUncached().execute(quoteChar, 0, TS_ENCODING);

            return PFactory.createCSVDialect(PythonLanguage.get(null), cls, TypeNodes.GetInstanceShape.executeUncached(cls), delimiter, delimiterCodePoint, doubleQuote,
                            escapeChar, escapeCharCodePoint, lineTerminator, quoteChar, quoteCharCodePoint, quoting,
                            skipInitialSpace, strict);
        }

        private static Object getAttributeValue(VirtualFrame frame, Node inliningTarget, Object dialect, Object inputValue, TruffleString attributeName, PyObjectLookupAttr getAttributeNode) {
            if (inputValue != PNone.NO_VALUE) {
                return inputValue;
            }
            return getAttributeNode.execute(frame, inliningTarget, dialect, attributeName);
        }

        @TruffleBoundary
        private static TruffleString getChar(Node raisingNode, TruffleString name, Object valueObj, TruffleString defaultValue, boolean optional) {
            if (valueObj == PNone.NO_VALUE) {
                return defaultValue;
            }
            if (optional && valueObj == PNone.NONE) {
                return T_NOT_SET;
            }

            TruffleString charValue;

            try {
                charValue = CastToTruffleStringNode.executeUncached(valueObj);
            } catch (CannotCastException e) {
                TruffleString format = optional ? ErrorMessages.S_MUST_BE_STRING_OR_NONE_NOT_S : ErrorMessages.S_MUST_BE_STRING_NOT_S;
                throw PRaiseNode.raiseStatic(raisingNode, TypeError, format, name, GetClassNode.executeUncached(valueObj));
            }

            if (optional && TruffleString.EqualNode.getUncached().execute(charValue, T_NOT_SET, TS_ENCODING)) {
                return T_NOT_SET;
            }

            if (TruffleString.CodePointLengthNode.getUncached().execute(charValue, TS_ENCODING) != 1) {
                throw PRaiseNode.raiseStatic(raisingNode, TypeError, ErrorMessages.MUST_BE_ONE_CHARACTER_STRING, name);
            }

            return charValue;
        }

        private static boolean getBoolean(VirtualFrame frame, Object valueObj, boolean defaultValue, PyObjectIsTrueNode isTrueNode) {
            if (valueObj == PNone.NO_VALUE) {
                return defaultValue;
            }

            return isTrueNode.execute(frame, valueObj);
        }

        @TruffleBoundary
        private static TruffleString getString(Node raisingNode, TruffleString attribute, Object valueObj, TruffleString defaultValue) {
            if (valueObj == PNone.NO_VALUE) {
                return defaultValue;
            }

            if (valueObj == PNone.NONE) {
                return null;
            }

            TruffleString value;

            try {
                value = CastToTruffleStringNode.executeUncached(valueObj);
            } catch (CannotCastException e) {
                throw PRaiseNode.raiseStatic(raisingNode, TypeError, ErrorMessages.MUST_BE_STRING_QUOTED, attribute);
            }

            return value;
        }

        private static QuoteStyle getQuotingValue(VirtualFrame frame, Node inliningTarget, TruffleString name, Object valueObj, QuoteStyle defaultValue,
                        PyLongCheckExactNode pyLongCheckExactNode, PyLongAsIntNode pyLongAsIntNode, PRaiseNode raiseNode) {

            if (valueObj == PNone.NO_VALUE) {
                return defaultValue;
            }

            if (valueObj instanceof QuoteStyle) {
                return (QuoteStyle) valueObj;
            }

            if (!pyLongCheckExactNode.execute(inliningTarget, valueObj)) {
                throw raiseNode.raise(inliningTarget, TypeError, ErrorMessages.MUST_BE_INTEGER_QUOTED_ATTR, name);
            }

            int value = pyLongAsIntNode.execute(frame, inliningTarget, valueObj);

            if (!QuoteStyle.containsOrdinalValue(value)) {
                throw raiseNode.raise(inliningTarget, TypeError, ErrorMessages.BAD_QUOTING_VALUE);
            }

            return QuoteStyle.getQuoteStyle(value);
        }

    }

    private static final String CSV_DOC = "CSV parsing and writing.\n" +
                    "\n" +
                    "This module provides classes that assist in the reading and writing\n" +
                    "of Comma Separated Value (CSV) files, and implements the interface\n" +
                    "described by PEP 305.  Although many CSV files are simple to parse,\n" +
                    "the format is not formally defined by a stable specification and\n" +
                    "is subtle enough that parsing lines of a CSV file with something\n" +
                    "like line.split(\",\") is bound to fail.  The module supports three\n" +
                    "basic APIs: reading, writing, and registration of dialects.\n" +
                    "\n" +
                    "\n" +
                    "DIALECT REGISTRATION:\n" +
                    "\n" +
                    "Readers and writers support a dialect argument, which is a convenient\n" +
                    "handle on a group of settings.  When the dialect argument is a string,\n" +
                    "it identifies one of the dialects previously registered with the module.\n" +
                    "If it is a class or instance, the attributes of the argument are used as\n" +
                    "the settings for the reader or writer:\n" +
                    "\n" +
                    "    class excel:\n" +
                    "        delimiter = ','\n" +
                    "        quotechar = '\"'\n" +
                    "        escapechar = None\n" +
                    "        doublequote = True\n" +
                    "        skipinitialspace = False\n" +
                    "        lineterminator = '\\r\\n'\n" +
                    "        quoting = QUOTE_MINIMAL\n" +
                    "\n" +
                    "SETTINGS:\n" +
                    "\n" +
                    "    * quotechar - specifies a one-character string to use as the\n" +
                    "        quoting character.  It defaults to '\"'.\n" +
                    "    * delimiter - specifies a one-character string to use as the\n" +
                    "        field separator.  It defaults to ','.\n" +
                    "    * skipinitialspace - specifies how to interpret whitespace which\n" +
                    "        immediately follows a delimiter.  It defaults to False, which\n" +
                    "        means that whitespace immediately following a delimiter is part\n" +
                    "        of the following field.\n" +
                    "    * lineterminator -  specifies the character sequence which should\n" +
                    "        terminate rows.\n" +
                    "    * quoting - controls when quotes should be generated by the writer.\n" +
                    "        It can take on any of the following module constants:\n" +
                    "\n" +
                    "        csv.QUOTE_MINIMAL means only when required, for example, when a\n" +
                    "            field contains either the quotechar or the delimiter\n" +
                    "        csv.QUOTE_ALL means that quotes are always placed around fields.\n" +
                    "        csv.QUOTE_NONNUMERIC means that quotes are always placed around\n" +
                    "            fields which do not parse as integers or floating point\n" +
                    "            numbers.\n" +
                    "        csv.QUOTE_STRINGS means that quotes are always placed around\n" +
                    "            fields which are strings.  Note that the Python value None\n" +
                    "            is not a string.\n" +
                    "        csv.QUOTE_NOTNULL means that quotes are only placed around fields\n" +
                    "            that are not the Python value None.\n" +
                    "        csv.QUOTE_NONE means that quotes are never placed around fields.\n" +
                    "    * escapechar - specifies a one-character string used to escape\n" +
                    "        the delimiter when quoting is set to QUOTE_NONE.\n" +
                    "    * doublequote - controls the handling of quotes inside fields.  When\n" +
                    "        True, two consecutive quotes are interpreted as one during read,\n" +
                    "        and when writing, each quote character embedded in the data is\n" +
                    "        written as two quotes\n";

    private static final String READER_DOC = "\n" +
                    "csv_reader = reader(iterable [, dialect='excel']\n" +
                    "                    [optional keyword args])\n" +
                    "for row in csv_reader:\n" +
                    "process(row)\n" +
                    "\n" +
                    "The \"iterable\" argument can be any object that returns a line\n" +
                    "of input for each iteration, such as a file object or a list.  The\n" +
                    "optional \"dialect\" parameter is discussed below.  The function\n" +
                    "also accepts optional keyword arguments which override settings\n" +
                    "provided by the dialect.\n" +
                    "\n" +
                    "The returned object is an iterator.  Each iteration returns a row\n" +
                    "of the CSV file (which can span multiple input lines)";

    private static final String WRITER_DOC = "    csv_writer = csv.writer(fileobj [, dialect='excel']\n" +
                    "                            [optional keyword args])\n" +
                    "    for row in sequence:\n" +
                    "        csv_writer.writerow(row)\n" +
                    "\n" +
                    "    [or]\n" +
                    "\n" +
                    "    csv_writer = csv.writer(fileobj [, dialect='excel']\n" +
                    "                            [optional keyword args])\n" +
                    "    csv_writer.writerows(rows)\n" +
                    "\n" +
                    "The \"fileobj\" argument can be any object that supports the file API.\n";
}<|MERGE_RESOLUTION|>--- conflicted
+++ resolved
@@ -150,13 +150,9 @@
         addBuiltinConstant("QUOTE_ALL", QUOTE_ALL.ordinal());
         addBuiltinConstant("QUOTE_NONNUMERIC", QUOTE_NONNUMERIC.ordinal());
         addBuiltinConstant("QUOTE_NONE", QUOTE_NONE.ordinal());
-<<<<<<< HEAD
         addBuiltinConstant("QUOTE_STRINGS", QUOTE_STRINGS.ordinal());
         addBuiltinConstant("QUOTE_NOTNULL", QUOTE_NOTNULL.ordinal());
-        addBuiltinConstant(T__DIALECTS, core.factory().createDict());
-=======
         addBuiltinConstant(T__DIALECTS, PFactory.createDict(core.getLanguage()));
->>>>>>> c4afe26b
         super.initialize(core);
     }
 
