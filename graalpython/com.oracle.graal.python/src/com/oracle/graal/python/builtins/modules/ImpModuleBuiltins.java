--- conflicted
+++ resolved
@@ -54,19 +54,15 @@
 import java.util.List;
 import java.util.concurrent.locks.ReentrantLock;
 
-<<<<<<< HEAD
-=======
 import com.oracle.graal.python.builtins.modules.cext.PythonCextUnicodeBuiltins.PyUnicodeFromStringNode;
->>>>>>> 3415eafc
+import com.oracle.graal.python.builtins.objects.cext.capi.ExternalFunctionNodesFactory.DefaultCheckFunctionResultNodeGen;
+import com.oracle.graal.python.builtins.objects.cext.hpy.HPyExternalFunctionNodesFactory.HPyCheckHandleResultNodeGen;
 import com.oracle.graal.python.builtins.objects.code.CodeNodes;
 import com.oracle.graal.python.builtins.objects.function.PArguments;
 import com.oracle.graal.python.nodes.call.GenericInvokeNode;
 import com.oracle.truffle.api.RootCallTarget;
-<<<<<<< HEAD
-=======
 import com.oracle.truffle.api.nodes.Node;
 import com.oracle.truffle.api.profiles.ConditionProfile;
->>>>>>> 3415eafc
 import org.graalvm.nativeimage.ImageInfo;
 
 import com.oracle.graal.python.PythonLanguage;
@@ -79,25 +75,20 @@
 import com.oracle.graal.python.builtins.PythonBuiltins;
 import com.oracle.graal.python.builtins.modules.BuiltinConstructors.MemoryViewNode;
 import com.oracle.graal.python.builtins.modules.MarshalModuleBuiltins.Marshal.MarshalError;
-<<<<<<< HEAD
-import com.oracle.graal.python.builtins.modules.PythonCextBuiltins.PyUnicodeFromStringNode;
-=======
->>>>>>> 3415eafc
 import com.oracle.graal.python.builtins.objects.PNone;
 import com.oracle.graal.python.builtins.objects.buffer.PythonBufferAccessLibrary;
 import com.oracle.graal.python.builtins.objects.bytes.BytesNodes;
 import com.oracle.graal.python.builtins.objects.bytes.PBytes;
 import com.oracle.graal.python.builtins.objects.cext.capi.CExtNodes.ExecModuleNode;
 import com.oracle.graal.python.builtins.objects.cext.capi.DynamicObjectNativeWrapper;
-import com.oracle.graal.python.builtins.objects.cext.capi.ExternalFunctionNodesFactory.DefaultCheckFunctionResultNodeGen;
 import com.oracle.graal.python.builtins.objects.cext.capi.NativeMember;
 import com.oracle.graal.python.builtins.objects.cext.common.CExtCommonNodes.CheckFunctionResultNode;
 import com.oracle.graal.python.builtins.objects.cext.common.CExtContext;
 import com.oracle.graal.python.builtins.objects.cext.common.CExtContext.ModuleSpec;
 import com.oracle.graal.python.builtins.objects.cext.common.LoadCExtException.ApiInitException;
 import com.oracle.graal.python.builtins.objects.cext.common.LoadCExtException.ImportException;
+import com.oracle.graal.python.builtins.objects.cext.capi.ExternalFunctionNodesFactory.DefaultCheckFunctionResultNodeGen;
 import com.oracle.graal.python.builtins.objects.cext.hpy.HPyExternalFunctionNodes.HPyCheckFunctionResultNode;
-import com.oracle.graal.python.builtins.objects.cext.hpy.HPyExternalFunctionNodesFactory.HPyCheckHandleResultNodeGen;
 import com.oracle.graal.python.builtins.objects.code.PCode;
 import com.oracle.graal.python.builtins.objects.common.HashingStorageLibrary;
 import com.oracle.graal.python.builtins.objects.dict.PDict;
@@ -108,16 +99,13 @@
 import com.oracle.graal.python.builtins.objects.str.PString;
 import com.oracle.graal.python.frozen.PythonFrozenModule;
 import com.oracle.graal.python.lib.PyCodeCheckNode;
-<<<<<<< HEAD
 import com.oracle.graal.python.lib.PyObjectLookupAttr;
 import com.oracle.graal.python.lib.PyObjectReprAsJavaStringNode;
-=======
 import com.oracle.graal.python.lib.PyDictCheckExactNode;
 import com.oracle.graal.python.lib.PyObjectGetItem;
 import com.oracle.graal.python.lib.PyObjectLookupAttr;
 import com.oracle.graal.python.lib.PyObjectReprAsJavaStringNode;
 import com.oracle.graal.python.lib.PyObjectSetItem;
->>>>>>> 3415eafc
 import com.oracle.graal.python.lib.PyObjectStrAsJavaStringNode;
 import com.oracle.graal.python.nodes.ErrorMessages;
 import com.oracle.graal.python.nodes.PRaiseNode;
@@ -129,10 +117,7 @@
 import com.oracle.graal.python.nodes.function.builtins.PythonBinaryClinicBuiltinNode;
 import com.oracle.graal.python.nodes.function.builtins.PythonUnaryClinicBuiltinNode;
 import com.oracle.graal.python.nodes.function.builtins.clinic.ArgumentClinicProvider;
-<<<<<<< HEAD
-=======
 import com.oracle.graal.python.nodes.object.IsBuiltinClassProfile;
->>>>>>> 3415eafc
 import com.oracle.graal.python.nodes.util.CannotCastException;
 import com.oracle.graal.python.nodes.util.CastToJavaStringNode;
 import com.oracle.graal.python.parser.sst.SerializationUtils;
@@ -140,10 +125,7 @@
 import com.oracle.graal.python.runtime.GilNode;
 import com.oracle.graal.python.runtime.PythonContext;
 import com.oracle.graal.python.runtime.PythonOptions;
-<<<<<<< HEAD
-=======
 import com.oracle.graal.python.runtime.exception.PException;
->>>>>>> 3415eafc
 import com.oracle.graal.python.runtime.object.PythonObjectFactory;
 import com.oracle.truffle.api.CompilerDirectives;
 import com.oracle.truffle.api.CompilerDirectives.TruffleBoundary;
@@ -166,11 +148,7 @@
     }
 
     private static class FrozenInfo {
-<<<<<<< HEAD
-        Object nameObj;
-=======
         String name;
->>>>>>> 3415eafc
         byte[] data;
         int size;
         boolean isPackage;
@@ -483,14 +461,11 @@
 
         @Specialization
         public boolean run(String name) {
-<<<<<<< HEAD
-=======
             return isFrozenModule(name);
         }
 
         @TruffleBoundary
         private boolean isFrozenModule(String name) {
->>>>>>> 3415eafc
             return getCore().lookupFrozenModule(name) != null;
         }
     }
@@ -510,14 +485,9 @@
 
         @Specialization
         public boolean run(String name,
-<<<<<<< HEAD
-                           @Cached PRaiseNode raiseNode) {
-            FrozenResult result = findFrozen(name);
-=======
-                           @Cached PRaiseNode raiseNode,
-                           @Cached ConditionProfile isStringProfile) {
+               @Cached PRaiseNode raiseNode,
+               @Cached ConditionProfile isStringProfile) {
             FrozenResult result = findFrozen(name, isStringProfile, this);
->>>>>>> 3415eafc
             if (result.status != FROZEN_OKAY && result.status != FROZEN_EXCLUDED) {
                 raiseFrozenError(result.status, name, raiseNode);
             }
@@ -539,21 +509,12 @@
             return ImpModuleBuiltinsClinicProviders.GetFrozenObjectClinicProviderGen.INSTANCE;
         }
 
-<<<<<<< HEAD
-        // TODO: Specialization for dataObj == NO_VALUE
-
-=======
->>>>>>> 3415eafc
         @Specialization
         public Object run(VirtualFrame frame, String name, Object dataObj,
                           @CachedLibrary(limit = "1") PythonBufferAccessLibrary bufferLib,
                           @Cached PRaiseNode raiseNode,
                           @Cached PyCodeCheckNode pyCodeCheckNode,
-<<<<<<< HEAD
-                          @Cached PyObjectReprAsJavaStringNode reprNode) {
-=======
                           @Cached ConditionProfile isStringProfile) {
->>>>>>> 3415eafc
 
             FrozenInfo info = new FrozenInfo();
 
@@ -565,29 +526,14 @@
                     bufferLib.release(dataObj, frame, this);
                 }
             } else {
-<<<<<<< HEAD
-                FrozenResult result = findFrozen(name);
-=======
-                FrozenResult result = findFrozen(name, isStringProfile, this);
->>>>>>> 3415eafc
-                FrozenStatus status = result.status;
-                info = result.info;
-                if (status != FROZEN_OKAY) {
-                    raiseFrozenError(status, name, raiseNode);
-                }
-            }
-
-<<<<<<< HEAD
-            if (info.nameObj == null) {
-                info.nameObj = name;
-            }
-
-            Object code = null;
-            try {
-                code = MarshalModuleBuiltins.Marshal.load(info.data, info.size);
-            } catch (MarshalError | NumberFormatException e) { // TODO: Should NumberFormatException
-                // be caught here?
-=======
+                    FrozenResult result = findFrozen(name, isStringProfile, this);
+                    FrozenStatus status = result.status;
+                    info = result.info;
+                    if (status != FROZEN_OKAY) {
+                        raiseFrozenError(status, name, raiseNode);
+                    }
+            }
+
             if (info.size == 0) {
                 /* Does not contain executable code. */
                 raiseFrozenError(FROZEN_INVALID, name, raiseNode);
@@ -598,24 +544,17 @@
             try {
                 code = MarshalModuleBuiltins.Marshal.load(info.data, info.size);
             } catch (MarshalError | NumberFormatException e) {
->>>>>>> 3415eafc
                 raiseFrozenError(FROZEN_INVALID, name, raiseNode);
             }
 
             if (!pyCodeCheckNode.execute(code)) {
-<<<<<<< HEAD
-                throw raise(TypeError, ErrorMessages.NOT_A_CODE_OBJECT, reprNode.execute(frame, info.nameObj));
-                // TODO: A bit wasteful to use reprNode if we could also just use name ? Could we?
-=======
                 throw raise(TypeError, ErrorMessages.NOT_A_CODE_OBJECT, name);
->>>>>>> 3415eafc
             }
 
             return code;
         }
     }
 
-<<<<<<< HEAD
     @Builtin(name = "init_frozen", parameterNames = {"name"}, minNumOfPositionalArgs = 1, doc = "init_frozen($module, name, /)\n" +
                     "--\n" +
                     "\n" +
@@ -630,25 +569,19 @@
         }
 
         @Specialization
-        public Object run(VirtualFrame frame, String name,
+        public Object run(String name,
                           @Cached InitFrozenHelper initFrozen) {
             return initFrozen.execute(getCore(), name);
         }
     }
 
-=======
->>>>>>> 3415eafc
     // Will be public part of CPython from 3.11 (already merged into main)
     @Builtin(name = "find_frozen", parameterNames = {"name", "withData"}, minNumOfPositionalArgs = 1, isPublic = false, doc = "find_frozen($module, name, /, *, withdata=False)\n" +
                     "--\n" +
                     "\n" +
                     "Return info about the corresponding frozen module (if there is one) or None.\n" +
                     "\n" +
-<<<<<<< HEAD
-                    "The returned info (a 2-tuple):\n" +
-=======
                     "The returned info (a 3-tuple):\n" +
->>>>>>> 3415eafc
                     "\n" +
                     " * data         the raw marshalled bytes\n" +
                     " * is_package   whether or not it is a package\n" +
@@ -669,14 +602,9 @@
         public Object run(VirtualFrame frame, String name, boolean withData,
                         @Cached MemoryViewNode memoryViewNode,
                         @Cached PyUnicodeFromStringNode pyUnicodeFromStringNode,
-<<<<<<< HEAD
-                        @Cached PRaiseNode raiseNode) {
-            FrozenResult result = findFrozen(name);
-=======
                         @Cached PRaiseNode raiseNode,
                         @Cached ConditionProfile isStringProfile) {
             FrozenResult result = findFrozen(name, isStringProfile, this);
->>>>>>> 3415eafc
             FrozenStatus status = result.status;
             FrozenInfo info = result.info;
 
@@ -709,7 +637,116 @@
         }
     }
 
-<<<<<<< HEAD
+    private static FrozenResult findFrozen(Object nameobj, ConditionProfile isStringProfile, Node contextNode) {
+
+        String name;
+        FrozenResult result = new FrozenResult();
+
+        if (!isStringProfile.profile(nameobj instanceof String)) {
+            if (nameobj == null || nameobj == PNone.NONE) {
+                result.status = FROZEN_BAD_NAME;
+                return result;
+            }
+
+            try {
+                name = CastToJavaStringNode.getUncached().execute(nameobj);
+            } catch (CannotCastException e) {
+                result.status = FROZEN_BAD_NAME;
+                return result;
+            }
+        } else {
+            name = (String) nameobj;
+        }
+
+        PythonContext ctx = PythonContext.get(contextNode);
+        PythonFrozenModule module = ctx.lookupFrozenModule(name);
+
+        if (module == null) {
+            result.status = FROZEN_NOT_FOUND;
+            return result;
+        }
+
+        result.info.name = name;
+        result.info.data = module.getCode();
+        result.info.size = module.getSize() < 0 ? -(module.getSize()) : module.getSize();
+        result.info.isPackage = module.getSize() < 0;
+        result.info.isAlias = ctx.isFrozenModuleAlias(name);
+        result.info.origName = result.info.isAlias ? ctx.getFrozenModuleOriginalName(name) : name;
+
+        if (module.getCode() == null) {
+            /* It is frozen but marked as un-importable. */
+            result.status = FROZEN_EXCLUDED;
+            return result;
+        }
+
+        if (module.getCode()[0] == '\0' || module.getSize() == 0) {
+            /* Does not contain executable code. */
+            result.status = FROZEN_INVALID;
+            return result;
+        }
+
+        result.status = FROZEN_OKAY;
+        return result;
+
+    }
+    /*
+     * Equivalent to CPythons PyImport_FrozenModuleObject. Initialize a frozen module. Return 1
+     * for success, 0 if the module is not found, and raises an exception if the initialization
+     * failed.
+     */
+    static int importFrozenModuleObject(Python3Core core, String name, ConditionProfile isStringProfile, PRaiseNode raiseNode) {
+
+        FrozenResult result = findFrozen(name, isStringProfile, raiseNode);
+        FrozenStatus status = result.status;
+        FrozenInfo info = result.info;
+
+        if (status == FROZEN_NOT_FOUND || status == FROZEN_DISABLED) {
+            return 0;
+        } else if (status == FROZEN_BAD_NAME) {
+            return 0;
+        } else if (status != FROZEN_OKAY) {
+            raiseFrozenError(status, name, raiseNode);
+        }
+
+        PCode code = (PCode) MarshalModuleBuiltins.Marshal.load(info.data, info.size);
+
+        PythonModule module = importAddModule(core, name);
+
+        if (info.isPackage) {
+            /* Set __path__ to the empty list */
+            module.setAttribute("__path", PythonObjectFactory.getUncached().createList());
+        }
+
+        RootCallTarget callTarget = CodeNodes.GetCodeCallTargetNode.getUncached().execute(code);
+        GenericInvokeNode.getUncached().execute(callTarget, PArguments.withGlobals(module));
+
+        PythonModule importedModule = importGetModule(core, name);
+
+        if (importedModule == null) {
+            raiseNode.raise(ImportError, ErrorMessages.MODULE_NOT_FOUND, name);
+        }
+
+        /* Set __origname__ (consumed in FrozenImporter._setup_module()). */
+        Object origName = info.origName == null ? PNone.NONE : info.origName;
+
+        importedModule.setAttribute("__origname__", origName);
+
+        return 1;
+    }
+
+    public static PythonModule importGetModule(Python3Core core, String name) {
+        return core.lookupBuiltinModule(name);
+    }
+
+    /*
+     * Get the module object corresponding to a module name. First check the modules dictionary if
+     * there's one there, if not, create a new one and insert it in the modules dictionary.
+     */
+
+    private static PythonModule importAddModule(Python3Core core, String name) {
+        return core.createModule(name);
+    }
+
     private static void raiseFrozenError(FrozenStatus status, String moduleName, PRaiseNode raiseNode) {
         switch (status) {
             case FROZEN_BAD_NAME:
@@ -730,274 +767,6 @@
         }
     }
 
-    private static FrozenResult findFrozen(Object nameobj) {
-
-        // TODO: It feels like nameObj gets cast to String multiple times. Investigate.
-
-        FrozenResult result = new FrozenResult();
-        if (nameobj == null || nameobj == PNone.NONE) {
-            result.status = FROZEN_BAD_NAME;
-            return result;
-        }
-
-        String name;
-        try {
-            name = CastToJavaStringNode.getUncached().execute(nameobj);
-        } catch (CannotCastException e) {
-            result.status = FROZEN_BAD_NAME;
-            return result;
-        }
-
-        PythonContext ctx = PythonContext.get(null);
-        PythonFrozenModule module = ctx.lookupFrozenModule(name);
-
-        if (module == null) {
-            result.status = FROZEN_NOT_FOUND;
-            return result;
-        }
-
-        result.info.nameObj = nameobj;  // borrowed
-        result.info.data = module.getCode();
-        result.info.size = module.getSize() < 0 ? -(module.getSize()) : module.getSize();
-        result.info.isPackage = module.getSize() < 0 ? true : false;
-        result.info.isAlias = ctx.isFrozenModuleAlias(name);
-        result.info.origName = result.info.isAlias ? ctx.getFrozenModuleOriginalName(name) : name;
-
-        // TODO: Can this be moved ahead of result.info value assignment?
-        if (module.getCode() == null) {
-            /* It is frozen but marked as un-importable. */
-            result.status = FROZEN_EXCLUDED;
-            return result;
-        }
-
-        if (module.getCode()[0] == '\0' || module.getSize() == 0) {
-            /* Does not contain executable code. */
-            result.status = FROZEN_INVALID;
-            return result;
-        }
-
-        result.status = FROZEN_OKAY;
-        return result;
-
-    }
-
-    /*
-     * Equivalent to CPythons @Code PyImport_FrozenModuleObject Initialize a frozen module. Return 1
-     * for success, 0 if the module is not found, and raises an exception if the initialization
-     * failed. This function is also used from frozenmain.c
-     */
-    static int importFrozenModuleObject(Python3Core core, String name, PRaiseNode raiseNode) {
-
-        FrozenResult result = findFrozen(name);
-=======
-    @Builtin(name = "init_frozen", parameterNames = {"name"}, minNumOfPositionalArgs = 1, doc = "init_frozen($module, name, /)\n" +
-            "--\n" +
-            "\n" +
-            "Initializes a frozen module.")
-    @GenerateNodeFactory
-    @ArgumentClinic(name = "name", conversion = ArgumentClinic.ClinicConversion.String)
-    public abstract static class InitFrozen extends PythonUnaryClinicBuiltinNode {
-
-        @Override
-        protected ArgumentClinicProvider getArgumentClinic() {
-            return ImpModuleBuiltinsClinicProviders.InitFrozenClinicProviderGen.INSTANCE;
-        }
-
-        @Specialization
-        public Object run(String name,
-                          @Cached ConditionProfile isStringProfile,
-                          @Cached PRaiseNode raiseNode) {
-            int ret = importFrozenModuleObject(getCore(), name, isStringProfile, raiseNode);
-
-            if (ret == 0) {
-                return PNone.NONE;
-            }
-            // TODO: import
-            return importGetModule(getCore(), name);
-        }
-    }
-
-    /*
-     * Equivalent to CPythons PyImport_FrozenModuleObject. Initialize a frozen module. Return 1
-     * for success, 0 if the module is not found, and raises an exception if the initialization
-     * failed.
-     */
-    static int importFrozenModuleObject(Python3Core core, String name, ConditionProfile isStringProfile, PRaiseNode raiseNode) {
-
-        FrozenResult result = findFrozen(name, isStringProfile, raiseNode);
->>>>>>> 3415eafc
-        FrozenStatus status = result.status;
-        FrozenInfo info = result.info;
-
-        if (status == FROZEN_NOT_FOUND || status == FROZEN_DISABLED) {
-            return 0;
-        } else if (status == FROZEN_BAD_NAME) {
-            return 0;
-        } else if (status != FROZEN_OKAY) {
-            raiseFrozenError(status, name, raiseNode);
-        }
-
-        PCode code = (PCode) MarshalModuleBuiltins.Marshal.load(info.data, info.size);
-
-<<<<<<< HEAD
-        if (info.isPackage) {
-            /* Set __path__ to the empty list */
-            PythonModule module = (PythonModule) importAddModule(core, name);
-            module.setAttribute("__path", PythonObjectFactory.getUncached().createList());
-        }
-
-
-        PythonModule m = (PythonModule) importAddModule(core, name);
-
-        RootCallTarget callTarget = CodeNodes.GetCodeCallTargetNode.getUncached().execute(code);
-
-        GenericInvokeNode.getUncached().execute(callTarget, PArguments.withGlobals(m));
-
-        Object module = importGetModule(core, name);
-
-        if (module == null) {
-            return -1;
-        }
-
-        /* Set __origname__ (consumed in FrozenImporter._setup_module()). */
-        Object origName;
-        if (info.origName != null) {
-            try {
-                origName = CastToJavaStringNode.getUncached().execute(info.origName);
-            } catch (CannotCastException c) {
-                return -1;
-            }
-        } else {
-            origName = PNone.NONE;
-        }
-
-        try {
-            m.setAttribute("__origname__", origName);
-        } catch (Exception e){
-            return -1;
-        }
-=======
-        PythonModule module = importAddModule(core, name);
-
-        if (info.isPackage) {
-            /* Set __path__ to the empty list */
-            module.setAttribute("__path", PythonObjectFactory.getUncached().createList());
-        }
-
-        RootCallTarget callTarget = CodeNodes.GetCodeCallTargetNode.getUncached().execute(code);
-        GenericInvokeNode.getUncached().execute(callTarget, PArguments.withGlobals(module));
-
-        PythonModule importedModule = importGetModule(core, name);
-
-        if (importedModule == null) {
-            raiseNode.raise(ImportError, ErrorMessages.MODULE_NOT_FOUND, name);
-        }
-
-        /* Set __origname__ (consumed in FrozenImporter._setup_module()). */
-        Object origName = info.origName == null ? PNone.NONE : info.origName;
-
-        importedModule.setAttribute("__origname__", origName);
->>>>>>> 3415eafc
-
-        return 1;
-    }
-
-<<<<<<< HEAD
-    public static Object importGetModule(Python3Core core, String name) {
-=======
-    private static PythonModule importGetModule(Python3Core core, String name) {
->>>>>>> 3415eafc
-        return core.lookupBuiltinModule(name);
-    }
-
-    /*
-     * Get the module object corresponding to a module name. First check the modules dictionary if
-     * there's one there, if not, create a new one and insert it in the modules dictionary.
-     */
-<<<<<<< HEAD
-     static Object importAddModule(Python3Core core, String name) {
-        return core.createModule(name);
-    }
-
-=======
-    private static PythonModule importAddModule(Python3Core core, String name) {
-        return core.createModule(name);
-    }
-
-    private static FrozenResult findFrozen(Object nameobj, ConditionProfile isStringProfile, Node contextNode) {
-
-        String name;
-        FrozenResult result = new FrozenResult();
-
-        if (!isStringProfile.profile(nameobj instanceof String)) {
-            if (nameobj == null || nameobj == PNone.NONE) {
-                result.status = FROZEN_BAD_NAME;
-                return result;
-            }
-
-            try {
-                name = CastToJavaStringNode.getUncached().execute(nameobj);
-            } catch (CannotCastException e) {
-                result.status = FROZEN_BAD_NAME;
-                return result;
-            }
-        } else {
-            name = (String) nameobj;
-        }
-
-        PythonContext ctx = PythonContext.get(contextNode);
-        PythonFrozenModule module = ctx.lookupFrozenModule(name);
-
-        if (module == null) {
-            result.status = FROZEN_NOT_FOUND;
-            return result;
-        }
-
-        result.info.name = name;
-        result.info.data = module.getCode();
-        result.info.size = module.getSize() < 0 ? -(module.getSize()) : module.getSize();
-        result.info.isPackage = module.getSize() < 0;
-        result.info.isAlias = ctx.isFrozenModuleAlias(name);
-        result.info.origName = result.info.isAlias ? ctx.getFrozenModuleOriginalName(name) : name;
-
-        if (module.getCode() == null) {
-            /* It is frozen but marked as un-importable. */
-            result.status = FROZEN_EXCLUDED;
-            return result;
-        }
-
-        if (module.getCode()[0] == '\0' || module.getSize() == 0) {
-            /* Does not contain executable code. */
-            result.status = FROZEN_INVALID;
-            return result;
-        }
-
-        result.status = FROZEN_OKAY;
-        return result;
-
-    }
-
-    private static void raiseFrozenError(FrozenStatus status, String moduleName, PRaiseNode raiseNode) {
-        switch (status) {
-            case FROZEN_BAD_NAME:
-                throw raiseNode.raise(ImportError, ErrorMessages.NO_SUCH_FROZEN_OBJECT, moduleName);
-            case FROZEN_NOT_FOUND:
-                throw raiseNode.raise(ImportError, ErrorMessages.NO_SUCH_FROZEN_OBJECT, moduleName);
-            case FROZEN_DISABLED:
-                throw raiseNode.raise(ImportError, ErrorMessages.FROZEN_DISABLED, moduleName);
-            case FROZEN_EXCLUDED:
-                throw raiseNode.raise(ImportError, ErrorMessages.FROZEN_EXCLUDED, moduleName);
-            case FROZEN_INVALID:
-                throw raiseNode.raise(ImportError, ErrorMessages.FROZEN_INVALID, moduleName);
-            case FROZEN_OKAY:
-                // There was no error.
-                break;
-            default:
-                CompilerDirectives.shouldNotReachHere("Unknown FrozenStatus " + status);
-        }
-    }
-
->>>>>>> 3415eafc
     @Builtin(name = "source_hash", minNumOfPositionalArgs = 2, parameterNames = {"key", "source"})
     @ArgumentClinic(name = "key", conversion = ArgumentClinic.ClinicConversion.Long)
     @ArgumentClinic(name = "source", conversion = ArgumentClinic.ClinicConversion.ReadableBuffer)
