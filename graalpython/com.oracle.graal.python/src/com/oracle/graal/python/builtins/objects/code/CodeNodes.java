--- conflicted
+++ resolved
@@ -102,20 +102,15 @@
             PythonContext context = getContextRef().get();
             Object state = IndirectCallContext.enter(frame, context, this);
             try {
-<<<<<<< HEAD
-                return createCode(cls, argcount, posonlyargcount, kwonlyargcount, nlocals, stacksize, flags, codestring, constants, names, varnames, freevars, cellvars, filename, name, firstlineno,
-                                lnotab);
-=======
-                return createCode(cls, argcount, kwonlyargcount, nlocals, stacksize, flags, codestring,
+                return createCode(cls, argcount, posonlyargcount, kwonlyargcount, nlocals, stacksize, flags, codestring,
                                 constants, names, varnames, freevars, cellvars, filename, name, firstlineno, lnotab);
->>>>>>> 74cb6ea2
             } finally {
                 IndirectCallContext.exit(frame, context, state);
             }
         }
 
         @TruffleBoundary
-        private PCode createCode(LazyPythonClass cls, int argcount,
+        private static PCode createCode(LazyPythonClass cls, int argcount,
                         int posonlyargcount, int kwonlyargcount,
                         int nlocals, int stacksize, int flags,
                         byte[] codestring, Object[] constants, Object[] names,
