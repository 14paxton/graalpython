--- conflicted
+++ resolved
@@ -123,7 +123,6 @@
                             firstlineno, lnotab);
         }
 
-<<<<<<< HEAD
         public PCode execute(VirtualFrame frame, @SuppressWarnings("unused") LazyPythonClass cls, String sourceCode, int flags, byte[] codedata, String filenamePath,
                         int firstlineno, byte[] lnotab) {
             PythonContext context = getContextRef().get();
@@ -132,16 +131,6 @@
                 return createCode(context, sourceCode, flags, codedata, filenamePath, firstlineno, lnotab);
             } finally {
                 IndirectCallContext.exit(frame, context, state);
-=======
-        private static PFunction getFunctionFromCode(PythonCore core, PythonObjectFactory factory, String name, String funcdef) {
-            RootNode rootNode = (RootNode) core.getParser().parse(ParserMode.File, core, Source.newBuilder(PythonLanguage.ID, funcdef, name).build(), null);
-            Object[] args = PArguments.create();
-            PDict globals = factory.createDict();
-            PArguments.setGlobals(args, globals);
-            Object returnValue = InvokeNode.invokeUncached(Truffle.getRuntime().createCallTarget(rootNode), args);
-            if (!(returnValue instanceof PFunction)) {
-                throw PRaiseNode.getUncached().raise(PythonBuiltinClassType.ValueError, ErrorMessages.GOT_INVALID_CODESTRING);
->>>>>>> c42d9346
             }
         }
 
@@ -172,17 +161,9 @@
             return contextRef;
         }
 
-<<<<<<< HEAD
         private Source getEmptySource() {
             if (emptySource == null) {
                 emptySource = createEmptySource();
-=======
-        private static String castToString(Object obj) {
-            try {
-                return CastToJavaStringNode.getUncached().execute(obj);
-            } catch (CannotCastException e) {
-                throw PRaiseNode.getUncached().raise(PythonBuiltinClassType.TypeError, ErrorMessages.NON_STRING_IN_CODE_SLOT);
->>>>>>> c42d9346
             }
             return emptySource;
         }
