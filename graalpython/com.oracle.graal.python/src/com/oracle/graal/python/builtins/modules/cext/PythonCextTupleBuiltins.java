--- conflicted
+++ resolved
@@ -1,5 +1,5 @@
 /*
- * Copyright (c) 2021, 2023, Oracle and/or its affiliates. All rights reserved.
+ * Copyright (c) 2021, 2024, Oracle and/or its affiliates. All rights reserved.
  * DO NOT ALTER OR REMOVE COPYRIGHT NOTICES OR THIS FILE HEADER.
  *
  * The Universal Permissive License (UPL), Version 1.0
@@ -142,17 +142,10 @@
         }
     }
 
-<<<<<<< HEAD
-    @CApiBuiltin(ret = Void, args = {PyObject, Py_ssize_t, PyObjectTransfer}, call = Direct)
+    @CApiBuiltin(ret = Void, args = {PyObject, Py_ssize_t, PyObjectBorrowed}, call = Direct)
     abstract static class PyTuple_SET_ITEM extends CApiTernaryBuiltinNode {
         @Specialization
-        Object doManaged(PTuple tuple, long index, Object element,
-=======
-    @CApiBuiltin(ret = Int, args = {PyObject, Py_ssize_t, PyObjectBorrowed}, call = Direct)
-    abstract static class _PyTuple_SET_ITEM extends CApiTernaryBuiltinNode {
-        @Specialization
-        static int doManaged(PTuple tuple, long index, Object element,
->>>>>>> 9f180465
+        static Object doManaged(PTuple tuple, long index, Object element,
                         @Bind("this") Node inliningTarget,
                         @Cached ListGeneralizationNode generalizationNode,
                         @Cached SequenceStorageNodes.InitializeItemScalarNode setItemNode,
