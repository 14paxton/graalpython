--- conflicted
+++ resolved
@@ -152,28 +152,7 @@
     @Builtin(name = "to_char_pointer", fixedNumOfArguments = 1)
     @GenerateNodeFactory
     abstract static class TruffleString_AsString extends NativeBuiltin {
-<<<<<<< HEAD
-        @CompilationFinal TruffleObject truffle_string_to_cstr;
-        @Child private Node executeNode;
-
-        TruffleObject getTruffleStringToCstr() {
-            if (truffle_string_to_cstr == null) {
-                CompilerDirectives.transferToInterpreterAndInvalidate();
-                truffle_string_to_cstr = (TruffleObject) getContext().getEnv().importSymbol(NativeCAPISymbols.FUN_PY_TRUFFLE_STRING_TO_CSTR);
-            }
-            return truffle_string_to_cstr;
-        }
-
-        private Node getExecuteNode() {
-            if (executeNode == null) {
-                CompilerDirectives.transferToInterpreterAndInvalidate();
-                executeNode = insert(Message.createExecute(1).createNode());
-            }
-            return executeNode;
-        }
-=======
         @Child private CExtNodes.AsCharPointer asCharPointerNode;
->>>>>>> a1e459ea
 
         @Specialization
         Object run(PString str) {
@@ -362,7 +341,6 @@
     @GenerateNodeFactory
     abstract static class CreateFunctionNode extends PythonTernaryBuiltinNode {
         @Specialization(guards = "isNoValue(cwrapper)")
-<<<<<<< HEAD
         @TruffleBoundary
         Object runWithoutCWrapper(String name, TruffleObject callable, @SuppressWarnings("unused") PNone cwrapper) {
             RootCallTarget callTarget = Truffle.getRuntime().createCallTarget(new ExternalFunctionNode(getRootNode().getLanguage(PythonLanguage.class), name, null, callable));
@@ -371,16 +349,6 @@
 
         @Specialization(guards = "!isNoValue(cwrapper)")
         @TruffleBoundary
-=======
-        @TruffleBoundary
-        Object runWithoutCWrapper(String name, TruffleObject callable, @SuppressWarnings("unused") PNone cwrapper) {
-            RootCallTarget callTarget = Truffle.getRuntime().createCallTarget(new ExternalFunctionNode(getRootNode().getLanguage(PythonLanguage.class), name, null, callable));
-            return factory().createBuiltinFunction(name, createArity(name), callTarget);
-        }
-
-        @Specialization(guards = "!isNoValue(cwrapper)")
-        @TruffleBoundary
->>>>>>> a1e459ea
         Object run(String name, TruffleObject callable, TruffleObject cwrapper) {
             RootCallTarget callTarget = Truffle.getRuntime().createCallTarget(new ExternalFunctionNode(getRootNode().getLanguage(PythonLanguage.class), name, cwrapper, callable));
             return factory().createBuiltinFunction(name, createArity(name), callTarget);
@@ -1102,8 +1070,6 @@
             return nativeWrapper;
         }
     }
-<<<<<<< HEAD
-=======
 
     @Builtin(name = "PyTruffle_SetBufferProcs", fixedNumOfArguments = 3)
     @GenerateNodeFactory
@@ -1127,5 +1093,4 @@
             return getContext().getCustomThreadState();
         }
     }
->>>>>>> a1e459ea
 }