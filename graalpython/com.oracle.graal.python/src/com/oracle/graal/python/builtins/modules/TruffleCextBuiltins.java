--- conflicted
+++ resolved
@@ -1202,7 +1202,6 @@
         }
     }
 
-<<<<<<< HEAD
     @Builtin(name = "PyTruffleSlice_GetIndicesEx", fixedNumOfArguments = 4)
     @GenerateNodeFactory
     abstract static class PyTruffleSlice_GetIndicesEx extends NativeBuiltin {
@@ -1211,7 +1210,9 @@
             PSlice tmpSlice = factory().createSlice(start, stop, step);
             SliceInfo actualIndices = tmpSlice.computeActualIndices((int) length);
             return factory().createTuple(new Object[]{actualIndices.start, actualIndices.stop, actualIndices.step, actualIndices.length});
-=======
+        }
+    }
+
     @Builtin(name = "PyTruffle_Add_Subclass", fixedNumOfArguments = 3)
     @GenerateNodeFactory
     abstract static class PyTruffle_Add_Subclass extends NativeBuiltin {
@@ -1230,7 +1231,6 @@
         @TruffleBoundary
         private static void addToSet(PythonClass base, PythonClass value) {
             base.getSubClasses().add(value);
->>>>>>> e3888baa
         }
     }
 }