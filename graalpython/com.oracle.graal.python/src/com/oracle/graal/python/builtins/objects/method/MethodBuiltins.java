/*
 * Copyright (c) 2017, 2018, Oracle and/or its affiliates.
 * Copyright (c) 2014, Regents of the University of California
 *
 * All rights reserved.
 *
 * Redistribution and use in source and binary forms, with or without modification, are
 * permitted provided that the following conditions are met:
 *
 * 1. Redistributions of source code must retain the above copyright notice, this list of
 * conditions and the following disclaimer.
 * 2. Redistributions in binary form must reproduce the above copyright notice, this list of
 * conditions and the following disclaimer in the documentation and/or other materials provided
 * with the distribution.
 *
 * THIS SOFTWARE IS PROVIDED BY THE COPYRIGHT HOLDERS AND CONTRIBUTORS "AS IS" AND ANY EXPRESS
 * OR IMPLIED WARRANTIES, INCLUDING, BUT NOT LIMITED TO, THE IMPLIED WARRANTIES OF
 * MERCHANTABILITY AND FITNESS FOR A PARTICULAR PURPOSE ARE DISCLAIMED. IN NO EVENT SHALL THE
 * COPYRIGHT HOLDER OR CONTRIBUTORS BE LIABLE FOR ANY DIRECT, INDIRECT, INCIDENTAL, SPECIAL,
 * EXEMPLARY, OR CONSEQUENTIAL DAMAGES (INCLUDING, BUT NOT LIMITED TO, PROCUREMENT OF SUBSTITUTE
 * GOODS OR SERVICES; LOSS OF USE, DATA, OR PROFITS; OR BUSINESS INTERRUPTION) HOWEVER CAUSED
 * AND ON ANY THEORY OF LIABILITY, WHETHER IN CONTRACT, STRICT LIABILITY, OR TORT (INCLUDING
 * NEGLIGENCE OR OTHERWISE) ARISING IN ANY WAY OUT OF THE USE OF THIS SOFTWARE, EVEN IF ADVISED
 * OF THE POSSIBILITY OF SUCH DAMAGE.
 */

package com.oracle.graal.python.builtins.objects.method;

import static com.oracle.graal.python.nodes.SpecialMethodNames.__CALL__;

import java.util.List;

import com.oracle.graal.python.builtins.Builtin;
import com.oracle.graal.python.builtins.CoreFunctions;
import com.oracle.graal.python.builtins.PythonBuiltins;
import com.oracle.graal.python.builtins.objects.function.PKeyword;
import com.oracle.graal.python.nodes.SpecialAttributeNames;
import com.oracle.graal.python.nodes.SpecialMethodNames;
import com.oracle.graal.python.nodes.argument.CreateArgumentsNode;
import com.oracle.graal.python.nodes.call.CallDispatchNode;
import com.oracle.graal.python.nodes.call.special.LookupAndCallBinaryNode;
import com.oracle.graal.python.nodes.function.PythonBuiltinBaseNode;
import com.oracle.graal.python.nodes.function.PythonBuiltinNode;
import com.oracle.graal.python.nodes.function.builtins.PythonBinaryBuiltinNode;
import com.oracle.truffle.api.dsl.Cached;
import com.oracle.truffle.api.dsl.Fallback;
import com.oracle.truffle.api.dsl.GenerateNodeFactory;
import com.oracle.truffle.api.dsl.NodeFactory;
import com.oracle.truffle.api.dsl.Specialization;

@CoreFunctions(extendClasses = PMethod.class)
public class MethodBuiltins extends PythonBuiltins {

    @Override
    protected List<? extends NodeFactory<? extends PythonBuiltinBaseNode>> getNodeFactories() {
        return MethodBuiltinsFactory.getFactories();
    }

    @Builtin(name = __CALL__, minNumOfArguments = 1, takesVariableArguments = true, takesVariableKeywords = true)
    @GenerateNodeFactory
    public abstract static class CallNode extends PythonBuiltinNode {
        @Child private CallDispatchNode dispatch = CallDispatchNode.create();
        @Child private CreateArgumentsNode createArgs = CreateArgumentsNode.create();

        @Specialization
        protected Object doIt(PMethod self, Object[] arguments, PKeyword[] keywords) {
            return dispatch.executeCall(self.getFunction(), createArgs.executeWithSelf(self.getSelf(), arguments), keywords);
        }

        @Specialization
        protected Object doIt(PBuiltinMethod self, Object[] arguments, PKeyword[] keywords) {
            return dispatch.executeCall(self.getFunction(), createArgs.executeWithSelf(self.getSelf(), arguments), keywords);
        }
    }

    @Builtin(name = "__self__", fixedNumOfArguments = 1, isGetter = true)
    @GenerateNodeFactory
    public abstract static class SelfNode extends PythonBuiltinNode {
        @Specialization
        protected Object doIt(PMethod self) {
            return self.getSelf();
        }

        @Specialization
        protected Object doIt(PBuiltinMethod self) {
            return self.getSelf();
        }
    }

    @Builtin(name = "__func__", fixedNumOfArguments = 1, isGetter = true)
    @GenerateNodeFactory
    public abstract static class FuncNode extends PythonBuiltinNode {
        @Specialization
        protected Object doIt(PMethod self) {
            return self.getFunction();
        }

        @Specialization
        protected Object doIt(PBuiltinMethod self) {
            return self.getFunction();
        }
    }

    @Builtin(name = SpecialAttributeNames.__NAME__, fixedNumOfArguments = 1, isGetter = true)
    @GenerateNodeFactory
    public abstract static class NameNode extends PythonBuiltinNode {
        @Specialization
        protected Object doIt(PMethod self,
<<<<<<< HEAD
                        @Cached("create()") GetAttributeNode getCode) {
            return getCode.execute(self.getFunction(), SpecialAttributeNames.__NAME__);
=======
                        @Cached("create(__GETATTRIBUTE__)") LookupAndCallBinaryNode getCode) {
            return getCode.executeObject(self.__func__(), SpecialAttributeNames.__NAME__);
>>>>>>> 122ad011
        }
    }

    @Builtin(name = SpecialAttributeNames.__CODE__, fixedNumOfArguments = 1, isGetter = true)
    @GenerateNodeFactory
    public abstract static class CodeNode extends PythonBuiltinNode {
        @Specialization
        protected Object doIt(PMethod self,
<<<<<<< HEAD
                        @Cached("create()") GetAttributeNode getCode) {
            return getCode.execute(self.getFunction(), SpecialAttributeNames.__CODE__);
=======
                        @Cached("create(__GETATTRIBUTE__)") LookupAndCallBinaryNode getCode) {
            return getCode.executeObject(self.__func__(), SpecialAttributeNames.__CODE__);
>>>>>>> 122ad011
        }
    }

    @Builtin(name = SpecialMethodNames.__EQ__, fixedNumOfArguments = 2)
    @GenerateNodeFactory
    abstract static class EqNode extends PythonBinaryBuiltinNode {
        @Specialization
        boolean eq(PMethod self, PMethod other) {
            return self.getFunction() == other.getFunction() && self.getSelf() == other.getSelf();
        }

        @Specialization
        boolean eq(PBuiltinMethod self, PBuiltinMethod other) {
            return self.getFunction() == other.getFunction() && self.getSelf() == other.getSelf();
        }

        @Fallback
        boolean eq(@SuppressWarnings("unused") Object self, @SuppressWarnings("unused") Object other) {
            return false;
        }
    }
}<|MERGE_RESOLUTION|>--- conflicted
+++ resolved
@@ -106,13 +106,8 @@
     public abstract static class NameNode extends PythonBuiltinNode {
         @Specialization
         protected Object doIt(PMethod self,
-<<<<<<< HEAD
-                        @Cached("create()") GetAttributeNode getCode) {
-            return getCode.execute(self.getFunction(), SpecialAttributeNames.__NAME__);
-=======
                         @Cached("create(__GETATTRIBUTE__)") LookupAndCallBinaryNode getCode) {
-            return getCode.executeObject(self.__func__(), SpecialAttributeNames.__NAME__);
->>>>>>> 122ad011
+            return getCode.executeObject(self.getFunction(), SpecialAttributeNames.__NAME__);
         }
     }
 
@@ -121,13 +116,8 @@
     public abstract static class CodeNode extends PythonBuiltinNode {
         @Specialization
         protected Object doIt(PMethod self,
-<<<<<<< HEAD
-                        @Cached("create()") GetAttributeNode getCode) {
-            return getCode.execute(self.getFunction(), SpecialAttributeNames.__CODE__);
-=======
                         @Cached("create(__GETATTRIBUTE__)") LookupAndCallBinaryNode getCode) {
-            return getCode.executeObject(self.__func__(), SpecialAttributeNames.__CODE__);
->>>>>>> 122ad011
+            return getCode.executeObject(self.getFunction(), SpecialAttributeNames.__CODE__);
         }
     }
 
