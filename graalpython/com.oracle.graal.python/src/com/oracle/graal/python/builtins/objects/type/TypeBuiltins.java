/*
 * Copyright (c) 2017, 2025, Oracle and/or its affiliates.
 * Copyright (c) 2014, Regents of the University of California
 *
 * All rights reserved.
 *
 * Redistribution and use in source and binary forms, with or without modification, are
 * permitted provided that the following conditions are met:
 *
 * 1. Redistributions of source code must retain the above copyright notice, this list of
 * conditions and the following disclaimer.
 * 2. Redistributions in binary form must reproduce the above copyright notice, this list of
 * conditions and the following disclaimer in the documentation and/or other materials provided
 * with the distribution.
 *
 * THIS SOFTWARE IS PROVIDED BY THE COPYRIGHT HOLDERS AND CONTRIBUTORS "AS IS" AND ANY EXPRESS
 * OR IMPLIED WARRANTIES, INCLUDING, BUT NOT LIMITED TO, THE IMPLIED WARRANTIES OF
 * MERCHANTABILITY AND FITNESS FOR A PARTICULAR PURPOSE ARE DISCLAIMED. IN NO EVENT SHALL THE
 * COPYRIGHT HOLDER OR CONTRIBUTORS BE LIABLE FOR ANY DIRECT, INDIRECT, INCIDENTAL, SPECIAL,
 * EXEMPLARY, OR CONSEQUENTIAL DAMAGES (INCLUDING, BUT NOT LIMITED TO, PROCUREMENT OF SUBSTITUTE
 * GOODS OR SERVICES; LOSS OF USE, DATA, OR PROFITS; OR BUSINESS INTERRUPTION) HOWEVER CAUSED
 * AND ON ANY THEORY OF LIABILITY, WHETHER IN CONTRACT, STRICT LIABILITY, OR TORT (INCLUDING
 * NEGLIGENCE OR OTHERWISE) ARISING IN ANY WAY OUT OF THE USE OF THIS SOFTWARE, EVEN IF ADVISED
 * OF THE POSSIBILITY OF SUCH DAMAGE.
 */

package com.oracle.graal.python.builtins.objects.type;

import static com.oracle.graal.python.builtins.objects.PNone.NO_VALUE;
import static com.oracle.graal.python.builtins.objects.cext.structs.CFields.PyHeapTypeObject__ht_name;
import static com.oracle.graal.python.builtins.objects.cext.structs.CFields.PyHeapTypeObject__ht_qualname;
import static com.oracle.graal.python.builtins.objects.cext.structs.CFields.PyTypeObject__tp_name;
import static com.oracle.graal.python.nodes.BuiltinNames.T_BUILTINS;
import static com.oracle.graal.python.nodes.SpecialAttributeNames.J___ABSTRACTMETHODS__;
import static com.oracle.graal.python.nodes.SpecialAttributeNames.J___ANNOTATIONS__;
import static com.oracle.graal.python.nodes.SpecialAttributeNames.J___BASES__;
import static com.oracle.graal.python.nodes.SpecialAttributeNames.J___BASE__;
import static com.oracle.graal.python.nodes.SpecialAttributeNames.J___BASICSIZE__;
import static com.oracle.graal.python.nodes.SpecialAttributeNames.J___DICTOFFSET__;
import static com.oracle.graal.python.nodes.SpecialAttributeNames.J___DICT__;
import static com.oracle.graal.python.nodes.SpecialAttributeNames.J___DOC__;
import static com.oracle.graal.python.nodes.SpecialAttributeNames.J___FLAGS__;
import static com.oracle.graal.python.nodes.SpecialAttributeNames.J___ITEMSIZE__;
import static com.oracle.graal.python.nodes.SpecialAttributeNames.J___MODULE__;
import static com.oracle.graal.python.nodes.SpecialAttributeNames.J___MRO__;
import static com.oracle.graal.python.nodes.SpecialAttributeNames.J___NAME__;
import static com.oracle.graal.python.nodes.SpecialAttributeNames.J___QUALNAME__;
import static com.oracle.graal.python.nodes.SpecialAttributeNames.J___TEXT_SIGNATURE__;
import static com.oracle.graal.python.nodes.SpecialAttributeNames.J___TYPE_PARAMS__;
import static com.oracle.graal.python.nodes.SpecialAttributeNames.J___WEAKREFOFFSET__;
import static com.oracle.graal.python.nodes.SpecialAttributeNames.T___ABSTRACTMETHODS__;
import static com.oracle.graal.python.nodes.SpecialAttributeNames.T___ANNOTATIONS__;
import static com.oracle.graal.python.nodes.SpecialAttributeNames.T___BASES__;
import static com.oracle.graal.python.nodes.SpecialAttributeNames.T___DICT__;
import static com.oracle.graal.python.nodes.SpecialAttributeNames.T___DOC__;
import static com.oracle.graal.python.nodes.SpecialAttributeNames.T___MODULE__;
import static com.oracle.graal.python.nodes.SpecialAttributeNames.T___NAME__;
import static com.oracle.graal.python.nodes.SpecialAttributeNames.T___QUALNAME__;
import static com.oracle.graal.python.nodes.SpecialAttributeNames.T___TYPE_PARAMS__;
import static com.oracle.graal.python.nodes.SpecialMethodNames.J_MRO;
import static com.oracle.graal.python.nodes.SpecialMethodNames.J___DIR__;
import static com.oracle.graal.python.nodes.SpecialMethodNames.J___INSTANCECHECK__;
import static com.oracle.graal.python.nodes.SpecialMethodNames.J___PREPARE__;
import static com.oracle.graal.python.nodes.SpecialMethodNames.J___SUBCLASSCHECK__;
import static com.oracle.graal.python.nodes.SpecialMethodNames.J___SUBCLASSES__;
import static com.oracle.graal.python.nodes.SpecialMethodNames.J___SUBCLASSHOOK__;
import static com.oracle.graal.python.nodes.SpecialMethodNames.T_MRO;
import static com.oracle.graal.python.nodes.SpecialMethodNames.T___MRO_ENTRIES__;
import static com.oracle.graal.python.runtime.exception.PythonErrorType.AttributeError;
import static com.oracle.graal.python.runtime.exception.PythonErrorType.NotImplementedError;
import static com.oracle.graal.python.runtime.exception.PythonErrorType.TypeError;
import static com.oracle.graal.python.util.PythonUtils.TS_ENCODING;
import static com.oracle.graal.python.util.PythonUtils.toTruffleStringUncached;

import java.util.Arrays;
import java.util.List;

import com.oracle.graal.python.PythonLanguage;
import com.oracle.graal.python.annotations.Slot;
import com.oracle.graal.python.annotations.Slot.SlotKind;
import com.oracle.graal.python.annotations.Slot.SlotSignature;
import com.oracle.graal.python.builtins.Builtin;
import com.oracle.graal.python.builtins.CoreFunctions;
import com.oracle.graal.python.builtins.PythonBuiltinClassType;
import com.oracle.graal.python.builtins.PythonBuiltins;
import com.oracle.graal.python.builtins.modules.SysModuleBuiltins;
import com.oracle.graal.python.builtins.objects.PNone;
import com.oracle.graal.python.builtins.objects.PNotImplemented;
import com.oracle.graal.python.builtins.objects.bytes.PBytes;
import com.oracle.graal.python.builtins.objects.cext.PythonAbstractNativeObject;
import com.oracle.graal.python.builtins.objects.cext.capi.PySequenceArrayWrapper;
import com.oracle.graal.python.builtins.objects.cext.structs.CFields;
import com.oracle.graal.python.builtins.objects.cext.structs.CStructAccess;
import com.oracle.graal.python.builtins.objects.common.DynamicObjectStorage;
import com.oracle.graal.python.builtins.objects.common.SequenceNodes.GetObjectArrayNode;
import com.oracle.graal.python.builtins.objects.common.SequenceStorageNodes.ToArrayNode;
import com.oracle.graal.python.builtins.objects.dict.PDict;
import com.oracle.graal.python.builtins.objects.exception.AttributeErrorBuiltins;
import com.oracle.graal.python.builtins.objects.function.PKeyword;
import com.oracle.graal.python.builtins.objects.getsetdescriptor.DescriptorDeleteMarker;
import com.oracle.graal.python.builtins.objects.list.PList;
import com.oracle.graal.python.builtins.objects.object.ObjectNodes;
import com.oracle.graal.python.builtins.objects.set.PSet;
import com.oracle.graal.python.builtins.objects.set.SetBuiltins.UpdateSingleNode;
import com.oracle.graal.python.builtins.objects.str.PString;
import com.oracle.graal.python.builtins.objects.str.StringUtils.SimpleTruffleStringFormatNode;
import com.oracle.graal.python.builtins.objects.tuple.PTuple;
import com.oracle.graal.python.builtins.objects.type.TpSlots.GetCachedTpSlotsNode;
import com.oracle.graal.python.builtins.objects.type.TpSlots.GetObjectSlotsNode;
import com.oracle.graal.python.builtins.objects.type.TypeBuiltinsFactory.TypeNodeFactory;
import com.oracle.graal.python.builtins.objects.type.TypeNodes.CheckCompatibleForAssigmentNode;
import com.oracle.graal.python.builtins.objects.type.TypeNodes.GetBaseClassNode;
import com.oracle.graal.python.builtins.objects.type.TypeNodes.GetBestBaseClassNode;
import com.oracle.graal.python.builtins.objects.type.TypeNodes.GetMroNode;
import com.oracle.graal.python.builtins.objects.type.TypeNodes.GetNameNode;
import com.oracle.graal.python.builtins.objects.type.TypeNodes.GetSubclassesAsArrayNode;
import com.oracle.graal.python.builtins.objects.type.TypeNodes.GetTypeFlagsNode;
import com.oracle.graal.python.builtins.objects.type.TypeNodes.IsSameTypeNode;
import com.oracle.graal.python.builtins.objects.type.TypeNodes.IsTypeNode;
import com.oracle.graal.python.builtins.objects.type.slots.TpSlot;
import com.oracle.graal.python.builtins.objects.type.slots.TpSlotBinaryOp.BinaryOpBuiltinNode;
import com.oracle.graal.python.builtins.objects.type.slots.TpSlotDescrGet.CallSlotDescrGet;
import com.oracle.graal.python.builtins.objects.type.slots.TpSlotDescrSet;
import com.oracle.graal.python.builtins.objects.type.slots.TpSlotGetAttr.GetAttrBuiltinNode;
import com.oracle.graal.python.builtins.objects.type.slots.TpSlotSetAttr.SetAttrBuiltinNode;
import com.oracle.graal.python.builtins.objects.type.slots.TpSlotVarargs.CallSlotTpInitNode;
import com.oracle.graal.python.builtins.objects.type.slots.TpSlotVarargs.CallSlotTpNewNode;
import com.oracle.graal.python.builtins.objects.types.GenericTypeNodes;
import com.oracle.graal.python.lib.PyObjectIsTrueNode;
import com.oracle.graal.python.lib.PyObjectLookupAttr;
import com.oracle.graal.python.lib.PyObjectReprAsTruffleStringNode;
import com.oracle.graal.python.nodes.ErrorMessages;
import com.oracle.graal.python.nodes.PConstructAndRaiseNode;
import com.oracle.graal.python.nodes.PGuards;
import com.oracle.graal.python.nodes.PNodeWithContext;
import com.oracle.graal.python.nodes.PRaiseNode;
import com.oracle.graal.python.nodes.SpecialAttributeNames;
import com.oracle.graal.python.nodes.attributes.GetAttributeNode.GetFixedAttributeNode;
import com.oracle.graal.python.nodes.attributes.LookupAttributeInMRONode;
import com.oracle.graal.python.nodes.attributes.ReadAttributeFromObjectNode;
import com.oracle.graal.python.nodes.attributes.WriteAttributeToObjectNode;
import com.oracle.graal.python.nodes.builtins.ListNodes.ConstructListNode;
import com.oracle.graal.python.nodes.classes.IsSubtypeNode;
import com.oracle.graal.python.nodes.function.PythonBuiltinBaseNode;
import com.oracle.graal.python.nodes.function.PythonBuiltinNode;
import com.oracle.graal.python.nodes.function.builtins.PythonBinaryBuiltinNode;
import com.oracle.graal.python.nodes.function.builtins.PythonUnaryBuiltinNode;
import com.oracle.graal.python.nodes.function.builtins.PythonVarargsBuiltinNode;
import com.oracle.graal.python.nodes.object.BuiltinClassProfiles.IsBuiltinClassExactProfile;
import com.oracle.graal.python.nodes.object.GetClassNode;
import com.oracle.graal.python.nodes.object.GetDictIfExistsNode;
import com.oracle.graal.python.nodes.util.CannotCastException;
import com.oracle.graal.python.nodes.util.CastToTruffleStringNode;
import com.oracle.graal.python.runtime.ExecutionContext.IndirectCallContext;
import com.oracle.graal.python.runtime.IndirectCallData;
import com.oracle.graal.python.runtime.PythonContext;
import com.oracle.graal.python.runtime.exception.PException;
import com.oracle.graal.python.runtime.exception.PythonErrorType;
import com.oracle.graal.python.runtime.object.PFactory;
import com.oracle.graal.python.util.PythonUtils;
import com.oracle.truffle.api.CompilerDirectives;
import com.oracle.truffle.api.CompilerDirectives.TruffleBoundary;
import com.oracle.truffle.api.HostCompilerDirectives.InliningCutoff;
import com.oracle.truffle.api.dsl.Bind;
import com.oracle.truffle.api.dsl.Cached;
import com.oracle.truffle.api.dsl.Cached.Exclusive;
import com.oracle.truffle.api.dsl.Cached.Shared;
import com.oracle.truffle.api.dsl.Fallback;
import com.oracle.truffle.api.dsl.GenerateCached;
import com.oracle.truffle.api.dsl.GenerateInline;
import com.oracle.truffle.api.dsl.GenerateNodeFactory;
import com.oracle.truffle.api.dsl.ImportStatic;
import com.oracle.truffle.api.dsl.NeverDefault;
import com.oracle.truffle.api.dsl.NodeFactory;
import com.oracle.truffle.api.dsl.Specialization;
import com.oracle.truffle.api.frame.VirtualFrame;
import com.oracle.truffle.api.nodes.Node;
import com.oracle.truffle.api.profiles.BranchProfile;
import com.oracle.truffle.api.profiles.InlinedBranchProfile;
import com.oracle.truffle.api.profiles.InlinedConditionProfile;
import com.oracle.truffle.api.strings.TruffleString;

@CoreFunctions(extendClasses = PythonBuiltinClassType.PythonClass)
public final class TypeBuiltins extends PythonBuiltins {
    public static final TpSlots SLOTS = TypeBuiltinsSlotsGen.SLOTS;

    @Override
    protected List<? extends NodeFactory<? extends PythonBuiltinBaseNode>> getNodeFactories() {
        return TypeBuiltinsFactory.getFactories();
    }

    @Slot(value = SlotKind.tp_repr, isComplex = true)
    @GenerateNodeFactory
    @ImportStatic(SpecialAttributeNames.class)
    abstract static class ReprNode extends PythonUnaryBuiltinNode {
        @Specialization
        static TruffleString repr(VirtualFrame frame, Object self,
                        @Bind("this") Node inliningTarget,
                        @Cached("create(T___MODULE__)") GetFixedAttributeNode readModuleNode,
                        @Cached("create(T___QUALNAME__)") GetFixedAttributeNode readQualNameNode,
                        @Cached CastToTruffleStringNode castToStringNode,
                        @Cached TruffleString.EqualNode equalNode,
                        @Cached SimpleTruffleStringFormatNode simpleTruffleStringFormatNode) {
            Object moduleNameObj = readModuleNode.executeObject(frame, self);
            Object qualNameObj = readQualNameNode.executeObject(frame, self);
            TruffleString moduleName = null;
            if (moduleNameObj != NO_VALUE) {
                try {
                    moduleName = castToStringNode.execute(inliningTarget, moduleNameObj);
                } catch (CannotCastException e) {
                    // ignore
                }
            }
            if (moduleName == null || equalNode.execute(moduleName, T_BUILTINS, TS_ENCODING)) {
                return simpleTruffleStringFormatNode.format("<class '%s'>", castToStringNode.execute(inliningTarget, qualNameObj));
            }
            return simpleTruffleStringFormatNode.format("<class '%s.%s'>", moduleName, castToStringNode.execute(inliningTarget, qualNameObj));
        }
    }

    @Builtin(name = J___DOC__, minNumOfPositionalArgs = 1, maxNumOfPositionalArgs = 2, isGetter = true, isSetter = true, allowsDelete = true)
    @GenerateNodeFactory
    public abstract static class DocNode extends PythonBinaryBuiltinNode {

        @Specialization(guards = "isNoValue(value)")
        static Object getDoc(PythonBuiltinClassType self, @SuppressWarnings("unused") PNone value) {
            return self.getDoc() != null ? self.getDoc() : PNone.NONE;
        }

        @Specialization(guards = "isNoValue(value)")
        @TruffleBoundary
        static Object getDoc(PythonBuiltinClass self, @SuppressWarnings("unused") PNone value) {
            return getDoc(self.getType(), value);
        }

        @Specialization(guards = {"isNoValue(value)", "!isPythonBuiltinClass(self)"})
        static Object getDoc(VirtualFrame frame, PythonClass self, @SuppressWarnings("unused") PNone value,
                        @Bind Node inliningTarget,
                        @Cached ReadAttributeFromObjectNode read,
                        @Cached GetClassNode getClassNode,
                        @Cached GetCachedTpSlotsNode getSlots,
                        @Cached CallSlotDescrGet callGet) {
            // see type.c#type_get_doc()
            Object res = read.execute(self, T___DOC__);
            if (res == NO_VALUE) {
                return PNone.NONE;
            }
            Object resClass = getClassNode.execute(inliningTarget, res);
            TpSlots resSlots = getSlots.execute(inliningTarget, resClass);
            if (resSlots.tp_descr_get() != null) {
                return callGet.execute(frame, inliningTarget, resSlots.tp_descr_get(), res, NO_VALUE, self);
            }
            return res;
        }

        @Specialization
        static Object getDoc(PythonAbstractNativeObject self, @SuppressWarnings("unused") PNone value) {
            return ReadAttributeFromObjectNode.getUncachedForceType().execute(self, T___DOC__);
        }

        @Specialization(guards = {"!isNoValue(value)", "!isDeleteMarker(value)", "!isPythonBuiltinClass(self)"})
        static Object setDoc(PythonClass self, Object value) {
            self.setAttribute(T___DOC__, value);
            return NO_VALUE;
        }

        @Specialization(guards = {"!isNoValue(value)", "!isDeleteMarker(value)", "isKindOfBuiltinClass(self)"})
        static Object doc(Object self, @SuppressWarnings("unused") Object value,
                        @Bind("this") Node inliningTarget) {
            throw PRaiseNode.raiseStatic(inliningTarget, PythonErrorType.TypeError, ErrorMessages.CANT_SET_ATTRIBUTE_S_OF_IMMUTABLE_TYPE_N, T___DOC__, self);
        }

        @Specialization
        static Object doc(Object self, @SuppressWarnings("unused") DescriptorDeleteMarker marker,
                        @Bind("this") Node inliningTarget) {
            throw PRaiseNode.raiseStatic(inliningTarget, PythonErrorType.TypeError, ErrorMessages.CANT_DELETE_ATTRIBUTE_S_OF_IMMUTABLE_TYPE_N, T___DOC__, self);
        }
    }

    @Builtin(name = J___MRO__, minNumOfPositionalArgs = 1, isGetter = true)
    @GenerateNodeFactory
    abstract static class MroAttrNode extends PythonUnaryBuiltinNode {
        @Specialization
        static Object doit(Object klass,
                        @Bind("this") Node inliningTarget,
                        @Cached TypeNodes.GetMroNode getMroNode,
                        @Cached InlinedConditionProfile notInitialized) {
            if (notInitialized.profile(inliningTarget, klass instanceof PythonManagedClass && !((PythonManagedClass) klass).isMROInitialized())) {
                return PNone.NONE;
            }
            PythonAbstractClass[] mro = getMroNode.execute(inliningTarget, klass);
            return PFactory.createTuple(PythonLanguage.get(inliningTarget), mro);
        }
    }

    @Builtin(name = J_MRO, minNumOfPositionalArgs = 1)
    @GenerateNodeFactory
    public abstract static class MroNode extends PythonUnaryBuiltinNode {
        @Specialization(guards = "isTypeNode.execute(inliningTarget, klass)", limit = "1")
        static Object doit(Object klass,
                        @SuppressWarnings("unused") @Bind("this") Node inliningTarget,
                        @SuppressWarnings("unused") @Cached TypeNodes.IsTypeNode isTypeNode,
                        @Cached GetMroNode getMroNode) {
            PythonAbstractClass[] mro = getMroNode.execute(inliningTarget, klass);
            return PFactory.createList(PythonLanguage.get(inliningTarget), Arrays.copyOf(mro, mro.length, Object[].class));
        }

        @Fallback
        @SuppressWarnings("unused")
        static Object doit(Object object,
                        @Bind("this") Node inliningTarget) {
            throw PRaiseNode.raiseStatic(inliningTarget, TypeError, ErrorMessages.DESCRIPTOR_S_REQUIRES_S_OBJ_RECEIVED_P, T_MRO, "type", object);
        }
    }

    // type(object, bases, dict)
    @Slot(value = SlotKind.tp_new, isComplex = true)
    @SlotSignature(minNumOfPositionalArgs = 1, takesVarArgs = true, takesVarKeywordArgs = true, needsFrame = true)
    @GenerateNodeFactory
    public abstract static class TypeNode extends PythonVarargsBuiltinNode {
        @Child private IsSubtypeNode isSubtypeNode;
        @Child private TypeNodes.IsAcceptableBaseNode isAcceptableBaseNode;
        private final BranchProfile errorProfile = BranchProfile.create();

        public abstract Object execute(VirtualFrame frame, Object cls, Object name, Object bases, Object dict, PKeyword[] kwds);

        @Override
        public final Object execute(VirtualFrame frame, Object self, Object[] arguments, PKeyword[] keywords) {
            if (arguments.length == 3) {
                return execute(frame, self, arguments[0], arguments[1], arguments[2], keywords);
            } else {
                errorProfile.enter();
                throw PRaiseNode.raiseStatic(this, TypeError, ErrorMessages.TAKES_EXACTLY_D_ARGUMENTS_D_GIVEN, "type.__new__", 3, arguments.length);
            }
        }

        @Specialization(guards = "isString(wName)")
        @SuppressWarnings("truffle-static-method")
        Object typeNew(VirtualFrame frame, Object cls, Object wName, PTuple bases, PDict namespaceOrig, PKeyword[] kwds,
                        @Bind("this") Node inliningTarget,
                        @Cached GetClassNode getClassNode,
                        @Cached GetCachedTpSlotsNode getSlots,
                        @Cached CallSlotTpNewNode callNew,
                        @Cached IsTypeNode isTypeNode,
                        @Cached PyObjectLookupAttr lookupMroEntriesNode,
                        @Cached CastToTruffleStringNode castStr,
                        @Cached TypeNodes.CreateTypeNode createType,
                        @Cached GetObjectArrayNode getObjectArrayNode) {
            // Determine the proper metatype to deal with this
            TruffleString name = castStr.execute(inliningTarget, wName);
            Object metaclass = cls;
            Object winner = calculateMetaclass(frame, inliningTarget, metaclass, bases, getClassNode, isTypeNode, lookupMroEntriesNode, getObjectArrayNode);
            if (winner != metaclass) {
                TpSlot winnerNew = getSlots.execute(inliningTarget, winner).tp_new();
                if (winnerNew != SLOTS.tp_new()) {
                    // Pass it to the winner
                    return callNew.execute(frame, inliningTarget, winnerNew, winner, new Object[]{name, bases, namespaceOrig}, kwds);
                }
                metaclass = winner;
            }

            return createType.execute(frame, namespaceOrig, name, bases, metaclass, kwds);
        }

        @Fallback
        Object generic(@SuppressWarnings("unused") Object cls, @SuppressWarnings("unused") Object name, Object bases, Object namespace, @SuppressWarnings("unused") PKeyword[] kwds) {
            if (!(bases instanceof PTuple)) {
                throw PRaiseNode.raiseStatic(this, TypeError, ErrorMessages.ARG_D_MUST_BE_S_NOT_P, "type.__new__()", 2, "tuple", bases);
            } else if (!(namespace instanceof PDict)) {
                throw PRaiseNode.raiseStatic(this, TypeError, ErrorMessages.ARG_D_MUST_BE_S_NOT_P, "type.__new__()", 3, "dict", bases);
            } else {
                throw CompilerDirectives.shouldNotReachHere("type fallback reached incorrectly");
            }
        }

        private Object calculateMetaclass(VirtualFrame frame, Node inliningTarget, Object cls, PTuple bases, GetClassNode getClassNode, IsTypeNode isTypeNode,
                        PyObjectLookupAttr lookupMroEntries, GetObjectArrayNode getObjectArrayNode) {
            Object winner = cls;
            for (Object base : getObjectArrayNode.execute(inliningTarget, bases)) {
                if (!isTypeNode.execute(inliningTarget, base) && lookupMroEntries.execute(frame, inliningTarget, base, T___MRO_ENTRIES__) != NO_VALUE) {
                    throw PRaiseNode.raiseStatic(inliningTarget, TypeError, ErrorMessages.TYPE_DOESNT_SUPPORT_MRO_ENTRY_RESOLUTION);
                }
                if (!ensureIsAcceptableBaseNode().execute(base)) {
                    throw PRaiseNode.raiseStatic(inliningTarget, TypeError, ErrorMessages.TYPE_IS_NOT_ACCEPTABLE_BASE_TYPE, base);
                }
                Object typ = getClassNode.execute(inliningTarget, base);
                if (isSubType(winner, typ)) {
                    continue;
                } else if (isSubType(typ, winner)) {
                    winner = typ;
                    continue;
                }
                throw PRaiseNode.raiseStatic(inliningTarget, TypeError, ErrorMessages.METACLASS_CONFLICT);
            }
            return winner;
        }

        protected boolean isSubType(Object subclass, Object superclass) {
            if (isSubtypeNode == null) {
                CompilerDirectives.transferToInterpreterAndInvalidate();
                isSubtypeNode = insert(IsSubtypeNode.create());
            }
            return isSubtypeNode.execute(subclass, superclass);
        }

        @NeverDefault
        public static TypeNode create() {
            return TypeNodeFactory.create();
        }

        @Specialization(guards = {"!isNoValue(bases)", "!isNoValue(dict)"})
        Object typeGeneric(VirtualFrame frame, Object cls, Object name, Object bases, Object dict, PKeyword[] kwds,
                        @Bind("this") Node inliningTarget,
                        @Cached TypeNode nextTypeNode,
                        @Cached PRaiseNode raiseNode,
                        @Exclusive @Cached IsTypeNode isTypeNode) {
            if (!(name instanceof TruffleString || name instanceof PString)) {
                throw raiseNode.raise(inliningTarget, TypeError, ErrorMessages.MUST_BE_STRINGS_NOT_P, "type() argument 1", name);
            } else if (!(bases instanceof PTuple)) {
                throw raiseNode.raise(inliningTarget, TypeError, ErrorMessages.MUST_BE_STRINGS_NOT_P, "type() argument 2", bases);
            } else if (!(dict instanceof PDict)) {
                throw raiseNode.raise(inliningTarget, TypeError, ErrorMessages.MUST_BE_STRINGS_NOT_P, "type() argument 3", dict);
            } else if (!isTypeNode.execute(inliningTarget, cls)) {
                // TODO: this is actually allowed, deal with it
                throw raiseNode.raise(inliningTarget, NotImplementedError, ErrorMessages.CREATING_CLASS_NON_CLS_META_CLS);
            }
            return nextTypeNode.execute(frame, cls, name, bases, dict, kwds);
        }

        private TypeNodes.IsAcceptableBaseNode ensureIsAcceptableBaseNode() {
            if (isAcceptableBaseNode == null) {
                CompilerDirectives.transferToInterpreterAndInvalidate();
                isAcceptableBaseNode = insert(TypeNodes.IsAcceptableBaseNode.create());
            }
            return isAcceptableBaseNode;
        }
    }

    @Slot(value = SlotKind.tp_init, isComplex = true)
    @SlotSignature(takesVarArgs = true, minNumOfPositionalArgs = 1, takesVarKeywordArgs = true)
    @GenerateNodeFactory
    public abstract static class InitNode extends PythonVarargsBuiltinNode {

        @Specialization
        static Object init(@SuppressWarnings("unused") Object self, Object[] arguments, PKeyword[] kwds,
                        @Bind Node inliningTarget,
                        @Cached PRaiseNode raiseNode) {
            if (arguments.length != 1 && arguments.length != 3) {
                throw raiseNode.raise(inliningTarget, TypeError, ErrorMessages.TAKES_D_OR_D_ARGS, "type.__init__()", 1, 3);
            }
            if (arguments.length == 1 && kwds.length != 0) {
                throw raiseNode.raise(inliningTarget, TypeError, ErrorMessages.S_TAKES_NO_KEYWORD_ARGS, "type.__init__()");
            }
            return PNone.NONE;
        }
    }

    @Slot(value = SlotKind.tp_call, isComplex = true)
    @SlotSignature(minNumOfPositionalArgs = 1, takesVarArgs = true, takesVarKeywordArgs = true)
    @GenerateNodeFactory
    public abstract static class CallNode extends PythonVarargsBuiltinNode {

        @Specialization
        Object call(VirtualFrame frame, Object self, Object[] arguments, PKeyword[] keywords,
                        @Bind("this") Node inliningTarget,
                        @Cached IsSameTypeNode isSameTypeNode,
                        @Cached GetClassNode getClassNode,
                        @Cached PRaiseNode raiseNode,
                        @Cached CreateInstanceNode createInstanceNode) {
            if (isSameTypeNode.execute(inliningTarget, PythonBuiltinClassType.PythonClass, self)) {
                if (arguments.length == 1 && keywords.length == 0) {
                    return getClassNode.execute(inliningTarget, arguments[0]);
                } else if (arguments.length != 3) {
                    throw raiseNode.raise(inliningTarget, TypeError, ErrorMessages.TAKES_D_OR_D_ARGS, "type()", 1, 3);
                }
            }
            return createInstanceNode.execute(frame, inliningTarget, self, arguments, keywords);
        }
    }

    @GenerateInline
    @GenerateCached(false)
    protected abstract static class CreateInstanceNode extends PNodeWithContext {

        abstract Object execute(VirtualFrame frame, Node inliningTarget, Object self, Object[] args, PKeyword[] keywords);

        @Specialization
        static Object doGeneric(VirtualFrame frame, Node inliningTarget, Object type, Object[] arguments, PKeyword[] keywords,
                        @Cached InlinedConditionProfile builtinProfile,
                        @Cached GetCachedTpSlotsNode getTypeSlots,
                        @Cached GetCachedTpSlotsNode getInstanceSlots,
                        @Cached GetClassNode getInstanceClassNode,
                        @Cached IsSubtypeNode isSubtypeNode,
                        @Cached CallSlotTpNewNode callNew,
                        @Cached CallSlotTpInitNode callInit,
                        @Cached PRaiseNode raiseNode) {
            if (builtinProfile.profile(inliningTarget, type instanceof PythonBuiltinClass)) {
                // PythonBuiltinClassType should help the code after this to optimize better
                type = ((PythonBuiltinClass) type).getType();
            }
            TpSlots typeSlots = getTypeSlots.execute(inliningTarget, type);
            if (typeSlots.tp_new() == null) {
                throw raiseNode.raise(inliningTarget, TypeError, ErrorMessages.CANNOT_CREATE_N_INSTANCES, type);
            }
            Object newInstance = callNew.execute(frame, inliningTarget, typeSlots.tp_new(), type, arguments, keywords);
            Object newInstanceKlass = getInstanceClassNode.execute(inliningTarget, newInstance);
            if (isSubtypeNode.execute(newInstanceKlass, type)) {
                TpSlots instanceSlots = getInstanceSlots.execute(inliningTarget, newInstanceKlass);
                if (instanceSlots.tp_init() != null) {
                    callInit.execute(frame, inliningTarget, instanceSlots.tp_init(), newInstance, arguments, keywords);
                }
            }
            return newInstance;
        }
    }

    @ImportStatic(PGuards.class)
    @Slot(value = SlotKind.tp_getattro, isComplex = true)
    @GenerateNodeFactory
    public abstract static class GetattributeNode extends GetAttrBuiltinNode {
        @Child private CallSlotDescrGet callSlotDescrGet;
        @Child private CallSlotDescrGet callSlotValueGet;
        @Child private LookupAttributeInMRONode.Dynamic lookupAsClass;

        @Specialization
        protected Object doIt(VirtualFrame frame, Object object, Object keyObj,
                        @Bind("this") Node inliningTarget,
                        @Cached GetClassNode getClassNode,
                        @Cached GetObjectSlotsNode getDescrSlotsNode,
                        @Cached GetObjectSlotsNode getValueSlotsNode,
                        @Cached LookupAttributeInMRONode.Dynamic lookup,
                        @Cached CastToTruffleStringNode castToString,
                        @Cached InlinedBranchProfile hasDescProfile,
                        @Cached InlinedConditionProfile hasDescrGetProfile,
                        @Cached InlinedBranchProfile hasValueProfile,
                        @Cached InlinedBranchProfile hasNonDescriptorValueProfile,
                        @Cached InlinedBranchProfile errorProfile,
                        @Cached PRaiseNode raiseNode) {
            TruffleString key;
            try {
                key = castToString.execute(inliningTarget, keyObj);
            } catch (CannotCastException e) {
                throw raiseNode.raise(inliningTarget, PythonBuiltinClassType.TypeError, ErrorMessages.ATTR_NAME_MUST_BE_STRING, keyObj);
            }

            Object metatype = getClassNode.execute(inliningTarget, object);
            Object descr = lookup.execute(metatype, key);
            TpSlot get = null;
            boolean hasDescrGet = false;
            if (descr != NO_VALUE) {
                // acts as a branch profile
                var descrSlots = getDescrSlotsNode.execute(inliningTarget, descr);
                get = descrSlots.tp_descr_get();
                hasDescrGet = hasDescrGetProfile.profile(inliningTarget, get != null);
                if (hasDescrGet && TpSlotDescrSet.PyDescr_IsData(descrSlots)) {
                    return dispatchDescrGet(frame, object, metatype, descr, get);
                }
            }
            Object value = readAttribute(object, key);
            if (value != NO_VALUE) {
                hasValueProfile.enter(inliningTarget);
                var valueSlots = getValueSlotsNode.execute(inliningTarget, value);
                var valueGet = valueSlots.tp_descr_get();
                if (valueGet == null) {
                    hasNonDescriptorValueProfile.enter(inliningTarget);
                    return value;
                } else {
                    return dispatchValueGet(frame, object, value, valueGet);
                }
            }
            if (descr != NO_VALUE) {
                hasDescProfile.enter(inliningTarget);
                if (!hasDescrGet) {
                    return descr;
                } else {
                    return dispatchDescrGet(frame, object, metatype, descr, get);
                }
            }
            errorProfile.enter(inliningTarget);
            throw raiseNode.raiseWithData(inliningTarget, AttributeError, AttributeErrorBuiltins.dataForObjKey(object, key), ErrorMessages.OBJ_N_HAS_NO_ATTR_S, object, key);
        }

        private Object readAttribute(Object object, TruffleString key) {
            if (lookupAsClass == null) {
                CompilerDirectives.transferToInterpreterAndInvalidate();
                lookupAsClass = insert(LookupAttributeInMRONode.Dynamic.create());
            }
            return lookupAsClass.execute(object, key);
        }

        private Object dispatchDescrGet(VirtualFrame frame, Object object, Object type, Object descr, TpSlot getSlot) {
            if (callSlotDescrGet == null) {
                CompilerDirectives.transferToInterpreterAndInvalidate();
                callSlotDescrGet = insert(CallSlotDescrGet.create());
            }
            return callSlotDescrGet.executeCached(frame, getSlot, descr, object, type);
        }

        private Object dispatchValueGet(VirtualFrame frame, Object type, Object descr, TpSlot getSlot) {
            if (callSlotValueGet == null) {
                CompilerDirectives.transferToInterpreterAndInvalidate();
                callSlotValueGet = insert(CallSlotDescrGet.create());
            }
            // NO_VALUE 2nd argument indicates the descriptor was found on the target object itself
            // (or a base)
            return callSlotValueGet.executeCached(frame, getSlot, descr, NO_VALUE, type);
        }
    }

    @Slot(value = SlotKind.tp_setattro, isComplex = true)
    @GenerateNodeFactory
    public abstract static class SetattrNode extends SetAttrBuiltinNode {
        @Specialization(guards = "!isImmutable(object)")
        void setString(VirtualFrame frame, Object object, TruffleString key, Object value,
                        @Bind("this") Node inliningTarget,
                        @Shared @Cached ObjectNodes.GenericSetAttrNode genericSetAttrNode,
                        @Shared @Cached("createForceType()") WriteAttributeToObjectNode write) {
            genericSetAttrNode.execute(inliningTarget, frame, object, key, value, write);
        }

        @Specialization(guards = "!isImmutable(object)")
        @InliningCutoff
        static void set(VirtualFrame frame, Object object, Object key, Object value,
                        @Bind("this") Node inliningTarget,
                        @Shared @Cached ObjectNodes.GenericSetAttrNode genericSetAttrNode,
                        @Shared @Cached("createForceType()") WriteAttributeToObjectNode write) {
            genericSetAttrNode.execute(inliningTarget, frame, object, key, value, write);
        }

        @Specialization(guards = "isImmutable(object)")
        @TruffleBoundary
        void setBuiltin(Object object, Object key, Object value) {
            if (PythonContext.get(this).isInitialized()) {
                throw PRaiseNode.raiseStatic(this, TypeError, ErrorMessages.CANT_SET_ATTRIBUTE_R_OF_IMMUTABLE_TYPE_N, PyObjectReprAsTruffleStringNode.executeUncached(key), object);
            } else {
                set(null, object, key, value, null, ObjectNodes.GenericSetAttrNode.getUncached(), WriteAttributeToObjectNode.getUncached(true));
            }
        }

        protected static boolean isImmutable(Object type) {
            // TODO should also check Py_TPFLAGS_IMMUTABLETYPE
            return type instanceof PythonBuiltinClass || type instanceof PythonBuiltinClassType;
        }
    }

    @Builtin(name = J___PREPARE__, takesVarArgs = true, takesVarKeywordArgs = true)
    @GenerateNodeFactory
    public abstract static class PrepareNode extends PythonBuiltinNode {
        @SuppressWarnings("unused")
        @Specialization
        Object doIt(Object args, Object kwargs,
                        @Bind PythonLanguage language) {
            return PFactory.createDict(language, new DynamicObjectStorage(language));
        }
    }

    @Builtin(name = J___BASES__, minNumOfPositionalArgs = 1, maxNumOfPositionalArgs = 2, isGetter = true, isSetter = true)
    @GenerateNodeFactory
    @ImportStatic(PGuards.class)
    abstract static class BasesNode extends PythonBinaryBuiltinNode {

        @Specialization
        static Object getBases(Object self, @SuppressWarnings("unused") PNone value,
                        @Bind("this") Node inliningTarget,
                        @Bind PythonLanguage language,
                        @Cached TypeNodes.GetBaseClassesNode getBaseClassesNode) {
            return PFactory.createTuple(language, getBaseClassesNode.execute(inliningTarget, self));
        }

        @Specialization
        static Object setBases(VirtualFrame frame, PythonClass cls, PTuple value,
                        @Bind("this") Node inliningTarget,
                        @Cached GetObjectArrayNode getArray,
                        @Cached GetBaseClassNode getBase,
                        @Cached GetBestBaseClassNode getBestBase,
                        @Cached CheckCompatibleForAssigmentNode checkCompatibleForAssigment,
                        @Cached IsSubtypeNode isSubtypeNode,
                        @Cached IsSameTypeNode isSameTypeNode,
                        @Cached GetMroNode getMroNode,
                        @Cached PRaiseNode raiseNode) {

            Object[] a = getArray.execute(inliningTarget, value);
            if (a.length == 0) {
                throw raiseNode.raise(inliningTarget, TypeError, ErrorMessages.CAN_ONLY_ASSIGN_NON_EMPTY_TUPLE_TO_P, cls);
            }
            PythonAbstractClass[] baseClasses = new PythonAbstractClass[a.length];
            for (int i = 0; i < a.length; i++) {
                if (PGuards.isPythonClass(a[i])) {
                    if (isSubtypeNode.execute(a[i], cls) ||
                                    hasMRO(inliningTarget, getMroNode, a[i]) && typeIsSubtypeBaseChain(inliningTarget, a[i], cls, getBase, isSameTypeNode)) {
                        throw raiseNode.raise(inliningTarget, TypeError, ErrorMessages.BASES_ITEM_CAUSES_INHERITANCE_CYCLE);
                    }
                    if (a[i] instanceof PythonBuiltinClassType) {
                        baseClasses[i] = PythonContext.get(inliningTarget).lookupType((PythonBuiltinClassType) a[i]);
                    } else {
                        baseClasses[i] = (PythonAbstractClass) a[i];
                    }
                } else {
                    throw raiseNode.raise(inliningTarget, TypeError, ErrorMessages.MUST_BE_TUPLE_OF_CLASSES_NOT_P, cls, "__bases__", a[i]);
                }
            }

            Object newBestBase = getBestBase.execute(inliningTarget, baseClasses);
            if (newBestBase == null) {
                return null;
            }

            Object oldBase = getBase.execute(inliningTarget, cls);
            checkCompatibleForAssigment.execute(frame, oldBase, newBestBase);

            cls.setBases(inliningTarget, newBestBase, baseClasses);
            TpSlots.updateAllSlots(cls);

            return PNone.NONE;
        }

        private static boolean hasMRO(Node inliningTarget, GetMroNode getMroNode, Object i) {
            PythonAbstractClass[] mro = getMroNode.execute(inliningTarget, i);
            return mro != null && mro.length > 0;
        }

        private static boolean typeIsSubtypeBaseChain(Node inliningTarget, Object a, Object b, GetBaseClassNode getBaseNode, IsSameTypeNode isSameTypeNode) {
            Object base = a;
            do {
                if (isSameTypeNode.execute(inliningTarget, base, b)) {
                    return true;
                }
                base = getBaseNode.execute(inliningTarget, base);
            } while (base != null);

            return (isSameTypeNode.execute(inliningTarget, b, PythonBuiltinClassType.PythonObject));
        }

        @Specialization(guards = "!isPTuple(value)")
        static Object setObject(@SuppressWarnings("unused") PythonClass cls, @SuppressWarnings("unused") Object value,
                        @Bind("this") Node inliningTarget) {
            throw PRaiseNode.raiseStatic(inliningTarget, TypeError, ErrorMessages.CAN_ONLY_ASSIGN_S_TO_S_S_NOT_P, "tuple", GetNameNode.executeUncached(cls), "__bases__", value);
        }

        @Specialization
        static Object setBuiltin(@SuppressWarnings("unused") PythonBuiltinClass cls, @SuppressWarnings("unused") Object value,
                        @Bind("this") Node inliningTarget) {
            throw PRaiseNode.raiseStatic(inliningTarget, TypeError, ErrorMessages.CANT_SET_ATTRIBUTE_S_OF_IMMUTABLE_TYPE_N, J___BASES__, cls);
        }

    }

    @Builtin(name = J___BASE__, minNumOfPositionalArgs = 1, isGetter = true)
    @GenerateNodeFactory
    abstract static class BaseNode extends PythonBuiltinNode {
        @Specialization
        static Object base(Object self,
                        @Bind("this") Node inliningTarget,
                        @Cached GetBaseClassNode getBaseClassNode) {
            Object baseClass = getBaseClassNode.execute(inliningTarget, self);
            return baseClass != null ? baseClass : PNone.NONE;
        }
    }

    @Builtin(name = J___DICT__, minNumOfPositionalArgs = 1, isGetter = true)
    @GenerateNodeFactory
    abstract static class DictNode extends PythonUnaryBuiltinNode {
        @Specialization
        Object doType(PythonBuiltinClassType self,
                        @Bind PythonLanguage language,
                        @Shared @Cached GetDictIfExistsNode getDict) {
            return doManaged(getContext().lookupType(self), language, getDict);
        }

        @Specialization
        static Object doManaged(PythonManagedClass self,
                        @Bind PythonLanguage language,
                        @Shared @Cached GetDictIfExistsNode getDict) {
            PDict dict = getDict.execute(self);
            if (dict == null) {
                dict = PFactory.createDictFixedStorage(language, self, self.getMethodResolutionOrder());
                // The mapping is unmodifiable, so we don't have to assign it back
            }
            return PFactory.createMappingproxy(language, dict);
        }

        @Specialization
        static Object doNative(PythonAbstractNativeObject self,
                        @Cached CStructAccess.ReadObjectNode getTpDictNode) {
            return getTpDictNode.readFromObj(self, CFields.PyTypeObject__tp_dict);
        }
    }

    @Builtin(name = J___INSTANCECHECK__, minNumOfPositionalArgs = 2)
    @GenerateNodeFactory
    abstract static class InstanceCheckNode extends PythonBinaryBuiltinNode {

        @Specialization
        static boolean isInstance(VirtualFrame frame, Object cls, Object instance,
                        @Bind("this") Node inliningTarget,
                        @Cached TypeNodes.GenericInstanceCheckNode genericInstanceCheckNode) {
            return genericInstanceCheckNode.execute(frame, inliningTarget, instance, cls);
        }
    }

    @Builtin(name = J___SUBCLASSCHECK__, minNumOfPositionalArgs = 2)
    @GenerateNodeFactory
    abstract static class SubclassCheckNode extends PythonBinaryBuiltinNode {

        @Specialization
        static boolean check(VirtualFrame frame, Object cls, Object derived,
                        @Bind("this") Node inliningTarget,
                        @Cached TypeNodes.GenericSubclassCheckNode genericSubclassCheckNode) {
            return genericSubclassCheckNode.execute(frame, inliningTarget, derived, cls);
        }
    }

    @Builtin(name = J___SUBCLASSHOOK__, minNumOfPositionalArgs = 2, isClassmethod = true)
    @GenerateNodeFactory
    abstract static class SubclassHookNode extends PythonBinaryBuiltinNode {
        @SuppressWarnings("unused")
        @Specialization
        Object hook(VirtualFrame frame, Object cls, Object subclass) {
            return PNotImplemented.NOT_IMPLEMENTED;
        }
    }

    @Builtin(name = J___SUBCLASSES__, minNumOfPositionalArgs = 1)
    @GenerateNodeFactory
    abstract static class SubclassesNode extends PythonUnaryBuiltinNode {

        @Specialization
        static PList getSubclasses(Object cls,
                        @Bind("this") Node inliningTarget,
                        @Cached(inline = true) GetSubclassesAsArrayNode getSubclassesNode) {
            // TODO: missing: keep track of subclasses
            PythonAbstractClass[] array = getSubclassesNode.execute(inliningTarget, cls);
            Object[] classes = new Object[array.length];
            PythonUtils.arraycopy(array, 0, classes, 0, array.length);
            return PFactory.createList(PythonLanguage.get(inliningTarget), classes);
        }
    }

    @GenerateNodeFactory
    abstract static class AbstractSlotNode extends PythonBinaryBuiltinNode {
    }

    @GenerateInline
    @GenerateCached(false)
    abstract static class CheckSetSpecialTypeAttrNode extends Node {
        abstract void execute(Node inliningTarget, Object type, Object value, TruffleString name);

        @Specialization
        static void check(Node inliningTarget, Object type, Object value, TruffleString name,
                        @Cached PRaiseNode raiseNode,
                        @Cached(inline = false) GetTypeFlagsNode getTypeFlagsNode,
                        @Cached SysModuleBuiltins.AuditNode auditNode) {
            if (PGuards.isKindOfBuiltinClass(type) || (getTypeFlagsNode.execute(type) & TypeFlags.IMMUTABLETYPE) != 0) {
                throw raiseNode.raise(inliningTarget, TypeError, ErrorMessages.CANT_SET_ATTRIBUTE_S_OF_IMMUTABLE_TYPE_N, name, type);
            }
            if (value == DescriptorDeleteMarker.INSTANCE) {
                // Sic, it's not immutable, but CPython has this message
                throw raiseNode.raise(inliningTarget, TypeError, ErrorMessages.CANT_DELETE_ATTRIBUTE_S_OF_IMMUTABLE_TYPE_N, name, type);
            }
            auditNode.audit(inliningTarget, "object.__setattr__", type, name, value);
        }
    }

    @Builtin(name = J___NAME__, minNumOfPositionalArgs = 1, maxNumOfPositionalArgs = 2, isGetter = true, isSetter = true, //
                    allowsDelete = true /* Delete handled by CheckSetSpecialTypeAttrNode */)
    abstract static class NameNode extends AbstractSlotNode {
        @Specialization(guards = "isNoValue(value)")
        static TruffleString getNameType(Object cls, @SuppressWarnings("unused") PNone value,
                        @Bind Node inliningTarget,
                        @Cached GetNameNode getNameNode) {
            return getNameNode.execute(inliningTarget, cls);
        }

        @GenerateInline
        @GenerateCached(false)
        abstract static class SetNameInnerNode extends Node {
            abstract void execute(Node inliningTarget, Object type, TruffleString value);

            @Specialization
            static void set(PythonClass type, TruffleString value) {
                type.setName(value);
            }

            @Specialization
            static void set(PythonAbstractNativeObject type, TruffleString value,
                            @Bind PythonLanguage language,
                            @Cached(inline = false) CStructAccess.WritePointerNode writePointerNode,
                            @Cached(inline = false) CStructAccess.WriteObjectNewRefNode writeObject,
                            @Cached(inline = false) TruffleString.SwitchEncodingNode switchEncodingNode,
                            @Cached(inline = false) TruffleString.CopyToByteArrayNode copyToByteArrayNode) {
                value = switchEncodingNode.execute(value, TruffleString.Encoding.UTF_8);
                byte[] bytes = copyToByteArrayNode.execute(value, TruffleString.Encoding.UTF_8);
                PBytes bytesObject = PFactory.createBytes(language, bytes);
                writePointerNode.writeToObj(type, PyTypeObject__tp_name, PySequenceArrayWrapper.ensureNativeSequence(bytesObject));
                PString pString = PFactory.createString(language, value);
                pString.setUtf8Bytes(bytesObject);
                writeObject.writeToObject(type, PyHeapTypeObject__ht_name, pString);
            }
        }

        @Specialization(guards = "!isNoValue(value)")
        static Object setName(VirtualFrame frame, Object cls, Object value,
                        @Bind("this") Node inliningTarget,
                        @Cached CheckSetSpecialTypeAttrNode check,
                        @Cached CastToTruffleStringNode castToTruffleStringNode,
                        @Cached PConstructAndRaiseNode.Lazy constructAndRaiseNode,
                        @Cached TruffleString.IsValidNode isValidNode,
                        @Cached TruffleString.CodePointLengthNode codePointLengthNode,
                        @Cached TruffleString.IndexOfCodePointNode indexOfCodePointNode,
                        @Cached SetNameInnerNode innerNode,
                        @Cached PRaiseNode raiseNode) {
            check.execute(inliningTarget, cls, value, T___NAME__);
            TruffleString string;
            try {
                string = castToTruffleStringNode.execute(inliningTarget, value);
            } catch (CannotCastException e) {
                throw raiseNode.raise(inliningTarget, PythonBuiltinClassType.TypeError, ErrorMessages.CAN_ONLY_ASSIGN_S_TO_P_S_NOT_P, "string", cls, T___NAME__, value);
            }
            if (indexOfCodePointNode.execute(string, 0, 0, codePointLengthNode.execute(string, TS_ENCODING), TS_ENCODING) >= 0) {
                throw raiseNode.raise(inliningTarget, PythonBuiltinClassType.ValueError, ErrorMessages.TYPE_NAME_NO_NULL_CHARS);
            }
            if (!isValidNode.execute(string, TS_ENCODING)) {
                throw constructAndRaiseNode.get(inliningTarget).raiseUnicodeEncodeError(frame, "utf-8", string, 0, string.codePointLengthUncached(TS_ENCODING), "can't encode classname");
            }
            innerNode.execute(inliningTarget, cls, string);
            return PNone.NONE;
        }
    }

    @Builtin(name = J___MODULE__, minNumOfPositionalArgs = 1, maxNumOfPositionalArgs = 2, isGetter = true, isSetter = true)
    abstract static class ModuleNode extends AbstractSlotNode {

        @Specialization(guards = "isNoValue(value)")
        static TruffleString getModuleType(PythonBuiltinClassType cls, @SuppressWarnings("unused") PNone value) {
            TruffleString module = cls.getModuleName();
            return module == null ? T_BUILTINS : module;
        }

        @Specialization(guards = "isNoValue(value)")
        static TruffleString getModuleBuiltin(PythonBuiltinClass cls, @SuppressWarnings("unused") PNone value) {
            return getModuleType(cls.getType(), value);
        }

        @Specialization(guards = "isNoValue(value)")
        static Object getModule(PythonClass cls, @SuppressWarnings("unused") PNone value,
                        @Bind("this") Node inliningTarget,
                        @Cached ReadAttributeFromObjectNode readAttrNode,
                        @Shared @Cached PRaiseNode raiseNode) {
            Object module = readAttrNode.execute(cls, T___MODULE__);
            if (module == NO_VALUE) {
                throw raiseNode.raise(inliningTarget, AttributeError);
            }
            return module;
        }

        @Specialization(guards = "!isNoValue(value)")
        static Object setModule(PythonClass cls, Object value,
                        @Cached WriteAttributeToObjectNode writeAttrNode) {
            writeAttrNode.execute(cls, T___MODULE__, value);
            return PNone.NONE;
        }

        @Specialization(guards = "isNoValue(value)")
        static Object getModule(PythonAbstractNativeObject cls, @SuppressWarnings("unused") PNone value,
                        @Bind("this") Node inliningTarget,
                        @Cached("createForceType()") ReadAttributeFromObjectNode readAttr,
                        @Shared @Cached GetTypeFlagsNode getFlags,
                        @Cached CStructAccess.ReadCharPtrNode getTpNameNode,
                        @Cached TruffleString.CodePointLengthNode codePointLengthNode,
                        @Cached TruffleString.IndexOfCodePointNode indexOfCodePointNode,
                        @Cached TruffleString.SubstringNode substringNode,
                        @Shared @Cached PRaiseNode raiseNode) {
            // see function 'typeobject.c: type_module'
            if ((getFlags.execute(cls) & TypeFlags.HEAPTYPE) != 0) {
                Object module = readAttr.execute(cls, T___MODULE__);
                if (module == NO_VALUE) {
                    throw raiseNode.raise(inliningTarget, AttributeError);
                }
                return module;
            } else {
                // 'tp_name' contains the fully-qualified name, i.e., 'module.A.B...'
                TruffleString tpName = getTpNameNode.readFromObj(cls, PyTypeObject__tp_name);
                int len = codePointLengthNode.execute(tpName, TS_ENCODING);
                int firstDot = indexOfCodePointNode.execute(tpName, '.', 0, len, TS_ENCODING);
                if (firstDot < 0) {
                    return T_BUILTINS;
                }
                return substringNode.execute(tpName, 0, firstDot, TS_ENCODING, true);
            }
        }

        @Specialization(guards = "!isNoValue(value)")
        static Object setNative(PythonAbstractNativeObject cls, Object value,
                        @Bind("this") Node inliningTarget,
                        @Shared @Cached GetTypeFlagsNode getFlags,
                        @Cached("createForceType()") WriteAttributeToObjectNode writeAttr,
                        @Shared @Cached PRaiseNode raiseNode) {
            long flags = getFlags.execute(cls);
            if ((flags & TypeFlags.HEAPTYPE) == 0) {
                throw raiseNode.raise(inliningTarget, TypeError, ErrorMessages.CANT_SET_N_S, cls, T___MODULE__);
            }
            writeAttr.execute(cls, T___MODULE__, value);
            return PNone.NONE;
        }

        @Specialization(guards = "!isNoValue(value)")
        static Object setModuleType(@SuppressWarnings("unused") PythonBuiltinClassType cls, @SuppressWarnings("unused") Object value,
                        @Bind("this") Node inliningTarget) {
            throw PRaiseNode.raiseStatic(inliningTarget, PythonErrorType.TypeError, ErrorMessages.CANT_SET_ATTRIBUTES_OF_TYPE, "built-in/extension 'type'");
        }

        @Specialization(guards = "!isNoValue(value)")
        static Object setModuleBuiltin(@SuppressWarnings("unused") PythonBuiltinClass cls, @SuppressWarnings("unused") Object value,
                        @Bind("this") Node inliningTarget) {
            throw PRaiseNode.raiseStatic(inliningTarget, PythonErrorType.TypeError, ErrorMessages.CANT_SET_ATTRIBUTES_OF_TYPE, "built-in/extension 'type'");
        }
    }

    @Builtin(name = J___QUALNAME__, minNumOfPositionalArgs = 1, maxNumOfPositionalArgs = 2, isGetter = true, isSetter = true, //
                    allowsDelete = true /* Delete handled by CheckSetSpecialTypeAttrNode */)
    abstract static class QualNameNode extends AbstractSlotNode {
        @Specialization(guards = "isNoValue(value)")
        static TruffleString getName(PythonBuiltinClassType cls, @SuppressWarnings("unused") PNone value) {
            return cls.getName();
        }

        @Specialization(guards = "isNoValue(value)")
        static TruffleString getName(PythonManagedClass cls, @SuppressWarnings("unused") PNone value) {
            return cls.getQualName();
        }

        @Specialization(guards = "isNoValue(value)")
        static Object getNative(PythonAbstractNativeObject cls, @SuppressWarnings("unused") PNone value,
                        @Bind Node inliningTarget,
                        @Cached GetTypeFlagsNode getTypeFlagsNode,
                        @Cached CStructAccess.ReadObjectNode getHtName,
                        @Cached GetNameNode getNameNode) {
            if ((getTypeFlagsNode.execute(cls) & TypeFlags.HEAPTYPE) != 0) {
                return getHtName.readFromObj(cls, PyHeapTypeObject__ht_qualname);
            } else {
                return getNameNode.execute(inliningTarget, cls);
            }
        }

        @GenerateInline
        @GenerateCached(false)
        abstract static class SetQualNameInnerNode extends Node {
            abstract void execute(Node inliningTarget, Object type, TruffleString value);

            @Specialization
            static void set(PythonClass type, TruffleString value) {
                type.setQualName(value);
            }

            @Specialization
            static void set(PythonAbstractNativeObject type, TruffleString value,
                            @Cached(inline = false) CStructAccess.WriteObjectNewRefNode writeObject) {
                writeObject.writeToObject(type, PyHeapTypeObject__ht_qualname, value);
            }
        }

        @Specialization(guards = "!isNoValue(value)")
        static Object setName(Object cls, Object value,
                        @Bind("this") Node inliningTarget,
                        @Cached CheckSetSpecialTypeAttrNode check,
                        @Cached CastToTruffleStringNode castToStringNode,
                        @Cached SetQualNameInnerNode innerNode,
                        @Cached PRaiseNode raiseNode) {
            check.execute(inliningTarget, cls, value, T___QUALNAME__);
            TruffleString stringValue;
            try {
                stringValue = castToStringNode.execute(inliningTarget, value);
            } catch (CannotCastException e) {
                throw raiseNode.raise(inliningTarget, PythonBuiltinClassType.TypeError, ErrorMessages.CAN_ONLY_ASSIGN_STR_TO_QUALNAME, cls, value);
            }
            innerNode.execute(inliningTarget, cls, stringValue);
            return PNone.NONE;
        }
    }

    @Builtin(name = J___DICTOFFSET__, minNumOfPositionalArgs = 1, isGetter = true)
    @GenerateNodeFactory
    abstract static class DictoffsetNode extends PythonUnaryBuiltinNode {
        @Specialization
        Object getDictoffsetType(Object cls,
                        @Bind("this") Node inliningTarget,
                        @Cached TypeNodes.GetDictOffsetNode getDictOffsetNode) {
            return getDictOffsetNode.execute(inliningTarget, cls);
        }
    }

    @Builtin(name = J___ITEMSIZE__, minNumOfPositionalArgs = 1, isGetter = true)
    @GenerateNodeFactory
    abstract static class ItemsizeNode extends PythonUnaryBuiltinNode {

        @Specialization
        static long getItemsizeType(Object cls,
                        @Bind("this") Node inliningTarget,
                        @Cached TypeNodes.GetItemSizeNode getItemsizeNode) {
            return getItemsizeNode.execute(inliningTarget, cls);
        }
    }

    @Builtin(name = J___BASICSIZE__, minNumOfPositionalArgs = 1, isGetter = true)
    @GenerateNodeFactory
    abstract static class BasicsizeNode extends PythonUnaryBuiltinNode {
        @Specialization
        Object getBasicsizeType(Object cls,
                        @Bind("this") Node inliningTarget,
                        @Cached TypeNodes.GetBasicSizeNode getBasicSizeNode) {
            return getBasicSizeNode.execute(inliningTarget, cls);
        }
    }

    @Builtin(name = J___WEAKREFOFFSET__, minNumOfPositionalArgs = 1, isGetter = true)
    @GenerateNodeFactory
    abstract static class WeakrefOffsetNode extends PythonUnaryBuiltinNode {
        @Specialization
        Object get(Object cls,
                        @Bind("this") Node inliningTarget,
                        @Cached TypeNodes.GetWeakListOffsetNode getWeakListOffsetNode) {
            return getWeakListOffsetNode.execute(inliningTarget, cls);
        }
    }

    @Builtin(name = J___FLAGS__, minNumOfPositionalArgs = 1, isGetter = true)
    @GenerateNodeFactory
    abstract static class FlagsNode extends PythonUnaryBuiltinNode {
        @Specialization
        static Object doGeneric(Object self,
                        @Bind("this") Node inliningTarget,
                        @Cached IsTypeNode isTypeNode,
                        @Cached GetTypeFlagsNode getTypeFlagsNode,
                        @Cached PRaiseNode raiseNode) {
            if (PGuards.isClass(inliningTarget, self, isTypeNode)) {
                return getTypeFlagsNode.execute(self);
            }
            throw raiseNode.raise(inliningTarget, PythonErrorType.TypeError, ErrorMessages.DESC_FLAG_FOR_TYPE_DOESNT_APPLY_TO_OBJ, self);
        }
    }

    @Builtin(name = J___ABSTRACTMETHODS__, minNumOfPositionalArgs = 1, maxNumOfPositionalArgs = 2, isGetter = true, isSetter = true, allowsDelete = true)
    @GenerateNodeFactory
    abstract static class AbstractMethodsNode extends PythonBinaryBuiltinNode {
        @Specialization(guards = "isNoValue(none)")
        static Object get(Object self, @SuppressWarnings("unused") PNone none,
                        @Bind("this") Node inliningTarget,
                        @Exclusive @Cached IsSameTypeNode isSameTypeNode,
                        @Exclusive @Cached ReadAttributeFromObjectNode readAttributeFromObjectNode,
                        @Exclusive @Cached PRaiseNode raiseNode) {
            // Avoid returning this descriptor
            if (!isSameTypeNode.execute(inliningTarget, self, PythonBuiltinClassType.PythonClass)) {
                Object result = readAttributeFromObjectNode.execute(self, T___ABSTRACTMETHODS__);
                if (result != NO_VALUE) {
                    return result;
                }
            }
            throw raiseNode.raise(inliningTarget, AttributeError, ErrorMessages.OBJ_N_HAS_NO_ATTR_S, self, T___ABSTRACTMETHODS__);
        }

        @Specialization(guards = {"!isNoValue(value)", "!isDeleteMarker(value)"})
        static Object set(VirtualFrame frame, PythonClass self, Object value,
                        @Bind("this") Node inliningTarget,
                        @Cached PyObjectIsTrueNode isTrueNode,
                        @Exclusive @Cached IsSameTypeNode isSameTypeNode,
                        @Exclusive @Cached WriteAttributeToObjectNode writeAttributeToObjectNode,
                        @Exclusive @Cached PRaiseNode raiseNode) {
            if (!isSameTypeNode.execute(inliningTarget, self, PythonBuiltinClassType.PythonClass)) {
                writeAttributeToObjectNode.execute(self, T___ABSTRACTMETHODS__, value);
                self.setAbstractClass(isTrueNode.execute(frame, value));
                return PNone.NONE;
            }
            throw raiseNode.raise(inliningTarget, AttributeError, ErrorMessages.CANT_SET_ATTRIBUTE_S_OF_IMMUTABLE_TYPE_N, J___ABSTRACTMETHODS__, self);
        }

        @Specialization(guards = "!isNoValue(value)")
        static Object delete(PythonClass self, @SuppressWarnings("unused") DescriptorDeleteMarker value,
                        @Bind("this") Node inliningTarget,
                        @Exclusive @Cached IsSameTypeNode isSameTypeNode,
                        @Exclusive @Cached ReadAttributeFromObjectNode readAttributeFromObjectNode,
                        @Exclusive @Cached WriteAttributeToObjectNode writeAttributeToObjectNode,
                        @Exclusive @Cached PRaiseNode raiseNode) {
            if (!isSameTypeNode.execute(inliningTarget, self, PythonBuiltinClassType.PythonClass)) {
                if (readAttributeFromObjectNode.execute(self, T___ABSTRACTMETHODS__) != NO_VALUE) {
                    writeAttributeToObjectNode.execute(self, T___ABSTRACTMETHODS__, NO_VALUE);
                    self.setAbstractClass(false);
                    return PNone.NONE;
                }
            }
            throw raiseNode.raise(inliningTarget, AttributeError, ErrorMessages.CANT_SET_ATTRIBUTE_S_OF_IMMUTABLE_TYPE_N, J___ABSTRACTMETHODS__, self);
        }

        @Fallback
        @SuppressWarnings("unused")
        static Object set(Object self, Object value,
                        @Bind("this") Node inliningTarget) {
            throw PRaiseNode.raiseStatic(inliningTarget, AttributeError, ErrorMessages.CANT_SET_ATTRIBUTE_S_OF_IMMUTABLE_TYPE_N, J___ABSTRACTMETHODS__, self);
        }
    }

    @Builtin(name = J___DIR__, minNumOfPositionalArgs = 1, doc = "__dir__ for type objects\n\n\tThis includes all attributes of klass and all of the base\n\tclasses recursively.")
    @GenerateNodeFactory
    public abstract static class DirNode extends PythonUnaryBuiltinNode {
        @Override
        public abstract PList execute(VirtualFrame frame, Object klass);

        @Specialization
        static PList dir(VirtualFrame frame, Object klass,
                        @Bind("this") Node inliningTarget,
<<<<<<< HEAD
                        @Cached PyObjectLookupAttr lookupAttrNode,
                        @Cached com.oracle.graal.python.nodes.call.CallNode callNode,
                        @Cached ToArrayNode toArrayNode,
                        @Cached("createGetAttrNode()") GetFixedAttributeNode getBasesNode,
                        @Cached ConstructListNode constructListNode) {
            return constructListNode.execute(frame, dir(frame, inliningTarget, klass, lookupAttrNode, callNode, getBasesNode, toArrayNode));
=======
                        @Cached("createFor(this)") IndirectCallData indirectCallData) {
            PSet names = PFactory.createSet(PythonLanguage.get(inliningTarget));
            Object state = IndirectCallContext.enter(frame, indirectCallData);
            try {
                dir(names, klass);
            } finally {
                IndirectCallContext.exit(frame, indirectCallData, state);
            }
            return names;
>>>>>>> 45cdf9c3
        }

        @TruffleBoundary
        public static void dir(PSet names, Object klass) {
            Object ns = PyObjectLookupAttr.executeUncached(klass, T___DICT__);
            UpdateSingleNode updateSingleNode = UpdateSingleNode.getUncached();
            if (ns != NO_VALUE) {
                updateSingleNode.execute(null, names, ns);
            }
            Object basesAttr = PyObjectLookupAttr.executeUncached(klass, T___BASES__);
            if (basesAttr instanceof PTuple) {
                Object[] bases = ToArrayNode.executeUncached(((PTuple) basesAttr).getSequenceStorage());
                for (Object cls : bases) {
                    // Note that since we are only interested in the keys, the order
                    // we merge classes is unimportant
                    dir(names, cls);
                }
            }
        }

        @NeverDefault
        protected GetFixedAttributeNode createGetAttrNode() {
            return GetFixedAttributeNode.create(T___BASES__);
        }

        @NeverDefault
        public static DirNode create() {
            return TypeBuiltinsFactory.DirNodeFactory.create();
        }
    }

    @Slot(value = SlotKind.nb_or, isComplex = true)
    @GenerateNodeFactory
    abstract static class OrNode extends BinaryOpBuiltinNode {
        @Specialization
        Object union(Object self, Object other,
                        @Cached GenericTypeNodes.UnionTypeOrNode orNode) {
            return orNode.execute(self, other);
        }
    }

    @Builtin(name = J___ANNOTATIONS__, minNumOfPositionalArgs = 1, maxNumOfPositionalArgs = 2, isGetter = true, isSetter = true, allowsDelete = true)
    @GenerateNodeFactory
    abstract static class AnnotationsNode extends PythonBinaryBuiltinNode {
        @Specialization(guards = "isNoValue(value)")
        static Object get(Object self, @SuppressWarnings("unused") Object value,
                        @Bind("this") Node inliningTarget,
                        @Cached InlinedBranchProfile createDict,
                        @Shared("read") @Cached ReadAttributeFromObjectNode read,
                        @Shared("write") @Cached WriteAttributeToObjectNode write,
                        @Exclusive @Cached PRaiseNode raiseNode) {
            Object annotations = read.execute(self, T___ANNOTATIONS__);
            if (annotations == NO_VALUE) {
                createDict.enter(inliningTarget);
                annotations = PFactory.createDict(PythonLanguage.get(inliningTarget));
                try {
                    write.execute(self, T___ANNOTATIONS__, annotations);
                } catch (PException e) {
                    throw raiseNode.raise(inliningTarget, AttributeError, ErrorMessages.OBJ_P_HAS_NO_ATTR_S, self, T___ANNOTATIONS__);
                }
            }
            return annotations;
        }

        @Specialization(guards = "isDeleteMarker(value)")
        static Object delete(Object self, @SuppressWarnings("unused") Object value,
                        @Bind("this") Node inliningTarget,
                        @Shared("read") @Cached ReadAttributeFromObjectNode read,
                        @Shared("write") @Cached WriteAttributeToObjectNode write,
                        @Shared @Cached PRaiseNode raiseNode) {
            Object annotations = read.execute(self, T___ANNOTATIONS__);
            try {
                write.execute(self, T___ANNOTATIONS__, NO_VALUE);
            } catch (PException e) {
                throw raiseNode.raise(inliningTarget, TypeError, ErrorMessages.CANT_SET_ATTRIBUTE_S_OF_IMMUTABLE_TYPE_N, T___ANNOTATIONS__, self);
            }
            if (annotations == NO_VALUE) {
                throw raiseNode.raise(inliningTarget, AttributeError, new Object[]{T___ANNOTATIONS__});
            }
            return PNone.NONE;
        }

        @Fallback
        static Object set(Object self, Object value,
                        @Bind("this") Node inliningTarget,
                        @Shared("write") @Cached WriteAttributeToObjectNode write,
                        @Shared @Cached PRaiseNode raiseNode) {
            try {
                write.execute(self, T___ANNOTATIONS__, value);
            } catch (PException e) {
                throw raiseNode.raise(inliningTarget, TypeError, ErrorMessages.CANT_SET_ATTRIBUTE_S_OF_IMMUTABLE_TYPE_N, T___ANNOTATIONS__, self);
            }
            return PNone.NONE;
        }
    }

    @Builtin(name = J___TYPE_PARAMS__, minNumOfPositionalArgs = 1, maxNumOfPositionalArgs = 2, isGetter = true, isSetter = true)
    @GenerateNodeFactory
    abstract static class TypeParamsNode extends PythonBinaryBuiltinNode {
        @Specialization(guards = "isNoValue(value)")
        static Object get(Object self, @SuppressWarnings("unused") Object value,
                        @Bind("this") Node inliningTarget,
                        @Bind PythonLanguage language,
                        @Cached ReadAttributeFromObjectNode read,
                        @Cached IsBuiltinClassExactProfile isBuiltinClassProfile) {
            if (isBuiltinClassProfile.profileClass(inliningTarget, self, PythonBuiltinClassType.PythonClass)) {
                return PFactory.createEmptyTuple(language);
            }
            Object typeParams = read.execute(self, T___TYPE_PARAMS__);
            if (typeParams == NO_VALUE) {
                return PFactory.createEmptyTuple(language);
            }
            return typeParams;
        }

        @Fallback
        static Object set(Object self, Object value,
                        @Bind("this") Node inliningTarget,
                        @Cached WriteAttributeToObjectNode write,
                        @Cached PRaiseNode raiseNode) {
            try {
                write.execute(self, T___TYPE_PARAMS__, value);
            } catch (PException e) {
                throw raiseNode.raise(inliningTarget, TypeError, ErrorMessages.CANT_SET_ATTRIBUTE_S_OF_IMMUTABLE_TYPE_N, T___TYPE_PARAMS__, self);
            }
            return PNone.NONE;
        }
    }

    @Builtin(name = J___TEXT_SIGNATURE__, minNumOfPositionalArgs = 1, isGetter = true)
    @GenerateNodeFactory
    abstract static class TextSignatureNode extends PythonUnaryBuiltinNode {
        private static final String SIGNATURE_END_MARKER = ")\n--\n\n";
        private static final int SIGNATURE_END_MARKER_LENGTH = 6;

        @Specialization
        static Object signature(PythonBuiltinClass type) {
            return signature(type.getType());
        }

        @Specialization
        static Object signature(PythonBuiltinClassType type) {
            if (type.getDoc() == null) {
                return PNone.NONE;
            }
            return signature(type.getName(), type.getDoc());
        }

        @Fallback
        static Object noDocs(@SuppressWarnings("unused") Object type) {
            return PNone.NONE;
        }

        @TruffleBoundary
        static Object signature(TruffleString name, TruffleString internalDoc) {
            String n = name.toJavaStringUncached();
            String doc = internalDoc.toJavaStringUncached();
            int start = findSignature(n, doc);
            if (start < 0) {
                return PNone.NONE;
            }

            int end = -1;
            if (start > 0)
                end = skipSignature(doc, start);

            if (end <= 0) {
                return PNone.NONE;
            }

            /* back "end" up until it points just past the final ')' */
            end -= SIGNATURE_END_MARKER_LENGTH - 1;
            assert ((end - start) >= 2); /* should be "()" at least */
            assert (doc.charAt(end - 1) == ')');
            assert (doc.charAt(end) == '\n');
            return toTruffleStringUncached(doc.substring(start, end));

        }

        /*
         * finds the beginning of the docstring's introspection signature. if present, returns a
         * pointer pointing to the first '('. otherwise returns NULL.
         *
         * doesn't guarantee that the signature is valid, only that it has a valid prefix. (the
         * signature must also pass skip_signature.)
         */
        @TruffleBoundary
        static int findSignature(String n, String doc) {
            String name = n;
            /* for dotted names like classes, only use the last component */
            int dot = n.indexOf('.');
            if (dot != -1)
                name = name.substring(dot + 1);

            int length = name.length();
            if (!doc.startsWith(name))
                return -1;

            if (doc.charAt(length) != '(')
                return -1;
            return length;
        }

        /*
         * skips past the end of the docstring's introspection signature. (assumes doc starts with a
         * valid signature prefix.)
         */
        @TruffleBoundary
        static int skipSignature(String doc, int start) {
            int end = doc.indexOf(SIGNATURE_END_MARKER, start);
            return end == -1 ? end : (end + SIGNATURE_END_MARKER_LENGTH);
        }

    }
}<|MERGE_RESOLUTION|>--- conflicted
+++ resolved
@@ -1206,15 +1206,7 @@
 
         @Specialization
         static PList dir(VirtualFrame frame, Object klass,
-                        @Bind("this") Node inliningTarget,
-<<<<<<< HEAD
-                        @Cached PyObjectLookupAttr lookupAttrNode,
-                        @Cached com.oracle.graal.python.nodes.call.CallNode callNode,
-                        @Cached ToArrayNode toArrayNode,
-                        @Cached("createGetAttrNode()") GetFixedAttributeNode getBasesNode,
-                        @Cached ConstructListNode constructListNode) {
-            return constructListNode.execute(frame, dir(frame, inliningTarget, klass, lookupAttrNode, callNode, getBasesNode, toArrayNode));
-=======
+                        @Cached ConstructListNode constructListNode,
                         @Cached("createFor(this)") IndirectCallData indirectCallData) {
             PSet names = PFactory.createSet(PythonLanguage.get(inliningTarget));
             Object state = IndirectCallContext.enter(frame, indirectCallData);
@@ -1223,8 +1215,7 @@
             } finally {
                 IndirectCallContext.exit(frame, indirectCallData, state);
             }
-            return names;
->>>>>>> 45cdf9c3
+            return return constructListNode.execute(frame, names);
         }
 
         @TruffleBoundary
