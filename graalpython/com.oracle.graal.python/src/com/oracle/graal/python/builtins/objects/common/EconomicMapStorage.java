--- conflicted
+++ resolved
@@ -547,21 +547,10 @@
                         @CachedLibrary(limit = "2") HashingStorageLibrary selflib,
                         @CachedLibrary(limit = "2") HashingStorageLibrary otherlib,
                         @CachedLibrary(limit = "2") PythonObjectLibrary compareLib1,
-<<<<<<< HEAD
                         @CachedLibrary(limit = "2") PythonObjectLibrary compareLib2, @Exclusive @Cached GilNode gil) {
             boolean mustRelease = gil.acquire();
             try {
-                if (self.map.size() != otherlib.lengthWithState(other, state)) {
-=======
-                        @CachedLibrary(limit = "2") PythonObjectLibrary compareLib2) {
-            if (self.map.size() != otherlib.length(other)) {
-                return false;
-            }
-            MapCursor<DictKey, Object> cursor = self.map.getEntries();
-            while (advance(cursor)) {
-                Object otherValue = selflib.getItemWithState(self, getKey(cursor), state);
-                if (otherValue != null && !compareLib1.equalsWithState(otherValue, getValue(cursor), compareLib2, state)) {
->>>>>>> bc2f3042
+                if (self.map.size() != otherlib.length(other)) {
                     return false;
                 }
                 MapCursor<DictKey, Object> cursor = self.map.getEntries();
