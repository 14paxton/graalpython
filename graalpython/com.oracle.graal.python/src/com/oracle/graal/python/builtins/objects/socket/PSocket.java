/*
 * Copyright (c) 2018, 2021, Oracle and/or its affiliates. All rights reserved.
 * DO NOT ALTER OR REMOVE COPYRIGHT NOTICES OR THIS FILE HEADER.
 *
 * The Universal Permissive License (UPL), Version 1.0
 *
 * Subject to the condition set forth below, permission is hereby granted to any
 * person obtaining a copy of this software, associated documentation and/or
 * data (collectively the "Software"), free of charge and under any and all
 * copyright rights in the Software, and any and all patent rights owned or
 * freely licensable by each licensor hereunder covering either (i) the
 * unmodified Software as contributed to or provided by such licensor, or (ii)
 * the Larger Works (as defined below), to deal in both
 *
 * (a) the Software, and
 *
 * (b) any piece of software and/or hardware listed in the lrgrwrks.txt file if
 * one is included with the Software each a "Larger Work" to which the Software
 * is contributed by such licensors),
 *
 * without restriction, including without limitation the rights to copy, create
 * derivative works of, display, perform, and distribute the Software and make,
 * use, sell, offer for sale, import, export, have made, and have sold the
 * Software and the Larger Work(s), and to sublicense the foregoing rights on
 * either these or other terms.
 *
 * This license is subject to the following condition:
 *
 * The above copyright notice and either this complete permission notice or at a
 * minimum a reference to the UPL must be included in all copies or substantial
 * portions of the Software.
 *
 * THE SOFTWARE IS PROVIDED "AS IS", WITHOUT WARRANTY OF ANY KIND, EXPRESS OR
 * IMPLIED, INCLUDING BUT NOT LIMITED TO THE WARRANTIES OF MERCHANTABILITY,
 * FITNESS FOR A PARTICULAR PURPOSE AND NONINFRINGEMENT. IN NO EVENT SHALL THE
 * AUTHORS OR COPYRIGHT HOLDERS BE LIABLE FOR ANY CLAIM, DAMAGES OR OTHER
 * LIABILITY, WHETHER IN AN ACTION OF CONTRACT, TORT OR OTHERWISE, ARISING FROM,
 * OUT OF OR IN CONNECTION WITH THE SOFTWARE OR THE USE OR OTHER DEALINGS IN THE
 * SOFTWARE.
 */
package com.oracle.graal.python.builtins.objects.socket;

import java.io.IOException;
import java.net.InetSocketAddress;
import java.nio.channels.Channel;
import java.nio.channels.ServerSocketChannel;
import java.nio.channels.SocketChannel;
import java.util.HashMap;

import com.oracle.graal.python.builtins.objects.PNone;
import com.oracle.graal.python.builtins.objects.object.PythonBuiltinObject;
import com.oracle.truffle.api.CompilerDirectives;
import com.oracle.truffle.api.CompilerDirectives.CompilationFinal;
import com.oracle.truffle.api.CompilerDirectives.TruffleBoundary;
import com.oracle.truffle.api.object.Shape;

public class PSocket extends PythonBuiltinObject implements Channel {
    public static final int AF_UNSPEC = 0;
    public static final int AF_INET = 2;
    public static final int AF_INET6 = 23;

    public static final int SOCK_STREAM = 1;
    public static final int SOCK_DGRAM = 2;

    public static final int AI_PASSIVE = 1;
    public static final int AI_CANONNAME = 2;
    public static final int AI_NUMERICHOST = 4;

    public static final int AI_ALL = 256;
    public static final int AI_V4MAPPED_CFG = 512;
    public static final int AI_ADDRCONFIG = 1024;
    public static final int AI_V4MAPPED = 2048;

    public static final int AI_MASK = (AI_PASSIVE | AI_CANONNAME | AI_NUMERICHOST);

    public static final int AI_DEFAULT = (AI_V4MAPPED_CFG | AI_ADDRCONFIG);

    public static final int NI_NOFQDN = 1;
    public static final int NI_NUMERICHOST = 2;
    public static final int NI_NAMEREQD = 4;
    public static final int NI_NUMERICSERV = 8;
    public static final int NI_DGRAM = 10;

    public static final int IPPROTO_TCP = 6;

    @CompilationFinal private static InetSocketAddress EPHEMERAL_ADDRESS;

    private static InetSocketAddress getEphemeralAddress() {
        if (EPHEMERAL_ADDRESS == null) {
            CompilerDirectives.transferToInterpreterAndInvalidate();
            EPHEMERAL_ADDRESS = new InetSocketAddress(0);
        }
        return EPHEMERAL_ADDRESS;
    }

    private final int family;
    private final int type;
    private final int proto;

    private int fileno;

    public int serverPort;
    public String serverHost;

    private double timeout;

    private InetSocketAddress address = getEphemeralAddress();

    private SocketChannel socket;

    private ServerSocketChannel serverSocket;
<<<<<<< HEAD
=======

>>>>>>> 35dee661
    private boolean blocking = true;

    private HashMap<Object, Object> options;

    public PSocket(Object cls, Shape instanceShape, int family, int type, int proto) {
        super(cls, instanceShape);
        this.family = family;
        this.proto = proto;
        this.type = type;
        this.fileno = -1;
    }

    public PSocket(Object cls, Shape instanceShape, int family, int type, int proto, int fileno) {
        super(cls, instanceShape);
        this.fileno = fileno;
        this.family = family;
        this.proto = proto;
        this.type = type;
    }

    public int getFamily() {
        return family;
    }

    public int getType() {
        return type;
    }

    public int getProto() {
        return proto;
    }

    public int getFileno() {
        return fileno;
    }

    public void setFileno(int fileno) {
        this.fileno = fileno;
    }

    public double getTimeout() {
        return timeout;
    }

    public long getTimeoutInMilliseconds() {
        return (long) Math.ceil(timeout * 1000.0);
    }

    public void setTimeout(double timeout) {
        this.timeout = timeout;
    }

    public InetSocketAddress getAddress() {
        return address;
    }

    public ServerSocketChannel getServerSocket() {
        return serverSocket;
    }

    public SocketChannel getSocket() {
        return socket;
    }

    public void setServerSocket(ServerSocketChannel serverSocket) {
        if (this.getSocket() != null) {
            CompilerDirectives.transferToInterpreterAndInvalidate();
            throw new Error();
        }
        this.serverSocket = serverSocket;
    }

    public void setSocket(SocketChannel socket) {
        if (this.getServerSocket() != null) {
            CompilerDirectives.transferToInterpreterAndInvalidate();
            throw new Error();
        }
        this.socket = socket;
    }

    public boolean isBlocking() {
        return blocking;
    }

    public void setBlocking(boolean blocking) {
        this.blocking = blocking;
        if (blocking) {
            this.timeout = 0.0;
        }
    }

    @TruffleBoundary
    public boolean isOpen() {
        return (getSocket() != null && getSocket().isOpen()) || (getServerSocket() != null && getServerSocket().isOpen());
    }

    @TruffleBoundary
    public void close() throws IOException {
        if (getSocket() != null) {
            getSocket().close();
        } else if (getServerSocket() != null) {
            getServerSocket().close();
        }
    }

    @TruffleBoundary
    public void setSockOpt(Object option, Object value) {
        if (options == null) {
            options = new HashMap<>();
        }
        options.put(option, value);
    }

    @TruffleBoundary
    public Object getSockOpt(Object option) {
        if (options != null) {
            return options.getOrDefault(option, PNone.NONE);
        }
        return PNone.NONE;
    }
}<|MERGE_RESOLUTION|>--- conflicted
+++ resolved
@@ -109,10 +109,7 @@
     private SocketChannel socket;
 
     private ServerSocketChannel serverSocket;
-<<<<<<< HEAD
-=======
-
->>>>>>> 35dee661
+
     private boolean blocking = true;
 
     private HashMap<Object, Object> options;
