/*
 * Copyright (c) 2017, 2022, Oracle and/or its affiliates.
 * Copyright (c) 2013, Regents of the University of California
 *
 * All rights reserved.
 *
 * Redistribution and use in source and binary forms, with or without modification, are
 * permitted provided that the following conditions are met:
 *
 * 1. Redistributions of source code must retain the above copyright notice, this list of
 * conditions and the following disclaimer.
 * 2. Redistributions in binary form must reproduce the above copyright notice, this list of
 * conditions and the following disclaimer in the documentation and/or other materials provided
 * with the distribution.
 *
 * THIS SOFTWARE IS PROVIDED BY THE COPYRIGHT HOLDERS AND CONTRIBUTORS "AS IS" AND ANY EXPRESS
 * OR IMPLIED WARRANTIES, INCLUDING, BUT NOT LIMITED TO, THE IMPLIED WARRANTIES OF
 * MERCHANTABILITY AND FITNESS FOR A PARTICULAR PURPOSE ARE DISCLAIMED. IN NO EVENT SHALL THE
 * COPYRIGHT HOLDER OR CONTRIBUTORS BE LIABLE FOR ANY DIRECT, INDIRECT, INCIDENTAL, SPECIAL,
 * EXEMPLARY, OR CONSEQUENTIAL DAMAGES (INCLUDING, BUT NOT LIMITED TO, PROCUREMENT OF SUBSTITUTE
 * GOODS OR SERVICES; LOSS OF USE, DATA, OR PROFITS; OR BUSINESS INTERRUPTION) HOWEVER CAUSED
 * AND ON ANY THEORY OF LIABILITY, WHETHER IN CONTRACT, STRICT LIABILITY, OR TORT (INCLUDING
 * NEGLIGENCE OR OTHERWISE) ARISING IN ANY WAY OUT OF THE USE OF THIS SOFTWARE, EVEN IF ADVISED
 * OF THE POSSIBILITY OF SUCH DAMAGE.
 */
package com.oracle.graal.python.builtins.modules;

import static com.oracle.graal.python.builtins.PythonBuiltinClassType.DeprecationWarning;
import static com.oracle.graal.python.builtins.PythonBuiltinClassType.RuntimeError;
import static com.oracle.graal.python.builtins.modules.io.IONodes.T_FLUSH;
import static com.oracle.graal.python.builtins.modules.io.IONodes.T_WRITE;
import static com.oracle.graal.python.builtins.objects.PNone.NO_VALUE;
import static com.oracle.graal.python.builtins.objects.PNotImplemented.NOT_IMPLEMENTED;
import static com.oracle.graal.python.nodes.BuiltinNames.J_ABS;
import static com.oracle.graal.python.nodes.BuiltinNames.J_ALL;
import static com.oracle.graal.python.nodes.BuiltinNames.J_ANY;
import static com.oracle.graal.python.nodes.BuiltinNames.J_ASCII;
import static com.oracle.graal.python.nodes.BuiltinNames.J_BIN;
import static com.oracle.graal.python.nodes.BuiltinNames.J_BREAKPOINT;
import static com.oracle.graal.python.nodes.BuiltinNames.J_BUILTINS;
import static com.oracle.graal.python.nodes.BuiltinNames.J_CALLABLE;
import static com.oracle.graal.python.nodes.BuiltinNames.J_CHR;
import static com.oracle.graal.python.nodes.BuiltinNames.J_COMPILE;
import static com.oracle.graal.python.nodes.BuiltinNames.J_DELATTR;
import static com.oracle.graal.python.nodes.BuiltinNames.J_DIR;
import static com.oracle.graal.python.nodes.BuiltinNames.J_DIVMOD;
import static com.oracle.graal.python.nodes.BuiltinNames.J_EVAL;
import static com.oracle.graal.python.nodes.BuiltinNames.J_EXEC;
import static com.oracle.graal.python.nodes.BuiltinNames.J_FORMAT;
import static com.oracle.graal.python.nodes.BuiltinNames.J_GETATTR;
import static com.oracle.graal.python.nodes.BuiltinNames.J_HASATTR;
import static com.oracle.graal.python.nodes.BuiltinNames.J_HASH;
import static com.oracle.graal.python.nodes.BuiltinNames.J_HEX;
import static com.oracle.graal.python.nodes.BuiltinNames.J_ID;
import static com.oracle.graal.python.nodes.BuiltinNames.J_ISINSTANCE;
import static com.oracle.graal.python.nodes.BuiltinNames.J_ISSUBCLASS;
import static com.oracle.graal.python.nodes.BuiltinNames.J_ITER;
import static com.oracle.graal.python.nodes.BuiltinNames.J_LEN;
import static com.oracle.graal.python.nodes.BuiltinNames.J_MAX;
import static com.oracle.graal.python.nodes.BuiltinNames.J_MIN;
import static com.oracle.graal.python.nodes.BuiltinNames.J_NEXT;
import static com.oracle.graal.python.nodes.BuiltinNames.J_OCT;
import static com.oracle.graal.python.nodes.BuiltinNames.J_ORD;
import static com.oracle.graal.python.nodes.BuiltinNames.J_POW;
import static com.oracle.graal.python.nodes.BuiltinNames.J_PRINT;
import static com.oracle.graal.python.nodes.BuiltinNames.J_REPR;
import static com.oracle.graal.python.nodes.BuiltinNames.J_ROUND;
import static com.oracle.graal.python.nodes.BuiltinNames.J_SETATTR;
import static com.oracle.graal.python.nodes.BuiltinNames.J_SORTED;
import static com.oracle.graal.python.nodes.BuiltinNames.J_SUM;
import static com.oracle.graal.python.nodes.BuiltinNames.J___BUILD_CLASS__;
import static com.oracle.graal.python.nodes.BuiltinNames.T_BREAKPOINTHOOK;
import static com.oracle.graal.python.nodes.BuiltinNames.T_EVAL;
import static com.oracle.graal.python.nodes.BuiltinNames.T_EXEC;
import static com.oracle.graal.python.nodes.BuiltinNames.T_STDOUT;
import static com.oracle.graal.python.nodes.BuiltinNames.T_SYS;
import static com.oracle.graal.python.nodes.BuiltinNames.T___BUILTINS__;
import static com.oracle.graal.python.nodes.BuiltinNames.T___DEBUG__;
import static com.oracle.graal.python.nodes.BuiltinNames.T___GRAALPYTHON__;
import static com.oracle.graal.python.nodes.SpecialAttributeNames.T___DICT__;
import static com.oracle.graal.python.nodes.SpecialMethodNames.T___FORMAT__;
import static com.oracle.graal.python.nodes.SpecialMethodNames.T___MRO_ENTRIES__;
import static com.oracle.graal.python.nodes.SpecialMethodNames.T___NEXT__;
import static com.oracle.graal.python.nodes.SpecialMethodNames.T___ROUND__;
import static com.oracle.graal.python.nodes.StringLiterals.T_EMPTY_STRING;
import static com.oracle.graal.python.nodes.StringLiterals.T_MINUS;
import static com.oracle.graal.python.nodes.StringLiterals.T_NEWLINE;
import static com.oracle.graal.python.nodes.StringLiterals.T_SPACE;
import static com.oracle.graal.python.nodes.StringLiterals.T_STRICT;
import static com.oracle.graal.python.nodes.StringLiterals.T_STRING_SOURCE;
import static com.oracle.graal.python.runtime.exception.PythonErrorType.TypeError;
import static com.oracle.graal.python.runtime.exception.PythonErrorType.ValueError;
import static com.oracle.graal.python.util.PythonUtils.TS_ENCODING;
import static com.oracle.graal.python.util.PythonUtils.toTruffleStringUncached;
import static com.oracle.graal.python.util.PythonUtils.tsLiteral;
import static com.oracle.graal.python.util.PythonUtils.tsbCapacity;

import java.math.BigInteger;
import java.nio.charset.Charset;
import java.nio.charset.CodingErrorAction;
import java.util.ArrayList;
import java.util.Arrays;
import java.util.EnumSet;
import java.util.List;

import com.oracle.graal.python.PythonFileDetector;
import com.oracle.graal.python.PythonLanguage;
import com.oracle.graal.python.annotations.ArgumentClinic;
import com.oracle.graal.python.builtins.Builtin;
import com.oracle.graal.python.builtins.CoreFunctions;
import com.oracle.graal.python.builtins.Python3Core;
import com.oracle.graal.python.builtins.PythonBuiltinClassType;
import com.oracle.graal.python.builtins.PythonBuiltins;
import com.oracle.graal.python.builtins.modules.BuiltinFunctionsFactory.GetAttrNodeFactory;
import com.oracle.graal.python.builtins.modules.BuiltinFunctionsFactory.GlobalsNodeFactory;
import com.oracle.graal.python.builtins.modules.BuiltinFunctionsFactory.HexNodeFactory;
import com.oracle.graal.python.builtins.modules.BuiltinFunctionsFactory.OctNodeFactory;
import com.oracle.graal.python.builtins.modules.WarningsModuleBuiltins.WarnNode;
import com.oracle.graal.python.builtins.modules.ast.AstModuleBuiltins;
import com.oracle.graal.python.builtins.modules.io.IOModuleBuiltins;
import com.oracle.graal.python.builtins.modules.io.IONodes;
import com.oracle.graal.python.builtins.objects.PNone;
import com.oracle.graal.python.builtins.objects.buffer.PythonBufferAccessLibrary;
import com.oracle.graal.python.builtins.objects.buffer.PythonBufferAcquireLibrary;
import com.oracle.graal.python.builtins.objects.bytes.PByteArray;
import com.oracle.graal.python.builtins.objects.bytes.PBytes;
import com.oracle.graal.python.builtins.objects.bytes.PBytesLike;
import com.oracle.graal.python.builtins.objects.code.CodeNodes;
import com.oracle.graal.python.builtins.objects.code.PCode;
import com.oracle.graal.python.builtins.objects.common.DynamicObjectStorage;
import com.oracle.graal.python.builtins.objects.common.HashingCollectionNodes;
import com.oracle.graal.python.builtins.objects.common.HashingStorage;
import com.oracle.graal.python.builtins.objects.common.HashingStorageLibrary;
import com.oracle.graal.python.builtins.objects.common.PHashingCollection;
import com.oracle.graal.python.builtins.objects.common.SequenceNodes.GetObjectArrayNode;
import com.oracle.graal.python.builtins.objects.common.SequenceNodesFactory.GetObjectArrayNodeGen;
import com.oracle.graal.python.builtins.objects.common.SequenceStorageNodes;
import com.oracle.graal.python.builtins.objects.dict.PDict;
import com.oracle.graal.python.builtins.objects.floats.FloatBuiltins;
import com.oracle.graal.python.builtins.objects.frame.PFrame;
import com.oracle.graal.python.builtins.objects.function.PArguments;
import com.oracle.graal.python.builtins.objects.function.PFunction;
import com.oracle.graal.python.builtins.objects.function.PKeyword;
import com.oracle.graal.python.builtins.objects.ints.PInt;
import com.oracle.graal.python.builtins.objects.list.ListBuiltins;
import com.oracle.graal.python.builtins.objects.list.ListBuiltins.ListSortNode;
import com.oracle.graal.python.builtins.objects.list.PList;
import com.oracle.graal.python.builtins.objects.module.PythonModule;
import com.oracle.graal.python.builtins.objects.object.ObjectNodes;
import com.oracle.graal.python.builtins.objects.object.PythonObject;
import com.oracle.graal.python.builtins.objects.str.PString;
import com.oracle.graal.python.builtins.objects.tuple.PTuple;
import com.oracle.graal.python.builtins.objects.type.SpecialMethodSlot;
import com.oracle.graal.python.builtins.objects.type.TypeBuiltins;
import com.oracle.graal.python.builtins.objects.type.TypeNodes;
import com.oracle.graal.python.builtins.objects.type.TypeNodes.IsTypeNode;
import com.oracle.graal.python.compiler.Compiler;
import com.oracle.graal.python.compiler.RaisePythonExceptionErrorCallback;
import com.oracle.graal.python.lib.PyCallableCheckNode;
import com.oracle.graal.python.lib.PyEvalGetGlobals;
import com.oracle.graal.python.lib.PyMappingCheckNode;
import com.oracle.graal.python.lib.PyNumberAsSizeNode;
import com.oracle.graal.python.lib.PyNumberIndexNode;
import com.oracle.graal.python.lib.PyObjectAsciiNode;
import com.oracle.graal.python.lib.PyObjectCallMethodObjArgs;
import com.oracle.graal.python.lib.PyObjectDir;
import com.oracle.graal.python.lib.PyObjectGetAttr;
import com.oracle.graal.python.lib.PyObjectGetIter;
import com.oracle.graal.python.lib.PyObjectHashNode;
import com.oracle.graal.python.lib.PyObjectIsTrueNode;
import com.oracle.graal.python.lib.PyObjectLookupAttr;
import com.oracle.graal.python.lib.PyObjectReprAsObjectNode;
import com.oracle.graal.python.lib.PyObjectSizeNode;
import com.oracle.graal.python.lib.PyObjectStrAsObjectNode;
import com.oracle.graal.python.lib.PyObjectStrAsTruffleStringNode;
import com.oracle.graal.python.lib.PyUnicodeFSDecoderNode;
import com.oracle.graal.python.nodes.BuiltinNames;
import com.oracle.graal.python.nodes.ErrorMessages;
import com.oracle.graal.python.nodes.GraalPythonTranslationErrorNode;
import com.oracle.graal.python.nodes.PGuards;
import com.oracle.graal.python.nodes.PNodeWithContext;
import com.oracle.graal.python.nodes.PNodeWithRaise;
import com.oracle.graal.python.nodes.PRaiseNode;
import com.oracle.graal.python.nodes.PRootNode;
import com.oracle.graal.python.nodes.SpecialAttributeNames;
import com.oracle.graal.python.nodes.SpecialMethodNames;
import com.oracle.graal.python.nodes.argument.ReadArgumentNode;
import com.oracle.graal.python.nodes.attributes.DeleteAttributeNode;
import com.oracle.graal.python.nodes.attributes.GetAttributeNode;
import com.oracle.graal.python.nodes.attributes.GetAttributeNode.GetAnyAttributeNode;
import com.oracle.graal.python.nodes.attributes.GetAttributeNode.GetFixedAttributeNode;
import com.oracle.graal.python.nodes.attributes.LookupCallableSlotInMRONode;
import com.oracle.graal.python.nodes.attributes.ReadAttributeFromObjectNode;
import com.oracle.graal.python.nodes.attributes.SetAttributeNode;
import com.oracle.graal.python.nodes.builtins.ListNodes;
import com.oracle.graal.python.nodes.builtins.ListNodes.ConstructListNode;
import com.oracle.graal.python.nodes.bytecode.PBytecodeRootNode;
import com.oracle.graal.python.nodes.call.CallDispatchNode;
import com.oracle.graal.python.nodes.call.CallNode;
import com.oracle.graal.python.nodes.call.GenericInvokeNode;
import com.oracle.graal.python.nodes.call.special.CallUnaryMethodNode;
import com.oracle.graal.python.nodes.call.special.CallVarargsMethodNode;
import com.oracle.graal.python.nodes.call.special.LookupAndCallBinaryNode;
import com.oracle.graal.python.nodes.call.special.LookupAndCallTernaryNode;
import com.oracle.graal.python.nodes.call.special.LookupAndCallUnaryNode;
import com.oracle.graal.python.nodes.classes.IsSubtypeNode;
import com.oracle.graal.python.nodes.control.GetNextNode;
import com.oracle.graal.python.nodes.expression.BinaryArithmetic;
import com.oracle.graal.python.nodes.expression.BinaryArithmetic.AddNode;
import com.oracle.graal.python.nodes.expression.BinaryComparisonNode;
import com.oracle.graal.python.nodes.expression.BinaryOpNode;
import com.oracle.graal.python.nodes.expression.CoerceToBooleanNode;
import com.oracle.graal.python.nodes.expression.TernaryArithmetic;
import com.oracle.graal.python.nodes.frame.MaterializeFrameNode;
import com.oracle.graal.python.nodes.frame.ReadCallerFrameNode;
import com.oracle.graal.python.nodes.frame.ReadLocalsNode;
import com.oracle.graal.python.nodes.function.PythonBuiltinBaseNode;
import com.oracle.graal.python.nodes.function.PythonBuiltinNode;
import com.oracle.graal.python.nodes.function.builtins.PythonBinaryBuiltinNode;
import com.oracle.graal.python.nodes.function.builtins.PythonClinicBuiltinNode;
import com.oracle.graal.python.nodes.function.builtins.PythonTernaryBuiltinNode;
import com.oracle.graal.python.nodes.function.builtins.PythonUnaryBuiltinNode;
import com.oracle.graal.python.nodes.function.builtins.PythonUnaryClinicBuiltinNode;
import com.oracle.graal.python.nodes.function.builtins.PythonVarargsBuiltinNode;
import com.oracle.graal.python.nodes.function.builtins.clinic.ArgumentClinicProvider;
import com.oracle.graal.python.nodes.object.GetClassNode;
import com.oracle.graal.python.nodes.object.GetOrCreateDictNode;
import com.oracle.graal.python.nodes.object.IsBuiltinClassProfile;
import com.oracle.graal.python.nodes.subscript.SetItemNode;
import com.oracle.graal.python.nodes.truffle.PythonArithmeticTypes;
import com.oracle.graal.python.nodes.util.CannotCastException;
import com.oracle.graal.python.nodes.util.CastToJavaLongExactNode;
import com.oracle.graal.python.nodes.util.CastToTruffleStringNode;
import com.oracle.graal.python.pegparser.AbstractParser;
import com.oracle.graal.python.pegparser.InputType;
import com.oracle.graal.python.pegparser.Parser;
import com.oracle.graal.python.pegparser.sst.ModTy;
import com.oracle.graal.python.runtime.ExecutionContext.IndirectCallContext;
import com.oracle.graal.python.runtime.PythonContext;
import com.oracle.graal.python.runtime.PythonOptions;
import com.oracle.graal.python.runtime.PythonParser.ParserMode;
import com.oracle.graal.python.runtime.exception.PException;
import com.oracle.graal.python.runtime.exception.PythonErrorType;
import com.oracle.graal.python.runtime.object.PythonObjectFactory;
import com.oracle.graal.python.runtime.sequence.storage.BoolSequenceStorage;
import com.oracle.graal.python.runtime.sequence.storage.IntSequenceStorage;
import com.oracle.graal.python.runtime.sequence.storage.SequenceStorage;
import com.oracle.graal.python.util.CharsetMapping;
import com.oracle.graal.python.util.PythonUtils;
import com.oracle.graal.python.util.Supplier;
import com.oracle.truffle.api.CallTarget;
import com.oracle.truffle.api.CompilerAsserts;
import com.oracle.truffle.api.CompilerDirectives;
import com.oracle.truffle.api.CompilerDirectives.CompilationFinal;
import com.oracle.truffle.api.CompilerDirectives.TruffleBoundary;
import com.oracle.truffle.api.RootCallTarget;
import com.oracle.truffle.api.TruffleLanguage.Env;
import com.oracle.truffle.api.debug.Debugger;
import com.oracle.truffle.api.dsl.Cached;
import com.oracle.truffle.api.dsl.Cached.Shared;
import com.oracle.truffle.api.dsl.Fallback;
import com.oracle.truffle.api.dsl.GenerateNodeFactory;
import com.oracle.truffle.api.dsl.ImportStatic;
import com.oracle.truffle.api.dsl.ReportPolymorphism;
import com.oracle.truffle.api.dsl.Specialization;
import com.oracle.truffle.api.dsl.TypeSystemReference;
import com.oracle.truffle.api.frame.Frame;
import com.oracle.truffle.api.frame.VirtualFrame;
import com.oracle.truffle.api.interop.InteropLibrary;
import com.oracle.truffle.api.interop.UnsupportedMessageException;
import com.oracle.truffle.api.library.CachedLibrary;
import com.oracle.truffle.api.nodes.ExplodeLoop;
import com.oracle.truffle.api.nodes.ExplodeLoop.LoopExplosionKind;
import com.oracle.truffle.api.nodes.LoopNode;
import com.oracle.truffle.api.nodes.Node;
import com.oracle.truffle.api.nodes.RootNode;
import com.oracle.truffle.api.nodes.UnexpectedResultException;
import com.oracle.truffle.api.profiles.BranchProfile;
import com.oracle.truffle.api.profiles.ConditionProfile;
import com.oracle.truffle.api.profiles.LoopConditionProfile;
import com.oracle.truffle.api.source.Source;
import com.oracle.truffle.api.strings.TruffleString;
import com.oracle.truffle.api.strings.TruffleString.Encoding;
import com.oracle.truffle.api.strings.TruffleStringBuilder;
import com.oracle.truffle.api.utilities.TriState;

@CoreFunctions(defineModule = J_BUILTINS, isEager = true)
public final class BuiltinFunctions extends PythonBuiltins {

    private static final TruffleString T_NONE = PythonUtils.tsLiteral("None");
    private static final TruffleString T_FALSE = PythonUtils.tsLiteral("False");
    private static final TruffleString T_TRUE = PythonUtils.tsLiteral("True");

    @Override
    protected List<com.oracle.truffle.api.dsl.NodeFactory<? extends PythonBuiltinBaseNode>> getNodeFactories() {
        return BuiltinFunctionsFactory.getFactories();
    }

    @Override
    public void initialize(Python3Core core) {
        addBuiltinConstant(T___GRAALPYTHON__, core.lookupBuiltinModule(T___GRAALPYTHON__));
        addBuiltinConstant(T_NONE, PNone.NONE);
        addBuiltinConstant(T_FALSE, false);
        addBuiltinConstant(T_TRUE, true);
        super.initialize(core);
    }

    @Override
    public void postInitialize(Python3Core core) {
        super.postInitialize(core);
        PythonModule builtinsModule = core.lookupBuiltinModule(BuiltinNames.T_BUILTINS);
        builtinsModule.setAttribute(T___DEBUG__, !core.getContext().getOption(PythonOptions.PythonOptimizeFlag));
    }

    // abs(x)
    @Builtin(name = J_ABS, minNumOfPositionalArgs = 1)
    @GenerateNodeFactory
    public abstract static class AbsNode extends PythonUnaryBuiltinNode {
        @Specialization
        public int absBoolean(boolean arg) {
            return arg ? 1 : 0;
        }

        @Specialization
        public double absDouble(double arg) {
            return Math.abs(arg);
        }

        @Specialization
        public Object absObject(VirtualFrame frame, Object object,
                        @Cached("create(T___ABS__)") LookupAndCallUnaryNode callAbs) {
            Object result = callAbs.executeObject(frame, object);
            if (result == NO_VALUE) {
                throw raise(TypeError, ErrorMessages.BAD_OPERAND_FOR, "", "abs()", object);
            }
            return result;
        }
    }

    /**
     * Common class for all() and any() operations, as their logic and behaviors are very similar.
     */
    abstract static class AllOrAnyNode extends PNodeWithContext {
        enum NodeType {
            ALL,
            ANY
        }

        @Child private PyObjectIsTrueNode isTrueNode = PyObjectIsTrueNode.create();

        private final LoopConditionProfile loopConditionProfile = LoopConditionProfile.create();

        abstract boolean execute(Frame frame, Object storageObj, NodeType nodeType);

        @Specialization
        boolean doBoolSequence(VirtualFrame frame,
                        BoolSequenceStorage sequenceStorage,
                        NodeType nodeType) {
            boolean[] internalArray = sequenceStorage.getInternalBoolArray();
            int seqLength = sequenceStorage.length();

            loopConditionProfile.profileCounted(seqLength);
            for (int i = 0; loopConditionProfile.inject(i < seqLength); i++) {
                if (nodeType == NodeType.ALL && !isTrueNode.execute(frame, internalArray[i])) {
                    return false;
                } else if (nodeType == NodeType.ANY && isTrueNode.execute(frame, internalArray[i])) {
                    return true;
                }
            }

            return nodeType == NodeType.ALL;
        }

        @Specialization
        boolean doIntSequence(VirtualFrame frame,
                        IntSequenceStorage sequenceStorage,
                        NodeType nodeType) {
            int[] internalArray = sequenceStorage.getInternalIntArray();
            int seqLength = sequenceStorage.length();

            loopConditionProfile.profileCounted(seqLength);
            for (int i = 0; loopConditionProfile.inject(i < seqLength); i++) {
                if (nodeType == NodeType.ALL && !isTrueNode.execute(frame, internalArray[i])) {
                    return false;
                } else if (nodeType == NodeType.ANY && isTrueNode.execute(frame, internalArray[i])) {
                    return true;
                }
            }

            return nodeType == NodeType.ALL;
        }

        @Specialization
        boolean doGenericSequence(VirtualFrame frame,
                        SequenceStorage sequenceStorage,
                        NodeType nodeType,
                        @Cached SequenceStorageNodes.LenNode lenNode) {
            Object[] internalArray = sequenceStorage.getInternalArray();
            int seqLength = lenNode.execute(sequenceStorage);

            loopConditionProfile.profileCounted(seqLength);
            for (int i = 0; loopConditionProfile.inject(i < seqLength); i++) {
                if (nodeType == NodeType.ALL && !isTrueNode.execute(frame, internalArray[i])) {
                    return false;
                } else if (nodeType == NodeType.ANY && isTrueNode.execute(frame, internalArray[i])) {
                    return true;
                }
            }

            return nodeType == NodeType.ALL;
        }

        @Specialization(limit = "3")
        protected boolean doHashStorage(VirtualFrame frame,
                        HashingStorage hashingStorage,
                        NodeType nodeType,
                        @CachedLibrary("hashingStorage") HashingStorageLibrary hlib) {
            HashingStorageLibrary.HashingStorageIterator<Object> keysIter = hlib.keys(hashingStorage).iterator();
            int seqLength = hlib.length(hashingStorage);

            loopConditionProfile.profileCounted(seqLength);
            for (int i = 0; loopConditionProfile.inject(i < seqLength); i++) {
                Object key = keysIter.next();
                if (nodeType == NodeType.ALL) {
                    if (!isTrueNode.execute(frame, key)) {
                        return false;
                    }
                } else if (nodeType == NodeType.ANY && isTrueNode.execute(frame, key)) {
                    return true;
                }
            }

            return nodeType == NodeType.ALL;
        }
    }

    @Builtin(name = J_ALL, minNumOfPositionalArgs = 1)
    @GenerateNodeFactory
    public abstract static class AllNode extends PythonUnaryBuiltinNode {

        @Specialization(guards = "cannotBeOverridden(object, getClassNode)", limit = "1")
        static boolean doList(VirtualFrame frame,
                        PList object,
                        @SuppressWarnings("unused") @Shared("getClassNode") @Cached GetClassNode getClassNode,
                        @Shared("allOrAnyNode") @Cached AllOrAnyNode allOrAnyNode) {
            return allOrAnyNode.execute(frame, object.getSequenceStorage(), AllOrAnyNode.NodeType.ALL);
        }

        @Specialization(guards = "cannotBeOverridden(object, getClassNode)", limit = "1")
        static boolean doTuple(VirtualFrame frame,
                        PTuple object,
                        @SuppressWarnings("unused") @Shared("getClassNode") @Cached GetClassNode getClassNode,
                        @Shared("allOrAnyNode") @Cached AllOrAnyNode allOrAnyNode) {
            return allOrAnyNode.execute(frame, object.getSequenceStorage(), AllOrAnyNode.NodeType.ALL);
        }

        @Specialization(guards = "cannotBeOverridden(object, getClassNode)", limit = "1")
        static boolean doHashColl(VirtualFrame frame,
                        PHashingCollection object,
                        @SuppressWarnings("unused") @Shared("getClassNode") @Cached GetClassNode getClassNode,
                        @Shared("allOrAnyNode") @Cached AllOrAnyNode allOrAnyNode) {
            return allOrAnyNode.execute(frame, object.getDictStorage(), AllOrAnyNode.NodeType.ALL);
        }

        @Specialization
        boolean doObject(VirtualFrame frame,
                        Object object,
                        @Cached PyObjectGetIter getIter,
                        @Cached GetNextNode nextNode,
                        @Cached IsBuiltinClassProfile errorProfile,
                        @Cached PyObjectIsTrueNode isTrueNode) {
            Object iterator = getIter.execute(frame, object);
            int nbrIter = 0;

            while (true) {
                try {
                    Object next = nextNode.execute(frame, iterator);
                    nbrIter++;
                    if (!isTrueNode.execute(frame, next)) {
                        return false;
                    }
                } catch (PException e) {
                    e.expectStopIteration(errorProfile);
                    break;
                } finally {
                    LoopNode.reportLoopCount(this, nbrIter);
                }
            }

            return true;
        }
    }

    @Builtin(name = J_ANY, minNumOfPositionalArgs = 1)
    @GenerateNodeFactory
    public abstract static class AnyNode extends PythonUnaryBuiltinNode {

        @Specialization(guards = "cannotBeOverridden(object, getClassNode)", limit = "1")
        static boolean doList(VirtualFrame frame,
                        PList object,
                        @SuppressWarnings("unused") @Shared("getClassNode") @Cached GetClassNode getClassNode,
                        @Shared("allOrAnyNode") @Cached AllOrAnyNode allOrAnyNode) {
            return allOrAnyNode.execute(frame, object.getSequenceStorage(), AllOrAnyNode.NodeType.ANY);
        }

        @Specialization(guards = "cannotBeOverridden(object, getClassNode)", limit = "1")
        static boolean doTuple(VirtualFrame frame,
                        PTuple object,
                        @SuppressWarnings("unused") @Shared("getClassNode") @Cached GetClassNode getClassNode,
                        @Shared("allOrAnyNode") @Cached AllOrAnyNode allOrAnyNode) {
            return allOrAnyNode.execute(frame, object.getSequenceStorage(), AllOrAnyNode.NodeType.ANY);
        }

        @Specialization(guards = "cannotBeOverridden(object, getClassNode)", limit = "1")
        static boolean doHashColl(VirtualFrame frame,
                        PHashingCollection object,
                        @SuppressWarnings("unused") @Shared("getClassNode") @Cached GetClassNode getClassNode,
                        @Shared("allOrAnyNode") @Cached AllOrAnyNode allOrAnyNode) {
            return allOrAnyNode.execute(frame, object.getDictStorage(), AllOrAnyNode.NodeType.ANY);
        }

        @Specialization
        boolean doObject(VirtualFrame frame,
                        Object object,
                        @Cached PyObjectGetIter getIter,
                        @Cached GetNextNode nextNode,
                        @Cached IsBuiltinClassProfile errorProfile,
                        @Cached PyObjectIsTrueNode isTrueNode) {
            Object iterator = getIter.execute(frame, object);
            int nbrIter = 0;

            while (true) {
                try {
                    Object next = nextNode.execute(frame, iterator);
                    nbrIter++;
                    if (isTrueNode.execute(frame, next)) {
                        return true;
                    }
                } catch (PException e) {
                    e.expectStopIteration(errorProfile);
                    break;
                } finally {
                    LoopNode.reportLoopCount(this, nbrIter);
                }
            }

            return false;
        }
    }

    // bin(object)
    @Builtin(name = J_BIN, minNumOfPositionalArgs = 1)
    @TypeSystemReference(PythonArithmeticTypes.class)
    @GenerateNodeFactory
    public abstract static class BinNode extends PythonUnaryBuiltinNode {
        static final TruffleString T_BIN_PREFIX = tsLiteral("0b");
        static final TruffleString T_HEX_PREFIX = tsLiteral("0x");
        static final TruffleString T_OCT_PREFIX = tsLiteral("0o");

        @TruffleBoundary
        protected TruffleString buildString(boolean isNegative, TruffleString number, TruffleStringBuilder.AppendStringNode appendStringNode, TruffleStringBuilder.ToStringNode toStringNode) {
            TruffleStringBuilder sb = TruffleStringBuilder.create(TS_ENCODING, tsbCapacity(3) + number.byteLength(TS_ENCODING));
            if (isNegative) {
                appendStringNode.execute(sb, T_MINUS);
            }
            appendStringNode.execute(sb, prefix());
            appendStringNode.execute(sb, number);
            return toStringNode.execute(sb);
        }

        protected TruffleString prefix() {
            return T_BIN_PREFIX;
        }

        @TruffleBoundary
        protected String longToString(long x) {
            return Long.toBinaryString(x);
        }

        @TruffleBoundary
        protected String bigToString(BigInteger x) {
            return x.toString(2);
        }

        @TruffleBoundary
        protected BigInteger bigAbs(BigInteger x) {
            return x.abs();
        }

        @Specialization
        TruffleString doL(long x,
                        @Cached ConditionProfile isMinLong,
                        @Cached TruffleString.FromJavaStringNode fromJavaStringNode,
                        @Cached TruffleStringBuilder.AppendStringNode appendStringNode,
                        @Cached TruffleStringBuilder.ToStringNode toStringNode) {
            if (isMinLong.profile(x == Long.MIN_VALUE)) {
                return buildString(true, fromJavaStringNode.execute(bigToString(bigAbs(PInt.longToBigInteger(x))), TS_ENCODING), appendStringNode, toStringNode);
            }
            return buildString(x < 0, fromJavaStringNode.execute(longToString(Math.abs(x)), TS_ENCODING), appendStringNode, toStringNode);
        }

        @Specialization
        TruffleString doD(double x,
                        @Cached PRaiseNode raise) {
            throw raise.raiseIntegerInterpretationError(x);
        }

        @Specialization
        TruffleString doPI(PInt x,
                        @Cached TruffleString.FromJavaStringNode fromJavaStringNode,
                        @Cached TruffleStringBuilder.AppendStringNode appendStringNode,
                        @Cached TruffleStringBuilder.ToStringNode toStringNode) {
            BigInteger value = x.getValue();
            return buildString(value.signum() < 0, fromJavaStringNode.execute(bigToString(PInt.abs(value)), TS_ENCODING), appendStringNode, toStringNode);
        }

        @Specialization(replaces = {"doL", "doD", "doPI"})
        TruffleString doO(VirtualFrame frame, Object x,
                        @Cached ConditionProfile isMinLong,
                        @Cached PyNumberIndexNode indexNode,
                        @Cached PyNumberAsSizeNode asSizeNode,
                        @Cached BranchProfile isInt,
                        @Cached BranchProfile isLong,
                        @Cached BranchProfile isPInt,
                        @Cached TruffleString.FromJavaStringNode fromJavaStringNode,
                        @Cached TruffleStringBuilder.AppendStringNode appendStringNode,
                        @Cached TruffleStringBuilder.ToStringNode toStringNode) {
            Object index = indexNode.execute(frame, x);
            if (index instanceof Boolean || index instanceof Integer) {
                isInt.enter();
                return doL(asSizeNode.executeExact(frame, index), isMinLong, fromJavaStringNode, appendStringNode, toStringNode);
            } else if (index instanceof Long) {
                isLong.enter();
                return doL((long) index, isMinLong, fromJavaStringNode, appendStringNode, toStringNode);
            } else if (index instanceof PInt) {
                isPInt.enter();
                return doPI((PInt) index, fromJavaStringNode, appendStringNode, toStringNode);
            } else {
                CompilerDirectives.transferToInterpreter();
                throw raise(PythonBuiltinClassType.NotImplementedError, toTruffleStringUncached("bin/oct/hex with native integer subclasses"));
            }
        }
    }

    // oct(object)
    @Builtin(name = J_OCT, minNumOfPositionalArgs = 1)
    @TypeSystemReference(PythonArithmeticTypes.class)
    @GenerateNodeFactory
    public abstract static class OctNode extends BinNode {
        @Override
        @TruffleBoundary
        protected String bigToString(BigInteger x) {
            return x.toString(8);
        }

        @Override
        @TruffleBoundary
        protected String longToString(long x) {
            return Long.toOctalString(x);
        }

        @Override
        protected TruffleString prefix() {
            return T_OCT_PREFIX;
        }

        public static OctNode create() {
            return OctNodeFactory.create();
        }
    }

    // hex(object)
    @Builtin(name = J_HEX, minNumOfPositionalArgs = 1)
    @TypeSystemReference(PythonArithmeticTypes.class)
    @GenerateNodeFactory
    public abstract static class HexNode extends BinNode {
        @Override
        @TruffleBoundary
        protected String bigToString(BigInteger x) {
            return x.toString(16);
        }

        @Override
        @TruffleBoundary
        protected String longToString(long x) {
            return Long.toHexString(x);
        }

        @Override
        protected TruffleString prefix() {
            return T_HEX_PREFIX;
        }

        public static HexNode create() {
            return HexNodeFactory.create();
        }
    }

    // callable(object)
    @Builtin(name = J_CALLABLE, minNumOfPositionalArgs = 1)
    @GenerateNodeFactory
    public abstract static class CallableNode extends PythonBuiltinNode {

        @Specialization(guards = "isCallable(callable)")
        boolean doCallable(@SuppressWarnings("unused") Object callable) {
            return true;
        }

        @Specialization
        boolean doGeneric(Object object,
                        @Cached PyCallableCheckNode callableCheck) {
            /*
             * Added temporarily to skip translation/execution errors in unit testing
             */

            if (GraalPythonTranslationErrorNode.T_MESSAGE.equals(object)) {
                return true;
            }

            return callableCheck.execute(object);
        }
    }

    // chr(i)
    @Builtin(name = J_CHR, minNumOfPositionalArgs = 1, numOfPositionalOnlyArgs = 1, parameterNames = {"i"})
    @GenerateNodeFactory
    @ArgumentClinic(name = "i", conversion = ArgumentClinic.ClinicConversion.Int)
    public abstract static class ChrNode extends PythonUnaryClinicBuiltinNode {
        @Specialization
        public TruffleString charFromInt(int arg,
                        @Cached TruffleString.FromCodePointNode fromCodePointNode) {
            if (arg >= 0 && arg <= 1114111) {
                return fromCodePointNode.execute(arg, TS_ENCODING, true);
            } else {
                throw raise(ValueError, ErrorMessages.ARG_NOT_IN_RANGE, "chr()", "0x110000");
            }
        }

        @Override
        protected ArgumentClinicProvider getArgumentClinic() {
            return BuiltinFunctionsClinicProviders.ChrNodeClinicProviderGen.INSTANCE;
        }
    }

    // hash(object)
    @Builtin(name = J_HASH, minNumOfPositionalArgs = 1)
    @GenerateNodeFactory
    public abstract static class HashNode extends PythonUnaryBuiltinNode {
        @Specialization
        long hash(VirtualFrame frame, Object object,
                        @Cached PyObjectHashNode hashNode) {
            return hashNode.execute(frame, object);
        }
    }

    // dir([object])
    @Builtin(name = J_DIR, minNumOfPositionalArgs = 0, maxNumOfPositionalArgs = 1)
    @GenerateNodeFactory
    public abstract static class DirNode extends PythonBuiltinNode {

        // logic like in 'Objects/object.c: _dir_locals'
        @Specialization(guards = "isNoValue(object)")
        Object locals(VirtualFrame frame, @SuppressWarnings("unused") Object object,
                        @Cached ReadLocalsNode readLocalsNode,
                        @Cached ReadCallerFrameNode readCallerFrameNode,
                        @Cached MaterializeFrameNode materializeNode,
                        @Cached ConditionProfile inGenerator,
                        @Cached("create(T_KEYS)") LookupAndCallUnaryNode callKeysNode,
                        @Cached ListBuiltins.ListSortNode sortNode,
                        @Cached ListNodes.ConstructListNode constructListNode) {

            Object localsDict = LocalsNode.getLocalsDict(frame, this, readLocalsNode, readCallerFrameNode, materializeNode, inGenerator);
            Object keysObj = callKeysNode.executeObject(frame, localsDict);
            PList list = constructListNode.execute(frame, keysObj);
            sortNode.execute(frame, list);
            return list;
        }

        @Specialization(guards = "!isNoValue(object)")
        Object dir(VirtualFrame frame, Object object,
                        @Cached PyObjectDir dir) {
            return dir.execute(frame, object);
        }
    }

    // divmod(a, b)
    @Builtin(name = J_DIVMOD, minNumOfPositionalArgs = 2)
    @TypeSystemReference(PythonArithmeticTypes.class)
    @GenerateNodeFactory
    @ImportStatic(BinaryArithmetic.class)
    public abstract static class DivModNode extends PythonBinaryBuiltinNode {
        @Specialization(guards = "b != 0")
        public PTuple doLong(long a, long b) {
            return factory().createTuple(new Object[]{Math.floorDiv(a, b), Math.floorMod(a, b)});
        }

        @Specialization(replaces = "doLong")
        public PTuple doLongZero(long a, long b) {
            if (b == 0) {
                throw raise(PythonErrorType.ZeroDivisionError, ErrorMessages.INTEGER_DIVISION_BY_ZERO);
            }
            return factory().createTuple(new Object[]{Math.floorDiv(a, b), Math.floorMod(a, b)});
        }

        @Specialization
        public PTuple doDouble(double a, double b) {
            if (b == 0) {
                throw raise(PythonErrorType.ZeroDivisionError, ErrorMessages.DIVISION_BY_ZERO);
            }
            double q = Math.floor(a / b);
            return factory().createTuple(new Object[]{q, FloatBuiltins.ModNode.op(a, b)});
        }

        @Specialization
        public Object doObject(VirtualFrame frame, Object a, Object b,
                        @Cached("DivMod.create()") BinaryOpNode callDivmod) {
            return callDivmod.executeObject(frame, a, b);
        }
    }

    // eval(expression, globals=None, locals=None)
    @Builtin(name = J_EVAL, minNumOfPositionalArgs = 1, parameterNames = {"expression", "globals", "locals"})
    @GenerateNodeFactory
    public abstract static class EvalNode extends PythonBuiltinNode {
        @Child protected CompileNode compileNode;
        @Child private GenericInvokeNode invokeNode = GenericInvokeNode.create();
        @Child private PyMappingCheckNode mappingCheckNode;
        @Child private GetOrCreateDictNode getOrCreateDictNode;

        protected void assertNoFreeVars(PCode code) {
            Object[] freeVars = code.getFreeVars();
            if (freeVars.length > 0) {
                throw raise(PythonBuiltinClassType.TypeError, ErrorMessages.CODE_OBJ_NO_FREE_VARIABLES, getMode());
            }
        }

        protected TruffleString getMode() {
            return T_EVAL;
        }

        protected boolean isMapping(Object object) {
            if (mappingCheckNode == null) {
                CompilerDirectives.transferToInterpreterAndInvalidate();
                mappingCheckNode = insert(PyMappingCheckNode.create());
            }
            return mappingCheckNode.execute(object);
        }

        protected boolean isAnyNone(Object object) {
            return object instanceof PNone;
        }

        protected PCode createAndCheckCode(VirtualFrame frame, Object source) {
            PCode code = getCompileNode().compile(frame, source, T_STRING_SOURCE, getMode(), -1, -1);
            assertNoFreeVars(code);
            return code;
        }

        private static void inheritGlobals(PFrame callerFrame, Object[] args) {
            PArguments.setGlobals(args, callerFrame.getGlobals());
        }

        private static void inheritLocals(VirtualFrame frame, PFrame callerFrame, Object[] args, ReadLocalsNode getLocalsNode) {
            Object callerLocals = getLocalsNode.execute(frame, callerFrame);
            setCustomLocals(args, callerLocals);
        }

        private static void setCustomLocals(Object[] args, Object locals) {
            PArguments.setSpecialArgument(args, locals);
            PArguments.setCustomLocals(args, locals);
        }

        private void setBuiltinsInGlobals(VirtualFrame frame, PDict globals, HashingCollectionNodes.SetItemNode setBuiltins, PythonModule builtins) {
            if (builtins != null) {
                PDict builtinsDict = getOrCreateDictNode(builtins);
                setBuiltins.execute(frame, globals, T___BUILTINS__, builtinsDict);
            } else {
                // This happens during context initialization
                return;
            }
        }

        private void setCustomGlobals(VirtualFrame frame, PDict globals, HashingCollectionNodes.SetItemNode setBuiltins, Object[] args) {
            PythonModule builtins = getContext().getBuiltins();
            setBuiltinsInGlobals(frame, globals, setBuiltins, builtins);
            PArguments.setGlobals(args, globals);
        }

        @Specialization
        Object execInheritGlobalsInheritLocals(VirtualFrame frame, Object source, @SuppressWarnings("unused") PNone globals, @SuppressWarnings("unused") PNone locals,
                        @Cached ReadCallerFrameNode readCallerFrameNode,
                        @Cached ReadLocalsNode getLocalsNode,
                        @Shared("getCt") @Cached CodeNodes.GetCodeCallTargetNode getCt) {
            PCode code = createAndCheckCode(frame, source);
            PFrame callerFrame = readCallerFrameNode.executeWith(frame, 0);
            Object[] args = PArguments.create();
            inheritGlobals(callerFrame, args);
            inheritLocals(frame, callerFrame, args, getLocalsNode);

            return invokeNode.execute(frame, getCt.execute(code), args);
        }

        @Specialization
        Object execCustomGlobalsGlobalLocals(VirtualFrame frame, Object source, PDict globals, @SuppressWarnings("unused") PNone locals,
                        @Cached HashingCollectionNodes.SetItemNode setBuiltins,
                        @Shared("getCt") @Cached CodeNodes.GetCodeCallTargetNode getCt) {
            PCode code = createAndCheckCode(frame, source);
            Object[] args = PArguments.create();
            setCustomGlobals(frame, globals, setBuiltins, args);
            setCustomLocals(args, globals);
            RootCallTarget rootCallTarget = getCt.execute(code);
            if (rootCallTarget == null) {
                throw raise(ValueError, ErrorMessages.CANNOT_CREATE_CALL_TARGET, code);
            }

            return invokeNode.execute(frame, rootCallTarget, args);
        }

        @Specialization(guards = {"isMapping(locals)"})
        Object execInheritGlobalsCustomLocals(VirtualFrame frame, Object source, @SuppressWarnings("unused") PNone globals, Object locals,
                        @Cached ReadCallerFrameNode readCallerFrameNode,
                        @Shared("getCt") @Cached CodeNodes.GetCodeCallTargetNode getCt) {
            PCode code = createAndCheckCode(frame, source);
            PFrame callerFrame = readCallerFrameNode.executeWith(frame, 0);
            Object[] args = PArguments.create();
            inheritGlobals(callerFrame, args);
            setCustomLocals(args, locals);

            return invokeNode.execute(frame, getCt.execute(code), args);
        }

        @Specialization(guards = {"isMapping(locals)"})
        Object execCustomGlobalsCustomLocals(VirtualFrame frame, Object source, PDict globals, Object locals,
                        @Cached HashingCollectionNodes.SetItemNode setBuiltins,
                        @Shared("getCt") @Cached CodeNodes.GetCodeCallTargetNode getCt) {
            PCode code = createAndCheckCode(frame, source);
            Object[] args = PArguments.create();
            setCustomGlobals(frame, globals, setBuiltins, args);
            setCustomLocals(args, locals);

            return invokeNode.execute(frame, getCt.execute(code), args);
        }

        @Specialization(guards = {"!isAnyNone(globals)", "!isDict(globals)"})
        PNone badGlobals(@SuppressWarnings("unused") Object source, Object globals, @SuppressWarnings("unused") Object locals) {
            throw raise(TypeError, ErrorMessages.GLOBALS_MUST_BE_DICT, getMode(), globals);
        }

        @Specialization(guards = {"isAnyNone(globals) || isDict(globals)", "!isAnyNone(locals)", "!isMapping(locals)"})
        PNone badLocals(@SuppressWarnings("unused") Object source, @SuppressWarnings("unused") PDict globals, Object locals) {
            throw raise(TypeError, ErrorMessages.LOCALS_MUST_BE_MAPPING, getMode(), locals);
        }

        private CompileNode getCompileNode() {
            if (compileNode == null) {
                CompilerDirectives.transferToInterpreterAndInvalidate();
                compileNode = insert(CompileNode.create(false, shouldStripLeadingWhitespace()));
            }
            return compileNode;
        }

        private PDict getOrCreateDictNode(PythonObject object) {
            if (getOrCreateDictNode == null) {
                CompilerDirectives.transferToInterpreterAndInvalidate();
                getOrCreateDictNode = insert(GetOrCreateDictNode.create());
            }
            return getOrCreateDictNode.execute(object);
        }

        protected boolean shouldStripLeadingWhitespace() {
            return true;
        }
    }

    @Builtin(name = J_EXEC, minNumOfPositionalArgs = 1, parameterNames = {"source", "globals", "locals"})
    @GenerateNodeFactory
    abstract static class ExecNode extends EvalNode {
        protected abstract Object executeInternal(VirtualFrame frame);

        @Override
        protected TruffleString getMode() {
            return T_EXEC;
        }

        @Override
        public final Object execute(VirtualFrame frame) {
            executeInternal(frame);
            return PNone.NONE;
        }

        @Override
        protected boolean shouldStripLeadingWhitespace() {
            return false;
        }
    }

    // compile(source, filename, mode, flags=0, dont_inherit=False, optimize=-1)
    @Builtin(name = J_COMPILE, minNumOfPositionalArgs = 3, parameterNames = {"source", "filename", "mode", "flags", "dont_inherit", "optimize"}, keywordOnlyNames = {"_feature_version"})
    @ArgumentClinic(name = "mode", conversion = ArgumentClinic.ClinicConversion.TString)
    @ArgumentClinic(name = "flags", conversion = ArgumentClinic.ClinicConversion.Int, defaultValue = "0")
    @ArgumentClinic(name = "dont_inherit", conversion = ArgumentClinic.ClinicConversion.IntToBoolean, defaultValue = "false")
    @ArgumentClinic(name = "optimize", conversion = ArgumentClinic.ClinicConversion.Int, defaultValue = "-1")
    @ArgumentClinic(name = "_feature_version", conversion = ArgumentClinic.ClinicConversion.Int, defaultValue = "-1")
    @GenerateNodeFactory
    public abstract static class CompileNode extends PythonClinicBuiltinNode {

        // code.h
        private static final int CO_NESTED = 0x0010;
        private static final int CO_FUTURE_DIVISION = 0x20000;
        private static final int CO_FUTURE_ABSOLUTE_IMPORT = 0x40000;
        private static final int CO_FUTURE_WITH_STATEMENT = 0x80000;
        private static final int CO_FUTURE_PRINT_FUNCTION = 0x100000;
        private static final int CO_FUTURE_UNICODE_LITERALS = 0x200000;

        private static final int CO_FUTURE_BARRY_AS_BDFL = 0x400000;
        private static final int CO_FUTURE_GENERATOR_STOP = 0x800000;
        private static final int CO_FUTURE_ANNOTATIONS = 0x1000000;

        // compile.h
        private static final int PyCF_MASK = CO_FUTURE_DIVISION | CO_FUTURE_ABSOLUTE_IMPORT | CO_FUTURE_WITH_STATEMENT | CO_FUTURE_PRINT_FUNCTION | CO_FUTURE_UNICODE_LITERALS |
                        CO_FUTURE_BARRY_AS_BDFL | CO_FUTURE_GENERATOR_STOP | CO_FUTURE_ANNOTATIONS;
        private static final int PyCF_MASK_OBSOLETE = CO_NESTED;

        private static final int PyCF_DONT_IMPLY_DEDENT = 0x0200;
        public static final int PyCF_ONLY_AST = 0x0400;
        public static final int PyCF_TYPE_COMMENTS = 0x1000;
        public static final int PyCF_ALLOW_TOP_LEVEL_AWAIT = 0x2000;
        private static final int PyCF_ALLOW_INCOMPLETE_INPUT = 0x4000;
        private static final int PyCF_COMPILE_MASK = PyCF_ONLY_AST | PyCF_ALLOW_TOP_LEVEL_AWAIT | PyCF_TYPE_COMMENTS | PyCF_DONT_IMPLY_DEDENT | PyCF_ALLOW_INCOMPLETE_INPUT;

        private static final TruffleString T_SINGLE = tsLiteral("single");
        private static final TruffleString T_FUNC_TYPE = tsLiteral("func_type");

        /**
         * Decides whether this node should attempt to map the filename to a URI for the benefit of
         * Truffle tooling
         */
        private final boolean mayBeFromFile;
        private final boolean lstrip;

        public CompileNode(boolean mayBeFromFile, boolean lstrip) {
            this.mayBeFromFile = mayBeFromFile;
            this.lstrip = lstrip;
        }

        public CompileNode() {
            this.mayBeFromFile = true;
            this.lstrip = false;
        }

        public final PCode compile(VirtualFrame frame, Object source, TruffleString filename, TruffleString mode, int optimize, int featureVersion) {
            return (PCode) executeInternal(frame, source, filename, mode, 0, false, optimize, featureVersion);
        }

        protected abstract Object executeInternal(VirtualFrame frame, Object source, TruffleString filename, TruffleString mode, int flags, boolean dontInherit, int optimize,
                        int featureVersion);

        @Specialization
        @TruffleBoundary
        Object compile(TruffleString expression, TruffleString filename, TruffleString mode, int flags, @SuppressWarnings("unused") boolean dontInherit, int optimize, int featureVersion) {
            checkFlags(flags);
            checkOptimize(optimize, optimize);
            checkSource(expression);

            TruffleString code = expression;
            PythonContext context = getContext();
            ParserMode pm;
            if (mode.equalsUncached(T_EXEC, TS_ENCODING)) {
                pm = ParserMode.File;
                // CPython adds a newline and we need to do the same in order to produce
                // SyntaxError with the same offset when the line is incomplete.
                // The new parser does this on its own - we must not add a newline here since
                // that would lead to incorrect line number for the ENDMARKER token.
                if (!context.getOption(PythonOptions.EnableBytecodeInterpreter)) {
                    if (code.isEmpty() || code.codePointAtIndexUncached(code.codePointLengthUncached(TS_ENCODING) - 1, TS_ENCODING) != '\n') {
                        code = code.concatUncached(T_NEWLINE, TS_ENCODING, true);
                    }
                }
            } else if (mode.equalsUncached(T_EVAL, TS_ENCODING)) {
                pm = ParserMode.Eval;
            } else if (mode.equalsUncached(T_SINGLE, TS_ENCODING)) {
                pm = ParserMode.Statement;
<<<<<<< HEAD
            } else if (mode.equalsUncached(T_FUNC_EVAL, TS_ENCODING)) {
                if ((flags & PyCF_ONLY_AST) == 0) {
=======
            } else if (mode.equalsUncached(T_FUNC_TYPE, TS_ENCODING)) {
                if ((kwFlags & PyCF_ONLY_AST) == 0) {
>>>>>>> 0c8a0ec1
                    throw raise(ValueError, ErrorMessages.COMPILE_MODE_FUNC_TYPE_REQUIED_FLAG_ONLY_AST);
                }
                pm = ParserMode.FuncType;
            } else {
                if ((flags & PyCF_ONLY_AST) != 0) {
                    throw raise(ValueError, ErrorMessages.COMPILE_MODE_MUST_BE_AST_ONLY);
                } else {
                    throw raise(ValueError, ErrorMessages.COMPILE_MODE_MUST_BE);
                }
            }
            if (lstrip && !code.isEmpty()) {
                int c = code.codePointAtIndexUncached(0, TS_ENCODING);
                if (c == ' ' || c == '\t') {
                    code = code.substringUncached(1, code.codePointLengthUncached(TS_ENCODING) - 1, TS_ENCODING, true);
                }
            }
            if ((flags & PyCF_ONLY_AST) != 0) {
                InputType type;
                switch (pm) {
                    case File:
                        type = InputType.FILE;
                        break;
                    case Eval:
                        type = InputType.EVAL;
                        break;
                    case Statement:
                        type = InputType.SINGLE;
                        break;
                    case FuncType:
                        type = InputType.FUNCTION_TYPE;
                        break;
                    default:
                        throw CompilerDirectives.shouldNotReachHere();
                }
                Source source = PythonLanguage.newSource(context, code, filename, mayBeFromFile, PythonLanguage.MIME_TYPE);
                RaisePythonExceptionErrorCallback errorCb = new RaisePythonExceptionErrorCallback(source, PythonOptions.isPExceptionWithJavaStacktrace(getLanguage()));

                EnumSet<AbstractParser.Flags> compilerFlags = EnumSet.noneOf(AbstractParser.Flags.class);
                if ((flags & PyCF_TYPE_COMMENTS) != 0) {
                    compilerFlags.add(AbstractParser.Flags.TYPE_COMMENTS);
                }
<<<<<<< HEAD
                Parser parser = Compiler.createParser(code.toJavaStringUncached(), errorCb, type, compilerFlags, featureVersion >= 0 ? featureVersion : PythonLanguage.MINOR);
=======
                if (featureVersion < 0) {
                    featureVersion = PythonLanguage.MINOR;
                }
                if (featureVersion < 7) {
                    flags.add(AbstractParser.Flags.ASYNC_HACKS);
                }
                Parser parser = Compiler.createParser(code.toJavaStringUncached(), errorCb, type, flags, featureVersion);
>>>>>>> 0c8a0ec1
                ModTy mod = (ModTy) parser.parse();
                errorCb.triggerDeprecationWarnings();
                return AstModuleBuiltins.sst2Obj(getContext(), mod);
            }
            CallTarget ct;
            TruffleString finalCode = code;
            Supplier<CallTarget> createCode = () -> {
                if (pm == ParserMode.File) {
                    Source source = PythonLanguage.newSource(context, finalCode, filename, mayBeFromFile, PythonLanguage.getCompileMimeType(optimize));
                    return context.getEnv().parsePublic(source);
                } else if (pm == ParserMode.Eval) {
                    Source source = PythonLanguage.newSource(context, finalCode, filename, mayBeFromFile, PythonLanguage.getEvalMimeType(optimize));
                    return context.getEnv().parsePublic(source);
                } else {
                    Source source = PythonLanguage.newSource(context, finalCode, filename, mayBeFromFile, PythonLanguage.MIME_TYPE);
                    if (context.getOption(PythonOptions.EnableBytecodeInterpreter)) {
                        return context.getLanguage().parseForBytecodeInterpreter(context, source, InputType.SINGLE, false, optimize, false, null);
                    }
                    return PythonUtils.getOrCreateCallTarget((RootNode) getCore().getParser().parse(pm, optimize, getCore(), source, null, null));
                }
            };
            if (getCore().isCoreInitialized()) {
                ct = createCode.get();
            } else {
                ct = getCore().getLanguage().cacheCode(filename, createCode);
            }
            return wrapRootCallTarget((RootCallTarget) ct);
        }

        @Specialization(limit = "3")
        Object generic(VirtualFrame frame, Object wSource, Object wFilename, TruffleString mode, int flags, @SuppressWarnings("unused") boolean dontInherit, int optimize, int featureVersion,
                        @CachedLibrary(limit = "3") PythonBufferAcquireLibrary acquireLib,
                        @CachedLibrary(limit = "3") PythonBufferAccessLibrary bufferLib,
                        @Cached CodecsModuleBuiltins.HandleDecodingErrorNode handleDecodingErrorNode,
                        @Cached PyObjectStrAsTruffleStringNode asStrNode,
                        @CachedLibrary("wSource") InteropLibrary interopLib,
                        @Cached PyUnicodeFSDecoderNode asPath,
                        @Cached WarnNode warnNode,
                        @Cached TruffleString.FromByteArrayNode fromByteArrayNode,
                        @Cached TruffleString.SwitchEncodingNode switchEncodingNode) {
            if (wSource instanceof PCode) {
                return wSource;
            }
            TruffleString filename;
            // TODO use PyUnicode_FSDecode
            if (acquireLib.hasBuffer(wFilename)) {
                Object filenameBuffer = acquireLib.acquireReadonly(wFilename, frame, this);
                try {
                    TruffleString utf8 = fromByteArrayNode.execute(bufferLib.getCopiedByteArray(filenameBuffer), Encoding.UTF_8, false);
                    filename = switchEncodingNode.execute(utf8, TS_ENCODING);
                    if (!(wFilename instanceof PBytes)) {
                        warnNode.warnFormat(frame, null, DeprecationWarning, 1, ErrorMessages.PATH_SHOULD_BE_STR_BYTES_PATHLIKE_NOT_P, wFilename);
                    }
                } finally {
                    bufferLib.release(filenameBuffer, frame, this);
                }
            } else {
                filename = asPath.execute(frame, wFilename);
            }
            if (AstModuleBuiltins.isAst(getContext(), wSource)) {
                ModTy mod = AstModuleBuiltins.obj2sst(getContext(), wSource);
                Source source = PythonUtils.createFakeSource();
                RootCallTarget rootCallTarget = getLanguage().compileForBytecodeInterpreter(getContext(), mod, source, false, optimize, null, null);
                return wrapRootCallTarget(rootCallTarget);
            }
            TruffleString source = sourceAsString(frame, wSource, filename, interopLib, acquireLib, bufferLib, handleDecodingErrorNode, asStrNode, switchEncodingNode);
            checkSource(source);
            return compile(source, filename, mode, flags, dontInherit, optimize, featureVersion);
        }

        private PCode wrapRootCallTarget(RootCallTarget rootCallTarget) {
            RootNode rootNode = rootCallTarget.getRootNode();
            if (rootNode instanceof PBytecodeRootNode) {
                ((PBytecodeRootNode) rootNode).triggerDeferredDeprecationWarnings();
            } else if (rootNode instanceof PRootNode) {
                ((PRootNode) rootNode).triggerDeprecationWarnings();
            }
            return factory().createCode(rootCallTarget);
        }

        private void checkSource(TruffleString source) throws PException {
            if (source.indexOfCodePointUncached(0, 0, source.codePointLengthUncached(TS_ENCODING), TS_ENCODING) > -1) {
                throw raise(ValueError, ErrorMessages.SRC_CODE_CANNOT_CONTAIN_NULL_BYTES);
            }
        }

        private void checkOptimize(int optimize, Object kwOptimize) throws PException {
            if (optimize < -1 || optimize > 2) {
                throw raise(TypeError, ErrorMessages.INVALID_OPTIMIZE_VALUE, kwOptimize);
            }
        }

        private void checkFlags(int flags) {
            if ((flags & ~(PyCF_MASK | PyCF_MASK_OBSOLETE | PyCF_COMPILE_MASK)) != 0) {
                throw raise(ValueError, ErrorMessages.UNRECOGNIZED_FLAGS);
            }
        }

        // modeled after _Py_SourceAsString
        TruffleString sourceAsString(VirtualFrame frame, Object source, TruffleString filename, InteropLibrary interopLib, PythonBufferAcquireLibrary acquireLib, PythonBufferAccessLibrary bufferLib,
                        CodecsModuleBuiltins.HandleDecodingErrorNode handleDecodingErrorNode, PyObjectStrAsTruffleStringNode asStrNode, TruffleString.SwitchEncodingNode switchEncodingNode) {
            if (interopLib.isString(source)) {
                try {
                    return switchEncodingNode.execute(interopLib.asTruffleString(source), TS_ENCODING);
                } catch (UnsupportedMessageException e) {
                    throw CompilerDirectives.shouldNotReachHere(e);
                }
            } else {
                // cpython checks for bytes and bytearray separately, but we deal with it as
                // buffers, since that's fast for us anyway
                Object buffer;
                try {
                    buffer = acquireLib.acquireReadonly(source, frame, this);
                } catch (PException e) {
                    throw raise(TypeError, ErrorMessages.ARG_D_MUST_BE_S, "compile()", 1, "string, bytes or AST object");
                }
                try {
                    byte[] bytes = bufferLib.getInternalOrCopiedByteArray(source);
                    int bytesLen = bufferLib.getBufferLength(source);
                    Charset charset = PythonFileDetector.findEncodingStrict(bytes, bytesLen);
                    TruffleString pythonEncodingNameFromJavaName = CharsetMapping.getPythonEncodingNameFromJavaName(charset.name());
                    CodecsModuleBuiltins.TruffleDecoder decoder = new CodecsModuleBuiltins.TruffleDecoder(pythonEncodingNameFromJavaName, charset, bytes, bytesLen, CodingErrorAction.REPORT);
                    if (!decoder.decodingStep(true)) {
                        try {
                            handleDecodingErrorNode.execute(decoder, T_STRICT, source);
                            throw CompilerDirectives.shouldNotReachHere();
                        } catch (PException e) {
                            throw raiseInvalidSyntax(filename, ErrorMessages.UNICODE_ERROR, asStrNode.execute(frame, e.getEscapedException()));
                        }
                    }
                    return decoder.getString();
                } catch (PythonFileDetector.InvalidEncodingException e) {
                    throw raiseInvalidSyntax(filename, ErrorMessages.ENCODING_PROBLEM, e.getEncodingName());
                } finally {
                    bufferLib.release(buffer, frame, this);
                }
            }
        }

        @TruffleBoundary
        private RuntimeException raiseInvalidSyntax(TruffleString filename, TruffleString format, Object... args) {
            PythonContext context = getContext();
            // Create non-empty source to avoid overwriting the message with "unexpected EOF"
            Source source = PythonLanguage.newSource(context, T_SPACE, filename, mayBeFromFile, null);
            throw getCore().raiseInvalidSyntax(source, source.createUnavailableSection(), format, args);
        }

        public static CompileNode create(boolean mapFilenameToUri) {
            return BuiltinFunctionsFactory.CompileNodeFactory.create(mapFilenameToUri, false, new ReadArgumentNode[]{});
        }

        public static CompileNode create(boolean mapFilenameToUri, boolean lstrip) {
            return BuiltinFunctionsFactory.CompileNodeFactory.create(mapFilenameToUri, lstrip, new ReadArgumentNode[]{});
        }

        @Override
        protected ArgumentClinicProvider getArgumentClinic() {
            return BuiltinFunctionsClinicProviders.CompileNodeClinicProviderGen.INSTANCE;
        }
    }

    // delattr(object, name)
    @Builtin(name = J_DELATTR, minNumOfPositionalArgs = 2)
    @GenerateNodeFactory
    abstract static class DelAttrNode extends PythonBinaryBuiltinNode {
        @Child private DeleteAttributeNode delNode = DeleteAttributeNode.create();

        @Specialization
        Object delattr(VirtualFrame frame, Object object, Object name) {
            delNode.execute(frame, object, name);
            return PNone.NONE;
        }
    }

    // getattr(object, name[, default])
    @Builtin(name = J_GETATTR, minNumOfPositionalArgs = 2, maxNumOfPositionalArgs = 3)
    @GenerateNodeFactory
    public abstract static class GetAttrNode extends PythonTernaryBuiltinNode {
        public static GetAttrNode create() {
            return GetAttrNodeFactory.create();
        }

        public abstract Object executeWithArgs(VirtualFrame frame, Object primary, TruffleString name, Object defaultValue);

        @SuppressWarnings("unused")
        @Specialization(limit = "getAttributeAccessInlineCacheMaxDepth()", guards = {"stringEquals(cachedName, name, equalNode, stringProfile)", "isNoValue(defaultValue)"})
        public Object getAttrDefault(VirtualFrame frame, Object primary, TruffleString name, PNone defaultValue,
                        @Cached ConditionProfile stringProfile,
                        @Cached TruffleString.EqualNode equalNode,
                        @Cached("name") TruffleString cachedName,
                        @Cached("create(name)") GetFixedAttributeNode getAttributeNode) {
            return getAttributeNode.executeObject(frame, primary);
        }

        @SuppressWarnings("unused")
        @Specialization(limit = "getAttributeAccessInlineCacheMaxDepth()", guards = {"stringEquals(cachedName, name, equalNode, stringProfile)", "!isNoValue(defaultValue)"})
        Object getAttr(VirtualFrame frame, Object primary, TruffleString name, Object defaultValue,
                        @Cached ConditionProfile stringProfile,
                        @Cached TruffleString.EqualNode equalNode,
                        @Cached("name") TruffleString cachedName,
                        @Cached("create(name)") GetFixedAttributeNode getAttributeNode,
                        @Cached IsBuiltinClassProfile errorProfile) {
            try {
                return getAttributeNode.executeObject(frame, primary);
            } catch (PException e) {
                e.expectAttributeError(errorProfile);
                return defaultValue;
            }
        }

        @Specialization(replaces = {"getAttr", "getAttrDefault"}, guards = "isNoValue(defaultValue)")
        Object getAttrFromObject(VirtualFrame frame, Object primary, TruffleString name, @SuppressWarnings("unused") PNone defaultValue,
                        @Cached GetAnyAttributeNode getAttributeNode) {
            return getAttributeNode.executeObject(frame, primary, name);
        }

        @Specialization(replaces = {"getAttr", "getAttrDefault"}, guards = "!isNoValue(defaultValue)")
        Object getAttrFromObject(VirtualFrame frame, Object primary, TruffleString name, Object defaultValue,
                        @Cached GetAnyAttributeNode getAttributeNode,
                        @Cached IsBuiltinClassProfile errorProfile) {
            try {
                return getAttributeNode.executeObject(frame, primary, name);
            } catch (PException e) {
                e.expectAttributeError(errorProfile);
                return defaultValue;
            }
        }

        @Specialization
        Object getAttr2(VirtualFrame frame, Object object, PString name, Object defaultValue) {
            return executeWithArgs(frame, object, name.getValueUncached(), defaultValue);
        }

        @Specialization(guards = "!isString(name)")
        @SuppressWarnings("unused")
        Object getAttrGeneric(Object primary, Object name, Object defaultValue) {
            throw raise(TypeError, ErrorMessages.GETATTR_ATTRIBUTE_NAME_MUST_BE_STRING);
        }
    }

    // id(object)
    @Builtin(name = J_ID, minNumOfPositionalArgs = 1)
    @GenerateNodeFactory
    public abstract static class IdNode extends PythonUnaryBuiltinNode {
        @Specialization
        Object doObject(Object value,
                        @Cached ObjectNodes.GetIdNode getIdNode) {
            return getIdNode.execute(value);
        }
    }

    /**
     * Base class for {@code isinstance} and {@code issubclass} that implements the recursive
     * iteration of tuples passed as the second argument. The inheriting classes need to just
     * provide the base for the recursion.
     */
    public abstract static class RecursiveBinaryCheckBaseNode extends PythonBinaryBuiltinNode {
        static final int MAX_EXPLODE_LOOP = 16; // is also shifted to the left by recursion depth
        static final byte NON_RECURSIVE = Byte.MAX_VALUE;

        @Child private SequenceStorageNodes.LenNode lenNode;
        @Child private GetObjectArrayNode getObjectArrayNode;
        protected final byte depth;

        protected RecursiveBinaryCheckBaseNode(byte depth) {
            this.depth = depth;
        }

        public abstract boolean executeWith(VirtualFrame frame, Object instance, Object cls);

        protected final RecursiveBinaryCheckBaseNode createRecursive() {
            return createRecursive((byte) (depth + 1));
        }

        protected final RecursiveBinaryCheckBaseNode createNonRecursive() {
            return createRecursive(NON_RECURSIVE);
        }

        protected RecursiveBinaryCheckBaseNode createRecursive(@SuppressWarnings("unused") byte newDepth) {
            throw new AbstractMethodError(); // Cannot be really abstract b/c Truffle DSL...
        }

        protected int getMaxExplodeLoop() {
            return MAX_EXPLODE_LOOP >> depth;
        }

        @Specialization(guards = {"depth < getNodeRecursionLimit()", "getLength(clsTuple) == cachedLen", "cachedLen < getMaxExplodeLoop()"}, //
                        limit = "getVariableArgumentInlineCacheLimit()")
        @ExplodeLoop(kind = LoopExplosionKind.FULL_UNROLL_UNTIL_RETURN)
        final boolean doTupleConstantLen(VirtualFrame frame, Object instance, PTuple clsTuple,
                        @Cached("getLength(clsTuple)") int cachedLen,
                        @Cached("createRecursive()") RecursiveBinaryCheckBaseNode recursiveNode) {
            Object[] array = getArray(clsTuple);
            for (int i = 0; i < cachedLen; i++) {
                Object cls = array[i];
                if (recursiveNode.executeWith(frame, instance, cls)) {
                    return true;
                }
            }
            return false;
        }

        @Specialization(guards = "depth < getNodeRecursionLimit()", replaces = "doTupleConstantLen")
        final boolean doRecursiveWithNode(VirtualFrame frame, Object instance, PTuple clsTuple,
                        @Cached("createRecursive()") RecursiveBinaryCheckBaseNode recursiveNode) {
            for (Object cls : getArray(clsTuple)) {
                if (recursiveNode.executeWith(frame, instance, cls)) {
                    return true;
                }
            }
            return false;
        }

        @Specialization(guards = {"depth != NON_RECURSIVE", "depth >= getNodeRecursionLimit()"})
        final boolean doRecursiveWithLoop(VirtualFrame frame, Object instance, PTuple clsTuple,
                        @Cached("createNonRecursive()") RecursiveBinaryCheckBaseNode node) {
            PythonLanguage language = PythonLanguage.get(this);
            Object state = IndirectCallContext.enter(frame, language, getContext(), this);
            try {
                // Note: we need actual recursion to trigger the stack overflow error like CPython
                // Note: we need fresh RecursiveBinaryCheckBaseNode and cannot use "this", because
                // other children of this executed by other specializations may assume they'll
                // always get a non-null frame
                return callRecursiveWithNodeTruffleBoundary(instance, clsTuple, node);
            } finally {
                IndirectCallContext.exit(frame, PythonLanguage.get(this), getContext(), state);
            }
        }

        @Specialization(guards = "depth == NON_RECURSIVE")
        final boolean doRecursiveWithLoopReuseThis(VirtualFrame frame, Object instance, PTuple clsTuple) {
            // This should be only called by doRecursiveWithLoop, now we have to reuse this to stop
            // recursive node creation. It is OK, because now all specializations should always get
            // null frame
            assert frame == null;
            return callRecursiveWithNodeTruffleBoundary(instance, clsTuple, this);
        }

        @TruffleBoundary
        private boolean callRecursiveWithNodeTruffleBoundary(Object instance, PTuple clsTuple, RecursiveBinaryCheckBaseNode node) {
            return doRecursiveWithNode(null, instance, clsTuple, node);
        }

        protected final int getLength(PTuple t) {
            if (lenNode == null) {
                CompilerDirectives.transferToInterpreterAndInvalidate();
                lenNode = insert(SequenceStorageNodes.LenNode.create());
            }
            return lenNode.execute(t.getSequenceStorage());
        }

        private Object[] getArray(PTuple tuple) {
            if (getObjectArrayNode == null) {
                CompilerDirectives.transferToInterpreterAndInvalidate();
                getObjectArrayNode = insert(GetObjectArrayNodeGen.create());
            }
            return getObjectArrayNode.execute(tuple);
        }
    }

    // isinstance(object, classinfo)
    @Builtin(name = J_ISINSTANCE, minNumOfPositionalArgs = 2)
    @GenerateNodeFactory
    public abstract static class IsInstanceNode extends RecursiveBinaryCheckBaseNode {

        protected IsInstanceNode(byte depth) {
            super(depth);
        }

        protected IsInstanceNode() {
            this((byte) 0);
        }

        @Override
        public IsInstanceNode createRecursive(byte newDepth) {
            return BuiltinFunctionsFactory.IsInstanceNodeFactory.create(newDepth);
        }

        private static TriState isInstanceCheckInternal(VirtualFrame frame, Object instance, Object cls, LookupAndCallBinaryNode instanceCheckNode, CoerceToBooleanNode castToBooleanNode) {
            Object instanceCheckResult = instanceCheckNode.executeObject(frame, cls, instance);
            if (instanceCheckResult == NOT_IMPLEMENTED) {
                return TriState.UNDEFINED;
            }
            return TriState.valueOf(castToBooleanNode.executeBoolean(frame, instanceCheckResult));
        }

        @Specialization(guards = "isPythonClass(cls)")
        static boolean isInstance(VirtualFrame frame, Object instance, Object cls,
                        @Shared("instanceCheck") @Cached("create(InstanceCheck)") LookupAndCallBinaryNode instanceCheckNode,
                        @Shared("boolCast") @Cached("createIfTrueNode()") CoerceToBooleanNode castToBooleanNode,
                        @Cached GetClassNode getClassNode,
                        @Cached TypeNodes.IsSameTypeNode isSameTypeNode,
                        @Cached IsSubtypeNode isSubtypeNode) {
            Object instanceClass = getClassNode.execute(instance);
            return isSameTypeNode.execute(instanceClass, cls) || isSubtypeNode.execute(frame, instanceClass, cls)//
                            || isInstanceCheckInternal(frame, instance, cls, instanceCheckNode, castToBooleanNode) == TriState.TRUE;
        }

        @Specialization(guards = {"!isPTuple(cls)", "!isPythonClass(cls)"})
        static boolean isInstance(VirtualFrame frame, Object instance, Object cls,
                        @Shared("instanceCheck") @Cached("create(InstanceCheck)") LookupAndCallBinaryNode instanceCheckNode,
                        @Shared("boolCast") @Cached("createIfTrueNode()") CoerceToBooleanNode castToBooleanNode,
                        @Cached TypeBuiltins.InstanceCheckNode typeInstanceCheckNode) {
            TriState check = isInstanceCheckInternal(frame, instance, cls, instanceCheckNode, castToBooleanNode);
            if (check == TriState.UNDEFINED) {
                return typeInstanceCheckNode.executeWith(frame, cls, instance);
            }
            return check == TriState.TRUE;
        }
    }

    // issubclass(class, classinfo)
    @Builtin(name = J_ISSUBCLASS, minNumOfPositionalArgs = 2)
    @GenerateNodeFactory
    public abstract static class IsSubClassNode extends RecursiveBinaryCheckBaseNode {

        protected IsSubClassNode(byte depth) {
            super(depth);
        }

        protected IsSubClassNode() {
            this((byte) 0);
        }

        @Override
        public IsSubClassNode createRecursive(byte newDepth) {
            return BuiltinFunctionsFactory.IsSubClassNodeFactory.create(newDepth);
        }

        @Specialization(guards = "!isPTuple(cls)")
        static boolean isSubclass(VirtualFrame frame, Object derived, Object cls,
                        @Cached("create(Subclasscheck)") LookupAndCallBinaryNode subclassCheckNode,
                        @Cached("createIfTrueNode()") CoerceToBooleanNode castToBooleanNode,
                        @Cached IsSubtypeNode isSubtypeNode) {
            Object instanceCheckResult = subclassCheckNode.executeObject(frame, cls, derived);
            if (instanceCheckResult != NOT_IMPLEMENTED) {
                return castToBooleanNode.executeBoolean(frame, instanceCheckResult);
            }
            return isSubtypeNode.execute(frame, derived, cls);
        }
    }

    // iter(object[, sentinel])
    @Builtin(name = J_ITER, minNumOfPositionalArgs = 1, maxNumOfPositionalArgs = 2)
    @GenerateNodeFactory
    @ReportPolymorphism
    public abstract static class IterNode extends PythonBinaryBuiltinNode {
        @Specialization(guards = "isNoValue(sentinel)")
        static Object iter(VirtualFrame frame, Object object, @SuppressWarnings("unused") PNone sentinel,
                        @Cached PyObjectGetIter getIter) {
            return getIter.execute(frame, object);
        }

        @Specialization(guards = {"callableCheck.execute(callable)", "!isNoValue(sentinel)"}, limit = "1")
        Object iter(Object callable, Object sentinel,
                        @SuppressWarnings("unused") @Cached PyCallableCheckNode callableCheck) {
            return factory().createSentinelIterator(callable, sentinel);
        }

        @Fallback
        @SuppressWarnings("unused")
        Object iterNotCallable(Object callable, Object sentinel) {
            throw raise(TypeError, ErrorMessages.ITER_V_MUST_BE_CALLABLE);
        }
    }

    // len(s)
    @Builtin(name = J_LEN, minNumOfPositionalArgs = 1)
    @GenerateNodeFactory
    public abstract static class LenNode extends PythonUnaryBuiltinNode {
        @Specialization
        public int len(VirtualFrame frame, Object obj,
                        @Cached PyObjectSizeNode sizeNode) {
            return sizeNode.execute(frame, obj);
        }
    }

    public abstract static class MinMaxNode extends PythonBuiltinNode {

        @CompilationFinal private boolean seenNonBoolean = false;

        protected final BinaryComparisonNode createComparison() {
            if (this instanceof MaxNode) {
                return BinaryComparisonNode.GtNode.create();
            } else {
                return BinaryComparisonNode.LtNode.create();
            }
        }

        @Specialization(guards = "args.length == 0")
        Object maxSequence(VirtualFrame frame, Object arg1, Object[] args, @SuppressWarnings("unused") PNone key, Object defaultVal,
                        @Cached PyObjectGetIter getIter,
                        @Cached GetNextNode nextNode,
                        @Cached("createComparison()") BinaryComparisonNode compare,
                        @Cached("createIfTrueNode()") CoerceToBooleanNode castToBooleanNode,
                        @Cached IsBuiltinClassProfile errorProfile1,
                        @Cached IsBuiltinClassProfile errorProfile2,
                        @Cached ConditionProfile hasDefaultProfile) {
            return minmaxSequenceWithKey(frame, arg1, args, null, defaultVal, getIter, nextNode, compare, castToBooleanNode, null, errorProfile1, errorProfile2, hasDefaultProfile);
        }

        @Specialization(guards = {"args.length == 0", "!isPNone(keywordArg)"})
        Object minmaxSequenceWithKey(VirtualFrame frame, Object arg1, @SuppressWarnings("unused") Object[] args, Object keywordArg, Object defaultVal,
                        @Cached PyObjectGetIter getIter,
                        @Cached GetNextNode nextNode,
                        @Cached("createComparison()") BinaryComparisonNode compare,
                        @Cached("createIfTrueNode()") CoerceToBooleanNode castToBooleanNode,
                        @Cached CallNode keyCall,
                        @Cached IsBuiltinClassProfile errorProfile1,
                        @Cached IsBuiltinClassProfile errorProfile2,
                        @Cached ConditionProfile hasDefaultProfile) {
            Object iterator = getIter.execute(frame, arg1);
            Object currentValue;
            try {
                currentValue = nextNode.execute(frame, iterator);
            } catch (PException e) {
                e.expectStopIteration(errorProfile1);
                if (hasDefaultProfile.profile(PGuards.isNoValue(defaultVal))) {
                    throw raise(PythonErrorType.ValueError, ErrorMessages.ARG_IS_EMPTY_SEQ, getName());
                } else {
                    return defaultVal;
                }
            }
            Object currentKey = applyKeyFunction(frame, keywordArg, keyCall, currentValue);
            while (true) {
                Object nextValue;
                try {
                    nextValue = nextNode.execute(frame, iterator);
                } catch (PException e) {
                    e.expectStopIteration(errorProfile2);
                    break;
                }
                Object nextKey = applyKeyFunction(frame, keywordArg, keyCall, nextValue);
                boolean isTrue;
                if (!seenNonBoolean) {
                    try {
                        isTrue = compare.executeBool(frame, nextKey, currentKey);
                    } catch (UnexpectedResultException e) {
                        CompilerDirectives.transferToInterpreterAndInvalidate();
                        seenNonBoolean = true;
                        isTrue = castToBooleanNode.executeBoolean(frame, e.getResult());
                    }
                } else {
                    isTrue = castToBooleanNode.executeBoolean(frame, compare.executeObject(frame, nextKey, currentKey));
                }
                if (isTrue) {
                    currentKey = nextKey;
                    currentValue = nextValue;
                }
            }
            return currentValue;
        }

        private String getName() {
            return this instanceof MaxNode ? "max" : "min";
        }

        @Specialization(guards = "args.length != 0")
        Object minmaxBinary(VirtualFrame frame, Object arg1, Object[] args, @SuppressWarnings("unused") PNone keywordArg, Object defaultVal,
                        @Cached("createComparison()") BinaryComparisonNode compare,
                        @Cached ConditionProfile moreThanTwo,
                        @Shared("castToBooleanNode") @Cached("createIfTrueNode()") CoerceToBooleanNode castToBooleanNode,
                        @Shared("hasDefaultProfile") @Cached ConditionProfile hasDefaultProfile) {
            return minmaxBinaryWithKey(frame, arg1, args, null, defaultVal, compare, null, moreThanTwo, castToBooleanNode, hasDefaultProfile);
        }

        @Specialization(guards = {"args.length != 0", "!isPNone(keywordArg)"})
        Object minmaxBinaryWithKey(VirtualFrame frame, Object arg1, Object[] args, Object keywordArg, Object defaultVal,
                        @Cached("createComparison()") BinaryComparisonNode compare,
                        @Cached CallNode keyCall,
                        @Cached ConditionProfile moreThanTwo,
                        @Shared("castToBooleanNode") @Cached("createIfTrueNode()") CoerceToBooleanNode castToBooleanNode,
                        @Shared("hasDefaultProfile") @Cached ConditionProfile hasDefaultProfile) {

            if (!hasDefaultProfile.profile(PGuards.isNoValue(defaultVal))) {
                throw raise(PythonBuiltinClassType.TypeError, ErrorMessages.CANNOT_SPECIFY_DEFAULT_FOR_S, getName());
            }
            Object currentValue = arg1;
            Object currentKey = applyKeyFunction(frame, keywordArg, keyCall, currentValue);
            Object nextValue = args[0];
            Object nextKey = applyKeyFunction(frame, keywordArg, keyCall, nextValue);
            boolean isTrue;
            try {
                isTrue = compare.executeBool(frame, nextKey, currentKey);
            } catch (UnexpectedResultException e) {
                CompilerDirectives.transferToInterpreterAndInvalidate();
                seenNonBoolean = true;
                isTrue = castToBooleanNode.executeBoolean(frame, e.getResult());
            }
            if (isTrue) {
                currentKey = nextKey;
                currentValue = nextValue;
            }
            if (moreThanTwo.profile(args.length > 1)) {
                for (int i = 0; i < args.length; i++) {
                    nextValue = args[i];
                    nextKey = applyKeyFunction(frame, keywordArg, keyCall, nextValue);
                    if (!seenNonBoolean) {
                        try {
                            isTrue = compare.executeBool(frame, nextKey, currentKey);
                        } catch (UnexpectedResultException e) {
                            CompilerDirectives.transferToInterpreterAndInvalidate();
                            seenNonBoolean = true;
                            isTrue = castToBooleanNode.executeBoolean(frame, e.getResult());
                        }
                    } else {
                        isTrue = castToBooleanNode.executeBoolean(frame, compare.executeObject(frame, nextKey, currentKey));
                    }
                    if (isTrue) {
                        currentKey = nextKey;
                        currentValue = nextValue;
                    }
                }
            }
            return currentValue;
        }

        private static Object applyKeyFunction(VirtualFrame frame, Object keywordArg, CallNode keyCall, Object currentValue) {
            return keyCall == null ? currentValue : keyCall.execute(frame, keywordArg, new Object[]{currentValue}, PKeyword.EMPTY_KEYWORDS);
        }
    }

    // max(iterable, *[, key])
    // max(arg1, arg2, *args[, key])
    @Builtin(name = J_MAX, minNumOfPositionalArgs = 1, takesVarArgs = true, keywordOnlyNames = {"key", "default"}, doc = "max(iterable, *[, default=obj, key=func]) -> value\n" +
                    "max(arg1, arg2, *args, *[, key=func]) -> value\n\n" + "With a single iterable argument, return its biggest item. The\n" +
                    "default keyword-only argument specifies an object to return if\n" + "the provided iterable is empty.\n" + "With two or more arguments, return the largest argument.")
    @GenerateNodeFactory
    public abstract static class MaxNode extends MinMaxNode {

    }

    // min(iterable, *[, key])
    // min(arg1, arg2, *args[, key])
    @Builtin(name = J_MIN, minNumOfPositionalArgs = 1, takesVarArgs = true, keywordOnlyNames = {"key", "default"})
    @GenerateNodeFactory
    public abstract static class MinNode extends MinMaxNode {

    }

    // next(iterator[, default])
    @SuppressWarnings("unused")
    @Builtin(name = J_NEXT, minNumOfPositionalArgs = 1, maxNumOfPositionalArgs = 2)
    @GenerateNodeFactory
    public abstract static class NextNode extends PythonBinaryBuiltinNode {
        @Specialization(guards = "isNoValue(defaultObject)")
        public Object next(VirtualFrame frame, Object iterator, PNone defaultObject,
                        @Cached("createNextCall()") LookupAndCallUnaryNode callNode) {
            return callNode.executeObject(frame, iterator);
        }

        @Specialization(guards = "!isNoValue(defaultObject)")
        public Object next(VirtualFrame frame, Object iterator, Object defaultObject,
                        @Cached("createNextCall()") LookupAndCallUnaryNode callNode,
                        @Cached IsBuiltinClassProfile errorProfile) {
            try {
                return callNode.executeObject(frame, iterator);
            } catch (PException e) {
                e.expectStopIteration(errorProfile);
                return defaultObject;
            }
        }

        protected LookupAndCallUnaryNode createNextCall() {
            return LookupAndCallUnaryNode.create(T___NEXT__, () -> new LookupAndCallUnaryNode.NoAttributeHandler() {
                @Override
                public Object execute(Object iterator) {
                    throw raise(TypeError, ErrorMessages.OBJ_ISNT_ITERATOR, iterator);
                }
            });
        }
    }

    // ord(c)
    @Builtin(name = J_ORD, minNumOfPositionalArgs = 1)
    @GenerateNodeFactory
    @ImportStatic(PGuards.class)
    public abstract static class OrdNode extends PythonBuiltinNode {

        @Specialization
        @TruffleBoundary
        public int ord(TruffleString chr,
                        @Cached TruffleString.CodePointLengthNode codePointLengthNode,
                        @Cached TruffleString.CodePointAtIndexNode codePointAtIndexNode) {
            int len = codePointLengthNode.execute(chr, TS_ENCODING);
            if (len != 1) {
                throw raise(TypeError, ErrorMessages.EXPECTED_CHARACTER_BUT_STRING_FOUND, "ord()", len);
            }
            return codePointAtIndexNode.execute(chr, 0, TS_ENCODING);
        }

        @Specialization
        public int ord(PString pchr,
                        @Cached CastToTruffleStringNode castToStringNode,
                        @Cached TruffleString.CodePointLengthNode codePointLengthNode,
                        @Cached TruffleString.CodePointAtIndexNode codePointAtIndexNode) {
            TruffleString chr;
            try {
                chr = castToStringNode.execute(pchr);
            } catch (CannotCastException e) {
                throw CompilerDirectives.shouldNotReachHere(e);
            }
            return ord(chr, codePointLengthNode, codePointAtIndexNode);
        }

        @Specialization
        public long ord(PBytesLike chr,
                        @Cached CastToJavaLongExactNode castNode,
                        @Cached SequenceStorageNodes.LenNode lenNode,
                        @Cached SequenceStorageNodes.GetItemNode getItemNode) {
            int len = lenNode.execute(chr.getSequenceStorage());
            if (len != 1) {
                throw raise(TypeError, ErrorMessages.EXPECTED_CHARACTER_BUT_STRING_FOUND, "ord()", len);
            }
            return castNode.execute(getItemNode.execute(chr.getSequenceStorage(), 0));
        }

        @Specialization(guards = {"!isString(obj)", "!isBytes(obj)"})
        public Object ord(@SuppressWarnings("unused") Object obj) {
            throw raise(TypeError, ErrorMessages.S_EXPECTED_STRING_OF_LEN_BUT_P, "ord()", "1", "obj");
        }
    }

    // print(*objects, sep=' ', end='\n', file=sys.stdout, flush=False)
    @Builtin(name = J_PRINT, takesVarArgs = true, keywordOnlyNames = {"sep", "end", "file", "flush"}, doc = "\n" +
                    "print(value, ..., sep=' ', end='\\n', file=sys.stdout, flush=False)\n" +
                    "\n" +
                    "Prints the values to a stream, or to sys.stdout by default.\n" +
                    "Optional keyword arguments:\n" +
                    "file:  a file-like object (stream); defaults to the current sys.stdout.\n" +
                    "sep:   string inserted between values, default a space.\n" +
                    "end:   string appended after the last value, default a newline.\n" +
                    "flush: whether to forcibly flush the stream.")
    @GenerateNodeFactory
    public abstract static class PrintNode extends PythonBuiltinNode {
        @Child private ReadAttributeFromObjectNode readStdout;
        @CompilationFinal private PythonModule cachedSys;

        @Specialization
        @SuppressWarnings("unused")
        PNone printNoKeywords(VirtualFrame frame, Object[] values, PNone sep, PNone end, PNone file, PNone flush,
                        @Shared("getWriteMethod") @Cached PyObjectGetAttr getWriteMethod,
                        @Shared("callWrite") @Cached CallNode callWrite,
                        @Shared("callFlush") @Cached PyObjectCallMethodObjArgs callFlush,
                        @Shared("strNode") @Cached PyObjectStrAsObjectNode strNode) {
            Object stdout = getStdout();
            return printAllGiven(frame, values, T_SPACE, T_NEWLINE, stdout, false, getWriteMethod, callWrite, callFlush, strNode);
        }

        @Specialization(guards = {"!isNone(file)", "!isNoValue(file)"})
        static PNone printAllGiven(VirtualFrame frame, Object[] values, TruffleString sep, TruffleString end, Object file, boolean flush,
                        @Shared("getWriteMethod") @Cached PyObjectGetAttr getWriteMethod,
                        @Shared("callWrite") @Cached CallNode callWrite,
                        @Shared("callFlush") @Cached PyObjectCallMethodObjArgs callFlush,
                        @Shared("strNode") @Cached PyObjectStrAsObjectNode strNode) {
            int lastValue = values.length - 1;
            // Note: the separate lookup is necessary due to different __getattr__ treatment than
            // method lookup
            Object writeMethod = getWriteMethod.execute(frame, file, T_WRITE);
            for (int i = 0; i < lastValue; i++) {
                callWrite.execute(frame, writeMethod, strNode.execute(frame, values[i]));
                callWrite.execute(frame, writeMethod, sep);
            }
            if (lastValue >= 0) {
                callWrite.execute(frame, writeMethod, strNode.execute(frame, values[lastValue]));
            }
            callWrite.execute(frame, writeMethod, end);
            if (flush) {
                callFlush.execute(frame, file, T_FLUSH);
            }
            return PNone.NONE;
        }

        @Specialization(replaces = {"printAllGiven", "printNoKeywords"})
        PNone printGeneric(VirtualFrame frame, Object[] values, Object sepIn, Object endIn, Object fileIn, Object flushIn,
                        @Cached CastToTruffleStringNode castSep,
                        @Cached CastToTruffleStringNode castEnd,
                        @Cached("createIfTrueNode()") CoerceToBooleanNode castFlush,
                        @Cached PRaiseNode raiseNode,
                        @Shared("getWriteMethod") @Cached PyObjectGetAttr getWriteMethod,
                        @Shared("callWrite") @Cached CallNode callWrite,
                        @Shared("callFlush") @Cached PyObjectCallMethodObjArgs callFlush,
                        @Shared("strNode") @Cached PyObjectStrAsObjectNode strNode) {
            TruffleString sep;
            try {
                sep = sepIn instanceof PNone ? T_SPACE : castSep.execute(sepIn);
            } catch (CannotCastException e) {
                throw raiseNode.raise(PythonBuiltinClassType.TypeError, ErrorMessages.SEP_MUST_BE_NONE_OR_STRING, sepIn);
            }

            TruffleString end;
            try {
                end = endIn instanceof PNone ? T_NEWLINE : castEnd.execute(endIn);
            } catch (CannotCastException e) {
                throw raiseNode.raise(PythonBuiltinClassType.TypeError, ErrorMessages.S_MUST_BE_NONE_OR_STRING, "end", sepIn);
            }

            Object file;
            if (fileIn instanceof PNone) {
                file = getStdout();
            } else {
                file = fileIn;
            }
            boolean flush;
            if (flushIn instanceof PNone) {
                flush = false;
            } else {
                flush = castFlush.executeBoolean(frame, flushIn);
            }
            return printAllGiven(frame, values, sep, end, file, flush, getWriteMethod, callWrite, callFlush, strNode);
        }

        private Object getStdout() {
            PythonModule sys;
            if (getLanguage().isSingleContext()) {
                if (cachedSys == null) {
                    CompilerDirectives.transferToInterpreterAndInvalidate();
                    cachedSys = getContext().lookupBuiltinModule(T_SYS);
                }
                sys = cachedSys;
            } else {
                if (cachedSys != null) {
                    CompilerDirectives.transferToInterpreterAndInvalidate();
                    cachedSys = null;
                }
                sys = getContext().lookupBuiltinModule(T_SYS);
            }
            if (readStdout == null) {
                CompilerDirectives.transferToInterpreterAndInvalidate();
                readStdout = insert(ReadAttributeFromObjectNode.create());
            }
            Object stdout = readStdout.execute(sys, T_STDOUT);
            if (stdout instanceof PNone) {
                throw raise(RuntimeError, ErrorMessages.LOST_SYSSTDOUT);
            }
            return stdout;
        }
    }

    // repr(object)
    @Builtin(name = J_REPR, minNumOfPositionalArgs = 1)
    @GenerateNodeFactory
    public abstract static class ReprNode extends PythonUnaryBuiltinNode {

        @Specialization
        static Object repr(VirtualFrame frame, Object obj,
                        @Cached PyObjectReprAsObjectNode reprNode) {
            return reprNode.execute(frame, obj);
        }
    }

    // format(object, [format_spec])
    @Builtin(name = J_FORMAT, minNumOfPositionalArgs = 1, parameterNames = {"object", "format_spec"})
    @GenerateNodeFactory
    @ImportStatic(PGuards.class)
    public abstract static class FormatNode extends PythonBinaryBuiltinNode {

        @Specialization(guards = "isNoValue(formatSpec)")
        Object format(VirtualFrame frame, Object obj, @SuppressWarnings("unused") PNone formatSpec,
                        @Shared("callFormat") @Cached("create(Format)") LookupAndCallBinaryNode callFormat) {
            return format(frame, obj, T_EMPTY_STRING, callFormat);
        }

        @Specialization(guards = "!isNoValue(formatSpec)")
        Object format(VirtualFrame frame, Object obj, Object formatSpec,
                        @Shared("callFormat") @Cached("create(Format)") LookupAndCallBinaryNode callFormat) {
            Object res = callFormat.executeObject(frame, obj, formatSpec);
            if (res == NO_VALUE) {
                throw raise(TypeError, ErrorMessages.TYPE_DOESNT_DEFINE_FORMAT, obj);
            }
            if (!PGuards.isString(res)) {
                throw raise(TypeError, ErrorMessages.S_MUST_RETURN_S_NOT_P, T___FORMAT__, "str", res);
            }
            return res;
        }

        public static FormatNode create() {
            return BuiltinFunctionsFactory.FormatNodeFactory.create();
        }
    }

    // ascii(object)
    @Builtin(name = J_ASCII, minNumOfPositionalArgs = 1)
    @GenerateNodeFactory
    abstract static class AsciiNode extends PythonUnaryBuiltinNode {

        @Specialization
        public static TruffleString ascii(VirtualFrame frame, Object obj,
                        @Cached PyObjectAsciiNode asciiNode) {
            return asciiNode.execute(frame, obj);
        }
    }

    // round(number[, ndigits])
    @Builtin(name = J_ROUND, minNumOfPositionalArgs = 1, parameterNames = {"number", "ndigits"})
    @GenerateNodeFactory
    public abstract static class RoundNode extends PythonBuiltinNode {
        @Specialization
        Object round(VirtualFrame frame, Object x, @SuppressWarnings("unused") PNone n,
                        @Cached("create(Round)") LookupAndCallUnaryNode callRound) {
            Object result = callRound.executeObject(frame, x);
            if (result == PNone.NO_VALUE) {
                throw raise(TypeError, ErrorMessages.TYPE_DOESNT_DEFINE_METHOD, x, T___ROUND__);
            }
            return result;
        }

        @Specialization(guards = "!isPNone(n)")
        Object round(VirtualFrame frame, Object x, Object n,
                        @Cached("create(Round)") LookupAndCallBinaryNode callRound) {
            Object result = callRound.executeObject(frame, x, n);
            if (result == NOT_IMPLEMENTED) {
                throw raise(TypeError, ErrorMessages.TYPE_DOESNT_DEFINE_METHOD, x, T___ROUND__);
            }
            return result;
        }
    }

    // setattr(object, name, value)
    @Builtin(name = J_SETATTR, minNumOfPositionalArgs = 3)
    @GenerateNodeFactory
    public abstract static class SetAttrNode extends PythonTernaryBuiltinNode {
        @Specialization
        Object setAttr(VirtualFrame frame, Object object, Object key, Object value,
                        @Cached SetAttributeNode.Dynamic setAttrNode) {
            setAttrNode.execute(frame, object, key, value);
            return PNone.NONE;
        }
    }

    // hasattr(object, name)
    @Builtin(name = J_HASATTR, minNumOfPositionalArgs = 2)
    @GenerateNodeFactory
    public abstract static class HasAttrNode extends PythonBinaryBuiltinNode {
        @Specialization
        boolean hasAttr(VirtualFrame frame, Object object, Object key,
                        @Cached PyObjectLookupAttr pyObjectLookupAttr) {
            return pyObjectLookupAttr.execute(frame, object, key) != PNone.NO_VALUE;
        }
    }

    // sorted(iterable, key, reverse)
    @Builtin(name = J_SORTED, minNumOfPositionalArgs = 1, parameterNames = {"$self"}, keywordOnlyNames = {"key", "reverse"})
    @ArgumentClinic(name = "reverse", conversion = ArgumentClinic.ClinicConversion.IntToBoolean, defaultValue = "false")
    @GenerateNodeFactory
    public abstract static class SortedNode extends PythonClinicBuiltinNode {

        public abstract Object executeInternal(VirtualFrame frame, Object iterable, Object keyfunc, boolean reverse);

        @Specialization
        Object sorted(VirtualFrame frame, Object iterable, Object keyfunc, boolean reverse,
                        @Cached ConstructListNode constructListNode,
                        @Cached ListSortNode sortNode) {
            PList list = constructListNode.execute(frame, iterable);
            sortNode.execute(frame, list, keyfunc, reverse);
            return list;
        }

        @Override
        protected ArgumentClinicProvider getArgumentClinic() {
            return BuiltinFunctionsClinicProviders.SortedNodeClinicProviderGen.INSTANCE;
        }

        public static SortedNode create() {
            return BuiltinFunctionsFactory.SortedNodeFactory.create(null);
        }

    }

    @Builtin(name = J_BREAKPOINT, takesVarArgs = true, takesVarKeywordArgs = true)
    @GenerateNodeFactory
    public abstract static class BreakPointNode extends PythonBuiltinNode {
        @Child private ReadAttributeFromObjectNode getBreakpointhookNode;
        @Child private CallNode callNode;

        @Specialization
        public Object doIt(VirtualFrame frame, Object[] args, PKeyword[] kwargs,
                        @CachedLibrary("getContext().getSysModules().getDictStorage()") HashingStorageLibrary hlib) {
            if (getDebuggerSessionCount() > 0) {
                // we already have a Truffle debugger attached, it'll stop here
                return PNone.NONE;
            } else if (getContext().isInitialized()) {
                if (callNode == null) {
                    CompilerDirectives.transferToInterpreterAndInvalidate();
                    getBreakpointhookNode = insert(ReadAttributeFromObjectNode.create());
                    callNode = insert(CallNode.create());
                }
                PDict sysModules = getContext().getSysModules();
                Object sysModule = hlib.getItem(sysModules.getDictStorage(), T_SYS);
                Object breakpointhook = getBreakpointhookNode.execute(sysModule, T_BREAKPOINTHOOK);
                if (breakpointhook == PNone.NO_VALUE) {
                    throw raise(PythonBuiltinClassType.RuntimeError, ErrorMessages.LOST_SYSBREAKPOINTHOOK);
                }
                return callNode.execute(frame, breakpointhook, args, kwargs);
            } else {
                return PNone.NONE;
            }
        }

        @TruffleBoundary
        private int getDebuggerSessionCount() {
            return Debugger.find(getContext().getEnv()).getSessionCount();
        }
    }

    @Builtin(name = J_POW, minNumOfPositionalArgs = 2, parameterNames = {"base", "exp", "mod"})
    @GenerateNodeFactory
    public abstract static class PowNode extends PythonTernaryBuiltinNode {
        static BinaryOpNode binaryPow() {
            return BinaryArithmetic.Pow.create();
        }

        static LookupAndCallTernaryNode ternaryPow() {
            return TernaryArithmetic.Pow.create();
        }

        @Specialization
        Object binary(VirtualFrame frame, Object x, Object y, @SuppressWarnings("unused") PNone z,
                        @Cached("binaryPow()") BinaryOpNode powNode) {
            return powNode.executeObject(frame, x, y);
        }

        @Specialization(guards = "!isPNone(z)")
        Object ternary(VirtualFrame frame, Object x, Object y, Object z,
                        @Cached("ternaryPow()") LookupAndCallTernaryNode powNode) {
            return powNode.execute(frame, x, y, z);
        }
    }

    // sum(iterable[, start])
    @Builtin(name = J_SUM, minNumOfPositionalArgs = 1, parameterNames = {"iterable", "start"})
    @GenerateNodeFactory
    public abstract static class SumFunctionNode extends PythonBuiltinNode {

        @Child private LookupAndCallUnaryNode next = LookupAndCallUnaryNode.create(SpecialMethodSlot.Next);
        @Child private AddNode add = AddNode.create();

        @Child private IsBuiltinClassProfile errorProfile1 = IsBuiltinClassProfile.create();
        @Child private IsBuiltinClassProfile errorProfile2 = IsBuiltinClassProfile.create();
        @Child private IsBuiltinClassProfile errorProfile3 = IsBuiltinClassProfile.create();

        @Specialization(rewriteOn = UnexpectedResultException.class)
        int sumIntNone(VirtualFrame frame, Object arg1, @SuppressWarnings("unused") PNone start,
                        @Shared("getIter") @Cached PyObjectGetIter getIter) throws UnexpectedResultException {
            return sumIntInternal(frame, arg1, 0, getIter);
        }

        @Specialization(rewriteOn = UnexpectedResultException.class)
        int sumIntInt(VirtualFrame frame, Object arg1, int start,
                        @Shared("getIter") @Cached PyObjectGetIter getIter) throws UnexpectedResultException {
            return sumIntInternal(frame, arg1, start, getIter);
        }

        private int sumIntInternal(VirtualFrame frame, Object arg1, int start, PyObjectGetIter getIter) throws UnexpectedResultException {
            Object iterator = getIter.execute(frame, arg1);
            int value = start;
            while (true) {
                int nextValue;
                try {
                    nextValue = PGuards.expectInteger(next.executeObject(frame, iterator));
                } catch (PException e) {
                    e.expectStopIteration(errorProfile1);
                    return value;
                } catch (UnexpectedResultException e) {
                    Object newValue = add.executeObject(frame, value, e.getResult());
                    throw new UnexpectedResultException(iterateGeneric(frame, iterator, newValue, errorProfile2));
                }
                try {
                    value = add.executeInt(frame, value, nextValue);
                } catch (UnexpectedResultException e) {
                    throw new UnexpectedResultException(iterateGeneric(frame, iterator, e.getResult(), errorProfile3));
                }
            }
        }

        @Specialization(rewriteOn = UnexpectedResultException.class)
        double sumDoubleDouble(VirtualFrame frame, Object arg1, double start,
                        @Shared("getIter") @Cached PyObjectGetIter getIter) throws UnexpectedResultException {
            return sumDoubleInternal(frame, arg1, start, getIter);
        }

        private double sumDoubleInternal(VirtualFrame frame, Object arg1, double start, PyObjectGetIter getIter) throws UnexpectedResultException {
            Object iterator = getIter.execute(frame, arg1);
            double value = start;
            while (true) {
                double nextValue;
                try {
                    nextValue = PGuards.expectDouble(next.executeObject(frame, iterator));
                } catch (PException e) {
                    e.expectStopIteration(errorProfile1);
                    return value;
                } catch (UnexpectedResultException e) {
                    Object newValue = add.executeObject(frame, value, e.getResult());
                    throw new UnexpectedResultException(iterateGeneric(frame, iterator, newValue, errorProfile2));
                }
                try {
                    value = add.executeDouble(frame, value, nextValue);
                } catch (UnexpectedResultException e) {
                    throw new UnexpectedResultException(iterateGeneric(frame, iterator, e.getResult(), errorProfile3));
                }
            }
        }

        @Specialization(replaces = {"sumIntNone", "sumIntInt", "sumDoubleDouble"})
        Object sum(VirtualFrame frame, Object arg1, Object start,
                        @Shared("getIter") @Cached PyObjectGetIter getIter,
                        @Cached ConditionProfile hasStart) {
            if (PGuards.isString(start)) {
                throw raise(TypeError, ErrorMessages.CANT_SUM_STRINGS);
            } else if (start instanceof PBytes) {
                throw raise(TypeError, ErrorMessages.CANT_SUM_BYTES);
            } else if (start instanceof PByteArray) {
                throw raise(TypeError, ErrorMessages.CANT_SUM_BYTEARRAY);
            }
            Object iterator = getIter.execute(frame, arg1);
            return iterateGeneric(frame, iterator, hasStart.profile(start != NO_VALUE) ? start : 0, errorProfile1);
        }

        private Object iterateGeneric(VirtualFrame frame, Object iterator, Object start, IsBuiltinClassProfile errorProfile) {
            Object value = start;
            while (true) {
                Object nextValue;
                try {
                    nextValue = next.executeObject(frame, iterator);
                } catch (PException e) {
                    e.expectStopIteration(errorProfile);
                    return value;
                }
                value = add.executeObject(frame, value, nextValue);
            }
        }
    }

    @Builtin(name = "globals")
    @GenerateNodeFactory
    public abstract static class GlobalsNode extends PythonBuiltinNode {
        private final ConditionProfile condProfile = ConditionProfile.createBinaryProfile();

        @Specialization
        public Object globals(VirtualFrame frame,
                        @Cached PyEvalGetGlobals getGlobals,
                        @Cached GetOrCreateDictNode getDict) {
            Object globals = getGlobals.execute(frame);
            if (condProfile.profile(globals instanceof PythonModule)) {
                return getDict.execute(globals);
            } else {
                return globals;
            }
        }

        public static GlobalsNode create() {
            return GlobalsNodeFactory.create(null);
        }
    }

    @Builtin(name = "locals", needsFrame = true, alwaysNeedsCallerFrame = true)
    @GenerateNodeFactory
    abstract static class LocalsNode extends PythonBuiltinNode {

        @Specialization
        Object locals(VirtualFrame frame,
                        @Cached ReadLocalsNode readLocalsNode,
                        @Cached ReadCallerFrameNode readCallerFrameNode,
                        @Cached MaterializeFrameNode materializeNode,
                        @Cached ConditionProfile inGenerator) {
            return getLocalsDict(frame, this, readLocalsNode, readCallerFrameNode, materializeNode, inGenerator);
        }

        static Object getLocalsDict(VirtualFrame frame, Node n, ReadLocalsNode readLocalsNode, ReadCallerFrameNode readCallerFrameNode, MaterializeFrameNode materializeNode,
                        ConditionProfile inGenerator) {
            PFrame callerFrame = readCallerFrameNode.executeWith(frame, 0);
            Frame generatorFrame = PArguments.getGeneratorFrame(callerFrame.getArguments());
            if (inGenerator.profile(generatorFrame == null)) {
                return readLocalsNode.execute(frame, callerFrame);
            } else {
                return readLocalsNode.execute(frame, materializeNode.execute(frame, n, false, false, generatorFrame));
            }
        }

        public static LocalsNode create() {
            return BuiltinFunctionsFactory.LocalsNodeFactory.create(null);
        }
    }

    @Builtin(name = "vars", maxNumOfPositionalArgs = 1)
    @GenerateNodeFactory
    abstract static class VarsNode extends PythonUnaryBuiltinNode {

        @Specialization(guards = "isNoValue(none)")
        Object vars(VirtualFrame frame, @SuppressWarnings("unused") PNone none,
                        @Cached LocalsNode localsNode) {
            return localsNode.execute(frame);
        }

        @Specialization(guards = "!isNoValue(obj)")
        Object vars(VirtualFrame frame, Object obj,
                        @Cached PyObjectLookupAttr lookupAttr) {
            Object dict = lookupAttr.execute(frame, obj, T___DICT__);
            if (dict == NO_VALUE) {
                throw raise(TypeError, ErrorMessages.VARS_ARGUMENT_MUST_HAVE_DICT);
            }
            return dict;
        }
    }

    @Builtin(name = "open", minNumOfPositionalArgs = 1, parameterNames = {"file", "mode", "buffering", "encoding", "errors", "newline", "closefd", "opener"})
    @ArgumentClinic(name = "mode", conversionClass = IONodes.CreateIOModeNode.class, args = "true")
    @ArgumentClinic(name = "buffering", conversion = ArgumentClinic.ClinicConversion.Int, defaultValue = "-1", useDefaultForNone = true)
    @ArgumentClinic(name = "encoding", conversion = ArgumentClinic.ClinicConversion.TString, defaultValue = "PNone.NONE", useDefaultForNone = true)
    @ArgumentClinic(name = "errors", conversion = ArgumentClinic.ClinicConversion.TString, defaultValue = "PNone.NONE", useDefaultForNone = true)
    @ArgumentClinic(name = "newline", conversion = ArgumentClinic.ClinicConversion.TString, defaultValue = "PNone.NONE", useDefaultForNone = true)
    @ArgumentClinic(name = "closefd", conversion = ArgumentClinic.ClinicConversion.Boolean, defaultValue = "true", useDefaultForNone = true)
    @ImportStatic(IONodes.IOMode.class)
    @GenerateNodeFactory
    public abstract static class OpenNode extends IOModuleBuiltins.IOOpenNode {
        /*
         * XXX: (mq) CPython defines `builtins.open` by importing `OpenWrapper` from the `io` module
         * see ('Python/pylifecycle.c:init_set_builtins_open'). `io.OpenWrapper` is set to
         * `_io.open`. However, the process seems redundant and expensive in our case. So, here, we
         * skip this and define `open` in `io` and `builtins` modules at once.
         */

        @Override
        protected ArgumentClinicProvider getArgumentClinic() {
            return BuiltinFunctionsClinicProviders.OpenNodeClinicProviderGen.INSTANCE;
        }
    }

    @ImportStatic(SpecialMethodNames.class)
    abstract static class UpdateBasesNode extends PNodeWithRaise {

        abstract PTuple execute(PTuple bases, Object[] arguments, int nargs);

        @Specialization
        PTuple update(PTuple bases, Object[] arguments, int nargs,
                        @Cached PythonObjectFactory factory,
                        @Cached PyObjectLookupAttr getMroEntries,
                        @Cached CallUnaryMethodNode callMroEntries) {
            CompilerAsserts.neverPartOfCompilation();
            ArrayList<Object> newBases = null;
            for (int i = 0; i < nargs; i++) {
                Object base = arguments[i];
                if (IsTypeNode.getUncached().execute(base)) {
                    if (newBases != null) {
                        // If we already have made a replacement, then we append every normal base,
                        // otherwise just skip it.
                        newBases.add(base);
                    }
                    continue;
                }

                Object meth = getMroEntries.execute(null, base, T___MRO_ENTRIES__);
                if (PGuards.isNoValue(meth)) {
                    if (newBases != null) {
                        newBases.add(base);
                    }
                    continue;
                }
                Object newBase = callMroEntries.executeObject(null, meth, bases);
                if (!PGuards.isPTuple(newBase)) {
                    throw raise(PythonErrorType.TypeError, ErrorMessages.MRO_ENTRIES_MUST_RETURN_TUPLE);
                }
                PTuple newBaseTuple = (PTuple) newBase;
                if (newBases == null) {
                    // If this is a first successful replacement, create new_bases list and copy
                    // previously encountered bases.
                    newBases = new ArrayList<>();
                    for (int j = 0; j < i; j++) {
                        newBases.add(arguments[j]);
                    }
                }
                SequenceStorage storage = newBaseTuple.getSequenceStorage();
                for (int j = 0; j < storage.length(); j++) {
                    newBases.add(storage.getItemNormalized(j));
                }
            }
            if (newBases == null) {
                return bases;
            }
            return factory.createTuple(newBases.toArray());
        }
    }

    abstract static class CalculateMetaclassNode extends PNodeWithRaise {

        abstract Object execute(Object metatype, PTuple bases);

        /* Determine the most derived metatype. */
        @Specialization
        Object calculate(Object metatype, PTuple bases,
                        @Cached GetClassNode getClass,
                        @Cached IsSubtypeNode isSubType,
                        @Cached IsSubtypeNode isSubTypeReverse) {
            CompilerAsserts.neverPartOfCompilation();
            /*
             * Determine the proper metatype to deal with this, and check for metatype conflicts
             * while we're at it. Note that if some other metatype wins to contract, it's possible
             * that its instances are not types.
             */

            SequenceStorage storage = bases.getSequenceStorage();
            int nbases = storage.length();
            Object winner = metatype;
            for (int i = 0; i < nbases; i++) {
                Object tmp = storage.getItemNormalized(i);
                Object tmpType = getClass.execute(tmp);
                if (isSubType.execute(winner, tmpType)) {
                    // nothing to do
                } else if (isSubTypeReverse.execute(tmpType, winner)) {
                    winner = tmpType;
                } else {
                    throw raise(PythonErrorType.TypeError, ErrorMessages.METACLASS_CONFLICT);
                }
            }
            return winner;
        }
    }

    @Builtin(name = J___BUILD_CLASS__, minNumOfPositionalArgs = 1, takesVarArgs = true, takesVarKeywordArgs = true)
    @GenerateNodeFactory
    @ImportStatic(SpecialMethodSlot.class)
    public abstract static class BuildClassNode extends PythonVarargsBuiltinNode {
        private static final TruffleString T_METACLASS = tsLiteral("metaclass");
        public static final TruffleString T_BUILD_JAVA_CLASS = tsLiteral("build_java_class");

        @TruffleBoundary
        private static Object buildJavaClass(Object namespace, TruffleString name, Object base) {
            // uncached PythonContext get, since this code path is slow in any case
            Object module = PythonContext.get(null).lookupBuiltinModule(T___GRAALPYTHON__);
            Object buildFunction = PyObjectLookupAttr.getUncached().execute(null, module, T_BUILD_JAVA_CLASS);
            return CallNode.getUncached().execute(buildFunction, namespace, name, base);
        }

        @Specialization
        protected Object doItNonFunction(VirtualFrame frame, Object function, Object[] arguments, PKeyword[] keywords,
                        @Cached PythonObjectFactory factory,
                        @Cached CalculateMetaclassNode calculateMetaClass,
                        @Cached("create(T___PREPARE__)") GetAttributeNode getPrepare,
                        @Cached(parameters = "GetItem") LookupCallableSlotInMRONode getGetItem,
                        @Cached GetClassNode getGetItemClass,
                        @Cached CallVarargsMethodNode callPrep,
                        @Cached CallVarargsMethodNode callType,
                        @Cached CallDispatchNode callBody,
                        @Cached UpdateBasesNode update,
                        @Cached SetItemNode setOrigBases,
                        @Cached GetClassNode getClass,
                        @Cached IsBuiltinClassProfile noAttributeProfile) {

            if (arguments.length < 1) {
                throw raise(PythonErrorType.TypeError, ErrorMessages.BUILD_CLS_NOT_ENOUGH_ARGS);
            }

            if (!PGuards.isFunction(function)) {
                throw raise(PythonErrorType.TypeError, ErrorMessages.BUILD_CLS_FUNC_MUST_BE_FUNC);
            }
            TruffleString name;
            try {
                name = CastToTruffleStringNode.getUncached().execute(arguments[0]);
            } catch (CannotCastException e) {
                throw raise(PythonErrorType.TypeError, ErrorMessages.BUILD_CLS_NAME_NOT_STRING);
            }

            Object[] basesArray = Arrays.copyOfRange(arguments, 1, arguments.length);
            PTuple origBases = factory.createTuple(basesArray);

            Env env = PythonContext.get(calculateMetaClass).getEnv();
            if (arguments.length == 2 && env.isHostObject(arguments[1]) && env.asHostObject(arguments[1]) instanceof Class<?>) {
                // we want to subclass a Java class
                PDict ns = PythonObjectFactory.getUncached().createDict(new DynamicObjectStorage(PythonLanguage.get(null)));
                Object[] args = PArguments.create(0);
                PArguments.setCustomLocals(args, ns);
                PArguments.setSpecialArgument(args, ns);
                callBody.executeCall(frame, (PFunction) function, args);
                return buildJavaClass(ns, name, arguments[1]);
            }

            class InitializeBuildClass {
                boolean isClass;
                Object meta;
                PKeyword[] mkw;
                PTuple bases;

                @TruffleBoundary
                InitializeBuildClass() {

                    bases = update.execute(origBases, basesArray, basesArray.length);

                    mkw = keywords;
                    for (int i = 0; i < keywords.length; i++) {
                        if (T_METACLASS.equalsUncached(keywords[i].getName(), TS_ENCODING)) {
                            meta = keywords[i].getValue();
                            mkw = PKeyword.create(keywords.length - 1);

                            PythonUtils.arraycopy(keywords, 0, mkw, 0, i);
                            PythonUtils.arraycopy(keywords, i + 1, mkw, i, mkw.length - i);

                            // metaclass is explicitly given, check if it's indeed a class
                            isClass = IsTypeNode.getUncached().execute(meta);
                            break;
                        }
                    }
                    if (meta == null) {
                        // if there are no bases, use type:
                        if (bases.getSequenceStorage().length() == 0) {
                            meta = PythonContext.get(update).lookupType(PythonBuiltinClassType.PythonClass);
                        } else {
                            // else get the type of the first base
                            meta = getClass.execute(bases.getSequenceStorage().getItemNormalized(0));
                        }
                        isClass = true;  // meta is really a class
                    }
                    if (isClass) {
                        // meta is really a class, so check for a more derived metaclass, or
                        // possible
                        // metaclass conflicts:
                        meta = calculateMetaClass.execute(meta, bases);
                    }
                    // else: meta is not a class, so we cannot do the metaclass calculation, so we
                    // will use the explicitly given object as it is
                }
            }
            Object savedState = IndirectCallContext.enter(frame, this);
            InitializeBuildClass init;
            try {
                init = new InitializeBuildClass();
            } finally {
                IndirectCallContext.exit(frame, this, savedState);
            }

            Object ns;
            try {
                Object prep = getPrepare.executeObject(frame, init.meta);
                ns = callPrep.execute(frame, prep, new Object[]{name, init.bases}, init.mkw);
            } catch (PException p) {
                p.expectAttributeError(noAttributeProfile);
                ns = factory().createDict(new DynamicObjectStorage(PythonLanguage.get(this)));
            }
            if (PGuards.isNoValue(getGetItem.execute(getGetItemClass.execute(ns)))) {
                if (init.isClass) {
                    throw raise(PythonErrorType.TypeError, ErrorMessages.N_PREPARE_MUST_RETURN_MAPPING, init.meta, ns);
                } else {
                    throw raise(PythonErrorType.TypeError, ErrorMessages.MTCLS_PREPARE_MUST_RETURN_MAPPING, ns);
                }
            }
            Object[] bodyArguments = PArguments.create(0);
            PArguments.setCustomLocals(bodyArguments, ns);
            PArguments.setSpecialArgument(bodyArguments, ns);
            callBody.executeCall(frame, (PFunction) function, bodyArguments);
            if (init.bases != origBases) {
                setOrigBases.executeWith(frame, ns, SpecialAttributeNames.T___ORIG_BASES__, origBases);
            }
            Object cls = callType.execute(frame, init.meta, new Object[]{name, init.bases, ns}, init.mkw);

            /*
             * We could check here and throw "__class__ not set defining..." errors.
             */

            return cls;
        }
    }
}<|MERGE_RESOLUTION|>--- conflicted
+++ resolved
@@ -1080,13 +1080,8 @@
                 pm = ParserMode.Eval;
             } else if (mode.equalsUncached(T_SINGLE, TS_ENCODING)) {
                 pm = ParserMode.Statement;
-<<<<<<< HEAD
-            } else if (mode.equalsUncached(T_FUNC_EVAL, TS_ENCODING)) {
+            } else if (mode.equalsUncached(T_FUNC_TYPE, TS_ENCODING)) {
                 if ((flags & PyCF_ONLY_AST) == 0) {
-=======
-            } else if (mode.equalsUncached(T_FUNC_TYPE, TS_ENCODING)) {
-                if ((kwFlags & PyCF_ONLY_AST) == 0) {
->>>>>>> 0c8a0ec1
                     throw raise(ValueError, ErrorMessages.COMPILE_MODE_FUNC_TYPE_REQUIED_FLAG_ONLY_AST);
                 }
                 pm = ParserMode.FuncType;
@@ -1128,17 +1123,13 @@
                 if ((flags & PyCF_TYPE_COMMENTS) != 0) {
                     compilerFlags.add(AbstractParser.Flags.TYPE_COMMENTS);
                 }
-<<<<<<< HEAD
-                Parser parser = Compiler.createParser(code.toJavaStringUncached(), errorCb, type, compilerFlags, featureVersion >= 0 ? featureVersion : PythonLanguage.MINOR);
-=======
                 if (featureVersion < 0) {
                     featureVersion = PythonLanguage.MINOR;
                 }
                 if (featureVersion < 7) {
-                    flags.add(AbstractParser.Flags.ASYNC_HACKS);
-                }
-                Parser parser = Compiler.createParser(code.toJavaStringUncached(), errorCb, type, flags, featureVersion);
->>>>>>> 0c8a0ec1
+                    compilerFlags.add(AbstractParser.Flags.ASYNC_HACKS);
+                }
+                Parser parser = Compiler.createParser(code.toJavaStringUncached(), errorCb, type, compilerFlags, featureVersion);
                 ModTy mod = (ModTy) parser.parse();
                 errorCb.triggerDeprecationWarnings();
                 return AstModuleBuiltins.sst2Obj(getContext(), mod);
