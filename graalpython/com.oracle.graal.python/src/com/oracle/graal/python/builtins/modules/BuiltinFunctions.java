--- conflicted
+++ resolved
@@ -1139,14 +1139,13 @@
                 flags |= code.getFlags() & PyCF_MASK;
             }
 
-<<<<<<< HEAD
             EncapsulatingNodeReference encapsulating = EncapsulatingNodeReference.getCurrent();
             Node encapsulatingNode = encapsulating.set(this);
             try {
                 if (AstModuleBuiltins.isAst(context, wSource)) {
                     ModTy mod = AstModuleBuiltins.obj2sst(inliningTarget, context, wSource, getParserInputType(mode, flags));
                     Source source = PythonUtils.createFakeSource(filename);
-                    RootCallTarget rootCallTarget = getLanguage().compileForBytecodeInterpreter(context, mod, source, false, optimize, null, null, flags);
+                    RootCallTarget rootCallTarget = context.getLanguage(inliningTarget).compileModule(context, mod, source, false, optimize, null, null, flags);
                     return wrapRootCallTarget(rootCallTarget);
                 }
                 TruffleString source = sourceAsString(frame, inliningTarget, wSource, filename, interopLib, acquireLib, bufferLib, handleDecodingErrorNode, asStrNode, switchEncodingNode,
@@ -1155,13 +1154,6 @@
                 return compile(source, filename, mode, flags, dontInherit, optimize, featureVersion);
             } finally {
                 encapsulating.set(encapsulatingNode);
-=======
-            if (AstModuleBuiltins.isAst(context, wSource)) {
-                ModTy mod = AstModuleBuiltins.obj2sst(inliningTarget, context, wSource, getParserInputType(mode, flags));
-                Source source = PythonUtils.createFakeSource(filename);
-                RootCallTarget rootCallTarget = context.getLanguage(inliningTarget).compileModule(context, mod, source, false, optimize, null, null, flags);
-                return wrapRootCallTarget(rootCallTarget);
->>>>>>> 6a78dd12
             }
         }
 
