--- conflicted
+++ resolved
@@ -1,5 +1,5 @@
 /*
- * Copyright (c) 2017, 2019, Oracle and/or its affiliates. All rights reserved.
+ * Copyright (c) 2017, 2020, Oracle and/or its affiliates. All rights reserved.
  * DO NOT ALTER OR REMOVE COPYRIGHT NOTICES OR THIS FILE HEADER.
  *
  * The Universal Permissive License (UPL), Version 1.0
@@ -148,6 +148,7 @@
 import com.oracle.graal.python.builtins.objects.exception.GetTracebackNode;
 import com.oracle.graal.python.builtins.objects.exception.PBaseException;
 import com.oracle.graal.python.builtins.objects.frame.PFrame;
+import com.oracle.graal.python.builtins.objects.function.PArguments;
 import com.oracle.graal.python.builtins.objects.function.PBuiltinFunction;
 import com.oracle.graal.python.builtins.objects.function.PFunction;
 import com.oracle.graal.python.builtins.objects.function.PKeyword;
@@ -171,7 +172,6 @@
 import com.oracle.graal.python.builtins.objects.type.PythonManagedClass;
 import com.oracle.graal.python.builtins.objects.type.TypeNodes;
 import com.oracle.graal.python.builtins.objects.type.TypeNodes.GetTypeFlagsNode;
-import com.oracle.graal.python.nodes.IndirectCallNode;
 import com.oracle.graal.python.nodes.PGuards;
 import com.oracle.graal.python.nodes.PNodeWithContext;
 import com.oracle.graal.python.nodes.PRaiseNode;
@@ -185,10 +185,6 @@
 import com.oracle.graal.python.nodes.attributes.WriteAttributeToDynamicObjectNode;
 import com.oracle.graal.python.nodes.attributes.WriteAttributeToObjectNode;
 import com.oracle.graal.python.nodes.call.CallNode;
-<<<<<<< HEAD
-=======
-import com.oracle.graal.python.nodes.call.FunctionInvokeNode;
->>>>>>> 2ab52b6e
 import com.oracle.graal.python.nodes.call.PythonCallNode;
 import com.oracle.graal.python.nodes.call.special.LookupAndCallBinaryNode;
 import com.oracle.graal.python.nodes.call.special.LookupAndCallUnaryNode;
@@ -207,12 +203,6 @@
 import com.oracle.graal.python.nodes.truffle.PythonTypes;
 import com.oracle.graal.python.nodes.util.CastToByteNode;
 import com.oracle.graal.python.nodes.util.CastToJavaStringNode;
-<<<<<<< HEAD
-import com.oracle.graal.python.nodes.util.CastToStringNode;
-=======
-import com.oracle.graal.python.runtime.ExecutionContext.CalleeContext;
-import com.oracle.graal.python.runtime.ExecutionContext.ForeignCallContext;
->>>>>>> 2ab52b6e
 import com.oracle.graal.python.runtime.ExecutionContext.IndirectCallContext;
 import com.oracle.graal.python.runtime.PythonContext;
 import com.oracle.graal.python.runtime.PythonCore;
@@ -226,10 +216,8 @@
 import com.oracle.graal.python.runtime.sequence.storage.ByteSequenceStorage;
 import com.oracle.graal.python.runtime.sequence.storage.MroSequenceStorage;
 import com.oracle.graal.python.runtime.sequence.storage.SequenceStorage;
-import com.oracle.truffle.api.Assumption;
 import com.oracle.truffle.api.CompilerAsserts;
 import com.oracle.truffle.api.CompilerDirectives;
-import com.oracle.truffle.api.CompilerDirectives.CompilationFinal;
 import com.oracle.truffle.api.CompilerDirectives.TruffleBoundary;
 import com.oracle.truffle.api.RootCallTarget;
 import com.oracle.truffle.api.Truffle;
@@ -843,131 +831,6 @@
         }
     }
 
-<<<<<<< HEAD
-=======
-    abstract static class ExternalFunctionNode extends PRootNode implements IndirectCallNode {
-        private final Signature signature;
-        private final TruffleObject cwrapper;
-        private final TruffleObject callable;
-        private final String name;
-        @Child private CExtNodes.AllToSulongNode toSulongNode = CExtNodes.AllToSulongNode.create();
-        @Child private CheckFunctionResultNode checkResultNode = CheckFunctionResultNode.create();
-        @Child private PForeignToPTypeNode fromForeign = PForeignToPTypeNode.create();
-        @Child private InteropLibrary lib;
-        @Child private CalleeContext calleeContext = CalleeContext.create();
-        @CompilationFinal private Assumption nativeCodeDoesntNeedExceptionState = Truffle.getRuntime().createAssumption();
-        @CompilationFinal private Assumption nativeCodeDoesntNeedMyFrame = Truffle.getRuntime().createAssumption();
-
-        @Override
-        public Assumption needNotPassFrameAssumption() {
-            return nativeCodeDoesntNeedMyFrame;
-        }
-
-        @Override
-        public Assumption needNotPassExceptionAssumption() {
-            return nativeCodeDoesntNeedExceptionState;
-        }
-
-        @Override
-        public Node copy() {
-            ExternalFunctionNode node = (ExternalFunctionNode) super.copy();
-            node.nativeCodeDoesntNeedMyFrame = Truffle.getRuntime().createAssumption();
-            node.nativeCodeDoesntNeedExceptionState = Truffle.getRuntime().createAssumption();
-            return node;
-        }
-
-        ExternalFunctionNode(PythonLanguage lang, String name, TruffleObject cwrapper, TruffleObject callable, Signature signature) {
-            super(lang);
-            this.signature = signature;
-            this.name = name;
-            this.cwrapper = cwrapper;
-            this.callable = callable;
-            this.lib = InteropLibrary.getFactory().create(cwrapper != null ? cwrapper : callable);
-        }
-
-        public TruffleObject getCallable() {
-            return callable;
-        }
-
-        @Specialization
-        Object doIt(VirtualFrame frame,
-                        @Cached("createCountingProfile()") ConditionProfile customLocalsProfile,
-                        @Cached CExtNodes.AsPythonObjectNode asPythonObjectNode,
-                        @CachedContext(PythonLanguage.class) PythonContext ctx,
-                        @Cached PRaiseNode raiseNode) {
-            CalleeContext.enter(frame, customLocalsProfile);
-
-            Object[] frameArgs = PArguments.getVariableArguments(frame);
-            TruffleObject fun;
-            Object[] arguments;
-
-            if (cwrapper != null) {
-                fun = cwrapper;
-                arguments = new Object[1 + frameArgs.length];
-                arguments[0] = callable;
-                toSulongNode.executeInto(frameArgs, 0, arguments, 1);
-            } else {
-                fun = callable;
-                arguments = new Object[frameArgs.length];
-                toSulongNode.executeInto(frameArgs, 0, arguments, 0);
-            }
-            // If any code requested the caught exception (i.e. used 'sys.exc_info()'), we store
-            // it to the context since we cannot propagate it through the native frames.
-            Object state = ForeignCallContext.enter(frame, ctx, this);
-
-            try {
-                return fromNative(asPythonObjectNode.execute(checkResultNode.execute(name, lib.execute(fun, arguments))));
-            } catch (UnsupportedTypeException | UnsupportedMessageException e) {
-                CompilerDirectives.transferToInterpreter();
-                throw raiseNode.raise(PythonBuiltinClassType.TypeError, "Calling native function %s failed: %m", name, e);
-            } catch (ArityException e) {
-                CompilerDirectives.transferToInterpreter();
-                throw raiseNode.raise(PythonBuiltinClassType.TypeError, "Calling native function %s expected %d arguments but got %d.", name, e.getExpectedArity(), e.getActualArity());
-            } finally {
-                // special case after calling a C function: transfer caught exception back to frame
-                // to simulate the global state semantics
-                PArguments.setException(frame, ctx.getCaughtException());
-                ForeignCallContext.exit(frame, ctx, state);
-                calleeContext.exit(frame, this);
-            }
-        }
-
-        private Object fromNative(Object result) {
-            return fromForeign.executeConvert(result);
-        }
-
-        @Override
-        public String getName() {
-            return name;
-        }
-
-        @Override
-        public String toString() {
-            return "<external function root " + name + ">";
-        }
-
-        @Override
-        public boolean isCloningAllowed() {
-            return true;
-        }
-
-        @Override
-        public Signature getSignature() {
-            return signature;
-        }
-
-        @Override
-        public boolean isPythonInternal() {
-            // everything that is implemented in C is internal
-            return true;
-        }
-
-        public static ExternalFunctionNode create(PythonLanguage lang, String name, TruffleObject cwrapper, TruffleObject callable, Signature signature) {
-            return ExternalFunctionNodeGen.create(lang, name, cwrapper, callable, signature);
-        }
-    }
-
->>>>>>> 2ab52b6e
     @Builtin(name = "Py_NoValue", minNumOfPositionalArgs = 0)
     @GenerateNodeFactory
     abstract static class Py_NoValue extends PythonBuiltinNode {
@@ -1712,30 +1575,13 @@
         }
     }
 
-<<<<<<< HEAD
     public abstract static class PExternalFunctionWrapper extends PythonBuiltinObject {
-=======
-    abstract static class MethodDescriptorRoot extends PRootNode {
-        @Child protected FunctionInvokeNode invokeNode;
-        @Child protected ReadIndexedArgumentNode readSelfNode;
-        @Child private CalleeContext calleeContext = CalleeContext.create();
->>>>>>> 2ab52b6e
 
         private final Supplier<ConvertArgsToSulongNode> convertArgsNodeSupplier;
 
-<<<<<<< HEAD
         public PExternalFunctionWrapper(LazyPythonClass cls, Supplier<ConvertArgsToSulongNode> convertArgsNodeSupplier) {
             super(cls);
             this.convertArgsNodeSupplier = convertArgsNodeSupplier;
-=======
-        @TruffleBoundary
-        protected MethodDescriptorRoot(PythonLanguage language, PythonObjectFactory factory, PBuiltinFunction builtinFunction) {
-            super(language);
-            this.factory = factory;
-            this.readSelfNode = ReadIndexedArgumentNode.create(0);
-            assert builtinFunction.getCallTarget().getRootNode() instanceof ExternalFunctionNode;
-            this.invokeNode = FunctionInvokeNode.create(builtinFunction);
->>>>>>> 2ab52b6e
         }
 
         protected abstract RootCallTarget createCallTarget(PythonLanguage language, RootCallTarget callTarget);
@@ -1779,19 +1625,12 @@
         }
     }
 
-<<<<<<< HEAD
     @Builtin(name = "METH_VARARGS", minNumOfPositionalArgs = 0)
     @GenerateNodeFactory
     public abstract static class MethVarargsNode extends PythonBuiltinNode {
         @Specialization
         PExternalFunctionWrapper call() {
             return new PExternalFunctionWrapper(PythonBuiltinClassType.PythonObject, AllToSulongNode::create) {
-=======
-    static class MethKeywordsRoot extends MethodDescriptorRoot {
-        private static final Signature SIGNATURE = new Signature(-1, true, 1, false, new String[]{"self"}, new String[0]);
-        @Child private ReadVarArgsNode readVarargsNode;
-        @Child private ReadVarKeywordsNode readKwargsNode;
->>>>>>> 2ab52b6e
 
                 @Override
                 protected RootCallTarget createCallTarget(PythonLanguage language, RootCallTarget callTarget) {
@@ -1816,18 +1655,12 @@
         }
     }
 
-<<<<<<< HEAD
     @Builtin(name = "METH_O", minNumOfPositionalArgs = 0)
     @GenerateNodeFactory
     public abstract static class MethONode extends PythonBuiltinNode {
         @Specialization
         PExternalFunctionWrapper call() {
             return new PExternalFunctionWrapper(PythonBuiltinClassType.PythonObject, AllToSulongNode::create) {
-=======
-    static class MethVarargsRoot extends MethodDescriptorRoot {
-        private static final Signature SIGNATURE = new Signature(-1, false, 1, false, new String[]{"self"}, new String[0]);
-        @Child private ReadVarArgsNode readVarargsNode;
->>>>>>> 2ab52b6e
 
                 @Override
                 protected RootCallTarget createCallTarget(PythonLanguage language, RootCallTarget callTarget) {
@@ -1852,17 +1685,12 @@
         }
     }
 
-<<<<<<< HEAD
     @Builtin(name = "METH_FASTCALL_WITH_KEYWORDS", minNumOfPositionalArgs = 0)
     @GenerateNodeFactory
     public abstract static class MethFastcallWithKeywordsNode extends PythonBuiltinNode {
         @Specialization
         PExternalFunctionWrapper call() {
             return new PExternalFunctionWrapper(PythonBuiltinClassType.PythonObject, FastCallWithKeywordsArgsToSulongNode::create) {
-=======
-    static class MethNoargsRoot extends MethodDescriptorRoot {
-        private static final Signature SIGNATURE = new Signature(-1, false, -1, false, new String[]{"self"}, new String[0]);
->>>>>>> 2ab52b6e
 
                 @Override
                 protected RootCallTarget createCallTarget(PythonLanguage language, RootCallTarget callTarget) {
@@ -1887,18 +1715,12 @@
         }
     }
 
-<<<<<<< HEAD
     @Builtin(name = "METH_GETATTR", minNumOfPositionalArgs = 0)
     @GenerateNodeFactory
     public abstract static class MethGetattrNode extends PythonBuiltinNode {
         @Specialization
         PExternalFunctionWrapper call() {
             return new PExternalFunctionWrapper(PythonBuiltinClassType.PythonObject, BinaryFirstToSulongNode::create) {
-=======
-    static class MethORoot extends MethodDescriptorRoot {
-        private static final Signature SIGNATURE = new Signature(-1, false, -1, false, new String[]{"self", "arg"}, new String[0]);
-        @Child private ReadIndexedArgumentNode readArgNode;
->>>>>>> 2ab52b6e
 
                 @Override
                 protected RootCallTarget createCallTarget(PythonLanguage language, RootCallTarget callTarget) {
@@ -1938,18 +1760,12 @@
         }
     }
 
-<<<<<<< HEAD
     @Builtin(name = "METH_SSIZE_OBJ_ARG", minNumOfPositionalArgs = 0)
     @GenerateNodeFactory
     public abstract static class MethSSizeObjArgNode extends PythonBuiltinNode {
         @Specialization
         PExternalFunctionWrapper call() {
             return new PExternalFunctionWrapper(PythonBuiltinClassType.PythonObject, TernaryFirstThirdToSulongNode::create) {
-=======
-    static class MethFastcallRoot extends MethodDescriptorRoot {
-        private static final Signature SIGNATURE = new Signature(-1, false, 1, false, new String[]{"self"}, new String[0]);
-        @Child private ReadVarArgsNode readVarargsNode;
->>>>>>> 2ab52b6e
 
                 @Override
                 protected RootCallTarget createCallTarget(PythonLanguage language, RootCallTarget callTarget) {
@@ -1989,19 +1805,12 @@
         }
     }
 
-<<<<<<< HEAD
     @Builtin(name = "METH_REVERSE_POW", minNumOfPositionalArgs = 0)
     @GenerateNodeFactory
     public abstract static class MethRPowNode extends PythonBuiltinNode {
         @Specialization
         PExternalFunctionWrapper call() {
             return new PExternalFunctionWrapper(PythonBuiltinClassType.PythonObject, AllToSulongNode::create) {
-=======
-    static class MethFastcallWithKeywordsRoot extends MethodDescriptorRoot {
-        private static final Signature SIGNATURE = new Signature(-1, true, 1, false, new String[]{"self"}, new String[0]);
-        @Child private ReadVarArgsNode readVarargsNode;
-        @Child private ReadVarKeywordsNode readKwargsNode;
->>>>>>> 2ab52b6e
 
                 @Override
                 protected RootCallTarget createCallTarget(PythonLanguage language, RootCallTarget callTarget) {
