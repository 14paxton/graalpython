--- conflicted
+++ resolved
@@ -79,6 +79,7 @@
 import com.oracle.graal.python.builtins.modules.ExternalFunctionNodes.MethNoargsRoot;
 import com.oracle.graal.python.builtins.modules.ExternalFunctionNodes.MethORoot;
 import com.oracle.graal.python.builtins.modules.ExternalFunctionNodes.MethPowRootNode;
+import com.oracle.graal.python.builtins.modules.ExternalFunctionNodes.MethRPowRootNode;
 import com.oracle.graal.python.builtins.modules.ExternalFunctionNodes.MethReverseRootNode;
 import com.oracle.graal.python.builtins.modules.ExternalFunctionNodes.MethRichcmpOpRootNode;
 import com.oracle.graal.python.builtins.modules.ExternalFunctionNodes.MethVarargsRoot;
@@ -98,15 +99,13 @@
 import com.oracle.graal.python.builtins.objects.cext.CArrayWrappers.CStringWrapper;
 import com.oracle.graal.python.builtins.objects.cext.CExtModsupportNodes;
 import com.oracle.graal.python.builtins.objects.cext.CExtNodes;
-<<<<<<< HEAD
 import com.oracle.graal.python.builtins.objects.cext.CExtNodes.AllToSulongNode;
 import com.oracle.graal.python.builtins.objects.cext.CExtNodes.BinaryFirstToSulongNode;
+import com.oracle.graal.python.builtins.objects.cext.CExtNodes.CastToJavaDoubleNode;
+import com.oracle.graal.python.builtins.objects.cext.CExtNodes.CastToNativeLongNode;
 import com.oracle.graal.python.builtins.objects.cext.CExtNodes.ConvertArgsToSulongNode;
 import com.oracle.graal.python.builtins.objects.cext.CExtNodes.FastCallArgsToSulongNode;
 import com.oracle.graal.python.builtins.objects.cext.CExtNodes.FastCallWithKeywordsArgsToSulongNode;
-=======
-import com.oracle.graal.python.builtins.objects.cext.CExtNodes.CastToJavaDoubleNode;
->>>>>>> deed0471
 import com.oracle.graal.python.builtins.objects.cext.CExtNodes.GetNativeNullNode;
 import com.oracle.graal.python.builtins.objects.cext.CExtNodes.MayRaiseBinaryNode;
 import com.oracle.graal.python.builtins.objects.cext.CExtNodes.MayRaiseNode;
@@ -114,14 +113,10 @@
 import com.oracle.graal.python.builtins.objects.cext.CExtNodes.MayRaiseTernaryNode;
 import com.oracle.graal.python.builtins.objects.cext.CExtNodes.MayRaiseUnaryNode;
 import com.oracle.graal.python.builtins.objects.cext.CExtNodes.PCallCapiFunction;
-<<<<<<< HEAD
+import com.oracle.graal.python.builtins.objects.cext.CExtNodes.PRaiseNativeNode;
 import com.oracle.graal.python.builtins.objects.cext.CExtNodes.TernaryFirstSecondToSulongNode;
 import com.oracle.graal.python.builtins.objects.cext.CExtNodes.TernaryFirstThirdToSulongNode;
-import com.oracle.graal.python.builtins.objects.cext.CExtNodesFactory;
-=======
-import com.oracle.graal.python.builtins.objects.cext.CExtNodes.PRaiseNativeNode;
 import com.oracle.graal.python.builtins.objects.cext.CExtNodes.TransformExceptionToNativeNode;
->>>>>>> deed0471
 import com.oracle.graal.python.builtins.objects.cext.CExtNodesFactory.MayRaiseBinaryNodeGen;
 import com.oracle.graal.python.builtins.objects.cext.CExtNodesFactory.MayRaiseTernaryNodeGen;
 import com.oracle.graal.python.builtins.objects.cext.CExtNodesFactory.MayRaiseUnaryNodeGen;
@@ -153,19 +148,16 @@
 import com.oracle.graal.python.builtins.objects.exception.GetTracebackNode;
 import com.oracle.graal.python.builtins.objects.exception.PBaseException;
 import com.oracle.graal.python.builtins.objects.frame.PFrame;
-import com.oracle.graal.python.builtins.objects.function.PArguments;
 import com.oracle.graal.python.builtins.objects.function.PBuiltinFunction;
 import com.oracle.graal.python.builtins.objects.function.PFunction;
+import com.oracle.graal.python.builtins.objects.function.PKeyword;
 import com.oracle.graal.python.builtins.objects.function.Signature;
 import com.oracle.graal.python.builtins.objects.ints.PInt;
 import com.oracle.graal.python.builtins.objects.iterator.PSequenceIterator;
 import com.oracle.graal.python.builtins.objects.list.PList;
 import com.oracle.graal.python.builtins.objects.module.PythonModule;
-<<<<<<< HEAD
 import com.oracle.graal.python.builtins.objects.object.PythonBuiltinObject;
-=======
 import com.oracle.graal.python.builtins.objects.object.PythonDataModelLibrary;
->>>>>>> deed0471
 import com.oracle.graal.python.builtins.objects.object.PythonObject;
 import com.oracle.graal.python.builtins.objects.set.PBaseSet;
 import com.oracle.graal.python.builtins.objects.str.PString;
@@ -183,24 +175,14 @@
 import com.oracle.graal.python.nodes.PRaiseNode;
 import com.oracle.graal.python.nodes.SpecialAttributeNames;
 import com.oracle.graal.python.nodes.SpecialMethodNames;
-<<<<<<< HEAD
-=======
-import com.oracle.graal.python.nodes.argument.ReadIndexedArgumentNode;
-import com.oracle.graal.python.nodes.argument.ReadVarArgsNode;
-import com.oracle.graal.python.nodes.argument.ReadVarKeywordsNode;
 import com.oracle.graal.python.nodes.argument.keywords.ExecuteKeywordStarargsNode.ExpandKeywordStarargsNode;
 import com.oracle.graal.python.nodes.argument.positional.ExecutePositionalStarargsNode;
->>>>>>> deed0471
 import com.oracle.graal.python.nodes.attributes.HasInheritedAttributeNode;
 import com.oracle.graal.python.nodes.attributes.LookupAttributeInMRONode;
 import com.oracle.graal.python.nodes.attributes.ReadAttributeFromObjectNode;
 import com.oracle.graal.python.nodes.attributes.WriteAttributeToDynamicObjectNode;
 import com.oracle.graal.python.nodes.attributes.WriteAttributeToObjectNode;
-<<<<<<< HEAD
-=======
 import com.oracle.graal.python.nodes.call.CallNode;
-import com.oracle.graal.python.nodes.call.InvokeNode;
->>>>>>> deed0471
 import com.oracle.graal.python.nodes.call.PythonCallNode;
 import com.oracle.graal.python.nodes.call.special.LookupAndCallBinaryNode;
 import com.oracle.graal.python.nodes.call.special.LookupAndCallUnaryNode;
@@ -213,11 +195,7 @@
 import com.oracle.graal.python.nodes.function.builtins.PythonBinaryBuiltinNode;
 import com.oracle.graal.python.nodes.function.builtins.PythonTernaryBuiltinNode;
 import com.oracle.graal.python.nodes.function.builtins.PythonUnaryBuiltinNode;
-<<<<<<< HEAD
-=======
 import com.oracle.graal.python.nodes.function.builtins.PythonVarargsBuiltinNode;
-import com.oracle.graal.python.nodes.interop.PForeignToPTypeNode;
->>>>>>> deed0471
 import com.oracle.graal.python.nodes.object.GetClassNode;
 import com.oracle.graal.python.nodes.string.StringLenNode;
 import com.oracle.graal.python.nodes.truffle.PythonArithmeticTypes;
@@ -847,109 +825,6 @@
         }
     }
 
-<<<<<<< HEAD
-=======
-    abstract static class ExternalFunctionNode extends PRootNode {
-        private final Signature signature;
-        private final TruffleObject cwrapper;
-        private final TruffleObject callable;
-        private final String name;
-        @Child private CExtNodes.AllToSulongNode toSulongNode = CExtNodes.AllToSulongNode.create();
-        @Child private CheckFunctionResultNode checkResultNode = CheckFunctionResultNode.create();
-        @Child private PForeignToPTypeNode fromForeign = PForeignToPTypeNode.create();
-        @Child private InteropLibrary lib;
-        @Child private CalleeContext calleeContext = CalleeContext.create();
-
-        ExternalFunctionNode(PythonLanguage lang, String name, TruffleObject cwrapper, TruffleObject callable, Signature signature) {
-            super(lang);
-            this.signature = signature;
-            this.name = name;
-            this.cwrapper = cwrapper;
-            this.callable = callable;
-            this.lib = InteropLibrary.getFactory().create(cwrapper != null ? cwrapper : callable);
-        }
-
-        public TruffleObject getCallable() {
-            return callable;
-        }
-
-        @Specialization
-        Object doIt(VirtualFrame frame,
-                        @Cached("createCountingProfile()") ConditionProfile customLocalsProfile,
-                        @Cached CExtNodes.AsPythonObjectNode asPythonObjectNode,
-                        @CachedContext(PythonLanguage.class) PythonContext ctx,
-                        @Cached PRaiseNode raiseNode) {
-            CalleeContext.enter(frame, customLocalsProfile);
-
-            Object[] frameArgs = PArguments.getVariableArguments(frame);
-            TruffleObject fun;
-            Object[] arguments;
-
-            if (cwrapper != null) {
-                fun = cwrapper;
-                arguments = new Object[1 + frameArgs.length];
-                arguments[0] = callable;
-                toSulongNode.executeInto(frameArgs, 0, arguments, 1);
-            } else {
-                fun = callable;
-                arguments = new Object[frameArgs.length];
-                toSulongNode.executeInto(frameArgs, 0, arguments, 0);
-            }
-            // If any code requested the caught exception (i.e. used 'sys.exc_info()'), we store
-            // it to the context since we cannot propagate it through the native frames.
-            PException savedExceptionState = ForeignCallContext.enter(frame, ctx, this);
-
-            try {
-                return fromNative(asPythonObjectNode.execute(checkResultNode.execute(name, lib.execute(fun, arguments))));
-            } catch (UnsupportedTypeException | UnsupportedMessageException e) {
-                throw raiseNode.raise(PythonBuiltinClassType.TypeError, "Calling native function %s failed: %m", name, e);
-            } catch (ArityException e) {
-                throw raiseNode.raise(PythonBuiltinClassType.TypeError, "Calling native function %s expected %d arguments but got %d.", name, e.getExpectedArity(), e.getActualArity());
-            } finally {
-                // special case after calling a C function: transfer caught exception back to frame
-                // to simulate the global state semantics
-                PArguments.setException(frame, ctx.getCaughtException());
-                ForeignCallContext.exit(frame, ctx, savedExceptionState);
-                calleeContext.exit(frame, this);
-            }
-        }
-
-        private Object fromNative(Object result) {
-            return fromForeign.executeConvert(result);
-        }
-
-        @Override
-        public String getName() {
-            return name;
-        }
-
-        @Override
-        public String toString() {
-            return "<external function root " + name + ">";
-        }
-
-        @Override
-        public boolean isCloningAllowed() {
-            return true;
-        }
-
-        @Override
-        public Signature getSignature() {
-            return signature;
-        }
-
-        @Override
-        public boolean isPythonInternal() {
-            // everything that is implemented in C is internal
-            return true;
-        }
-
-        public static ExternalFunctionNode create(PythonLanguage lang, String name, TruffleObject cwrapper, TruffleObject callable, Signature signature) {
-            return ExternalFunctionNodeGen.create(lang, name, cwrapper, callable, signature);
-        }
-    }
-
->>>>>>> deed0471
     @Builtin(name = "Py_NoValue", minNumOfPositionalArgs = 0)
     @GenerateNodeFactory
     abstract static class Py_NoValue extends PythonBuiltinNode {
@@ -971,23 +846,8 @@
     @TypeSystemReference(PythonTypes.class)
     abstract static class NativeBuiltin extends PythonBuiltinNode {
 
-<<<<<<< HEAD
-        protected void transformToNative(VirtualFrame frame, PException p) {
-            NativeBuiltin.transformToNative(getContext(), PArguments.getCurrentFrameInfo(frame), p);
-        }
-
-        protected static void transformToNative(PythonContext context, VirtualFrame frame, PException p) {
-            NativeBuiltin.transformToNative(context, PArguments.getCurrentFrameInfo(frame), p);
-        }
-
-        protected static void transformToNative(PythonContext context, PFrame.Reference frameInfo, PException p) {
-            p.getExceptionObject().reifyException(frameInfo);
-            context.setCurrentException(p);
-        }
-=======
         @Child private TransformExceptionToNativeNode transformExceptionToNativeNode;
         @Child private PRaiseNativeNode raiseNativeNode;
->>>>>>> deed0471
 
         protected void transformToNative(VirtualFrame frame, PException p) {
             if (transformExceptionToNativeNode == null) {
@@ -1934,6 +1794,21 @@
                 @Override
                 protected RootCallTarget createCallTarget(PythonLanguage language, RootCallTarget callTarget) {
                     return createCallTarget(new MethPowRootNode(language, callTarget));
+                }
+            };
+        }
+    }
+
+    @Builtin(name = "METH_REVERSE_POW", minNumOfPositionalArgs = 0)
+    @GenerateNodeFactory
+    public abstract static class MethRPowNode extends PythonBuiltinNode {
+        @Specialization
+        PExternalFunctionWrapper call() {
+            return new PExternalFunctionWrapper(PythonBuiltinClassType.PythonObject, AllToSulongNode::create) {
+
+                @Override
+                protected RootCallTarget createCallTarget(PythonLanguage language, RootCallTarget callTarget) {
+                    return createCallTarget(new MethRPowRootNode(language, callTarget));
                 }
             };
         }
@@ -2929,43 +2804,41 @@
         }
     }
 
-<<<<<<< HEAD
     @Builtin(name = "PyObject_Size", minNumOfPositionalArgs = 1)
     @GenerateNodeFactory
     @ImportStatic(SpecialMethodNames.class)
     abstract static class PyObject_Size extends PythonUnaryBuiltinNode {
-        @Child private CExtNodes.AsLong castToIntNode;
 
         // n.b.: specializations 'doSequence' and 'doMapping' are not just shortcuts but also
         // required for correctness because CPython's implementation uses
         // 'type->tp_as_sequence->sq_length', 'type->tp_as_mapping->mp_length' which will bypass any
         // user implementation of '__len__'.
         @Specialization
-        int doSequence(PSequence sequence,
+        static int doSequence(PSequence sequence,
                         @Cached SequenceNodes.LenNode seqLenNode) {
             return seqLenNode.execute(sequence);
         }
 
         @Specialization
-        int doMapping(PHashingCollection container,
+        static int doMapping(PHashingCollection container,
                         @Cached HashingCollectionNodes.LenNode seqLenNode) {
             return seqLenNode.execute(container);
         }
 
         @Specialization(guards = "!isMappingOrSequence(obj)")
-        long doGenericUnboxed(VirtualFrame frame, Object obj,
+        static long doGenericUnboxed(VirtualFrame frame, Object obj,
                         @Cached("create(__LEN__)") LookupAndCallUnaryNode callLenNode,
                         @Cached("createBinaryProfile()") ConditionProfile noLenProfile,
-                        @Cached BranchProfile errorProfile) {
+                        @Cached CastToNativeLongNode castToLongNode,
+                        @Cached TransformExceptionToNativeNode transformExceptionToNativeNode) {
             try {
                 Object result = callLenNode.executeObject(frame, obj);
                 if (noLenProfile.profile(result == PNone.NO_VALUE)) {
                     return -1;
                 }
-                return castToInt(result);
+                return castToLongNode.execute(result);
             } catch (PException e) {
-                errorProfile.enter();
-                NativeBuiltin.transformToNative(getContext(), frame, e);
+                transformExceptionToNativeNode.execute(frame, e);
                 return -1;
             }
         }
@@ -2973,16 +2846,8 @@
         protected static boolean isMappingOrSequence(Object obj) {
             return obj instanceof PSequence || obj instanceof PHashingCollection;
         }
-
-        private long castToInt(Object obj) {
-            if (castToIntNode == null) {
-                CompilerDirectives.transferToInterpreterAndInvalidate();
-                castToIntNode = insert(CExtNodes.AsLong.create());
-            }
-            return castToIntNode.execute(obj);
-        }
-    }
-=======
+    }
+
     @Builtin(name = "PyObject_Call", parameterNames = {"callee", "args", "kwargs"})
     @GenerateNodeFactory
     @ReportPolymorphism
@@ -3254,5 +3119,4 @@
         }
     }
 
->>>>>>> deed0471
 }