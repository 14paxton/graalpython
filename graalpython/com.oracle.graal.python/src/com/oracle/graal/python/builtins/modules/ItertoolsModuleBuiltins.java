/*
 * Copyright (c) 2017, 2025, Oracle and/or its affiliates.
 * Copyright (c) 2013, Regents of the University of California
 *
 * All rights reserved.
 *
 * Redistribution and use in source and binary forms, with or without modification, are
 * permitted provided that the following conditions are met:
 *
 * 1. Redistributions of source code must retain the above copyright notice, this list of
 * conditions and the following disclaimer.
 * 2. Redistributions in binary form must reproduce the above copyright notice, this list of
 * conditions and the following disclaimer in the documentation and/or other materials provided
 * with the distribution.
 *
 * THIS SOFTWARE IS PROVIDED BY THE COPYRIGHT HOLDERS AND CONTRIBUTORS "AS IS" AND ANY EXPRESS
 * OR IMPLIED WARRANTIES, INCLUDING, BUT NOT LIMITED TO, THE IMPLIED WARRANTIES OF
 * MERCHANTABILITY AND FITNESS FOR A PARTICULAR PURPOSE ARE DISCLAIMED. IN NO EVENT SHALL THE
 * COPYRIGHT HOLDER OR CONTRIBUTORS BE LIABLE FOR ANY DIRECT, INDIRECT, INCIDENTAL, SPECIAL,
 * EXEMPLARY, OR CONSEQUENTIAL DAMAGES (INCLUDING, BUT NOT LIMITED TO, PROCUREMENT OF SUBSTITUTE
 * GOODS OR SERVICES; LOSS OF USE, DATA, OR PROFITS; OR BUSINESS INTERRUPTION) HOWEVER CAUSED
 * AND ON ANY THEORY OF LIABILITY, WHETHER IN CONTRACT, STRICT LIABILITY, OR TORT (INCLUDING
 * NEGLIGENCE OR OTHERWISE) ARISING IN ANY WAY OUT OF THE USE OF THIS SOFTWARE, EVEN IF ADVISED
 * OF THE POSSIBILITY OF SUCH DAMAGE.
 */
package com.oracle.graal.python.builtins.modules;

<<<<<<< HEAD
import static com.oracle.graal.python.builtins.PythonBuiltinClassType.DeprecationWarning;
import static com.oracle.graal.python.builtins.PythonBuiltinClassType.OverflowError;
import static com.oracle.graal.python.builtins.PythonBuiltinClassType.TypeError;
import static com.oracle.graal.python.builtins.PythonBuiltinClassType.ValueError;
import static com.oracle.graal.python.nodes.ErrorMessages.ARG_CANNOT_BE_NEGATIVE;
import static com.oracle.graal.python.nodes.ErrorMessages.EXPECTED_INT_AS_R;
import static com.oracle.graal.python.nodes.ErrorMessages.ISLICE_WRONG_ARGS;
import static com.oracle.graal.python.nodes.ErrorMessages.MUST_BE_NON_NEGATIVE;
import static com.oracle.graal.python.nodes.ErrorMessages.NUMBER_IS_REQUIRED;
import static com.oracle.graal.python.nodes.ErrorMessages.PICKLE_ITERTOOLS_IN_PYTHON_3_14;
import static com.oracle.graal.python.nodes.ErrorMessages.STEP_FOR_ISLICE_MUST_BE;
import static com.oracle.graal.python.nodes.ErrorMessages.S_FOR_ISLICE_MUST_BE;
=======
import static com.oracle.graal.python.builtins.PythonBuiltinClassType.ValueError;
>>>>>>> bd2f497a
import static com.oracle.graal.python.nodes.ErrorMessages.S_MUST_BE_S;

import java.util.List;

import com.oracle.graal.python.PythonLanguage;
import com.oracle.graal.python.annotations.ArgumentClinic;
import com.oracle.graal.python.builtins.Builtin;
import com.oracle.graal.python.builtins.CoreFunctions;
import com.oracle.graal.python.builtins.PythonBuiltins;
import com.oracle.graal.python.builtins.objects.PNone;
<<<<<<< HEAD
import com.oracle.graal.python.builtins.objects.function.PKeyword;
import com.oracle.graal.python.builtins.objects.iterator.IteratorNodes.ToArrayNode;
import com.oracle.graal.python.builtins.objects.itertools.PAccumulate;
import com.oracle.graal.python.builtins.objects.itertools.PBatched;
import com.oracle.graal.python.builtins.objects.itertools.PChain;
import com.oracle.graal.python.builtins.objects.itertools.PCombinations;
import com.oracle.graal.python.builtins.objects.itertools.PCombinationsWithReplacement;
import com.oracle.graal.python.builtins.objects.itertools.PCompress;
import com.oracle.graal.python.builtins.objects.itertools.PCount;
import com.oracle.graal.python.builtins.objects.itertools.PCycle;
import com.oracle.graal.python.builtins.objects.itertools.PDropwhile;
import com.oracle.graal.python.builtins.objects.itertools.PFilterfalse;
import com.oracle.graal.python.builtins.objects.itertools.PGroupBy;
import com.oracle.graal.python.builtins.objects.itertools.PGrouper;
import com.oracle.graal.python.builtins.objects.itertools.PIslice;
import com.oracle.graal.python.builtins.objects.itertools.PPairwise;
import com.oracle.graal.python.builtins.objects.itertools.PPermutations;
import com.oracle.graal.python.builtins.objects.itertools.PProduct;
import com.oracle.graal.python.builtins.objects.itertools.PRepeat;
import com.oracle.graal.python.builtins.objects.itertools.PStarmap;
import com.oracle.graal.python.builtins.objects.itertools.PTakewhile;
import com.oracle.graal.python.builtins.objects.itertools.PTee;
import com.oracle.graal.python.builtins.objects.itertools.PTeeDataObject;
import com.oracle.graal.python.builtins.objects.itertools.PZipLongest;
import com.oracle.graal.python.builtins.objects.itertools.TeeBuiltins;
import com.oracle.graal.python.builtins.objects.type.TypeNodes;
import com.oracle.graal.python.builtins.objects.type.TypeNodes.IsTypeNode;
import com.oracle.graal.python.lib.PyNumberAsSizeNode;
import com.oracle.graal.python.lib.PyNumberCheckNode;
import com.oracle.graal.python.lib.PyObjectGetIter;
import com.oracle.graal.python.nodes.ErrorMessages;
import com.oracle.graal.python.nodes.PGuards;
import com.oracle.graal.python.nodes.PRaiseNode;
=======
import com.oracle.graal.python.builtins.objects.itertools.PTeeDataObject;
import com.oracle.graal.python.lib.PyCallableCheckNode;
import com.oracle.graal.python.lib.PyObjectLookupAttr;
import com.oracle.graal.python.nodes.PRaiseNode;
import com.oracle.graal.python.nodes.call.CallNode;
>>>>>>> bd2f497a
import com.oracle.graal.python.nodes.function.PythonBuiltinBaseNode;
import com.oracle.graal.python.nodes.function.builtins.PythonBinaryClinicBuiltinNode;
import com.oracle.graal.python.nodes.function.builtins.clinic.ArgumentClinicProvider;
import com.oracle.graal.python.runtime.object.PFactory;
import com.oracle.graal.python.util.PythonUtils;
import com.oracle.truffle.api.CompilerDirectives.TruffleBoundary;
import com.oracle.truffle.api.dsl.Bind;
import com.oracle.truffle.api.dsl.Cached;
import com.oracle.truffle.api.dsl.GenerateNodeFactory;
import com.oracle.truffle.api.dsl.NodeFactory;
import com.oracle.truffle.api.dsl.Specialization;
import com.oracle.truffle.api.frame.VirtualFrame;
import com.oracle.truffle.api.nodes.Node;
import com.oracle.truffle.api.profiles.InlinedBranchProfile;

@CoreFunctions(defineModule = "itertools")
public final class ItertoolsModuleBuiltins extends PythonBuiltins {

    @Override
    protected List<? extends NodeFactory<? extends PythonBuiltinBaseNode>> getNodeFactories() {
        return ItertoolsModuleBuiltinsFactory.getFactories();
    }

<<<<<<< HEAD
    @TruffleBoundary
    public static void warnPickleDeprecated() {
        WarningsModuleBuiltins.WarnNode.getUncached().warnEx(null, DeprecationWarning, PICKLE_ITERTOOLS_IN_PYTHON_3_14, 1);
    }

    @Builtin(name = "accumulate", minNumOfPositionalArgs = 2, parameterNames = {"cls", "iterable", "func"}, keywordOnlyNames = {
                    "initial"}, constructsClass = PythonBuiltinClassType.PAccumulate, doc = "accumulate(iterable) --> accumulate object\n\nReturn series of accumulated sums.")
    @GenerateNodeFactory
    public abstract static class AccumulateNode extends PythonBuiltinNode {

        @Specialization
        protected static PAccumulate construct(VirtualFrame frame, Object cls, Object iterable, Object func, Object initial,
                        @Bind("this") Node inliningTarget,
                        @Bind PythonLanguage language,
                        @Cached TypeNodes.GetInstanceShape getInstanceShape,
                        @Cached PyObjectGetIter getIter) {
            PAccumulate self = PFactory.createAccumulate(language, cls, getInstanceShape.execute(cls));
            self.setIterable(getIter.execute(frame, inliningTarget, iterable));
            self.setFunc(func instanceof PNone ? null : func);
            self.setTotal(null);
            self.setInitial(initial instanceof PNone ? null : initial);
            return self;
        }
    }

    @Builtin(name = "combinations", minNumOfPositionalArgs = 3, constructsClass = PythonBuiltinClassType.PCombinations, parameterNames = {"cls", "iterable",
                    "r"}, doc = "combinations(iterable, r) --> combinations object\n\n" +
                                    "Return successive r-length combinations of elements in the iterable.\n\n" +
                                    "combinations(range(4), 3) --> (0,1,2), (0,1,3), (0,2,3), (1,2,3)")
    @ArgumentClinic(name = "r", conversion = ArgumentClinic.ClinicConversion.Int)
    @GenerateNodeFactory
    public abstract static class CombinationsNode extends PythonTernaryClinicBuiltinNode {

        @Override
        protected ArgumentClinicProvider getArgumentClinic() {
            return ItertoolsModuleBuiltinsClinicProviders.CombinationsNodeClinicProviderGen.INSTANCE;
        }

        @Specialization
        static Object construct(VirtualFrame frame, Object cls, Object iterable, int r,
                        @Bind("this") Node inliningTarget,
                        @Cached IsTypeNode isTypeNode,
                        @Cached ToArrayNode toArrayNode,
                        @Cached LoopConditionProfile indicesLoopProfile,
                        @Cached InlinedConditionProfile wrongTypeProfile,
                        @Cached InlinedConditionProfile negativeProfile,
                        @Bind PythonLanguage language,
                        @Cached TypeNodes.GetInstanceShape getInstanceShape,
                        @Cached PRaiseNode raiseNode) {
            if (!wrongTypeProfile.profile(inliningTarget, isTypeNode.execute(inliningTarget, cls))) {
                throw raiseNode.raise(inliningTarget, TypeError, ErrorMessages.IS_NOT_TYPE_OBJ, "'cls'", cls);
            }
            if (negativeProfile.profile(inliningTarget, r < 0)) {
                throw raiseNode.raise(inliningTarget, ValueError, MUST_BE_NON_NEGATIVE, "r");
            }

            PCombinations self = PFactory.createCombinations(language, cls, getInstanceShape.execute(cls));
            self.setPool(toArrayNode.execute(frame, iterable));

            int[] indices = new int[r];
            indicesLoopProfile.profileCounted(r);
            for (int i = 0; indicesLoopProfile.inject(i < r); i++) {
                indices[i] = i;
            }
            self.setIndices(indices);
            self.setR(r);
            self.setLastResult(null);
            self.setStopped(r > self.getPool().length);

            return self;
        }
    }

    @Builtin(name = "combinations_with_replacement", minNumOfPositionalArgs = 3, constructsClass = PythonBuiltinClassType.PCombinationsWithReplacement, parameterNames = {"cls", "iterable",
                    "r"}, doc = "combinations_with_replacement(iterable, r) --> combinations_with_replacement object\n\n" +
                                    "Return successive r-length combinations of elements in the iterable\n" +
                                    "allowing individual elements to have successive repeats.\n" +
                                    "    combinations_with_replacement('ABC', 2) --> AA AB AC BB BC CC")
    @ArgumentClinic(name = "r", conversion = ArgumentClinic.ClinicConversion.Int)
    @GenerateNodeFactory
    public abstract static class CombinationsWithReplacementNode extends PythonTernaryClinicBuiltinNode {

        @Override
        protected ArgumentClinicProvider getArgumentClinic() {
            return ItertoolsModuleBuiltinsClinicProviders.CombinationsWithReplacementNodeClinicProviderGen.INSTANCE;
        }

        @Specialization
        static Object construct(VirtualFrame frame, Object cls, Object iterable, int r,
                        @Bind("this") Node inliningTarget,
                        @Cached IsTypeNode isTypeNode,
                        @Cached ToArrayNode toArrayNode,
                        @Cached InlinedConditionProfile wrongTypeProfile,
                        @Cached InlinedConditionProfile negativeProfile,
                        @Bind PythonLanguage language,
                        @Cached TypeNodes.GetInstanceShape getInstanceShape,
                        @Cached PRaiseNode raiseNode) {
            if (!wrongTypeProfile.profile(inliningTarget, isTypeNode.execute(inliningTarget, cls))) {
                throw raiseNode.raise(inliningTarget, TypeError, ErrorMessages.IS_NOT_TYPE_OBJ, "'cls'", cls);
            }
            if (negativeProfile.profile(inliningTarget, r < 0)) {
                throw raiseNode.raise(inliningTarget, ValueError, MUST_BE_NON_NEGATIVE, "r");
            }
            PCombinationsWithReplacement self = PFactory.createCombinationsWithReplacement(language, cls, getInstanceShape.execute(cls));
            self.setPool(toArrayNode.execute(frame, iterable));
            self.setR(r);

            self.setIndices(new int[r]);
            self.setLastResult(null);
            self.setStopped(self.getPool().length == 0 && r > 0);

            return self;
        }
    }

    @Builtin(name = "compress", minNumOfPositionalArgs = 3, constructsClass = PythonBuiltinClassType.PCompress, parameterNames = {"cls", "data",
                    "selectors"}, doc = "Make an iterator that filters elements from *data* returning\n" +
                                    "only those that have a corresponding element in *selectors* that evaluates to\n" +
                                    "``True``.  Stops when either the *data* or *selectors* iterables has been\n" +
                                    "exhausted.\n" +
                                    "Equivalent to::\n\n" +
                                    "\tdef compress(data, selectors):\n" +
                                    "\t\t# compress('ABCDEF', [1,0,1,0,1,1]) --> A C E F\n" +
                                    "\t\treturn (d for d, s in zip(data, selectors) if s)")
    @GenerateNodeFactory
    public abstract static class CompressNode extends PythonTernaryBuiltinNode {
        @Specialization
        static PCompress construct(VirtualFrame frame, Object cls, Object data, Object selectors,
                        @Bind("this") Node inliningTarget,
                        @Cached PyObjectGetIter getIter,
                        @Cached IsTypeNode isTypeNode,
                        @Bind PythonLanguage language,
                        @Cached TypeNodes.GetInstanceShape getInstanceShape,
                        @Cached PRaiseNode raiseNode) {
            if (!isTypeNode.execute(inliningTarget, cls)) {
                throw raiseNode.raise(inliningTarget, TypeError, ErrorMessages.IS_NOT_TYPE_OBJ, "'cls'", cls);
            }
            PCompress self = PFactory.createCompress(language, cls, getInstanceShape.execute(cls));
            self.setData(getIter.execute(frame, inliningTarget, data));
            self.setSelectors(getIter.execute(frame, inliningTarget, selectors));
            return self;
        }
    }

    @Builtin(name = "cycle", minNumOfPositionalArgs = 1, takesVarArgs = true, takesVarKeywordArgs = true, constructsClass = PythonBuiltinClassType.PCycle, doc = "Make an iterator returning elements from the iterable and\n" +
                    "    saving a copy of each. When the iterable is exhausted, return\n" +
                    "    elements from the saved copy. Repeats indefinitely.\n\n" +
                    "    Equivalent to :\n\n" +
                    "    def cycle(iterable):\n" +
                    "    \tsaved = []\n" +
                    "    \tfor element in iterable:\n" +
                    "    \t\tyield element\n" +
                    "    \t\tsaved.append(element)\n" +
                    "    \twhile saved:\n" +
                    "    \t\tfor element in saved:\n" +
                    "    \t\t\tyield element")
    @GenerateNodeFactory
    public abstract static class CycleNode extends PythonVarargsBuiltinNode {

        @Specialization
        static PCycle construct(VirtualFrame frame, Object cls, Object[] args, PKeyword[] keywords,
                        @Bind("this") Node inliningTarget,
                        @Cached(inline = false /* uncommon path */) TypeNodes.HasObjectInitNode hasObjectInitNode,
                        @Cached PyObjectGetIter getIter,
                        @Cached IsTypeNode isTypeNode,
                        @Bind PythonLanguage language,
                        @Cached TypeNodes.GetInstanceShape getInstanceShape,
                        @Cached PRaiseNode raiseNode) {
            if (!isTypeNode.execute(inliningTarget, cls)) {
                throw raiseNode.raise(inliningTarget, TypeError, ErrorMessages.IS_NOT_TYPE_OBJ, "'cls'", cls);
            }
            if (keywords.length > 0 && hasObjectInitNode.executeCached(cls)) {
                throw raiseNode.raise(inliningTarget, TypeError, ErrorMessages.S_TAKES_NO_KEYWORD_ARGS, "cycle()");
            }
            if (args.length != 1) {
                throw raiseNode.raise(inliningTarget, TypeError, ErrorMessages.S_EXPECTED_D_ARGS, "cycle", 1);
            }
            Object iterable = args[0];
            PCycle self = PFactory.createCycle(language, cls, getInstanceShape.execute(cls));
            self.setSaved(new ArrayList<>());
            self.setIterable(getIter.execute(frame, inliningTarget, iterable));
            self.setIndex(0);
            self.setFirstpass(false);
            return self;
        }
    }

    @Builtin(name = "dropwhile", minNumOfPositionalArgs = 1, takesVarArgs = true, takesVarKeywordArgs = true, constructsClass = PythonBuiltinClassType.PDropwhile, doc = "dropwhile(predicate, iterable) --> dropwhile object\n\n" +
                    "Drop items from the iterable while predicate(item) is true.\n" +
                    "Afterwards, return every element until the iterable is exhausted.")
    @GenerateNodeFactory
    public abstract static class DropwhileNode extends PythonVarargsBuiltinNode {
        @Specialization
        static PDropwhile construct(VirtualFrame frame, Object cls, Object[] args, PKeyword[] keywords,
                        @Bind("this") Node inliningTarget,
                        @Cached(inline = false /* uncommon path */) TypeNodes.HasObjectInitNode hasObjectInitNode,
                        @Cached PyObjectGetIter getIter,
                        @Cached IsTypeNode isTypeNode,
                        @Bind PythonLanguage language,
                        @Cached TypeNodes.GetInstanceShape getInstanceShape,
                        @Cached PRaiseNode raiseNode) {
            if (!isTypeNode.execute(inliningTarget, cls)) {
                throw raiseNode.raise(inliningTarget, TypeError, ErrorMessages.IS_NOT_TYPE_OBJ, "'cls'", cls);
            }
            if (keywords.length > 0 && hasObjectInitNode.executeCached(cls)) {
                throw raiseNode.raise(inliningTarget, TypeError, ErrorMessages.S_TAKES_NO_KEYWORD_ARGS, "dropwhile()");
            }
            if (args.length != 2) {
                throw raiseNode.raise(inliningTarget, TypeError, ErrorMessages.S_EXPECTED_D_ARGS, "dropwhile", 2);
            }
            Object predicate = args[0];
            Object iterable = args[1];
            PDropwhile self = PFactory.createDropwhile(language, cls, getInstanceShape.execute(cls));
            self.setPredicate(predicate);
            self.setIterable(getIter.execute(frame, inliningTarget, iterable));
            self.setDoneDropping(false);
            return self;
        }
    }

    @Builtin(name = "filterfalse", minNumOfPositionalArgs = 1, takesVarArgs = true, takesVarKeywordArgs = true, constructsClass = PythonBuiltinClassType.PFilterfalse, doc = "filterfalse(function or None, sequence) --> filterfalse object\n\n" +
                    "Return those items of sequence for which function(item) is false.\n" +
                    "If function is None, return the items that are false.")
    @GenerateNodeFactory
    public abstract static class FilterFalseNode extends PythonVarargsBuiltinNode {

        @Specialization
        static PFilterfalse construct(VirtualFrame frame, Object cls, Object[] args, PKeyword[] keywords,
                        @Bind("this") Node inliningTarget,
                        @Cached(inline = false /* uncommon path */) TypeNodes.HasObjectInitNode hasObjectInitNode,
                        @Cached PyObjectGetIter getIter,
                        @Cached IsTypeNode isTypeNode,
                        @Bind PythonLanguage language,
                        @Cached TypeNodes.GetInstanceShape getInstanceShape,
                        @Cached PRaiseNode raiseNode) {
            if (!isTypeNode.execute(inliningTarget, cls)) {
                throw raiseNode.raise(inliningTarget, TypeError, ErrorMessages.IS_NOT_TYPE_OBJ, "'cls'", cls);
            }
            if (keywords.length > 0 && hasObjectInitNode.executeCached(cls)) {
                throw raiseNode.raise(inliningTarget, TypeError, ErrorMessages.S_TAKES_NO_KEYWORD_ARGS, "filterfalse()");
            }
            if (args.length != 2) {
                throw raiseNode.raise(inliningTarget, TypeError, ErrorMessages.S_EXPECTED_D_ARGS, "filterfalse", 2);
            }
            Object func = args[0];
            Object sequence = args[1];
            PFilterfalse self = PFactory.createFilterfalse(language, cls, getInstanceShape.execute(cls));
            self.setFunc(PGuards.isPNone(func) ? null : func);
            self.setSequence(getIter.execute(frame, inliningTarget, sequence));
            return self;
        }
    }

    @Builtin(name = "groupby", minNumOfPositionalArgs = 2, constructsClass = PythonBuiltinClassType.PGroupBy, parameterNames = {"cls", "iterable",
                    "key"}, doc = "Make an iterator that returns consecutive keys and groups from the\n" +
                                    "iterable. The key is a function computing a key value for each\n" +
                                    "element. If not specified or is None, key defaults to an identity\n" +
                                    "function and returns the element unchanged. Generally, the\n" +
                                    "iterable needs to already be sorted on the same key function.\n\n" +
                                    "The returned group is itself an iterator that shares the\n" +
                                    "underlying iterable with groupby(). Because the source is shared,\n" +
                                    "when the groupby object is advanced, the previous group is no\n" +
                                    "longer visible. So, if that data is needed later, it should be\n" +
                                    "stored as a list:\n\n" +
                                    "\tgroups = []\n" +
                                    "\tuniquekeys = []\n" +
                                    "\tfor k, g in groupby(data, keyfunc):\n" +
                                    "\t\tgroups.append(list(g))      # Store group iterator as a list\n" +
                                    "\t\tuniquekeys.append(k)")
    @ArgumentClinic(name = "key", defaultValue = "PNone.NONE")
    @GenerateNodeFactory
    public abstract static class GroupByNode extends PythonTernaryClinicBuiltinNode {

        @Override
        protected ArgumentClinicProvider getArgumentClinic() {
            return ItertoolsModuleBuiltinsClinicProviders.GroupByNodeClinicProviderGen.INSTANCE;
        }

        @Specialization
        static PGroupBy construct(VirtualFrame frame, Object cls, Object iterable, Object key,
                        @Bind("this") Node inliningTarget,
                        @Cached PyObjectGetIter getIter,
                        @Cached IsTypeNode isTypeNode,
                        @Bind PythonLanguage language,
                        @Cached TypeNodes.GetInstanceShape getInstanceShape,
                        @Cached PRaiseNode raiseNode) {
            if (!isTypeNode.execute(inliningTarget, cls)) {
                throw raiseNode.raise(inliningTarget, TypeError, ErrorMessages.IS_NOT_TYPE_OBJ, "'cls'", cls);
            }
            PGroupBy self = PFactory.createGroupBy(language, cls, getInstanceShape.execute(cls));
            self.setKeyFunc(PGuards.isNone(key) ? null : key);
            self.setIt(getIter.execute(frame, inliningTarget, iterable));
            return self;
        }
    }

    @Builtin(name = "_grouper", minNumOfPositionalArgs = 2, constructsClass = PythonBuiltinClassType.PGrouper, parameterNames = {"$self", "parent", "tgtkey"})
    @GenerateNodeFactory
    public abstract static class GrouperNode extends PythonTernaryBuiltinNode {
        @Specialization
        static PGrouper construct(Object cls, Object parent, Object tgtKey,
                        @Bind("this") Node inliningTarget,
                        @Cached InlinedConditionProfile wrongTypeProfile,
                        @Cached InlinedConditionProfile isPGroupByProfile,
                        @Cached IsTypeNode isTypeNode,
                        @Bind PythonLanguage language,
                        @Cached PRaiseNode raiseNode) {
            if (!wrongTypeProfile.profile(inliningTarget, isTypeNode.execute(inliningTarget, cls))) {
                throw raiseNode.raise(inliningTarget, TypeError, ErrorMessages.IS_NOT_TYPE_OBJ, "'cls'", cls);
            }
            if (!isPGroupByProfile.profile(inliningTarget, parent instanceof PGroupBy)) {
                throw raiseNode.raise(inliningTarget, TypeError, ErrorMessages.INCORRECT_USAGE_OF_INTERNAL_GROUPER);
            }
            return PFactory.createGrouper(language, (PGroupBy) parent, tgtKey);
        }
    }

    @Builtin(name = "takewhile", minNumOfPositionalArgs = 1, takesVarArgs = true, takesVarKeywordArgs = true, constructsClass = PythonBuiltinClassType.PTakewhile, doc = "Make an iterator that returns elements from the iterable as\n" +
                    "long as the predicate is true.\n\nEquivalent to :\n\ndef takewhile(predicate, iterable):\n\tfor x in iterable:\n\t\tif predicate(x):\n\t\t\tyield x\n" +
                    "\t\telse:\n\t\t\tbreak")
    @GenerateNodeFactory
    public abstract static class TakewhileNode extends PythonVarargsBuiltinNode {
        @Specialization
        static PTakewhile construct(VirtualFrame frame, Object cls, Object[] args, PKeyword[] keywords,
                        @Bind("this") Node inliningTarget,
                        @Cached(inline = false /* uncommon path */) TypeNodes.HasObjectInitNode hasObjectInitNode,
                        @Cached PyObjectGetIter getIter,
                        @Cached IsTypeNode isTypeNode,
                        @Bind PythonLanguage language,
                        @Cached TypeNodes.GetInstanceShape getInstanceShape,
                        @Cached PRaiseNode raiseNode) {
            if (!isTypeNode.execute(inliningTarget, cls)) {
                throw raiseNode.raise(inliningTarget, TypeError, ErrorMessages.IS_NOT_TYPE_OBJ, "'cls'", cls);
            }
            if (keywords.length > 0 && hasObjectInitNode.executeCached(cls)) {
                throw raiseNode.raise(inliningTarget, TypeError, ErrorMessages.S_TAKES_NO_KEYWORD_ARGS, "takewhile()");
            }
            if (args.length != 2) {
                throw raiseNode.raise(inliningTarget, TypeError, ErrorMessages.S_EXPECTED_D_ARGS, "takewhile", 2);
            }
            Object predicate = args[0];
            Object iterable = args[1];
            PTakewhile self = PFactory.createTakewhile(language, cls, getInstanceShape.execute(cls));
            self.setPredicate(predicate);
            self.setIterable(getIter.execute(frame, inliningTarget, iterable));
            return self;
        }
    }

=======
>>>>>>> bd2f497a
    @Builtin(name = "tee", minNumOfPositionalArgs = 1, parameterNames = {"iterable", "n"})
    @ArgumentClinic(name = "n", conversion = ArgumentClinic.ClinicConversion.Int, defaultValue = "2")
    @GenerateNodeFactory
    public abstract static class TeeNode extends PythonBinaryClinicBuiltinNode {
        @Override
        protected ArgumentClinicProvider getArgumentClinic() {
            return ItertoolsModuleBuiltinsClinicProviders.TeeNodeClinicProviderGen.INSTANCE;
        }

        @SuppressWarnings("unused")
        @Specialization(guards = "n < 0")
        static Object negativeN(Object iterable, int n,
                        @Bind("this") Node inliningTarget) {
            throw PRaiseNode.raiseStatic(inliningTarget, ValueError, S_MUST_BE_S, "n", ">=0");
        }

        @SuppressWarnings("unused")
        @Specialization(guards = "n == 0")
        static Object zeroN(Object iterable, int n,
                        @Bind PythonLanguage language) {
            return PFactory.createTuple(language, PythonUtils.EMPTY_OBJECT_ARRAY);
        }

        @Specialization(guards = "n > 0")
        static Object tee(VirtualFrame frame, Object iterable, int n,
                        @Bind("this") Node inliningTarget,
<<<<<<< HEAD
                        @Cached PyObjectGetIter getIter,
                        @Cached InlinedConditionProfile isTeeInstanceProfile,
=======
                        @Cached IterNode iterNode,
                        @Cached PyObjectLookupAttr getAttrNode,
                        @Cached PyCallableCheckNode callableCheckNode,
                        @Cached CallNode callNode,
                        @Cached InlinedBranchProfile notCallableProfile,
>>>>>>> bd2f497a
                        @Bind PythonLanguage language) {
            Object it = getIter.execute(frame, inliningTarget, iterable);

            // return tuple([it] + [it.__copy__() for i in range(1, n)])
            Object[] tupleObjs = new Object[n];
            PTee to = TeeBuiltins.NewNode.teeFromIterable(frame, null, it,
                            inliningTarget, getIter, isTeeInstanceProfile, language);

            tupleObjs[0] = to;

            for (int i = 1; i < n; i++) {
<<<<<<< HEAD
                tupleObjs[i] = TeeBuiltins.CopyNode.copy(to, language);
=======
                tupleObjs[i] = callNode.execute(frame, copyCallable);
>>>>>>> bd2f497a
            }
            return PFactory.createTuple(language, tupleObjs);
        }
    }

    @Builtin(name = "batched", minNumOfPositionalArgs = 2, parameterNames = {"cls", "iterable", "n"}, constructsClass = PythonBuiltinClassType.PBatched, doc = "batched(iterable, n)\n" + //
                    "--\n" + //
                    "\n" + //
                    "Batch data into tuples of length n. The last batch may be shorter than n.\n" + //
                    "\n" + //
                    "Loops over the input iterable and accumulates data into tuples\n" + //
                    "up to size n.  The input is consumed lazily, just enough to\n" + //
                    "fill a batch.  The result is yielded as soon as a batch is full\n" + //
                    "or when the input iterable is exhausted.\n" + //
                    "\n" + //
                    "    >>> for batch in batched('ABCDEFG', 3):\n" + //
                    "    ...     print(batch)\n" + //
                    "    ...\n" + //
                    "    ('A', 'B', 'C')\n" + //
                    "    ('D', 'E', 'F')\n" + //
                    "    ('G',)")
    @ArgumentClinic(name = "n", conversion = ArgumentClinic.ClinicConversion.Int)
    @GenerateNodeFactory
    public abstract static class BatchedNode extends PythonTernaryClinicBuiltinNode {
        @Override
        protected ArgumentClinicProvider getArgumentClinic() {
            return ItertoolsModuleBuiltinsClinicProviders.BatchedNodeClinicProviderGen.INSTANCE;
        }

        @Specialization
        static PBatched batched(VirtualFrame frame, Object cls, Object iterable, int n,
                        @Bind("this") Node inliningTarget,
                        @Cached PyObjectGetIter getIter,
                        @Bind PythonLanguage language,
                        @Cached TypeNodes.GetInstanceShape getInstanceShape,
                        @Cached PRaiseNode raiseNode) {
            if (n < 1) {
                /*
                 * We could define the n==0 case to return an empty iterator but that is at odds
                 * with the idea that batching should never throw-away input data.
                 */
                throw raiseNode.raise(inliningTarget, TypeError, ErrorMessages.N_MUST_BE_AT_LEAST_ONE);
            }
            Object it = getIter.execute(frame, inliningTarget, iterable);
            /* create batchedobject structure */
            PBatched bo = PFactory.createBatched(language, cls, getInstanceShape.execute(cls));
            bo.setBatchSize(n);
            bo.setIter(it);
            return bo;
        }
    }

}<|MERGE_RESOLUTION|>--- conflicted
+++ resolved
@@ -25,22 +25,7 @@
  */
 package com.oracle.graal.python.builtins.modules;
 
-<<<<<<< HEAD
-import static com.oracle.graal.python.builtins.PythonBuiltinClassType.DeprecationWarning;
-import static com.oracle.graal.python.builtins.PythonBuiltinClassType.OverflowError;
-import static com.oracle.graal.python.builtins.PythonBuiltinClassType.TypeError;
 import static com.oracle.graal.python.builtins.PythonBuiltinClassType.ValueError;
-import static com.oracle.graal.python.nodes.ErrorMessages.ARG_CANNOT_BE_NEGATIVE;
-import static com.oracle.graal.python.nodes.ErrorMessages.EXPECTED_INT_AS_R;
-import static com.oracle.graal.python.nodes.ErrorMessages.ISLICE_WRONG_ARGS;
-import static com.oracle.graal.python.nodes.ErrorMessages.MUST_BE_NON_NEGATIVE;
-import static com.oracle.graal.python.nodes.ErrorMessages.NUMBER_IS_REQUIRED;
-import static com.oracle.graal.python.nodes.ErrorMessages.PICKLE_ITERTOOLS_IN_PYTHON_3_14;
-import static com.oracle.graal.python.nodes.ErrorMessages.STEP_FOR_ISLICE_MUST_BE;
-import static com.oracle.graal.python.nodes.ErrorMessages.S_FOR_ISLICE_MUST_BE;
-=======
-import static com.oracle.graal.python.builtins.PythonBuiltinClassType.ValueError;
->>>>>>> bd2f497a
 import static com.oracle.graal.python.nodes.ErrorMessages.S_MUST_BE_S;
 
 import java.util.List;
@@ -51,47 +36,11 @@
 import com.oracle.graal.python.builtins.CoreFunctions;
 import com.oracle.graal.python.builtins.PythonBuiltins;
 import com.oracle.graal.python.builtins.objects.PNone;
-<<<<<<< HEAD
-import com.oracle.graal.python.builtins.objects.function.PKeyword;
-import com.oracle.graal.python.builtins.objects.iterator.IteratorNodes.ToArrayNode;
-import com.oracle.graal.python.builtins.objects.itertools.PAccumulate;
-import com.oracle.graal.python.builtins.objects.itertools.PBatched;
-import com.oracle.graal.python.builtins.objects.itertools.PChain;
-import com.oracle.graal.python.builtins.objects.itertools.PCombinations;
-import com.oracle.graal.python.builtins.objects.itertools.PCombinationsWithReplacement;
-import com.oracle.graal.python.builtins.objects.itertools.PCompress;
-import com.oracle.graal.python.builtins.objects.itertools.PCount;
-import com.oracle.graal.python.builtins.objects.itertools.PCycle;
-import com.oracle.graal.python.builtins.objects.itertools.PDropwhile;
-import com.oracle.graal.python.builtins.objects.itertools.PFilterfalse;
-import com.oracle.graal.python.builtins.objects.itertools.PGroupBy;
-import com.oracle.graal.python.builtins.objects.itertools.PGrouper;
-import com.oracle.graal.python.builtins.objects.itertools.PIslice;
-import com.oracle.graal.python.builtins.objects.itertools.PPairwise;
-import com.oracle.graal.python.builtins.objects.itertools.PPermutations;
-import com.oracle.graal.python.builtins.objects.itertools.PProduct;
-import com.oracle.graal.python.builtins.objects.itertools.PRepeat;
-import com.oracle.graal.python.builtins.objects.itertools.PStarmap;
-import com.oracle.graal.python.builtins.objects.itertools.PTakewhile;
-import com.oracle.graal.python.builtins.objects.itertools.PTee;
-import com.oracle.graal.python.builtins.objects.itertools.PTeeDataObject;
-import com.oracle.graal.python.builtins.objects.itertools.PZipLongest;
-import com.oracle.graal.python.builtins.objects.itertools.TeeBuiltins;
-import com.oracle.graal.python.builtins.objects.type.TypeNodes;
-import com.oracle.graal.python.builtins.objects.type.TypeNodes.IsTypeNode;
-import com.oracle.graal.python.lib.PyNumberAsSizeNode;
-import com.oracle.graal.python.lib.PyNumberCheckNode;
-import com.oracle.graal.python.lib.PyObjectGetIter;
-import com.oracle.graal.python.nodes.ErrorMessages;
-import com.oracle.graal.python.nodes.PGuards;
-import com.oracle.graal.python.nodes.PRaiseNode;
-=======
 import com.oracle.graal.python.builtins.objects.itertools.PTeeDataObject;
 import com.oracle.graal.python.lib.PyCallableCheckNode;
 import com.oracle.graal.python.lib.PyObjectLookupAttr;
 import com.oracle.graal.python.nodes.PRaiseNode;
 import com.oracle.graal.python.nodes.call.CallNode;
->>>>>>> bd2f497a
 import com.oracle.graal.python.nodes.function.PythonBuiltinBaseNode;
 import com.oracle.graal.python.nodes.function.builtins.PythonBinaryClinicBuiltinNode;
 import com.oracle.graal.python.nodes.function.builtins.clinic.ArgumentClinicProvider;
@@ -115,358 +64,11 @@
         return ItertoolsModuleBuiltinsFactory.getFactories();
     }
 
-<<<<<<< HEAD
     @TruffleBoundary
     public static void warnPickleDeprecated() {
         WarningsModuleBuiltins.WarnNode.getUncached().warnEx(null, DeprecationWarning, PICKLE_ITERTOOLS_IN_PYTHON_3_14, 1);
     }
 
-    @Builtin(name = "accumulate", minNumOfPositionalArgs = 2, parameterNames = {"cls", "iterable", "func"}, keywordOnlyNames = {
-                    "initial"}, constructsClass = PythonBuiltinClassType.PAccumulate, doc = "accumulate(iterable) --> accumulate object\n\nReturn series of accumulated sums.")
-    @GenerateNodeFactory
-    public abstract static class AccumulateNode extends PythonBuiltinNode {
-
-        @Specialization
-        protected static PAccumulate construct(VirtualFrame frame, Object cls, Object iterable, Object func, Object initial,
-                        @Bind("this") Node inliningTarget,
-                        @Bind PythonLanguage language,
-                        @Cached TypeNodes.GetInstanceShape getInstanceShape,
-                        @Cached PyObjectGetIter getIter) {
-            PAccumulate self = PFactory.createAccumulate(language, cls, getInstanceShape.execute(cls));
-            self.setIterable(getIter.execute(frame, inliningTarget, iterable));
-            self.setFunc(func instanceof PNone ? null : func);
-            self.setTotal(null);
-            self.setInitial(initial instanceof PNone ? null : initial);
-            return self;
-        }
-    }
-
-    @Builtin(name = "combinations", minNumOfPositionalArgs = 3, constructsClass = PythonBuiltinClassType.PCombinations, parameterNames = {"cls", "iterable",
-                    "r"}, doc = "combinations(iterable, r) --> combinations object\n\n" +
-                                    "Return successive r-length combinations of elements in the iterable.\n\n" +
-                                    "combinations(range(4), 3) --> (0,1,2), (0,1,3), (0,2,3), (1,2,3)")
-    @ArgumentClinic(name = "r", conversion = ArgumentClinic.ClinicConversion.Int)
-    @GenerateNodeFactory
-    public abstract static class CombinationsNode extends PythonTernaryClinicBuiltinNode {
-
-        @Override
-        protected ArgumentClinicProvider getArgumentClinic() {
-            return ItertoolsModuleBuiltinsClinicProviders.CombinationsNodeClinicProviderGen.INSTANCE;
-        }
-
-        @Specialization
-        static Object construct(VirtualFrame frame, Object cls, Object iterable, int r,
-                        @Bind("this") Node inliningTarget,
-                        @Cached IsTypeNode isTypeNode,
-                        @Cached ToArrayNode toArrayNode,
-                        @Cached LoopConditionProfile indicesLoopProfile,
-                        @Cached InlinedConditionProfile wrongTypeProfile,
-                        @Cached InlinedConditionProfile negativeProfile,
-                        @Bind PythonLanguage language,
-                        @Cached TypeNodes.GetInstanceShape getInstanceShape,
-                        @Cached PRaiseNode raiseNode) {
-            if (!wrongTypeProfile.profile(inliningTarget, isTypeNode.execute(inliningTarget, cls))) {
-                throw raiseNode.raise(inliningTarget, TypeError, ErrorMessages.IS_NOT_TYPE_OBJ, "'cls'", cls);
-            }
-            if (negativeProfile.profile(inliningTarget, r < 0)) {
-                throw raiseNode.raise(inliningTarget, ValueError, MUST_BE_NON_NEGATIVE, "r");
-            }
-
-            PCombinations self = PFactory.createCombinations(language, cls, getInstanceShape.execute(cls));
-            self.setPool(toArrayNode.execute(frame, iterable));
-
-            int[] indices = new int[r];
-            indicesLoopProfile.profileCounted(r);
-            for (int i = 0; indicesLoopProfile.inject(i < r); i++) {
-                indices[i] = i;
-            }
-            self.setIndices(indices);
-            self.setR(r);
-            self.setLastResult(null);
-            self.setStopped(r > self.getPool().length);
-
-            return self;
-        }
-    }
-
-    @Builtin(name = "combinations_with_replacement", minNumOfPositionalArgs = 3, constructsClass = PythonBuiltinClassType.PCombinationsWithReplacement, parameterNames = {"cls", "iterable",
-                    "r"}, doc = "combinations_with_replacement(iterable, r) --> combinations_with_replacement object\n\n" +
-                                    "Return successive r-length combinations of elements in the iterable\n" +
-                                    "allowing individual elements to have successive repeats.\n" +
-                                    "    combinations_with_replacement('ABC', 2) --> AA AB AC BB BC CC")
-    @ArgumentClinic(name = "r", conversion = ArgumentClinic.ClinicConversion.Int)
-    @GenerateNodeFactory
-    public abstract static class CombinationsWithReplacementNode extends PythonTernaryClinicBuiltinNode {
-
-        @Override
-        protected ArgumentClinicProvider getArgumentClinic() {
-            return ItertoolsModuleBuiltinsClinicProviders.CombinationsWithReplacementNodeClinicProviderGen.INSTANCE;
-        }
-
-        @Specialization
-        static Object construct(VirtualFrame frame, Object cls, Object iterable, int r,
-                        @Bind("this") Node inliningTarget,
-                        @Cached IsTypeNode isTypeNode,
-                        @Cached ToArrayNode toArrayNode,
-                        @Cached InlinedConditionProfile wrongTypeProfile,
-                        @Cached InlinedConditionProfile negativeProfile,
-                        @Bind PythonLanguage language,
-                        @Cached TypeNodes.GetInstanceShape getInstanceShape,
-                        @Cached PRaiseNode raiseNode) {
-            if (!wrongTypeProfile.profile(inliningTarget, isTypeNode.execute(inliningTarget, cls))) {
-                throw raiseNode.raise(inliningTarget, TypeError, ErrorMessages.IS_NOT_TYPE_OBJ, "'cls'", cls);
-            }
-            if (negativeProfile.profile(inliningTarget, r < 0)) {
-                throw raiseNode.raise(inliningTarget, ValueError, MUST_BE_NON_NEGATIVE, "r");
-            }
-            PCombinationsWithReplacement self = PFactory.createCombinationsWithReplacement(language, cls, getInstanceShape.execute(cls));
-            self.setPool(toArrayNode.execute(frame, iterable));
-            self.setR(r);
-
-            self.setIndices(new int[r]);
-            self.setLastResult(null);
-            self.setStopped(self.getPool().length == 0 && r > 0);
-
-            return self;
-        }
-    }
-
-    @Builtin(name = "compress", minNumOfPositionalArgs = 3, constructsClass = PythonBuiltinClassType.PCompress, parameterNames = {"cls", "data",
-                    "selectors"}, doc = "Make an iterator that filters elements from *data* returning\n" +
-                                    "only those that have a corresponding element in *selectors* that evaluates to\n" +
-                                    "``True``.  Stops when either the *data* or *selectors* iterables has been\n" +
-                                    "exhausted.\n" +
-                                    "Equivalent to::\n\n" +
-                                    "\tdef compress(data, selectors):\n" +
-                                    "\t\t# compress('ABCDEF', [1,0,1,0,1,1]) --> A C E F\n" +
-                                    "\t\treturn (d for d, s in zip(data, selectors) if s)")
-    @GenerateNodeFactory
-    public abstract static class CompressNode extends PythonTernaryBuiltinNode {
-        @Specialization
-        static PCompress construct(VirtualFrame frame, Object cls, Object data, Object selectors,
-                        @Bind("this") Node inliningTarget,
-                        @Cached PyObjectGetIter getIter,
-                        @Cached IsTypeNode isTypeNode,
-                        @Bind PythonLanguage language,
-                        @Cached TypeNodes.GetInstanceShape getInstanceShape,
-                        @Cached PRaiseNode raiseNode) {
-            if (!isTypeNode.execute(inliningTarget, cls)) {
-                throw raiseNode.raise(inliningTarget, TypeError, ErrorMessages.IS_NOT_TYPE_OBJ, "'cls'", cls);
-            }
-            PCompress self = PFactory.createCompress(language, cls, getInstanceShape.execute(cls));
-            self.setData(getIter.execute(frame, inliningTarget, data));
-            self.setSelectors(getIter.execute(frame, inliningTarget, selectors));
-            return self;
-        }
-    }
-
-    @Builtin(name = "cycle", minNumOfPositionalArgs = 1, takesVarArgs = true, takesVarKeywordArgs = true, constructsClass = PythonBuiltinClassType.PCycle, doc = "Make an iterator returning elements from the iterable and\n" +
-                    "    saving a copy of each. When the iterable is exhausted, return\n" +
-                    "    elements from the saved copy. Repeats indefinitely.\n\n" +
-                    "    Equivalent to :\n\n" +
-                    "    def cycle(iterable):\n" +
-                    "    \tsaved = []\n" +
-                    "    \tfor element in iterable:\n" +
-                    "    \t\tyield element\n" +
-                    "    \t\tsaved.append(element)\n" +
-                    "    \twhile saved:\n" +
-                    "    \t\tfor element in saved:\n" +
-                    "    \t\t\tyield element")
-    @GenerateNodeFactory
-    public abstract static class CycleNode extends PythonVarargsBuiltinNode {
-
-        @Specialization
-        static PCycle construct(VirtualFrame frame, Object cls, Object[] args, PKeyword[] keywords,
-                        @Bind("this") Node inliningTarget,
-                        @Cached(inline = false /* uncommon path */) TypeNodes.HasObjectInitNode hasObjectInitNode,
-                        @Cached PyObjectGetIter getIter,
-                        @Cached IsTypeNode isTypeNode,
-                        @Bind PythonLanguage language,
-                        @Cached TypeNodes.GetInstanceShape getInstanceShape,
-                        @Cached PRaiseNode raiseNode) {
-            if (!isTypeNode.execute(inliningTarget, cls)) {
-                throw raiseNode.raise(inliningTarget, TypeError, ErrorMessages.IS_NOT_TYPE_OBJ, "'cls'", cls);
-            }
-            if (keywords.length > 0 && hasObjectInitNode.executeCached(cls)) {
-                throw raiseNode.raise(inliningTarget, TypeError, ErrorMessages.S_TAKES_NO_KEYWORD_ARGS, "cycle()");
-            }
-            if (args.length != 1) {
-                throw raiseNode.raise(inliningTarget, TypeError, ErrorMessages.S_EXPECTED_D_ARGS, "cycle", 1);
-            }
-            Object iterable = args[0];
-            PCycle self = PFactory.createCycle(language, cls, getInstanceShape.execute(cls));
-            self.setSaved(new ArrayList<>());
-            self.setIterable(getIter.execute(frame, inliningTarget, iterable));
-            self.setIndex(0);
-            self.setFirstpass(false);
-            return self;
-        }
-    }
-
-    @Builtin(name = "dropwhile", minNumOfPositionalArgs = 1, takesVarArgs = true, takesVarKeywordArgs = true, constructsClass = PythonBuiltinClassType.PDropwhile, doc = "dropwhile(predicate, iterable) --> dropwhile object\n\n" +
-                    "Drop items from the iterable while predicate(item) is true.\n" +
-                    "Afterwards, return every element until the iterable is exhausted.")
-    @GenerateNodeFactory
-    public abstract static class DropwhileNode extends PythonVarargsBuiltinNode {
-        @Specialization
-        static PDropwhile construct(VirtualFrame frame, Object cls, Object[] args, PKeyword[] keywords,
-                        @Bind("this") Node inliningTarget,
-                        @Cached(inline = false /* uncommon path */) TypeNodes.HasObjectInitNode hasObjectInitNode,
-                        @Cached PyObjectGetIter getIter,
-                        @Cached IsTypeNode isTypeNode,
-                        @Bind PythonLanguage language,
-                        @Cached TypeNodes.GetInstanceShape getInstanceShape,
-                        @Cached PRaiseNode raiseNode) {
-            if (!isTypeNode.execute(inliningTarget, cls)) {
-                throw raiseNode.raise(inliningTarget, TypeError, ErrorMessages.IS_NOT_TYPE_OBJ, "'cls'", cls);
-            }
-            if (keywords.length > 0 && hasObjectInitNode.executeCached(cls)) {
-                throw raiseNode.raise(inliningTarget, TypeError, ErrorMessages.S_TAKES_NO_KEYWORD_ARGS, "dropwhile()");
-            }
-            if (args.length != 2) {
-                throw raiseNode.raise(inliningTarget, TypeError, ErrorMessages.S_EXPECTED_D_ARGS, "dropwhile", 2);
-            }
-            Object predicate = args[0];
-            Object iterable = args[1];
-            PDropwhile self = PFactory.createDropwhile(language, cls, getInstanceShape.execute(cls));
-            self.setPredicate(predicate);
-            self.setIterable(getIter.execute(frame, inliningTarget, iterable));
-            self.setDoneDropping(false);
-            return self;
-        }
-    }
-
-    @Builtin(name = "filterfalse", minNumOfPositionalArgs = 1, takesVarArgs = true, takesVarKeywordArgs = true, constructsClass = PythonBuiltinClassType.PFilterfalse, doc = "filterfalse(function or None, sequence) --> filterfalse object\n\n" +
-                    "Return those items of sequence for which function(item) is false.\n" +
-                    "If function is None, return the items that are false.")
-    @GenerateNodeFactory
-    public abstract static class FilterFalseNode extends PythonVarargsBuiltinNode {
-
-        @Specialization
-        static PFilterfalse construct(VirtualFrame frame, Object cls, Object[] args, PKeyword[] keywords,
-                        @Bind("this") Node inliningTarget,
-                        @Cached(inline = false /* uncommon path */) TypeNodes.HasObjectInitNode hasObjectInitNode,
-                        @Cached PyObjectGetIter getIter,
-                        @Cached IsTypeNode isTypeNode,
-                        @Bind PythonLanguage language,
-                        @Cached TypeNodes.GetInstanceShape getInstanceShape,
-                        @Cached PRaiseNode raiseNode) {
-            if (!isTypeNode.execute(inliningTarget, cls)) {
-                throw raiseNode.raise(inliningTarget, TypeError, ErrorMessages.IS_NOT_TYPE_OBJ, "'cls'", cls);
-            }
-            if (keywords.length > 0 && hasObjectInitNode.executeCached(cls)) {
-                throw raiseNode.raise(inliningTarget, TypeError, ErrorMessages.S_TAKES_NO_KEYWORD_ARGS, "filterfalse()");
-            }
-            if (args.length != 2) {
-                throw raiseNode.raise(inliningTarget, TypeError, ErrorMessages.S_EXPECTED_D_ARGS, "filterfalse", 2);
-            }
-            Object func = args[0];
-            Object sequence = args[1];
-            PFilterfalse self = PFactory.createFilterfalse(language, cls, getInstanceShape.execute(cls));
-            self.setFunc(PGuards.isPNone(func) ? null : func);
-            self.setSequence(getIter.execute(frame, inliningTarget, sequence));
-            return self;
-        }
-    }
-
-    @Builtin(name = "groupby", minNumOfPositionalArgs = 2, constructsClass = PythonBuiltinClassType.PGroupBy, parameterNames = {"cls", "iterable",
-                    "key"}, doc = "Make an iterator that returns consecutive keys and groups from the\n" +
-                                    "iterable. The key is a function computing a key value for each\n" +
-                                    "element. If not specified or is None, key defaults to an identity\n" +
-                                    "function and returns the element unchanged. Generally, the\n" +
-                                    "iterable needs to already be sorted on the same key function.\n\n" +
-                                    "The returned group is itself an iterator that shares the\n" +
-                                    "underlying iterable with groupby(). Because the source is shared,\n" +
-                                    "when the groupby object is advanced, the previous group is no\n" +
-                                    "longer visible. So, if that data is needed later, it should be\n" +
-                                    "stored as a list:\n\n" +
-                                    "\tgroups = []\n" +
-                                    "\tuniquekeys = []\n" +
-                                    "\tfor k, g in groupby(data, keyfunc):\n" +
-                                    "\t\tgroups.append(list(g))      # Store group iterator as a list\n" +
-                                    "\t\tuniquekeys.append(k)")
-    @ArgumentClinic(name = "key", defaultValue = "PNone.NONE")
-    @GenerateNodeFactory
-    public abstract static class GroupByNode extends PythonTernaryClinicBuiltinNode {
-
-        @Override
-        protected ArgumentClinicProvider getArgumentClinic() {
-            return ItertoolsModuleBuiltinsClinicProviders.GroupByNodeClinicProviderGen.INSTANCE;
-        }
-
-        @Specialization
-        static PGroupBy construct(VirtualFrame frame, Object cls, Object iterable, Object key,
-                        @Bind("this") Node inliningTarget,
-                        @Cached PyObjectGetIter getIter,
-                        @Cached IsTypeNode isTypeNode,
-                        @Bind PythonLanguage language,
-                        @Cached TypeNodes.GetInstanceShape getInstanceShape,
-                        @Cached PRaiseNode raiseNode) {
-            if (!isTypeNode.execute(inliningTarget, cls)) {
-                throw raiseNode.raise(inliningTarget, TypeError, ErrorMessages.IS_NOT_TYPE_OBJ, "'cls'", cls);
-            }
-            PGroupBy self = PFactory.createGroupBy(language, cls, getInstanceShape.execute(cls));
-            self.setKeyFunc(PGuards.isNone(key) ? null : key);
-            self.setIt(getIter.execute(frame, inliningTarget, iterable));
-            return self;
-        }
-    }
-
-    @Builtin(name = "_grouper", minNumOfPositionalArgs = 2, constructsClass = PythonBuiltinClassType.PGrouper, parameterNames = {"$self", "parent", "tgtkey"})
-    @GenerateNodeFactory
-    public abstract static class GrouperNode extends PythonTernaryBuiltinNode {
-        @Specialization
-        static PGrouper construct(Object cls, Object parent, Object tgtKey,
-                        @Bind("this") Node inliningTarget,
-                        @Cached InlinedConditionProfile wrongTypeProfile,
-                        @Cached InlinedConditionProfile isPGroupByProfile,
-                        @Cached IsTypeNode isTypeNode,
-                        @Bind PythonLanguage language,
-                        @Cached PRaiseNode raiseNode) {
-            if (!wrongTypeProfile.profile(inliningTarget, isTypeNode.execute(inliningTarget, cls))) {
-                throw raiseNode.raise(inliningTarget, TypeError, ErrorMessages.IS_NOT_TYPE_OBJ, "'cls'", cls);
-            }
-            if (!isPGroupByProfile.profile(inliningTarget, parent instanceof PGroupBy)) {
-                throw raiseNode.raise(inliningTarget, TypeError, ErrorMessages.INCORRECT_USAGE_OF_INTERNAL_GROUPER);
-            }
-            return PFactory.createGrouper(language, (PGroupBy) parent, tgtKey);
-        }
-    }
-
-    @Builtin(name = "takewhile", minNumOfPositionalArgs = 1, takesVarArgs = true, takesVarKeywordArgs = true, constructsClass = PythonBuiltinClassType.PTakewhile, doc = "Make an iterator that returns elements from the iterable as\n" +
-                    "long as the predicate is true.\n\nEquivalent to :\n\ndef takewhile(predicate, iterable):\n\tfor x in iterable:\n\t\tif predicate(x):\n\t\t\tyield x\n" +
-                    "\t\telse:\n\t\t\tbreak")
-    @GenerateNodeFactory
-    public abstract static class TakewhileNode extends PythonVarargsBuiltinNode {
-        @Specialization
-        static PTakewhile construct(VirtualFrame frame, Object cls, Object[] args, PKeyword[] keywords,
-                        @Bind("this") Node inliningTarget,
-                        @Cached(inline = false /* uncommon path */) TypeNodes.HasObjectInitNode hasObjectInitNode,
-                        @Cached PyObjectGetIter getIter,
-                        @Cached IsTypeNode isTypeNode,
-                        @Bind PythonLanguage language,
-                        @Cached TypeNodes.GetInstanceShape getInstanceShape,
-                        @Cached PRaiseNode raiseNode) {
-            if (!isTypeNode.execute(inliningTarget, cls)) {
-                throw raiseNode.raise(inliningTarget, TypeError, ErrorMessages.IS_NOT_TYPE_OBJ, "'cls'", cls);
-            }
-            if (keywords.length > 0 && hasObjectInitNode.executeCached(cls)) {
-                throw raiseNode.raise(inliningTarget, TypeError, ErrorMessages.S_TAKES_NO_KEYWORD_ARGS, "takewhile()");
-            }
-            if (args.length != 2) {
-                throw raiseNode.raise(inliningTarget, TypeError, ErrorMessages.S_EXPECTED_D_ARGS, "takewhile", 2);
-            }
-            Object predicate = args[0];
-            Object iterable = args[1];
-            PTakewhile self = PFactory.createTakewhile(language, cls, getInstanceShape.execute(cls));
-            self.setPredicate(predicate);
-            self.setIterable(getIter.execute(frame, inliningTarget, iterable));
-            return self;
-        }
-    }
-
-=======
->>>>>>> bd2f497a
     @Builtin(name = "tee", minNumOfPositionalArgs = 1, parameterNames = {"iterable", "n"})
     @ArgumentClinic(name = "n", conversion = ArgumentClinic.ClinicConversion.Int, defaultValue = "2")
     @GenerateNodeFactory
@@ -493,16 +95,8 @@
         @Specialization(guards = "n > 0")
         static Object tee(VirtualFrame frame, Object iterable, int n,
                         @Bind("this") Node inliningTarget,
-<<<<<<< HEAD
                         @Cached PyObjectGetIter getIter,
                         @Cached InlinedConditionProfile isTeeInstanceProfile,
-=======
-                        @Cached IterNode iterNode,
-                        @Cached PyObjectLookupAttr getAttrNode,
-                        @Cached PyCallableCheckNode callableCheckNode,
-                        @Cached CallNode callNode,
-                        @Cached InlinedBranchProfile notCallableProfile,
->>>>>>> bd2f497a
                         @Bind PythonLanguage language) {
             Object it = getIter.execute(frame, inliningTarget, iterable);
 
@@ -514,61 +108,10 @@
             tupleObjs[0] = to;
 
             for (int i = 1; i < n; i++) {
-<<<<<<< HEAD
                 tupleObjs[i] = TeeBuiltins.CopyNode.copy(to, language);
-=======
-                tupleObjs[i] = callNode.execute(frame, copyCallable);
->>>>>>> bd2f497a
             }
             return PFactory.createTuple(language, tupleObjs);
         }
     }
 
-    @Builtin(name = "batched", minNumOfPositionalArgs = 2, parameterNames = {"cls", "iterable", "n"}, constructsClass = PythonBuiltinClassType.PBatched, doc = "batched(iterable, n)\n" + //
-                    "--\n" + //
-                    "\n" + //
-                    "Batch data into tuples of length n. The last batch may be shorter than n.\n" + //
-                    "\n" + //
-                    "Loops over the input iterable and accumulates data into tuples\n" + //
-                    "up to size n.  The input is consumed lazily, just enough to\n" + //
-                    "fill a batch.  The result is yielded as soon as a batch is full\n" + //
-                    "or when the input iterable is exhausted.\n" + //
-                    "\n" + //
-                    "    >>> for batch in batched('ABCDEFG', 3):\n" + //
-                    "    ...     print(batch)\n" + //
-                    "    ...\n" + //
-                    "    ('A', 'B', 'C')\n" + //
-                    "    ('D', 'E', 'F')\n" + //
-                    "    ('G',)")
-    @ArgumentClinic(name = "n", conversion = ArgumentClinic.ClinicConversion.Int)
-    @GenerateNodeFactory
-    public abstract static class BatchedNode extends PythonTernaryClinicBuiltinNode {
-        @Override
-        protected ArgumentClinicProvider getArgumentClinic() {
-            return ItertoolsModuleBuiltinsClinicProviders.BatchedNodeClinicProviderGen.INSTANCE;
-        }
-
-        @Specialization
-        static PBatched batched(VirtualFrame frame, Object cls, Object iterable, int n,
-                        @Bind("this") Node inliningTarget,
-                        @Cached PyObjectGetIter getIter,
-                        @Bind PythonLanguage language,
-                        @Cached TypeNodes.GetInstanceShape getInstanceShape,
-                        @Cached PRaiseNode raiseNode) {
-            if (n < 1) {
-                /*
-                 * We could define the n==0 case to return an empty iterator but that is at odds
-                 * with the idea that batching should never throw-away input data.
-                 */
-                throw raiseNode.raise(inliningTarget, TypeError, ErrorMessages.N_MUST_BE_AT_LEAST_ONE);
-            }
-            Object it = getIter.execute(frame, inliningTarget, iterable);
-            /* create batchedobject structure */
-            PBatched bo = PFactory.createBatched(language, cls, getInstanceShape.execute(cls));
-            bo.setBatchSize(n);
-            bo.setIter(it);
-            return bo;
-        }
-    }
-
 }