/*
 * Copyright (c) 2018, 2019, Oracle and/or its affiliates. All rights reserved.
 * DO NOT ALTER OR REMOVE COPYRIGHT NOTICES OR THIS FILE HEADER.
 *
 * The Universal Permissive License (UPL), Version 1.0
 *
 * Subject to the condition set forth below, permission is hereby granted to any
 * person obtaining a copy of this software, associated documentation and/or
 * data (collectively the "Software"), free of charge and under any and all
 * copyright rights in the Software, and any and all patent rights owned or
 * freely licensable by each licensor hereunder covering either (i) the
 * unmodified Software as contributed to or provided by such licensor, or (ii)
 * the Larger Works (as defined below), to deal in both
 *
 * (a) the Software, and
 *
 * (b) any piece of software and/or hardware listed in the lrgrwrks.txt file if
 * one is included with the Software each a "Larger Work" to which the Software
 * is contributed by such licensors),
 *
 * without restriction, including without limitation the rights to copy, create
 * derivative works of, display, perform, and distribute the Software and make,
 * use, sell, offer for sale, import, export, have made, and have sold the
 * Software and the Larger Work(s), and to sublicense the foregoing rights on
 * either these or other terms.
 *
 * This license is subject to the following condition:
 *
 * The above copyright notice and either this complete permission notice or at a
 * minimum a reference to the UPL must be included in all copies or substantial
 * portions of the Software.
 *
 * THE SOFTWARE IS PROVIDED "AS IS", WITHOUT WARRANTY OF ANY KIND, EXPRESS OR
 * IMPLIED, INCLUDING BUT NOT LIMITED TO THE WARRANTIES OF MERCHANTABILITY,
 * FITNESS FOR A PARTICULAR PURPOSE AND NONINFRINGEMENT. IN NO EVENT SHALL THE
 * AUTHORS OR COPYRIGHT HOLDERS BE LIABLE FOR ANY CLAIM, DAMAGES OR OTHER
 * LIABILITY, WHETHER IN AN ACTION OF CONTRACT, TORT OR OTHERWISE, ARISING FROM,
 * OUT OF OR IN CONNECTION WITH THE SOFTWARE OR THE USE OR OTHER DEALINGS IN THE
 * SOFTWARE.
 */
package com.oracle.graal.python.builtins.objects.cext;

import static com.oracle.graal.python.builtins.objects.cext.NativeCAPISymbols.FUN_GET_OB_TYPE;
import static com.oracle.graal.python.builtins.objects.cext.NativeCAPISymbols.FUN_NATIVE_LONG_TO_JAVA;
import static com.oracle.graal.python.builtins.objects.cext.NativeCAPISymbols.FUN_NATIVE_TO_JAVA;
import static com.oracle.graal.python.builtins.objects.cext.NativeCAPISymbols.FUN_PTR_COMPARE;
import static com.oracle.graal.python.builtins.objects.cext.NativeCAPISymbols.FUN_PY_FLOAT_AS_DOUBLE;
import static com.oracle.graal.python.builtins.objects.cext.NativeCAPISymbols.FUN_PY_OBJECT_GENERIC_GET_DICT;
import static com.oracle.graal.python.builtins.objects.cext.NativeCAPISymbols.FUN_PY_TRUFFLE_BYTE_ARRAY_TO_NATIVE;
import static com.oracle.graal.python.builtins.objects.cext.NativeCAPISymbols.FUN_PY_TRUFFLE_CSTR_TO_STRING;
import static com.oracle.graal.python.builtins.objects.cext.NativeCAPISymbols.FUN_PY_TRUFFLE_STRING_TO_CSTR;
import static com.oracle.graal.python.builtins.objects.cext.NativeCAPISymbols.FUN_WHCAR_SIZE;
import static com.oracle.graal.python.nodes.SpecialMethodNames.__FLOAT__;

import java.util.List;

import com.oracle.graal.python.PythonLanguage;
import com.oracle.graal.python.builtins.Builtin;
import com.oracle.graal.python.builtins.PythonBuiltinClassType;
import com.oracle.graal.python.builtins.modules.BuiltinFunctions.GetAttrNode;
import com.oracle.graal.python.builtins.objects.PNone;
import com.oracle.graal.python.builtins.objects.PythonAbstractObject;
import com.oracle.graal.python.builtins.objects.cext.CExtNodesFactory.AllToJavaNodeGen;
import com.oracle.graal.python.builtins.objects.cext.CExtNodesFactory.AllToSulongNodeGen;
import com.oracle.graal.python.builtins.objects.cext.CExtNodesFactory.AsDoubleNodeGen;
import com.oracle.graal.python.builtins.objects.cext.CExtNodesFactory.AsLongNodeGen;
import com.oracle.graal.python.builtins.objects.cext.CExtNodesFactory.CextUpcallNodeGen;
import com.oracle.graal.python.builtins.objects.cext.CExtNodesFactory.DirectUpcallNodeGen;
import com.oracle.graal.python.builtins.objects.cext.CExtNodesFactory.GetNativeClassNodeGen;
<<<<<<< HEAD
import com.oracle.graal.python.builtins.objects.cext.CExtNodesFactory.ImportCAPISymbolNodeGen;
import com.oracle.graal.python.builtins.objects.cext.CExtNodesFactory.IsPointerNodeFactory.IsPointerCachedNodeGen;
=======
import com.oracle.graal.python.builtins.objects.cext.CExtNodesFactory.GetTypeMemberNodeGen;
import com.oracle.graal.python.builtins.objects.cext.CExtNodesFactory.IsPointerNodeGen;
import com.oracle.graal.python.builtins.objects.cext.CExtNodesFactory.MaterializeDelegateNodeGen;
>>>>>>> ce9df960
import com.oracle.graal.python.builtins.objects.cext.CExtNodesFactory.ObjectUpcallNodeGen;
import com.oracle.graal.python.builtins.objects.cext.CExtNodesFactory.PointerCompareNodeGen;
import com.oracle.graal.python.builtins.objects.cext.CExtNodesFactory.ToJavaNodeFactory.ToJavaCachedNodeGen;
import com.oracle.graal.python.builtins.objects.floats.PFloat;
import com.oracle.graal.python.builtins.objects.function.PFunction;
import com.oracle.graal.python.builtins.objects.function.PKeyword;
import com.oracle.graal.python.builtins.objects.ints.PInt;
import com.oracle.graal.python.builtins.objects.str.PString;
<<<<<<< HEAD
import com.oracle.graal.python.builtins.objects.type.PythonClass;
=======
import com.oracle.graal.python.builtins.objects.type.PythonAbstractClass;
import com.oracle.graal.python.builtins.objects.type.PythonManagedClass;
import com.oracle.graal.python.builtins.objects.type.PythonBuiltinClass;
import com.oracle.graal.python.builtins.objects.type.TypeNodes;
import com.oracle.graal.python.builtins.objects.type.TypeNodes.GetNameNode;
>>>>>>> ce9df960
import com.oracle.graal.python.nodes.PGuards;
import com.oracle.graal.python.nodes.PNodeWithContext;
import com.oracle.graal.python.nodes.PRaiseNode;
import com.oracle.graal.python.nodes.SpecialMethodNames;
import com.oracle.graal.python.nodes.argument.CreateArgumentsNode;
import com.oracle.graal.python.nodes.argument.ReadArgumentNode;
import com.oracle.graal.python.nodes.argument.ReadVarArgsNode;
import com.oracle.graal.python.nodes.attributes.ReadAttributeFromObjectNode;
import com.oracle.graal.python.nodes.call.CallNode;
import com.oracle.graal.python.nodes.call.InvokeNode;
import com.oracle.graal.python.nodes.call.special.CallBinaryMethodNode;
import com.oracle.graal.python.nodes.call.special.CallTernaryMethodNode;
import com.oracle.graal.python.nodes.call.special.CallUnaryMethodNode;
import com.oracle.graal.python.nodes.call.special.LookupAndCallUnaryNode;
import com.oracle.graal.python.nodes.classes.IsSubtypeNode;
import com.oracle.graal.python.nodes.function.PythonBuiltinBaseNode;
import com.oracle.graal.python.nodes.function.PythonBuiltinNode;
import com.oracle.graal.python.nodes.function.builtins.PythonBinaryBuiltinNode;
import com.oracle.graal.python.nodes.function.builtins.PythonTernaryBuiltinNode;
import com.oracle.graal.python.nodes.function.builtins.PythonUnaryBuiltinNode;
import com.oracle.graal.python.nodes.object.GetClassNode;
import com.oracle.graal.python.nodes.object.GetLazyClassNode;
import com.oracle.graal.python.nodes.object.IsBuiltinClassProfile;
import com.oracle.graal.python.nodes.truffle.PythonTypes;
import com.oracle.graal.python.nodes.util.CastToIndexNode;
import com.oracle.graal.python.runtime.PythonContext;
import com.oracle.graal.python.runtime.exception.PException;
import com.oracle.graal.python.runtime.exception.PythonErrorType;
import com.oracle.truffle.api.Assumption;
import com.oracle.truffle.api.CompilerDirectives;
import com.oracle.truffle.api.CompilerDirectives.TruffleBoundary;
import com.oracle.truffle.api.dsl.Cached;
import com.oracle.truffle.api.dsl.Cached.Exclusive;
import com.oracle.truffle.api.dsl.Cached.Shared;
import com.oracle.truffle.api.dsl.CachedContext;
import com.oracle.truffle.api.dsl.Fallback;
import com.oracle.truffle.api.dsl.GenerateUncached;
import com.oracle.truffle.api.dsl.ImportStatic;
import com.oracle.truffle.api.dsl.NodeFactory;
import com.oracle.truffle.api.dsl.Specialization;
import com.oracle.truffle.api.dsl.TypeSystemReference;
import com.oracle.truffle.api.frame.VirtualFrame;
import com.oracle.truffle.api.interop.ArityException;
import com.oracle.truffle.api.interop.InteropException;
import com.oracle.truffle.api.interop.InteropLibrary;
import com.oracle.truffle.api.interop.TruffleObject;
import com.oracle.truffle.api.interop.UnknownIdentifierException;
import com.oracle.truffle.api.interop.UnsupportedMessageException;
import com.oracle.truffle.api.interop.UnsupportedTypeException;
import com.oracle.truffle.api.library.CachedLibrary;
import com.oracle.truffle.api.nodes.ExplodeLoop;
import com.oracle.truffle.api.nodes.Node;
import com.oracle.truffle.api.nodes.NodeCost;
import com.oracle.truffle.api.nodes.NodeUtil;
import com.oracle.truffle.api.profiles.BranchProfile;
import com.oracle.truffle.api.profiles.ConditionProfile;

public abstract class CExtNodes {

    // -----------------------------------------------------------------------------------------------------------------
    @com.oracle.truffle.api.dsl.ImportStatic(PGuards.class)
    abstract static class CExtBaseNode extends com.oracle.graal.python.nodes.PNodeWithContext {
        protected static boolean isNativeWrapper(Object obj) {
            return obj instanceof PythonNativeWrapper;
        }

        protected static boolean isNativeNull(Object object) {
            return object instanceof PythonNativeNull;
        }

        protected static boolean isMaterialized(DynamicObjectNativeWrapper.PrimitiveNativeWrapper wrapper) {
            return wrapper.getMaterializedObject() != null;
        }
    }

    @GenerateUncached
    abstract static class ImportCAPISymbolNode extends Node {

        public abstract Object execute(String name);

        @Specialization(guards = "cachedName.equals(name)", limit = "1")
        Object doReceiverCached(@SuppressWarnings("unused") String name,
                        @Exclusive @Cached("name") @SuppressWarnings("unused") String cachedName,
                        @Shared("context") @CachedContext(PythonLanguage.class) @SuppressWarnings("unused") PythonContext context,
                        @Exclusive @Cached("importCAPISymbolUncached(context, name)") Object sym) {
            return sym;
        }

        @Specialization(replaces = "doReceiverCached")
        Object doGeneric(String name,
                        @CachedLibrary(limit = "1") @SuppressWarnings("unused") InteropLibrary interopLib,
                        @Shared("context") @CachedContext(PythonLanguage.class) @SuppressWarnings("unused") PythonContext context,
                        @Cached PRaiseNode raiseNode) {
            return importCAPISymbol(raiseNode, interopLib, context.getCapiLibrary(), name);
        }

        protected static Object importCAPISymbolUncached(PythonContext context, String name) {
            Object capiLibrary = context.getCapiLibrary();
            InteropLibrary uncached = InteropLibrary.getFactory().getUncached(capiLibrary);
            return importCAPISymbol(PRaiseNode.getUncached(), uncached, capiLibrary, name);
        }

        private static Object importCAPISymbol(PRaiseNode raiseNode, InteropLibrary library, Object capiLibrary, String name) {
            try {
                return library.readMember(capiLibrary, name);
            } catch (UnknownIdentifierException e) {
                throw raiseNode.raise(PythonBuiltinClassType.SystemError, "invalid C API function: %s", name);
            } catch (UnsupportedMessageException e) {
                throw raiseNode.raise(PythonBuiltinClassType.SystemError, "corrupted C API library object: %s", capiLibrary);
            }
        }

    }

    // -----------------------------------------------------------------------------------------------------------------
    /**
     * For some builtin classes, the CPython approach to creating a subclass instance is to just
     * call the alloc function and then assign some fields. This needs to be done in C. This node
     * will call that subtype C function with two arguments, the C type object and an object
     * argument to fill in from.
     */
    public abstract static class SubtypeNew extends CExtBaseNode {
        /**
         * typenamePrefix the <code>typename</code> in <code>typename_subtype_new</code>
         */
        protected String getTypenamePrefix() {
            throw new IllegalStateException();
        }

        public abstract Object execute(PythonNativeClass object, Object arg);

        protected String getFunctionName() {
            return getTypenamePrefix() + "_subtype_new";
        }

        @Specialization
        public Object execute(PythonNativeClass object, Object arg,
                        @Exclusive @Cached("getFunctionName()") String functionName,
                        @Exclusive @Cached ToSulongNode toSulongNode,
                        @Exclusive @Cached ToJavaNode toJavaNode,
                        @CachedLibrary(limit = "1") InteropLibrary interopLibrary,
                        @Exclusive @Cached ImportCAPISymbolNode importCAPISymbolNode) {
            try {
                return toJavaNode.execute(interopLibrary.execute(importCAPISymbolNode.execute(functionName), toSulongNode.execute(object), arg));
            } catch (UnsupportedMessageException | UnsupportedTypeException | ArityException e) {
                throw new IllegalStateException("C subtype_new function failed", e);
            }
        }
    }

<<<<<<< HEAD
    public abstract static class FloatSubtypeNew extends SubtypeNew {
        @Override
        protected final String getTypenamePrefix() {
            return "float";
=======
    public static class FromNativeSubclassNode<T> extends CExtBaseNode {
        private final PythonBuiltinClassType expectedType;
        private final String conversionFuncName;
        @CompilationFinal private TruffleObject conversionFunc;
        @Child private Node executeNode;
        @Child private GetClassNode getClass = GetClassNode.create();
        @Child private IsSubtypeNode isSubtypeNode = IsSubtypeNode.create();
        @Child private ToSulongNode toSulongNode;

        private FromNativeSubclassNode(PythonBuiltinClassType expectedType, String conversionFuncName) {
            this.expectedType = expectedType;
            this.conversionFuncName = conversionFuncName;
        }

        private PythonBuiltinClass getExpectedClass() {
            return getCore().lookupType(expectedType);
>>>>>>> ce9df960
        }

        public static FloatSubtypeNew create() {
            return CExtNodesFactory.FloatSubtypeNewNodeGen.create();
        }
    }

    // -----------------------------------------------------------------------------------------------------------------
    public static abstract class FromNativeSubclassNode extends CExtBaseNode {

        public abstract Double execute(PythonNativeObject object);

        @Specialization
        @SuppressWarnings("unchecked")
        public Double execute(PythonNativeObject object,
                        @Exclusive @Cached GetClassNode getClass,
                        @Exclusive @Cached IsSubtypeNode isSubtype,
                        @Exclusive @Cached ToSulongNode toSulongNode,
                        @CachedLibrary(limit = "1") InteropLibrary interopLibrary,
                        @Exclusive @Cached ImportCAPISymbolNode importCAPISymbolNode) {
            if (isFloatSubtype(object, getClass, isSubtype)) {
                try {
                    return (Double) interopLibrary.execute(importCAPISymbolNode.execute(FUN_PY_FLOAT_AS_DOUBLE), toSulongNode.execute(object));
                } catch (UnsupportedMessageException | UnsupportedTypeException | ArityException e) {
                    throw new IllegalStateException("C object conversion function failed", e);
                }
            }
            return null;
        }

<<<<<<< HEAD
        public boolean isFloatSubtype(PythonNativeObject object, GetClassNode getClass, IsSubtypeNode isSubtype) {
            return isSubtype.execute(getClass.execute(object), getCore().lookupType(PythonBuiltinClassType.PFloat));
=======
        public boolean isSubtype(PythonNativeObject object) {
            return isSubtypeNode.execute(getClass.execute(object), getExpectedClass());
>>>>>>> ce9df960
        }

        public static FromNativeSubclassNode create() {
            return CExtNodesFactory.FromNativeSubclassNodeGen.create();
        }
    }

<<<<<<< HEAD
    // -----------------------------------------------------------------------------------------------------------------
    @GenerateUncached
=======
    @ImportStatic(PGuards.class)
    abstract static class CExtBaseNode extends PNodeWithContext {
        @Child private Node readSymbolNode;

        protected static boolean isNativeWrapper(Object obj) {
            return obj instanceof PythonNativeWrapper;
        }

        protected static boolean isNativeNull(Object object) {
            return object instanceof PythonNativeNull;
        }

        protected static boolean isMaterialized(PrimitiveNativeWrapper wrapper) {
            return wrapper.getMaterializedObject() != null;
        }

        protected TruffleObject importCAPISymbol(String name) {
            TruffleObject capiLibrary = (TruffleObject) getContext().getCapiLibrary();
            if (readSymbolNode == null) {
                CompilerDirectives.transferToInterpreterAndInvalidate();
                readSymbolNode = insert(Message.READ.createNode());
            }
            try {
                return (TruffleObject) ForeignAccess.sendRead(readSymbolNode, capiLibrary, name);
            } catch (UnknownIdentifierException | UnsupportedMessageException e) {
                CompilerDirectives.transferToInterpreter();
                throw e.raise();
            }
        }

        protected static TruffleObject importCAPISymbolSlowPath(String name) {
            TruffleObject capiLibrary = (TruffleObject) PythonLanguage.getContextRef().get().getCapiLibrary();
            try {
                return (TruffleObject) ForeignAccess.sendRead(Message.READ.createNode(), capiLibrary, name);
            } catch (UnknownIdentifierException | UnsupportedMessageException e) {
                CompilerDirectives.transferToInterpreter();
                throw e.raise();
            }
        }

    }

>>>>>>> ce9df960
    public abstract static class ToSulongNode extends CExtBaseNode {

        public abstract Object execute(Object obj);

        @Specialization
        Object doString(String str,
                        @Cached("createBinaryProfile()") ConditionProfile noWrapperProfile) {
            return DynamicObjectNativeWrapper.PythonObjectNativeWrapper.wrap(factory().createString(str), noWrapperProfile);
        }

        @Specialization
        Object doBoolean(boolean b,
                        @Cached("createBinaryProfile()") ConditionProfile profile) {
            PInt boxed = factory().createInt(b);
            DynamicObjectNativeWrapper nativeWrapper = boxed.getNativeWrapper();
            if (profile.profile(nativeWrapper == null)) {
                nativeWrapper = DynamicObjectNativeWrapper.PrimitiveNativeWrapper.createBool(b);
                boxed.setNativeWrapper(nativeWrapper);
            }
            return nativeWrapper;
        }

        @Specialization
        Object doInteger(int i) {
            return DynamicObjectNativeWrapper.PrimitiveNativeWrapper.createInt(i);
        }

        @Specialization
        Object doLong(long l) {
            return DynamicObjectNativeWrapper.PrimitiveNativeWrapper.createLong(l);
        }

        @Specialization
        Object doDouble(double d) {
            return DynamicObjectNativeWrapper.PrimitiveNativeWrapper.createDouble(d);
        }

        @Specialization
        Object doNativeClass(PythonAbstractNativeObject nativeClass) {
            return nativeClass.getPtr();
        }

        @Specialization
        Object doNativeNull(PythonNativeNull object) {
            return object.getPtr();
        }

        @Specialization(guards = "object == cachedObject", limit = "3")
        Object doPythonClass(@SuppressWarnings("unused") PythonManagedClass object,
                        @SuppressWarnings("unused") @Cached("object") PythonManagedClass cachedObject,
                        @Cached("wrapNativeClass(object)") PythonClassNativeWrapper wrapper) {
            return wrapper;
        }

        @Specialization(replaces = "doPythonClass")
        Object doPythonClassUncached(PythonManagedClass object,
                        @Cached("create()") TypeNodes.GetNameNode getNameNode) {
            return PythonClassNativeWrapper.wrap(object, getNameNode.execute(object));
        }

        @Specialization(guards = {"cachedClass == object.getClass()", "!isClass(object)", "!isNativeObject(object)", "!isNoValue(object)"}, limit = "3")
        Object runAbstractObjectCached(PythonAbstractObject object,
                        @Cached("createBinaryProfile()") ConditionProfile noWrapperProfile,
                        @Cached("object.getClass()") Class<? extends PythonAbstractObject> cachedClass) {
            assert object != PNone.NO_VALUE;
            return DynamicObjectNativeWrapper.PythonObjectNativeWrapper.wrap(CompilerDirectives.castExact(object, cachedClass), noWrapperProfile);
        }

        @Specialization(guards = {"!isClass(object)", "!isNativeObject(object)", "!isNoValue(object)"}, replaces = "runAbstractObjectCached")
        Object runAbstractObject(PythonAbstractObject object,
                        @Cached("createBinaryProfile()") ConditionProfile noWrapperProfile) {
            assert object != PNone.NO_VALUE;
            return DynamicObjectNativeWrapper.PythonObjectNativeWrapper.wrap(object, noWrapperProfile);
        }

        @Specialization(guards = {"isForeignObject(object)", "!isNativeWrapper(object)", "!isNativeNull(object)"})
        Object doForeignObject(TruffleObject object) {
            return TruffleObjectNativeWrapper.wrap(object);
        }

        @Fallback
        Object run(Object obj) {
            assert obj != null : "Java 'null' cannot be a Sulong value";
            return obj;
        }

        protected static PythonClassNativeWrapper wrapNativeClass(PythonManagedClass object) {
            return PythonClassNativeWrapper.wrap(object, GetNameNode.doSlowPath(object));
        }

        // TODO(fa): Workaround for DSL bug: did not import factory at users
        public static ToSulongNode create() {
            return CExtNodesFactory.ToSulongNodeGen.create();
        }

        // TODO(fa): Workaround for DSL bug: did not import factory at users
        public static ToSulongNode getUncached() {
            return CExtNodesFactory.ToSulongNodeGen.getUncached();
        }

        @TruffleBoundary
        public static Object doSlowPath(Object o) {
            if (o instanceof String) {
                PythonObjectNativeWrapper.wrapSlowPath(PythonLanguage.getCore().factory().createString((String) o));
            } else if (o instanceof Integer) {
                return PrimitiveNativeWrapper.createInt((Integer) o);
            } else if (o instanceof Long) {
                return PrimitiveNativeWrapper.createLong((Long) o);
            } else if (o instanceof Double) {
                return PrimitiveNativeWrapper.createDouble((Double) o);
            } else if (PythonNativeClass.isInstance(o)) {
                return ((PythonNativeClass) o).getPtr();
            } else if (PythonNativeObject.isInstance(o)) {
                return PythonNativeObject.cast(o).getPtr();
            } else if (o instanceof PythonNativeNull) {
                return ((PythonNativeNull) o).getPtr();
            } else if (o instanceof PythonManagedClass) {
                return wrapNativeClass((PythonManagedClass) o);
            } else if (o instanceof PythonAbstractObject) {
                assert !PGuards.isClass(o);
                return PythonObjectNativeWrapper.wrapSlowPath((PythonAbstractObject) o);
            } else if (PGuards.isForeignObject(o)) {
                return TruffleObjectNativeWrapper.wrap((TruffleObject) o);
            }
            assert o != null : "Java 'null' cannot be a Sulong value";
            return o;
        }
    }

    // -----------------------------------------------------------------------------------------------------------------
    /**
     * Unwraps objects contained in {@link DynamicObjectNativeWrapper.PythonObjectNativeWrapper}
     * instances or wraps objects allocated in native code for consumption in Java.
     */
    @GenerateUncached
    public abstract static class AsPythonObjectNode extends CExtBaseNode {
        public abstract Object execute(Object value);

        @Specialization(guards = "object.isBool()")
        boolean doBoolNativeWrapper(DynamicObjectNativeWrapper.PrimitiveNativeWrapper object) {
            return object.getBool();
        }

        @Specialization(guards = {"object.isByte()", "!isNative(isPointerNode, object)"}, limit = "1")
        byte doByteNativeWrapper(DynamicObjectNativeWrapper.PrimitiveNativeWrapper object,
                        @Shared("isPointerNode") @Cached @SuppressWarnings("unused") IsPointerNode isPointerNode) {
            return object.getByte();
        }

        @Specialization(guards = {"object.isInt()", "!isNative(isPointerNode, object)"}, limit = "1")
        int doIntNativeWrapper(DynamicObjectNativeWrapper.PrimitiveNativeWrapper object,
                        @Shared("isPointerNode") @Cached @SuppressWarnings("unused") IsPointerNode isPointerNode) {
            return object.getInt();
        }

        @Specialization(guards = {"object.isLong()", "!isNative(isPointerNode, object)"}, limit = "1")
        long doLongNativeWrapper(DynamicObjectNativeWrapper.PrimitiveNativeWrapper object,
                        @Shared("isPointerNode") @Cached @SuppressWarnings("unused") IsPointerNode isPointerNode) {
            return object.getLong();
        }

        @Specialization(guards = {"object.isDouble()", "!isNative(isPointerNode, object)"}, limit = "1")
        double doDoubleNativeWrapper(DynamicObjectNativeWrapper.PrimitiveNativeWrapper object,
                        @Shared("isPointerNode") @Cached @SuppressWarnings("unused") IsPointerNode isPointerNode) {
            return object.getDouble();
        }

        @Specialization(guards = {"!object.isBool()", "isNative(isPointerNode, object)"}, limit = "1")
        Object doPrimitiveNativeWrapper(DynamicObjectNativeWrapper.PrimitiveNativeWrapper object,
                        @Exclusive @Cached MaterializeDelegateNode materializeNode,
                        @Shared("isPointerNode") @Cached @SuppressWarnings("unused") IsPointerNode isPointerNode) {
            return materializeNode.execute(object);
        }

        @Specialization(guards = "!isPrimitiveNativeWrapper(object)")
        Object doNativeWrapper(PythonNativeWrapper object) {
            return object.getDelegate();
        }

        @Specialization(guards = {"isForeignObject(object, getClassNode, isForeignClassProfile)", "!isNativeWrapper(object)", "!isNativeNull(object)"}, limit = "1")
        Object doNativeObject(TruffleObject object,
                        @SuppressWarnings("unused") @Cached("create()") GetLazyClassNode getClassNode,
                        @SuppressWarnings("unused") @Cached("create()") IsBuiltinClassProfile isForeignClassProfile) {
            return factory().createNativeObjectWrapper(object);
        }

        @Specialization
        PythonNativeNull doNativeNull(@SuppressWarnings("unused") PythonNativeNull object) {
            return object;
        }

        @Specialization
        PythonAbstractObject doPythonObject(PythonAbstractObject object) {
            return object;
        }

        @Specialization
        String doString(String object) {
            return object;
        }

        @Specialization
        boolean doBoolean(boolean b) {
            return b;
        }

        @Specialization
        byte doLong(byte b) {
            return b;
        }

        @Specialization
        int doLong(int i) {
            return i;
        }

        @Specialization
        long doLong(long l) {
            return l;
        }

        @Specialization
        double doDouble(double d) {
            return d;
        }

        @Specialization
        Object run(Object obj,
                        @Cached PRaiseNode raiseNode) {
            throw raiseNode.raise(PythonErrorType.SystemError, "invalid object from native: %s", obj);
        }

        protected static boolean isNative(IsPointerNode isPointerNode, PythonNativeWrapper object) {
            return isPointerNode.execute(object);
        }

        protected static boolean isPrimitiveNativeWrapper(PythonNativeWrapper object) {
            return object instanceof DynamicObjectNativeWrapper.PrimitiveNativeWrapper;
        }

        protected static boolean isForeignObject(TruffleObject obj, GetLazyClassNode getClassNode, IsBuiltinClassProfile isForeignClassProfile) {
            return isForeignClassProfile.profileClass(getClassNode.execute(obj), PythonBuiltinClassType.TruffleObject);
        }

        @TruffleBoundary
        public static Object doSlowPath(Object object, boolean forceNativeClass) {
            if (object instanceof PythonNativeWrapper) {
                return ((PythonNativeWrapper) object).getDelegate();
            } else if (IsBuiltinClassProfile.profileClassSlowPath(GetClassNode.getItSlowPath(object), PythonBuiltinClassType.TruffleObject)) {
                if (forceNativeClass) {
                    return PythonLanguage.getCore().factory().createNativeClassWrapper((TruffleObject) object);
                }
                return PythonLanguage.getCore().factory().createNativeObjectWrapper((TruffleObject) object);
            } else if (object instanceof String || object instanceof Number || object instanceof Boolean || object instanceof PythonNativeNull || object instanceof PythonAbstractObject) {
                return object;
            }
            throw PythonLanguage.getCore().raise(PythonErrorType.SystemError, "invalid object from native: %s", object);
        }

        // TODO(fa): Workaround for DSL bug: did not import factory at users
        public static AsPythonObjectNode create() {
            return CExtNodesFactory.AsPythonObjectNodeGen.create();
        }

        // TODO(fa): Workaround for DSL bug: did not import factory at users
        public static AsPythonObjectNode getUncached() {
            return CExtNodesFactory.AsPythonObjectNodeGen.getUncached();
        }

        public static AsPythonObjectNode createForceClass() {
            return AsPythonObjectNodeGen.create();
        }
    }

    // -----------------------------------------------------------------------------------------------------------------
    /**
     * Materializes a primitive value of a primitive native wrapper to ensure pointer equality.
     */
    @GenerateUncached
    public abstract static class MaterializeDelegateNode extends CExtBaseNode {

        public abstract Object execute(PythonNativeWrapper object);

        @Specialization(guards = {"!isMaterialized(object)", "object.isBool()"})
        PInt doBoolNativeWrapper(DynamicObjectNativeWrapper.PrimitiveNativeWrapper object) {
            PInt materializedInt = factory().createInt(object.getBool());
            object.setMaterializedObject(materializedInt);
            if (materializedInt.getNativeWrapper() != null) {
                object.setNativePointer(materializedInt.getNativeWrapper().getNativePointer());
            } else {
                materializedInt.setNativeWrapper(object);
            }
            return materializedInt;
        }

        @Specialization(guards = {"!isMaterialized(object)", "object.isByte()"})
        PInt doByteNativeWrapper(DynamicObjectNativeWrapper.PrimitiveNativeWrapper object) {
            PInt materializedInt = factory().createInt(object.getByte());
            object.setMaterializedObject(materializedInt);
            materializedInt.setNativeWrapper(object);
            return materializedInt;
        }

        @Specialization(guards = {"!isMaterialized(object)", "object.isInt()"})
        PInt doIntNativeWrapper(DynamicObjectNativeWrapper.PrimitiveNativeWrapper object) {
            PInt materializedInt = factory().createInt(object.getInt());
            object.setMaterializedObject(materializedInt);
            materializedInt.setNativeWrapper(object);
            return materializedInt;
        }

        @Specialization(guards = {"!isMaterialized(object)", "object.isLong()"})
        PInt doLongNativeWrapper(DynamicObjectNativeWrapper.PrimitiveNativeWrapper object) {
            PInt materializedInt = factory().createInt(object.getLong());
            object.setMaterializedObject(materializedInt);
            materializedInt.setNativeWrapper(object);
            return materializedInt;
        }

        @Specialization(guards = {"!isMaterialized(object)", "object.isDouble()"})
        PFloat doDoubleNativeWrapper(DynamicObjectNativeWrapper.PrimitiveNativeWrapper object) {
            PFloat materializedInt = factory().createFloat(object.getDouble());
            object.setMaterializedObject(materializedInt);
            materializedInt.setNativeWrapper(object);
            return materializedInt;
        }

        @Specialization(guards = {"object.getClass() == cachedClass", "isMaterialized(object)"})
        Object doMaterialized(DynamicObjectNativeWrapper.PrimitiveNativeWrapper object,
                        @SuppressWarnings("unused") @Cached("object.getClass()") Class<? extends DynamicObjectNativeWrapper.PrimitiveNativeWrapper> cachedClass) {
            return CompilerDirectives.castExact(object, cachedClass).getDelegate();
        }

        @Specialization(guards = {"!isPrimitiveNativeWrapper(object)", "object.getClass() == cachedClass"}, limit = "3")
        Object doNativeWrapper(PythonNativeWrapper object,
                        @SuppressWarnings("unused") @Cached("object.getClass()") Class<? extends PythonNativeWrapper> cachedClass) {
            return CompilerDirectives.castExact(object, cachedClass).getDelegate();
        }

        @Specialization(guards = "!isPrimitiveNativeWrapper(object)", replaces = "doNativeWrapper")
        Object doNativeWrapperGeneric(PythonNativeWrapper object) {
            return object.getDelegate();
        }

        protected static boolean isPrimitiveNativeWrapper(PythonNativeWrapper object) {
            return object instanceof DynamicObjectNativeWrapper.PrimitiveNativeWrapper;
        }
    }

    // -----------------------------------------------------------------------------------------------------------------
    /**
     * Does the same conversion as the native function {@code to_java}. The node tries to avoid
     * calling the native function for resolving native handles.
     */
    public abstract static class ToJavaNode extends CExtBaseNode {
        public abstract Object execute(Object value);

        public abstract boolean executeBool(boolean value);

        public abstract byte executeByte(byte value);

        public abstract int executeInt(int value);

        public abstract long executeLong(long value);

        public abstract double executeDouble(double value);

        abstract static class ToJavaCachedNode extends ToJavaNode {

            @Specialization
            static PythonAbstractObject doPythonObject(PythonAbstractObject value) {
                return value;
            }

            @Specialization
            static Object doWrapper(PythonNativeWrapper value,
                            @Shared("toJavaNode") @Cached AsPythonObjectNode toJavaNode) {
                return toJavaNode.execute(value);
            }

            @Specialization
            static String doString(String object) {
                return object;
            }

            @Specialization
            static boolean doBoolean(boolean b) {
                return b;
            }

            @Specialization
            static int doInt(int i) {
                // Note: Sulong guarantees that an integer won't be a pointer
                return i;
            }

            @Specialization
            static Object doLong(long l,
                            @Exclusive @Cached PCallCapiFunction callNativeNode,
                            @Shared("toJavaNode") @Cached AsPythonObjectNode toJavaNode) {
                // Unfortunately, a long could be a native pointer and therefore a handle. So, we
                // must try resolving it. At least we know that it's not a native type.
                return toJavaNode.execute(callNativeNode.call(FUN_NATIVE_LONG_TO_JAVA, l));
            }

            @Specialization
            static byte doByte(byte b) {
                return b;
            }

            @Specialization
            static Object doForeign(Object value,
                            @Exclusive @Cached PCallCapiFunction callNativeNode,
                            @Shared("toJavaNode") @Cached AsPythonObjectNode toJavaNode) {
                return toJavaNode.execute(callNativeNode.call(FUN_NATIVE_TO_JAVA, value));
            }

        }

<<<<<<< HEAD
        private static final class ToJavaUncachedNode extends ToJavaNode {
            private static final ToJavaUncachedNode INSTANCE = new ToJavaUncachedNode();
=======
        public static ToJavaNode create(boolean forcePointer) {
            return ToJavaNodeGen.create(forcePointer);
        }

        @TruffleBoundary
        public static Object doSlowPath(Object value, boolean forcePointer) {
            if (value instanceof PythonAbstractObject || value instanceof String || value instanceof Boolean || value instanceof Integer || value instanceof Byte) {
                return value;
            } else if (value instanceof Long) {
                String funName = forcePointer ? NativeCAPISymbols.FUN_NATIVE_LONG_TO_JAVA : NativeCAPISymbols.FUN_NATIVE_POINTER_TO_JAVA;
                return AsPythonObjectNode.doSlowPath(PCallCapiFunction.doSlowPath(funName, value), false);
            } else if (value instanceof PythonNativeWrapper) {
                return AsPythonObjectNode.doSlowPath(value, false);
            }
            return AsPythonObjectNode.doSlowPath(PCallCapiFunction.doSlowPath(NativeCAPISymbols.FUN_NATIVE_TO_JAVA, value), false);
        }
    }
>>>>>>> ce9df960

            @Override
            public Object execute(Object arg0Value) {
                if (arg0Value instanceof PythonAbstractObject) {
                    PythonAbstractObject arg0Value_ = (PythonAbstractObject) arg0Value;
                    return ToJavaCachedNode.doPythonObject(arg0Value_);
                }
                if (arg0Value instanceof PythonNativeWrapper) {
                    PythonNativeWrapper arg0Value_ = (PythonNativeWrapper) arg0Value;
                    return ToJavaCachedNode.doWrapper(arg0Value_, (CExtNodesFactory.AsPythonObjectNodeGen.getUncached()));
                }
                if (arg0Value instanceof String) {
                    String arg0Value_ = (String) arg0Value;
                    return ToJavaCachedNode.doString(arg0Value_);
                }
                if (arg0Value instanceof Boolean) {
                    boolean arg0Value_ = (boolean) arg0Value;
                    return ToJavaCachedNode.doBoolean(arg0Value_);
                }
                if (arg0Value instanceof Integer) {
                    int arg0Value_ = (int) arg0Value;
                    return ToJavaCachedNode.doInt(arg0Value_);
                }
                if (arg0Value instanceof Long) {
                    long arg0Value_ = (long) arg0Value;
                    return ToJavaCachedNode.doLong(arg0Value_, (PCallCapiFunction.getUncached()), (CExtNodesFactory.AsPythonObjectNodeGen.getUncached()));
                }
                if (arg0Value instanceof Byte) {
                    byte arg0Value_ = (byte) arg0Value;
                    return ToJavaCachedNode.doByte(arg0Value_);
                }
                return ToJavaCachedNode.doForeign(arg0Value, (PCallCapiFunction.getUncached()), (CExtNodesFactory.AsPythonObjectNodeGen.getUncached()));
            }

            @Override
            public boolean executeBool(boolean arg0Value) {
                return ToJavaCachedNode.doBoolean(arg0Value);
            }

            @Override
            public byte executeByte(byte arg0Value) {
                return ToJavaCachedNode.doByte(arg0Value);
            }

            @Override
            public double executeDouble(double arg0Value) {
                return (double) ToJavaCachedNode.doForeign(arg0Value, (PCallCapiFunction.getUncached()), (CExtNodesFactory.AsPythonObjectNodeGen.getUncached()));
            }

            @Override
            public int executeInt(int arg0Value) {
                return ToJavaCachedNode.doInt(arg0Value);
            }

            @Override
            public long executeLong(long arg0Value) {
                return (long) ToJavaCachedNode.doLong(arg0Value, (PCallCapiFunction.getUncached()), (CExtNodesFactory.AsPythonObjectNodeGen.getUncached()));
            }

            @Override
            public NodeCost getCost() {
                return NodeCost.MEGAMORPHIC;
            }

            @Override
            public boolean isAdoptable() {
                return false;
            }

        }

        public static ToJavaNode create() {
            return ToJavaCachedNodeGen.create();
        }

        public static ToJavaNode getUncached() {
            return ToJavaUncachedNode.INSTANCE;
        }
    }

    // -----------------------------------------------------------------------------------------------------------------
    @GenerateUncached
    public abstract static class AsCharPointerNode extends CExtBaseNode {
        public abstract Object execute(Object obj);

        @Specialization
        Object doPString(PString str,
                        @Shared("callStringToCstrNode") @Cached PCallCapiFunction callStringToCstrNode) {
            String value = str.getValue();
            return callStringToCstrNode.call(FUN_PY_TRUFFLE_STRING_TO_CSTR, value, value.length());
        }

        @Specialization
        Object doString(String str,
                        @Shared("callStringToCstrNode") @Cached PCallCapiFunction callStringToCstrNode) {
            return callStringToCstrNode.call(FUN_PY_TRUFFLE_STRING_TO_CSTR, str, str.length());
        }

        @Specialization
        Object doByteArray(byte[] arr,
                        @CachedContext(PythonLanguage.class) PythonContext context,
                        @Exclusive @Cached PCallCapiFunction callByteArrayToNativeNode) {
            return callByteArrayToNativeNode.call(FUN_PY_TRUFFLE_BYTE_ARRAY_TO_NATIVE, context.getEnv().asGuestValue(arr), arr.length);
        }

        // TODO(fa): Workaround for DSL bug: did not import factory at users
        public static AsCharPointerNode create() {
            return CExtNodesFactory.AsCharPointerNodeGen.create();
        }

        // TODO(fa): Workaround for DSL bug: did not import factory at users
        public static AsCharPointerNode getUncached() {
            return CExtNodesFactory.AsCharPointerNodeGen.getUncached();
        }
    }

    // -----------------------------------------------------------------------------------------------------------------
    @GenerateUncached
    public abstract static class FromCharPointerNode extends CExtBaseNode {
        public abstract String execute(Object charPtr);

<<<<<<< HEAD
        @Specialization
        public String execute(Object charPtr,
                        @Cached PCallCapiFunction callCstrToStringNode) {

            return (String) callCstrToStringNode.call(FUN_PY_TRUFFLE_CSTR_TO_STRING, charPtr);
        }
    }

    // -----------------------------------------------------------------------------------------------------------------
    public abstract static class GetNativeClassNode extends CExtBaseNode {
        public abstract PythonClass execute(PythonNativeObject object);

        @Specialization(guards = "object == cachedObject", limit = "1")
        PythonClass getNativeClassCached(@SuppressWarnings("unused") PythonNativeObject object,
                        @Exclusive @Cached("object") @SuppressWarnings("unused") PythonNativeObject cachedObject,
                        @Exclusive @Cached @SuppressWarnings("unused") PCallCapiFunction callGetObTypeNode,
                        @Exclusive @Cached @SuppressWarnings("unused") ToJavaNode toJavaNode,
                        @Exclusive @Cached("getNativeClass(cachedObject, callGetObTypeNode, toJavaNode)") PythonClass cachedClass) {
=======
        @Child private PCallCapiFunction callGetObTypeNode;
        @Child private AsPythonObjectNode toJavaNode;

        public abstract PythonAbstractClass execute(PythonAbstractNativeObject object);

        @Specialization(guards = "cachedObject.equals(object)", limit = "1")
        PythonAbstractClass getNativeClassCached(@SuppressWarnings("unused") PythonAbstractNativeObject object,
                        @SuppressWarnings("unused") @Cached("object") PythonAbstractNativeObject cachedObject,
                        @Cached("getNativeClass(cachedObject)") PythonAbstractClass cachedClass) {
>>>>>>> ce9df960
            // TODO: (tfel) is this really something we can do? It's so rare for this class to
            // change that it shouldn't be worth the effort, but in native code, anything can
            // happen. OTOH, CPython also has caches that can become invalid when someone just goes
            // and changes the ob_type of an object.
            return cachedClass;
        }

        @Specialization
<<<<<<< HEAD
        PythonClass getNativeClass(PythonNativeObject object,
                        @Exclusive @Cached PCallCapiFunction callGetObTypeNode,
                        @Exclusive @Cached ToJavaNode toJavaNode) {
            // do not convert wrap 'object.object' since that is really the native pointer object
            return (PythonClass) toJavaNode.execute(callGetObTypeNode.call(FUN_GET_OB_TYPE, object.object));
=======
        PythonAbstractClass getNativeClass(PythonAbstractNativeObject object) {
            // do not convert wrap 'object.object' since that is really the native pointer object
            return (PythonAbstractClass) getToJavaNode().execute(getCallGetObTypeNode().call(object.object));
        }

        @TruffleBoundary
        public static PythonAbstractClass doSlowPath(PythonAbstractNativeObject object) {
            return (PythonAbstractClass) AsPythonObjectNode.doSlowPath(PCallCapiFunction.doSlowPath(NativeCAPISymbols.FUN_GET_OB_TYPE, object.getPtr()), true);
        }

        private AsPythonObjectNode getToJavaNode() {
            if (toJavaNode == null) {
                CompilerDirectives.transferToInterpreterAndInvalidate();
                toJavaNode = insert(AsPythonObjectNode.createForceClass());
            }
            return toJavaNode;
        }

        private PCallCapiFunction getCallGetObTypeNode() {
            if (callGetObTypeNode == null) {
                CompilerDirectives.transferToInterpreterAndInvalidate();
                callGetObTypeNode = insert(PCallCapiFunction.create(NativeCAPISymbols.FUN_GET_OB_TYPE));

            }
            return callGetObTypeNode;
>>>>>>> ce9df960
        }

        public static GetNativeClassNode create() {
            return GetNativeClassNodeGen.create();
        }
    }

    // -----------------------------------------------------------------------------------------------------------------
    @GenerateUncached
    public abstract static class SizeofWCharNode extends CExtBaseNode {

        public abstract long execute();

        @Specialization
        long doCached(
                        @CachedLibrary(limit = "1") @SuppressWarnings("unused") InteropLibrary interopLibrary,
                        @Exclusive @Cached(value = "getWcharSize(interopLibrary)", allowUncached = true) long wcharSize) {
            return wcharSize;
        }

        protected static long getWcharSize(InteropLibrary interopLibrary) {
            try {
                long wcharSize = (long) interopLibrary.execute(ImportCAPISymbolNodeGen.getUncached().execute(FUN_WHCAR_SIZE));
                assert wcharSize >= 0L;
                return wcharSize;
            } catch (InteropException e) {
                throw e.raise();
            }
        }

        public static SizeofWCharNode create() {
            return CExtNodesFactory.SizeofWCharNodeGen.create();
        }
    }

    // -----------------------------------------------------------------------------------------------------------------
    public abstract static class PointerCompareNode extends CExtBaseNode {
        public abstract boolean execute(String opName, Object a, Object b);

        private static boolean executeCFunction(int op, Object a, Object b, InteropLibrary interopLibrary, ImportCAPISymbolNode importCAPISymbolNode) {
            try {
                return (int) interopLibrary.execute(importCAPISymbolNode.execute(FUN_PTR_COMPARE), a, b, op) != 0;
            } catch (UnsupportedTypeException | ArityException | UnsupportedMessageException e) {
                CompilerDirectives.transferToInterpreter();
                throw new IllegalStateException(FUN_PTR_COMPARE + " didn't work!");
            }
        }

<<<<<<< HEAD
        @Specialization(guards = "cachedOpName.equals(opName)", limit = "1")
        public boolean execute(@SuppressWarnings("unused") String opName, PythonNativeObject a, PythonNativeObject b,
                        @Shared("cachedOpName") @Cached("opName") @SuppressWarnings("unused") String cachedOpName,
                        @Shared("op") @Cached(value = "findOp(opName)", allowUncached = true) int op,
                        @CachedLibrary(limit = "1") InteropLibrary interopLibrary,
                        @Shared("importCAPISymbolNode") @Cached ImportCAPISymbolNode importCAPISymbolNode) {
            return executeCFunction(op, a.object, b.object, interopLibrary, importCAPISymbolNode);
        }

        @Specialization(guards = "cachedOpName.equals(opName)", limit = "1")
        public boolean execute(@SuppressWarnings("unused") String opName, PythonNativeObject a, long b,
                        @Shared("cachedOpName") @Cached("opName") @SuppressWarnings("unused") String cachedOpName,
                        @Shared("op") @Cached(value = "findOp(opName)", allowUncached = true) int op,
                        @CachedLibrary(limit = "1") InteropLibrary interopLibrary,
                        @Shared("importCAPISymbolNode") @Cached ImportCAPISymbolNode importCAPISymbolNode) {
            return executeCFunction(op, a.object, b, interopLibrary, importCAPISymbolNode);
=======
        public boolean execute(PythonAbstractNativeObject a, PythonAbstractNativeObject b) {
            return executeCFunction(a.object, b.object);
        }

        public boolean execute(PythonAbstractNativeObject a, long b) {
            return executeCFunction(a.object, b);
>>>>>>> ce9df960
        }

        @Specialization(guards = "cachedOpName.equals(opName)", limit = "1")
        public boolean execute(@SuppressWarnings("unused") String opName, PythonNativeVoidPtr a, long b,
                        @Shared("cachedOpName") @Cached("opName") @SuppressWarnings("unused") String cachedOpName,
                        @Shared("op") @Cached(value = "findOp(opName)", allowUncached = true) int op,
                        @CachedLibrary(limit = "1") InteropLibrary interopLibrary,
                        @Shared("importCAPISymbolNode") @Cached ImportCAPISymbolNode importCAPISymbolNode) {
            return executeCFunction(op, a.object, b, interopLibrary, importCAPISymbolNode);
        }

        public static int findOp(String specialMethodName) {
            for (int i = 0; i < SpecialMethodNames.COMPARE_OPNAMES.length; i++) {
                if (SpecialMethodNames.COMPARE_OPNAMES[i].equals(specialMethodName)) {
                    return i;
                }
            }
            throw new RuntimeException("The special method used for Python C API pointer comparison must be a constant literal (i.e., interned) string");
        }

        public static PointerCompareNode create() {
            return PointerCompareNodeGen.create();
        }
    }

    // -----------------------------------------------------------------------------------------------------------------
    public abstract static class AllToJavaNode extends PNodeWithContext {
        abstract Object[] execute(Object[] args);

        @Specialization(guards = {"args.length == cachedLength", "cachedLength < 5"}, limit = "5")
        @ExplodeLoop
        Object[] cached(Object[] args,
                        @Cached("args.length") int cachedLength,
                        @Exclusive @Cached AsPythonObjectNode toJavaNode) {
            Object[] output = new Object[cachedLength];
            for (int i = 0; i < cachedLength; i++) {
                output[i] = toJavaNode.execute(args[i]);
            }
            return output;
        }

        @Specialization(replaces = "cached")
        Object[] uncached(Object[] args,
                        @Exclusive @Cached AsPythonObjectNode toJavaNode) {
            int len = args.length;
            Object[] output = new Object[len];
            for (int i = 0; i < len; i++) {
                output[i] = toJavaNode.execute(args[i]);
            }
            return output;
        }

        public static AllToJavaNode create() {
            return AllToJavaNodeGen.create();
        }
    }

    // -----------------------------------------------------------------------------------------------------------------
    public abstract static class AllToSulongNode extends PNodeWithContext {
        public abstract void executeInto(Object[] args, int argsOffset, Object[] dest, int destOffset);

        protected boolean isArgsOffsetPlus(int len, int off, int plus) {
            return len == off + plus;
        }

        protected boolean isLeArgsOffsetPlus(int len, int off, int plus) {
            return len < plus + off;
        }

        @SuppressWarnings("unused")
        @Specialization(guards = {"args.length == argsOffset"})
        void cached0(Object[] args, int argsOffset, Object[] dest, int destOffset) {
        }

        @Specialization(guards = {"isArgsOffsetPlus(args.length, argsOffset, 1)"})
        void cached1(Object[] args, int argsOffset, Object[] dest, int destOffset,
                        @Cached("create()") ToSulongNode toSulongNode1) {
            dest[destOffset + 0] = toSulongNode1.execute(args[argsOffset + 0]);
        }

        @Specialization(guards = {"isArgsOffsetPlus(args.length, argsOffset, 2)"})
        void cached2(Object[] args, int argsOffset, Object[] dest, int destOffset,
                        @Cached("create()") ToSulongNode toSulongNode1,
                        @Cached("create()") ToSulongNode toSulongNode2) {
            dest[destOffset + 0] = toSulongNode1.execute(args[argsOffset + 0]);
            dest[destOffset + 1] = toSulongNode2.execute(args[argsOffset + 1]);
        }

        @Specialization(guards = {"isArgsOffsetPlus(args.length, argsOffset, 3)"})
        void cached3(Object[] args, int argsOffset, Object[] dest, int destOffset,
                        @Cached("create()") ToSulongNode toSulongNode1,
                        @Cached("create()") ToSulongNode toSulongNode2,
                        @Cached("create()") ToSulongNode toSulongNode3) {
            dest[destOffset + 0] = toSulongNode1.execute(args[argsOffset + 0]);
            dest[destOffset + 1] = toSulongNode2.execute(args[argsOffset + 1]);
            dest[destOffset + 2] = toSulongNode3.execute(args[argsOffset + 2]);
        }

        @Specialization(guards = {"args.length == cachedLength", "isLeArgsOffsetPlus(cachedLength, argsOffset, 8)"}, limit = "1", replaces = {"cached0", "cached1", "cached2", "cached3"})
        @ExplodeLoop
        void cachedLoop(Object[] args, int argsOffset, Object[] dest, int destOffset,
                        @Cached("args.length") int cachedLength,
                        @Cached("create()") ToSulongNode toSulongNode) {
            for (int i = 0; i < cachedLength - argsOffset; i++) {
                dest[destOffset + i] = toSulongNode.execute(args[argsOffset + i]);
            }
        }

        @Specialization(replaces = {"cached0", "cached1", "cached2", "cached3", "cachedLoop"})
        void uncached(Object[] args, int argsOffset, Object[] dest, int destOffset,
                        @Cached("create()") ToSulongNode toSulongNode) {
            int len = args.length;
            for (int i = 0; i < len - argsOffset; i++) {
                dest[destOffset + i] = toSulongNode.execute(args[argsOffset + i]);
            }
        }

        public static AllToSulongNode create() {
            return AllToSulongNodeGen.create();
        }
    }

    // -----------------------------------------------------------------------------------------------------------------
    public abstract static class DirectUpcallNode extends PNodeWithContext {
        public abstract Object execute(VirtualFrame frame, Object callable, Object[] args);

        @Specialization(guards = "args.length == 0")
        Object upcall0(VirtualFrame frame, Object callable, @SuppressWarnings("unused") Object[] args,
                        @Cached("create()") CallNode callNode) {
            return callNode.execute(frame, callable, new Object[0], new PKeyword[0]);
        }

        @Specialization(guards = "args.length == 1")
        Object upcall1(Object callable, Object[] args,
                        @Cached("create()") CallUnaryMethodNode callNode,
                        @Cached("create()") CExtNodes.AsPythonObjectNode toJavaNode) {
            return callNode.executeObject(callable, toJavaNode.execute(args[0]));
        }

        @Specialization(guards = "args.length == 2")
        Object upcall2(Object callable, Object[] args,
                        @Cached("create()") CallBinaryMethodNode callNode,
                        @Shared("allToJavaNode") @Cached AllToJavaNode allToJavaNode) {
            Object[] converted = allToJavaNode.execute(args);
            return callNode.executeObject(callable, converted[0], converted[1]);
        }

        @Specialization(guards = "args.length == 3")
        Object upcall3(Object callable, Object[] args,
                        @Cached("create()") CallTernaryMethodNode callNode,
                        @Shared("allToJavaNode") @Cached AllToJavaNode allToJavaNode) {
            Object[] converted = allToJavaNode.execute(args);
            return callNode.execute(callable, converted[0], converted[1], converted[2]);
        }

        @Specialization(replaces = {"upcall0", "upcall1", "upcall2", "upcall3"})
        Object upcall(VirtualFrame frame, Object callable, Object[] args,
                        @Cached("create()") CallNode callNode,
                        @Shared("allToJavaNode") @Cached AllToJavaNode allToJavaNode) {
            Object[] converted = allToJavaNode.execute(args);
            return callNode.execute(frame, callable, converted, new PKeyword[0]);
        }

        public static DirectUpcallNode create() {
            return DirectUpcallNodeGen.create();
        }
    }

    // -----------------------------------------------------------------------------------------------------------------
    public abstract static class CextUpcallNode extends PNodeWithContext {
        public static CextUpcallNode create() {
            return CextUpcallNodeGen.create();
        }

        public abstract Object execute(VirtualFrame frame, Object cextModule, String name, Object[] args);

        @Specialization(guards = "args.length == 0")
        Object upcall0(VirtualFrame frame, Object cextModule, String name, @SuppressWarnings("unused") Object[] args,
                        @Cached("create()") CallNode callNode,
                        @Shared("getAttrNode") @Cached ReadAttributeFromObjectNode getAttrNode) {
            Object callable = getAttrNode.execute(cextModule, name);
            return callNode.execute(frame, callable, new Object[0], PKeyword.EMPTY_KEYWORDS);
        }

        @Specialization(guards = "args.length == 1")
        Object upcall1(Object cextModule, String name, Object[] args,
                        @Cached("create()") CallUnaryMethodNode callNode,
                        @Cached("create()") CExtNodes.AsPythonObjectNode toJavaNode,
                        @Shared("getAttrNode") @Cached ReadAttributeFromObjectNode getAttrNode) {
            Object callable = getAttrNode.execute(cextModule, name);
            return callNode.executeObject(callable, toJavaNode.execute(args[0]));
        }

        @Specialization(guards = "args.length == 2")
        Object upcall2(Object cextModule, String name, Object[] args,
                        @Cached("create()") CallBinaryMethodNode callNode,
                        @Shared("allToJavaNode") @Cached AllToJavaNode allToJavaNode,
                        @Shared("getAttrNode") @Cached ReadAttributeFromObjectNode getAttrNode) {
            Object[] converted = allToJavaNode.execute(args);
            Object callable = getAttrNode.execute(cextModule, name);
            return callNode.executeObject(callable, converted[0], converted[1]);
        }

        @Specialization(guards = "args.length == 3")
        Object upcall3(Object cextModule, String name, Object[] args,
                        @Cached("create()") CallTernaryMethodNode callNode,
                        @Shared("allToJavaNode") @Cached AllToJavaNode allToJavaNode,
                        @Shared("getAttrNode") @Cached ReadAttributeFromObjectNode getAttrNode) {
            Object[] converted = allToJavaNode.execute(args);
            Object callable = getAttrNode.execute(cextModule, name);
            return callNode.execute(callable, converted[0], converted[1], converted[2]);
        }

        @Specialization(replaces = {"upcall0", "upcall1", "upcall2", "upcall3"})
        Object upcall(VirtualFrame frame, Object cextModule, String name, Object[] args,
                        @Cached("create()") CallNode callNode,
                        @Shared("allToJavaNode") @Cached AllToJavaNode allToJavaNode,
                        @Shared("getAttrNode") @Cached ReadAttributeFromObjectNode getAttrNode) {
            Object[] converted = allToJavaNode.execute(args);
            Object callable = getAttrNode.execute(cextModule, name);
            return callNode.execute(frame, callable, converted, PKeyword.EMPTY_KEYWORDS);
        }
    }

    // -----------------------------------------------------------------------------------------------------------------
    public abstract static class ObjectUpcallNode extends PNodeWithContext {
        public static ObjectUpcallNode create() {
            return ObjectUpcallNodeGen.create();
        }

        public abstract Object execute(VirtualFrame frame, Object cextModule, String name, Object[] args);

        @Specialization(guards = "args.length == 0")
        Object upcall0(VirtualFrame frame, Object cextModule, String name, @SuppressWarnings("unused") Object[] args,
                        @Cached("create()") CallNode callNode,
                        @Shared("getAttrNode") @Cached GetAttrNode getAttrNode) {
            Object callable = getAttrNode.execute(cextModule, name, PNone.NO_VALUE);
            return callNode.execute(frame, callable, new Object[0], PKeyword.EMPTY_KEYWORDS);
        }

        @Specialization(guards = "args.length == 1")
        Object upcall1(Object cextModule, String name, Object[] args,
                        @Cached("create()") CallUnaryMethodNode callNode,
                        @Cached("create()") CExtNodes.AsPythonObjectNode toJavaNode,
                        @Shared("getAttrNode") @Cached GetAttrNode getAttrNode) {
            Object callable = getAttrNode.execute(cextModule, name, PNone.NO_VALUE);
            return callNode.executeObject(callable, toJavaNode.execute(args[0]));
        }

        @Specialization(guards = "args.length == 2")
        Object upcall2(Object cextModule, String name, Object[] args,
                        @Cached("create()") CallBinaryMethodNode callNode,
                        @Shared("allToJavaNode") @Cached AllToJavaNode allToJavaNode,
                        @Shared("getAttrNode") @Cached GetAttrNode getAttrNode) {
            Object[] converted = allToJavaNode.execute(args);
            Object callable = getAttrNode.execute(cextModule, name, PNone.NO_VALUE);
            return callNode.executeObject(callable, converted[0], converted[1]);
        }

        @Specialization(guards = "args.length == 3")
        Object upcall3(Object cextModule, String name, Object[] args,
                        @Cached("create()") CallTernaryMethodNode callNode,
                        @Shared("allToJavaNode") @Cached AllToJavaNode allToJavaNode,
                        @Shared("getAttrNode") @Cached GetAttrNode getAttrNode) {
            Object[] converted = allToJavaNode.execute(args);
            Object callable = getAttrNode.execute(cextModule, name, PNone.NO_VALUE);
            return callNode.execute(callable, converted[0], converted[1], converted[2]);
        }

        @Specialization(replaces = {"upcall0", "upcall1", "upcall2", "upcall3"})
        Object upcall(VirtualFrame frame, Object cextModule, String name, Object[] args,
                        @Cached("create()") CallNode callNode,
                        @Shared("allToJavaNode") @Cached AllToJavaNode allToJavaNode,
                        @Shared("getAttrNode") @Cached GetAttrNode getAttrNode) {
            Object[] converted = allToJavaNode.execute(args);
            Object callable = getAttrNode.execute(cextModule, name, PNone.NO_VALUE);
            return callNode.execute(frame, callable, converted, PKeyword.EMPTY_KEYWORDS);
        }
    }

    // -----------------------------------------------------------------------------------------------------------------
    @ImportStatic(SpecialMethodNames.class)
    public abstract static class AsDouble extends PNodeWithContext {
        public abstract double execute(boolean arg);

        public abstract double execute(int arg);

        public abstract double execute(long arg);

        public abstract double execute(double arg);

        public abstract double execute(Object arg);

        public static AsDouble create() {
            return AsDoubleNodeGen.create();
        }

        @Specialization
        double run(boolean value) {
            return value ? 1.0 : 0.0;
        }

        @Specialization
        double run(int value) {
            return value;
        }

        @Specialization
        double run(long value) {
            return value;
        }

        @Specialization
        double run(double value) {
            return value;
        }

        @Specialization
        double run(PInt value) {
            return value.doubleValue();
        }

        @Specialization
        double run(PFloat value) {
            return value.getValue();
        }

        @Specialization(guards = "!object.isDouble()")
        double doLongNativeWrapper(DynamicObjectNativeWrapper.PrimitiveNativeWrapper object) {
            return object.getLong();
        }

        @Specialization(guards = "object.isDouble()")
        double doDoubleNativeWrapper(DynamicObjectNativeWrapper.PrimitiveNativeWrapper object) {
            return object.getDouble();
        }

        // TODO: this should just use the builtin constructor node so we don't duplicate the corner
        // cases
        @Specialization
        double runGeneric(PythonAbstractObject value,
                        @Cached(value = "create(__FLOAT__)", allowUncached = true) LookupAndCallUnaryNode callFloatFunc,
                        @Cached PRaiseNode raiseNode) {
            if (PGuards.isPFloat(value)) {
                return ((PFloat) value).getValue();
            }
            Object result = callFloatFunc.executeObject(value);
            if (PGuards.isPFloat(result)) {
                return ((PFloat) result).getValue();
            } else if (result instanceof Double) {
                return (double) result;
            } else {
                throw raiseNode.raise(PythonErrorType.TypeError, "%p.%s returned non-float (type %p)", value, __FLOAT__, result);
            }
        }
    }

    // -----------------------------------------------------------------------------------------------------------------
    public abstract static class AsLong extends PNodeWithContext {
        public abstract long execute(boolean arg);

        public abstract long execute(int arg);

        public abstract long execute(long arg);

        public abstract long execute(double arg);

        public abstract long execute(Object arg);

        @Specialization(guards = "value.length() == 1")
        long run(String value) {
            return value.charAt(0);
        }

        @Specialization
        long run(boolean value) {
            return value ? 1 : 0;
        }

        @Specialization
        long run(int value) {
            return value;
        }

        @Specialization
        long run(long value) {
            return value;
        }

        @Specialization
        long run(double value) {
            return (long) value;
        }

        @Specialization
        long run(PInt value) {
            // TODO(fa) should we use longValueExact ?
            return value.longValue();
        }

        @Specialization
        long run(PFloat value) {
            return (long) value.getValue();
        }

        @Specialization(guards = "!object.isDouble()")
        long doLongNativeWrapper(DynamicObjectNativeWrapper.PrimitiveNativeWrapper object) {
            return object.getLong();
        }

        @Specialization(guards = "object.isDouble()")
        long doDoubleNativeWrapper(DynamicObjectNativeWrapper.PrimitiveNativeWrapper object) {
            return (long) object.getDouble();
        }

        @Specialization
        long run(PythonNativeWrapper value,
                        @Cached("create()") AsLong recursive) {
            // TODO(fa) this specialization should eventually go away
            return recursive.execute(value.getDelegate());
        }

        @Fallback
        long runGeneric(Object value) {
            return CastToIndexNode.getUncached().execute(value);
        }

        public static AsLong create() {
            return AsLongNodeGen.create();
        }
    }

<<<<<<< HEAD
    // -----------------------------------------------------------------------------------------------------------------
    @GenerateUncached
    public abstract static class PCallCapiFunction extends CExtBaseNode {
=======
    public static class PCallCapiFunction extends CExtBaseNode {
        @Child private Node callNode;

        private final String name;
        private final BranchProfile profile = BranchProfile.create();

        @CompilationFinal private TruffleObject receiver;
>>>>>>> ce9df960

        public Object call(String name, Object... args) {
            return execute(name, args);
        }

<<<<<<< HEAD
        public abstract Object execute(String name, Object[] args);

        @Specialization
        Object doIt(String name, Object[] args,
                        @CachedLibrary(limit = "1") InteropLibrary interopLibrary,
                        @Exclusive @Cached ImportCAPISymbolNode importCAPISymbolNode,
                        @Exclusive @Cached BranchProfile profile) {
=======
        @TruffleBoundary
        public static Object doSlowPath(String funNativeToJava, Object... args) {
            try {
                return ForeignAccess.sendExecute(Message.EXECUTE.createNode(), importCAPISymbolSlowPath(funNativeToJava), args);
            } catch (UnsupportedTypeException | ArityException | UnsupportedMessageException e) {
                throw e.raise();
            }
        }

        public Object call(Object... args) {
>>>>>>> ce9df960
            try {
                return interopLibrary.execute(importCAPISymbolNode.execute(name), args);
            } catch (UnsupportedTypeException | ArityException | UnsupportedMessageException e) {
                profile.enter();
                throw e.raise();
            }
        }

        public static PCallCapiFunction create() {
            return CExtNodesFactory.PCallCapiFunctionNodeGen.create();
        }

        public static PCallCapiFunction getUncached() {
            return CExtNodesFactory.PCallCapiFunctionNodeGen.getUncached();
        }
    }

    // -----------------------------------------------------------------------------------------------------------------
    public static class MayRaiseNodeFactory<T extends PythonBuiltinBaseNode> implements NodeFactory<T> {
        private final T node;

        public MayRaiseNodeFactory(T node) {
            this.node = node;
        }

        public T createNode(Object... arguments) {
            return NodeUtil.cloneNode(node);
        }

        @SuppressWarnings("unchecked")
        public Class<T> getNodeClass() {
            return (Class<T>) node.getClass();
        }

        public List<List<Class<?>>> getNodeSignatures() {
            throw new IllegalAccessError();
        }

        public List<Class<? extends Node>> getExecutionSignature() {
            throw new IllegalAccessError();
        }
    }

<<<<<<< HEAD
    // -----------------------------------------------------------------------------------------------------------------
    @Builtin(fixedNumOfPositionalArgs = 1)
    public static abstract class MayRaiseUnaryNode extends PythonUnaryBuiltinNode {
=======
    @Builtin(minNumOfPositionalArgs = 1)
    public abstract static class MayRaiseUnaryNode extends PythonUnaryBuiltinNode {
>>>>>>> ce9df960
        @Child private CreateArgumentsNode createArgsNode;
        @Child private InvokeNode invokeNode;
        private final PFunction func;
        private final Object errorResult;

        public MayRaiseUnaryNode(PFunction func, Object errorResult) {
            this.createArgsNode = CreateArgumentsNode.create();
            this.func = func;
            this.invokeNode = InvokeNode.create(func);
            this.errorResult = errorResult;
        }

        @Specialization
        Object doit(Object argument) {
            try {
                Object[] arguments = createArgsNode.execute(func, new Object[]{argument});
                return invokeNode.execute(null, arguments);
            } catch (PException e) {
                // getContext() acts as a branch profile
                getContext().setCurrentException(e);
                e.getExceptionObject().reifyException();
                return errorResult;
            }
        }
    }

<<<<<<< HEAD
    // -----------------------------------------------------------------------------------------------------------------
    @Builtin(fixedNumOfPositionalArgs = 2)
    public static abstract class MayRaiseBinaryNode extends PythonBinaryBuiltinNode {
=======
    @Builtin(minNumOfPositionalArgs = 2)
    public abstract static class MayRaiseBinaryNode extends PythonBinaryBuiltinNode {
>>>>>>> ce9df960
        @Child private CreateArgumentsNode createArgsNode;
        @Child private InvokeNode invokeNode;
        private final PFunction func;
        private final Object errorResult;

        public MayRaiseBinaryNode(PFunction func, Object errorResult) {
            this.createArgsNode = CreateArgumentsNode.create();
            this.func = func;
            this.invokeNode = InvokeNode.create(func);
            this.errorResult = errorResult;
        }

        @Specialization
        Object doit(Object arg1, Object arg2) {
            try {
                Object[] arguments = createArgsNode.execute(func, new Object[]{arg1, arg2});
                return invokeNode.execute(null, arguments);
            } catch (PException e) {
                // getContext() acts as a branch profile
                getContext().setCurrentException(e);
                e.getExceptionObject().reifyException();
                return errorResult;
            }
        }
    }

<<<<<<< HEAD
    // -----------------------------------------------------------------------------------------------------------------
    @Builtin(fixedNumOfPositionalArgs = 3)
    public static abstract class MayRaiseTernaryNode extends PythonTernaryBuiltinNode {
=======
    @Builtin(minNumOfPositionalArgs = 3)
    public abstract static class MayRaiseTernaryNode extends PythonTernaryBuiltinNode {
>>>>>>> ce9df960
        @Child private CreateArgumentsNode createArgsNode;
        @Child private InvokeNode invokeNode;
        private final PFunction func;
        private final Object errorResult;

        public MayRaiseTernaryNode(PFunction func, Object errorResult) {
            this.createArgsNode = CreateArgumentsNode.create();
            this.func = func;
            this.invokeNode = InvokeNode.create(func);
            this.errorResult = errorResult;
        }

        @Specialization
        Object doit(Object arg1, Object arg2, Object arg3) {
            try {
                Object[] arguments = createArgsNode.execute(func, new Object[]{arg1, arg2, arg3});
                return invokeNode.execute(null, arguments);
            } catch (PException e) {
                // getContext() acts as a branch profile
                getContext().setCurrentException(e);
                e.getExceptionObject().reifyException();
                return errorResult;
            }
        }
    }

    // -----------------------------------------------------------------------------------------------------------------
    @Builtin(takesVarArgs = true)
    public static class MayRaiseNode extends PythonBuiltinNode {
        @Child private InvokeNode invokeNode;
        @Child private ReadVarArgsNode readVarargsNode;
        @Child private CreateArgumentsNode createArgsNode;
        private final PFunction func;
        private final Object errorResult;

        public MayRaiseNode(PFunction callable, Object errorResult) {
            this.readVarargsNode = ReadVarArgsNode.create(0, true);
            this.createArgsNode = CreateArgumentsNode.create();
            this.func = callable;
            this.invokeNode = InvokeNode.create(callable);
            this.errorResult = errorResult;
        }

        @Override
        public final Object execute(VirtualFrame frame) {
            Object[] args = readVarargsNode.executeObjectArray(frame);
            try {
                Object[] arguments = createArgsNode.execute(func, args);
                return invokeNode.execute(null, arguments);
            } catch (PException e) {
                // getContext() acts as a branch profile
                getContext().setCurrentException(e);
                e.getExceptionObject().reifyException();
                return errorResult;
            }
        }

        @Override
        protected ReadArgumentNode[] getArguments() {
            throw new IllegalAccessError();
        }
    }

    // -----------------------------------------------------------------------------------------------------------------
    public abstract static class IsPointerNode extends com.oracle.graal.python.nodes.PNodeWithContext {

        public abstract boolean execute(PythonNativeWrapper obj);

        abstract static class IsPointerCachedNode extends IsPointerNode {

            @Specialization(assumptions = {"singleContextAssumption()", "nativeObjectsAllManagedAssumption()"})
            boolean doFalse(@SuppressWarnings("unused") PythonNativeWrapper obj) {
                return false;
            }

            @Specialization
            boolean doGeneric(PythonNativeWrapper obj) {
                return obj.isNative();
            }

            protected static Assumption nativeObjectsAllManagedAssumption() {
                return PythonLanguage.getContextRef().get().getNativeObjectsAllManagedAssumption();
            }
        }

        static final class IsPointerUncachedNode extends IsPointerNode {
            private static final IsPointerUncachedNode INSTANCE = new IsPointerUncachedNode();

            @Override
            public boolean execute(PythonNativeWrapper obj) {
                return obj.isNative();
            }
        }

        public static IsPointerNode create() {
            return IsPointerCachedNodeGen.create();
        }

        public static IsPointerNode getUncached() {
            return IsPointerUncachedNode.INSTANCE;
        }
    }

<<<<<<< HEAD
    // -----------------------------------------------------------------------------------------------------------------
    public static abstract class GetObjectDictNode extends CExtBaseNode {
        public abstract Object execute(Object self);

        @Specialization
        public Object execute(Object self,
                        @Exclusive @Cached ToSulongNode toSulong,
                        @Exclusive @Cached ToJavaNode toJava,
                        @CachedLibrary(limit = "1") InteropLibrary interopLibrary,
                        @Exclusive @Cached ImportCAPISymbolNode importCAPISymbolNode) {
=======
    public abstract static class GetNativeDictNode extends CExtBaseNode {
        public abstract Object execute(Object obj);
    }

    public static class GetObjectDictNode extends GetNativeDictNode {
        @CompilationFinal private TruffleObject func;
        @Child private Node exec;
        @Child private ToSulongNode toSulong;
        @Child private ToJavaNode toJava;

        @Override
        public Object execute(Object self) {
            if (func == null) {
                CompilerDirectives.transferToInterpreterAndInvalidate();
                func = importCAPISymbol(NativeCAPISymbols.FUN_PY_OBJECT_GENERIC_GET_DICT);
                exec = insert(Message.EXECUTE.createNode());
                toSulong = insert(ToSulongNode.create());
                toJava = insert(ToJavaNode.create());
            }
>>>>>>> ce9df960
            try {
                Object func = importCAPISymbolNode.execute(FUN_PY_OBJECT_GENERIC_GET_DICT);
                return toJava.execute(interopLibrary.execute(func, toSulong.execute(self)));
            } catch (UnsupportedTypeException | ArityException | UnsupportedMessageException e) {
                CompilerDirectives.transferToInterpreter();
                throw e.raise();
            }
        }

        @TruffleBoundary
        public static Object doSlowPath(Object self) {
            try {
                TruffleObject func = importCAPISymbolSlowPath(NativeCAPISymbols.FUN_PY_OBJECT_GENERIC_GET_DICT);
                return ToJavaNode.doSlowPath(ForeignAccess.sendExecute(Message.EXECUTE.createNode(), func, ToSulongNode.doSlowPath(self)), true);
            } catch (UnsupportedTypeException | ArityException | UnsupportedMessageException e) {
                CompilerDirectives.transferToInterpreter();
                throw e.raise();
            }
        }

        public static GetObjectDictNode create() {
            return CExtNodesFactory.GetObjectDictNodeGen.create();
        }
    }

    @TypeSystemReference(PythonTypes.class)
    public abstract static class GetTypeMemberNode extends GetNativeDictNode {
        @Child private ToSulongNode toSulong;
        @Child private AsPythonObjectNode toJava;
        @Child private PCallCapiFunction callGetTpDictNode;
        @Child private GetLazyClassNode getNativeClassNode;

        @CompilationFinal private IsBuiltinClassProfile isTypeProfile;

        protected GetTypeMemberNode(String memberName) {
            String getterFuncName = "get_" + memberName;
            if (!NativeCAPISymbols.isValid(getterFuncName)) {
                throw new IllegalArgumentException("invalid native member getter function " + getterFuncName);
            }
            callGetTpDictNode = PCallCapiFunction.create(getterFuncName);
        }

        @Specialization(guards = "cachedObj.equals(obj)", limit = "1", assumptions = "getNativeClassStableAssumption(cachedObj)")
        public Object doCached(@SuppressWarnings("unused") PythonNativeClass obj,
                        @Cached("obj") @SuppressWarnings("unused") PythonNativeClass cachedObj,
                        @Cached("doUncached(obj)") Object result) {
            return result;
        }

        @Specialization
        public Object doUncached(Object self) {
            if (toSulong == null || toJava == null) {
                CompilerDirectives.transferToInterpreterAndInvalidate();
                toSulong = insert(ToSulongNode.create());
                toJava = insert(AsPythonObjectNode.create());
            }
            assert isNativeTypeObject(self);
            return toJava.execute(callGetTpDictNode.call(toSulong.execute(self)));
        }

        protected Assumption getNativeClassStableAssumption(PythonNativeClass clazz) {
            return getContext().getNativeClassStableAssumption(clazz, true).getAssumption();
        }

        private boolean isNativeTypeObject(Object self) {
            if (getNativeClassNode == null || isTypeProfile == null) {
                CompilerDirectives.transferToInterpreterAndInvalidate();
                getNativeClassNode = insert(GetLazyClassNode.create());
                isTypeProfile = IsBuiltinClassProfile.create();
            }
            return isTypeProfile.profileClass(getNativeClassNode.execute(self), PythonBuiltinClassType.PythonClass);
        }

        @TruffleBoundary
        public static Object doSlowPath(Object self, String memberName) {
            String getterFuncName = "get_" + memberName;
            if (!NativeCAPISymbols.isValid(getterFuncName)) {
                throw new IllegalArgumentException("invalid native member getter function " + getterFuncName);
            }
            return AsPythonObjectNode.doSlowPath(PCallCapiFunction.doSlowPath(getterFuncName, ToSulongNode.doSlowPath(self)), false);
        }

        public static GetTypeMemberNode create(String typeMember) {
            return GetTypeMemberNodeGen.create(typeMember);
        }
    }
}<|MERGE_RESOLUTION|>--- conflicted
+++ resolved
@@ -67,14 +67,8 @@
 import com.oracle.graal.python.builtins.objects.cext.CExtNodesFactory.CextUpcallNodeGen;
 import com.oracle.graal.python.builtins.objects.cext.CExtNodesFactory.DirectUpcallNodeGen;
 import com.oracle.graal.python.builtins.objects.cext.CExtNodesFactory.GetNativeClassNodeGen;
-<<<<<<< HEAD
 import com.oracle.graal.python.builtins.objects.cext.CExtNodesFactory.ImportCAPISymbolNodeGen;
 import com.oracle.graal.python.builtins.objects.cext.CExtNodesFactory.IsPointerNodeFactory.IsPointerCachedNodeGen;
-=======
-import com.oracle.graal.python.builtins.objects.cext.CExtNodesFactory.GetTypeMemberNodeGen;
-import com.oracle.graal.python.builtins.objects.cext.CExtNodesFactory.IsPointerNodeGen;
-import com.oracle.graal.python.builtins.objects.cext.CExtNodesFactory.MaterializeDelegateNodeGen;
->>>>>>> ce9df960
 import com.oracle.graal.python.builtins.objects.cext.CExtNodesFactory.ObjectUpcallNodeGen;
 import com.oracle.graal.python.builtins.objects.cext.CExtNodesFactory.PointerCompareNodeGen;
 import com.oracle.graal.python.builtins.objects.cext.CExtNodesFactory.ToJavaNodeFactory.ToJavaCachedNodeGen;
@@ -83,15 +77,9 @@
 import com.oracle.graal.python.builtins.objects.function.PKeyword;
 import com.oracle.graal.python.builtins.objects.ints.PInt;
 import com.oracle.graal.python.builtins.objects.str.PString;
-<<<<<<< HEAD
 import com.oracle.graal.python.builtins.objects.type.PythonClass;
-=======
-import com.oracle.graal.python.builtins.objects.type.PythonAbstractClass;
 import com.oracle.graal.python.builtins.objects.type.PythonManagedClass;
-import com.oracle.graal.python.builtins.objects.type.PythonBuiltinClass;
 import com.oracle.graal.python.builtins.objects.type.TypeNodes;
-import com.oracle.graal.python.builtins.objects.type.TypeNodes.GetNameNode;
->>>>>>> ce9df960
 import com.oracle.graal.python.nodes.PGuards;
 import com.oracle.graal.python.nodes.PNodeWithContext;
 import com.oracle.graal.python.nodes.PRaiseNode;
@@ -122,6 +110,7 @@
 import com.oracle.graal.python.runtime.exception.PythonErrorType;
 import com.oracle.truffle.api.Assumption;
 import com.oracle.truffle.api.CompilerDirectives;
+import com.oracle.truffle.api.CompilerDirectives.CompilationFinal;
 import com.oracle.truffle.api.CompilerDirectives.TruffleBoundary;
 import com.oracle.truffle.api.dsl.Cached;
 import com.oracle.truffle.api.dsl.Cached.Exclusive;
@@ -135,6 +124,7 @@
 import com.oracle.truffle.api.dsl.TypeSystemReference;
 import com.oracle.truffle.api.frame.VirtualFrame;
 import com.oracle.truffle.api.interop.ArityException;
+import com.oracle.truffle.api.interop.ForeignAccess;
 import com.oracle.truffle.api.interop.InteropException;
 import com.oracle.truffle.api.interop.InteropLibrary;
 import com.oracle.truffle.api.interop.TruffleObject;
@@ -144,6 +134,7 @@
 import com.oracle.truffle.api.library.CachedLibrary;
 import com.oracle.truffle.api.nodes.ExplodeLoop;
 import com.oracle.truffle.api.nodes.Node;
+import com.oracle.truffle.api.nodes.Node.Child;
 import com.oracle.truffle.api.nodes.NodeCost;
 import com.oracle.truffle.api.nodes.NodeUtil;
 import com.oracle.truffle.api.profiles.BranchProfile;
@@ -242,29 +233,10 @@
         }
     }
 
-<<<<<<< HEAD
     public abstract static class FloatSubtypeNew extends SubtypeNew {
         @Override
         protected final String getTypenamePrefix() {
             return "float";
-=======
-    public static class FromNativeSubclassNode<T> extends CExtBaseNode {
-        private final PythonBuiltinClassType expectedType;
-        private final String conversionFuncName;
-        @CompilationFinal private TruffleObject conversionFunc;
-        @Child private Node executeNode;
-        @Child private GetClassNode getClass = GetClassNode.create();
-        @Child private IsSubtypeNode isSubtypeNode = IsSubtypeNode.create();
-        @Child private ToSulongNode toSulongNode;
-
-        private FromNativeSubclassNode(PythonBuiltinClassType expectedType, String conversionFuncName) {
-            this.expectedType = expectedType;
-            this.conversionFuncName = conversionFuncName;
-        }
-
-        private PythonBuiltinClass getExpectedClass() {
-            return getCore().lookupType(expectedType);
->>>>>>> ce9df960
         }
 
         public static FloatSubtypeNew create() {
@@ -295,13 +267,8 @@
             return null;
         }
 
-<<<<<<< HEAD
         public boolean isFloatSubtype(PythonNativeObject object, GetClassNode getClass, IsSubtypeNode isSubtype) {
             return isSubtype.execute(getClass.execute(object), getCore().lookupType(PythonBuiltinClassType.PFloat));
-=======
-        public boolean isSubtype(PythonNativeObject object) {
-            return isSubtypeNode.execute(getClass.execute(object), getExpectedClass());
->>>>>>> ce9df960
         }
 
         public static FromNativeSubclassNode create() {
@@ -309,53 +276,8 @@
         }
     }
 
-<<<<<<< HEAD
     // -----------------------------------------------------------------------------------------------------------------
     @GenerateUncached
-=======
-    @ImportStatic(PGuards.class)
-    abstract static class CExtBaseNode extends PNodeWithContext {
-        @Child private Node readSymbolNode;
-
-        protected static boolean isNativeWrapper(Object obj) {
-            return obj instanceof PythonNativeWrapper;
-        }
-
-        protected static boolean isNativeNull(Object object) {
-            return object instanceof PythonNativeNull;
-        }
-
-        protected static boolean isMaterialized(PrimitiveNativeWrapper wrapper) {
-            return wrapper.getMaterializedObject() != null;
-        }
-
-        protected TruffleObject importCAPISymbol(String name) {
-            TruffleObject capiLibrary = (TruffleObject) getContext().getCapiLibrary();
-            if (readSymbolNode == null) {
-                CompilerDirectives.transferToInterpreterAndInvalidate();
-                readSymbolNode = insert(Message.READ.createNode());
-            }
-            try {
-                return (TruffleObject) ForeignAccess.sendRead(readSymbolNode, capiLibrary, name);
-            } catch (UnknownIdentifierException | UnsupportedMessageException e) {
-                CompilerDirectives.transferToInterpreter();
-                throw e.raise();
-            }
-        }
-
-        protected static TruffleObject importCAPISymbolSlowPath(String name) {
-            TruffleObject capiLibrary = (TruffleObject) PythonLanguage.getContextRef().get().getCapiLibrary();
-            try {
-                return (TruffleObject) ForeignAccess.sendRead(Message.READ.createNode(), capiLibrary, name);
-            } catch (UnknownIdentifierException | UnsupportedMessageException e) {
-                CompilerDirectives.transferToInterpreter();
-                throw e.raise();
-            }
-        }
-
-    }
-
->>>>>>> ce9df960
     public abstract static class ToSulongNode extends CExtBaseNode {
 
         public abstract Object execute(Object obj);
@@ -775,28 +697,8 @@
 
         }
 
-<<<<<<< HEAD
         private static final class ToJavaUncachedNode extends ToJavaNode {
             private static final ToJavaUncachedNode INSTANCE = new ToJavaUncachedNode();
-=======
-        public static ToJavaNode create(boolean forcePointer) {
-            return ToJavaNodeGen.create(forcePointer);
-        }
-
-        @TruffleBoundary
-        public static Object doSlowPath(Object value, boolean forcePointer) {
-            if (value instanceof PythonAbstractObject || value instanceof String || value instanceof Boolean || value instanceof Integer || value instanceof Byte) {
-                return value;
-            } else if (value instanceof Long) {
-                String funName = forcePointer ? NativeCAPISymbols.FUN_NATIVE_LONG_TO_JAVA : NativeCAPISymbols.FUN_NATIVE_POINTER_TO_JAVA;
-                return AsPythonObjectNode.doSlowPath(PCallCapiFunction.doSlowPath(funName, value), false);
-            } else if (value instanceof PythonNativeWrapper) {
-                return AsPythonObjectNode.doSlowPath(value, false);
-            }
-            return AsPythonObjectNode.doSlowPath(PCallCapiFunction.doSlowPath(NativeCAPISymbols.FUN_NATIVE_TO_JAVA, value), false);
-        }
-    }
->>>>>>> ce9df960
 
             @Override
             public Object execute(Object arg0Value) {
@@ -918,7 +820,6 @@
     public abstract static class FromCharPointerNode extends CExtBaseNode {
         public abstract String execute(Object charPtr);
 
-<<<<<<< HEAD
         @Specialization
         public String execute(Object charPtr,
                         @Cached PCallCapiFunction callCstrToStringNode) {
@@ -937,17 +838,6 @@
                         @Exclusive @Cached @SuppressWarnings("unused") PCallCapiFunction callGetObTypeNode,
                         @Exclusive @Cached @SuppressWarnings("unused") ToJavaNode toJavaNode,
                         @Exclusive @Cached("getNativeClass(cachedObject, callGetObTypeNode, toJavaNode)") PythonClass cachedClass) {
-=======
-        @Child private PCallCapiFunction callGetObTypeNode;
-        @Child private AsPythonObjectNode toJavaNode;
-
-        public abstract PythonAbstractClass execute(PythonAbstractNativeObject object);
-
-        @Specialization(guards = "cachedObject.equals(object)", limit = "1")
-        PythonAbstractClass getNativeClassCached(@SuppressWarnings("unused") PythonAbstractNativeObject object,
-                        @SuppressWarnings("unused") @Cached("object") PythonAbstractNativeObject cachedObject,
-                        @Cached("getNativeClass(cachedObject)") PythonAbstractClass cachedClass) {
->>>>>>> ce9df960
             // TODO: (tfel) is this really something we can do? It's so rare for this class to
             // change that it shouldn't be worth the effort, but in native code, anything can
             // happen. OTOH, CPython also has caches that can become invalid when someone just goes
@@ -956,39 +846,11 @@
         }
 
         @Specialization
-<<<<<<< HEAD
         PythonClass getNativeClass(PythonNativeObject object,
                         @Exclusive @Cached PCallCapiFunction callGetObTypeNode,
                         @Exclusive @Cached ToJavaNode toJavaNode) {
             // do not convert wrap 'object.object' since that is really the native pointer object
             return (PythonClass) toJavaNode.execute(callGetObTypeNode.call(FUN_GET_OB_TYPE, object.object));
-=======
-        PythonAbstractClass getNativeClass(PythonAbstractNativeObject object) {
-            // do not convert wrap 'object.object' since that is really the native pointer object
-            return (PythonAbstractClass) getToJavaNode().execute(getCallGetObTypeNode().call(object.object));
-        }
-
-        @TruffleBoundary
-        public static PythonAbstractClass doSlowPath(PythonAbstractNativeObject object) {
-            return (PythonAbstractClass) AsPythonObjectNode.doSlowPath(PCallCapiFunction.doSlowPath(NativeCAPISymbols.FUN_GET_OB_TYPE, object.getPtr()), true);
-        }
-
-        private AsPythonObjectNode getToJavaNode() {
-            if (toJavaNode == null) {
-                CompilerDirectives.transferToInterpreterAndInvalidate();
-                toJavaNode = insert(AsPythonObjectNode.createForceClass());
-            }
-            return toJavaNode;
-        }
-
-        private PCallCapiFunction getCallGetObTypeNode() {
-            if (callGetObTypeNode == null) {
-                CompilerDirectives.transferToInterpreterAndInvalidate();
-                callGetObTypeNode = insert(PCallCapiFunction.create(NativeCAPISymbols.FUN_GET_OB_TYPE));
-
-            }
-            return callGetObTypeNode;
->>>>>>> ce9df960
         }
 
         public static GetNativeClassNode create() {
@@ -1037,7 +899,6 @@
             }
         }
 
-<<<<<<< HEAD
         @Specialization(guards = "cachedOpName.equals(opName)", limit = "1")
         public boolean execute(@SuppressWarnings("unused") String opName, PythonNativeObject a, PythonNativeObject b,
                         @Shared("cachedOpName") @Cached("opName") @SuppressWarnings("unused") String cachedOpName,
@@ -1054,14 +915,6 @@
                         @CachedLibrary(limit = "1") InteropLibrary interopLibrary,
                         @Shared("importCAPISymbolNode") @Cached ImportCAPISymbolNode importCAPISymbolNode) {
             return executeCFunction(op, a.object, b, interopLibrary, importCAPISymbolNode);
-=======
-        public boolean execute(PythonAbstractNativeObject a, PythonAbstractNativeObject b) {
-            return executeCFunction(a.object, b.object);
-        }
-
-        public boolean execute(PythonAbstractNativeObject a, long b) {
-            return executeCFunction(a.object, b);
->>>>>>> ce9df960
         }
 
         @Specialization(guards = "cachedOpName.equals(opName)", limit = "1")
@@ -1494,25 +1347,14 @@
         }
     }
 
-<<<<<<< HEAD
     // -----------------------------------------------------------------------------------------------------------------
     @GenerateUncached
     public abstract static class PCallCapiFunction extends CExtBaseNode {
-=======
-    public static class PCallCapiFunction extends CExtBaseNode {
-        @Child private Node callNode;
-
-        private final String name;
-        private final BranchProfile profile = BranchProfile.create();
-
-        @CompilationFinal private TruffleObject receiver;
->>>>>>> ce9df960
 
         public Object call(String name, Object... args) {
             return execute(name, args);
         }
 
-<<<<<<< HEAD
         public abstract Object execute(String name, Object[] args);
 
         @Specialization
@@ -1520,18 +1362,6 @@
                         @CachedLibrary(limit = "1") InteropLibrary interopLibrary,
                         @Exclusive @Cached ImportCAPISymbolNode importCAPISymbolNode,
                         @Exclusive @Cached BranchProfile profile) {
-=======
-        @TruffleBoundary
-        public static Object doSlowPath(String funNativeToJava, Object... args) {
-            try {
-                return ForeignAccess.sendExecute(Message.EXECUTE.createNode(), importCAPISymbolSlowPath(funNativeToJava), args);
-            } catch (UnsupportedTypeException | ArityException | UnsupportedMessageException e) {
-                throw e.raise();
-            }
-        }
-
-        public Object call(Object... args) {
->>>>>>> ce9df960
             try {
                 return interopLibrary.execute(importCAPISymbolNode.execute(name), args);
             } catch (UnsupportedTypeException | ArityException | UnsupportedMessageException e) {
@@ -1575,14 +1405,9 @@
         }
     }
 
-<<<<<<< HEAD
-    // -----------------------------------------------------------------------------------------------------------------
-    @Builtin(fixedNumOfPositionalArgs = 1)
-    public static abstract class MayRaiseUnaryNode extends PythonUnaryBuiltinNode {
-=======
+    // -----------------------------------------------------------------------------------------------------------------
     @Builtin(minNumOfPositionalArgs = 1)
     public abstract static class MayRaiseUnaryNode extends PythonUnaryBuiltinNode {
->>>>>>> ce9df960
         @Child private CreateArgumentsNode createArgsNode;
         @Child private InvokeNode invokeNode;
         private final PFunction func;
@@ -1609,14 +1434,9 @@
         }
     }
 
-<<<<<<< HEAD
-    // -----------------------------------------------------------------------------------------------------------------
-    @Builtin(fixedNumOfPositionalArgs = 2)
-    public static abstract class MayRaiseBinaryNode extends PythonBinaryBuiltinNode {
-=======
+    // -----------------------------------------------------------------------------------------------------------------
     @Builtin(minNumOfPositionalArgs = 2)
     public abstract static class MayRaiseBinaryNode extends PythonBinaryBuiltinNode {
->>>>>>> ce9df960
         @Child private CreateArgumentsNode createArgsNode;
         @Child private InvokeNode invokeNode;
         private final PFunction func;
@@ -1643,14 +1463,9 @@
         }
     }
 
-<<<<<<< HEAD
-    // -----------------------------------------------------------------------------------------------------------------
-    @Builtin(fixedNumOfPositionalArgs = 3)
-    public static abstract class MayRaiseTernaryNode extends PythonTernaryBuiltinNode {
-=======
+    // -----------------------------------------------------------------------------------------------------------------
     @Builtin(minNumOfPositionalArgs = 3)
     public abstract static class MayRaiseTernaryNode extends PythonTernaryBuiltinNode {
->>>>>>> ce9df960
         @Child private CreateArgumentsNode createArgsNode;
         @Child private InvokeNode invokeNode;
         private final PFunction func;
@@ -1754,7 +1569,6 @@
         }
     }
 
-<<<<<<< HEAD
     // -----------------------------------------------------------------------------------------------------------------
     public static abstract class GetObjectDictNode extends CExtBaseNode {
         public abstract Object execute(Object self);
@@ -1765,27 +1579,6 @@
                         @Exclusive @Cached ToJavaNode toJava,
                         @CachedLibrary(limit = "1") InteropLibrary interopLibrary,
                         @Exclusive @Cached ImportCAPISymbolNode importCAPISymbolNode) {
-=======
-    public abstract static class GetNativeDictNode extends CExtBaseNode {
-        public abstract Object execute(Object obj);
-    }
-
-    public static class GetObjectDictNode extends GetNativeDictNode {
-        @CompilationFinal private TruffleObject func;
-        @Child private Node exec;
-        @Child private ToSulongNode toSulong;
-        @Child private ToJavaNode toJava;
-
-        @Override
-        public Object execute(Object self) {
-            if (func == null) {
-                CompilerDirectives.transferToInterpreterAndInvalidate();
-                func = importCAPISymbol(NativeCAPISymbols.FUN_PY_OBJECT_GENERIC_GET_DICT);
-                exec = insert(Message.EXECUTE.createNode());
-                toSulong = insert(ToSulongNode.create());
-                toJava = insert(ToJavaNode.create());
-            }
->>>>>>> ce9df960
             try {
                 Object func = importCAPISymbolNode.execute(FUN_PY_OBJECT_GENERIC_GET_DICT);
                 return toJava.execute(interopLibrary.execute(func, toSulong.execute(self)));
