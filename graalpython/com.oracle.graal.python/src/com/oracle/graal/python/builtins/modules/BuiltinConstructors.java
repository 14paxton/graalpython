--- conflicted
+++ resolved
@@ -71,6 +71,7 @@
 
 import java.math.BigInteger;
 import java.util.Arrays;
+import java.util.Iterator;
 import java.util.List;
 import java.util.Locale;
 import java.util.function.Supplier;
@@ -89,27 +90,22 @@
 import com.oracle.graal.python.builtins.objects.bytes.PIBytesLike;
 import com.oracle.graal.python.builtins.objects.cell.PCell;
 import com.oracle.graal.python.builtins.objects.cext.CExtNodes;
+import com.oracle.graal.python.builtins.objects.cext.CExtNodes.PCallCapiFunction;
 import com.oracle.graal.python.builtins.objects.cext.CExtNodesFactory;
 import com.oracle.graal.python.builtins.objects.cext.PythonAbstractNativeObject;
 import com.oracle.graal.python.builtins.objects.cext.PythonNativeClass;
 import com.oracle.graal.python.builtins.objects.cext.PythonNativeVoidPtr;
-import com.oracle.graal.python.builtins.objects.cext.CExtNodes.PCallCapiFunction;
 import com.oracle.graal.python.builtins.objects.code.CodeNodes;
 import com.oracle.graal.python.builtins.objects.code.PCode;
 import com.oracle.graal.python.builtins.objects.common.HashingCollectionNodes;
-<<<<<<< HEAD
-import com.oracle.graal.python.builtins.objects.common.HashingStorageNodes;
-=======
 import com.oracle.graal.python.builtins.objects.common.HashingStorage;
 import com.oracle.graal.python.builtins.objects.common.HashingStorage.DictEntry;
 import com.oracle.graal.python.builtins.objects.common.HashingStorageLibrary;
->>>>>>> 74cb6ea2
 import com.oracle.graal.python.builtins.objects.common.PHashingCollection;
+import com.oracle.graal.python.builtins.objects.common.SequenceNodes.GetObjectArrayNode;
 import com.oracle.graal.python.builtins.objects.common.SequenceNodesFactory.GetObjectArrayNodeGen;
 import com.oracle.graal.python.builtins.objects.common.SequenceStorageNodes;
 import com.oracle.graal.python.builtins.objects.common.SequenceStorageNodes.NoGeneralizationNode;
-import com.oracle.graal.python.builtins.objects.common.HashingStorage.DictEntry;
-import com.oracle.graal.python.builtins.objects.common.SequenceNodes.GetObjectArrayNode;
 import com.oracle.graal.python.builtins.objects.complex.PComplex;
 import com.oracle.graal.python.builtins.objects.dict.PDict;
 import com.oracle.graal.python.builtins.objects.enumerate.PEnumerate;
@@ -151,19 +147,19 @@
 import com.oracle.graal.python.nodes.PRaiseNode;
 import com.oracle.graal.python.nodes.SpecialMethodNames;
 import com.oracle.graal.python.nodes.attributes.GetAttributeNode;
+import com.oracle.graal.python.nodes.attributes.GetAttributeNode.GetAnyAttributeNode;
 import com.oracle.graal.python.nodes.attributes.LookupAttributeInMRONode;
 import com.oracle.graal.python.nodes.attributes.LookupInheritedAttributeNode;
 import com.oracle.graal.python.nodes.attributes.ReadAttributeFromObjectNode;
 import com.oracle.graal.python.nodes.attributes.SetAttributeNode;
-import com.oracle.graal.python.nodes.attributes.GetAttributeNode.GetAnyAttributeNode;
 import com.oracle.graal.python.nodes.builtins.TupleNodes;
 import com.oracle.graal.python.nodes.call.CallNode;
 import com.oracle.graal.python.nodes.call.special.CallUnaryMethodNode;
 import com.oracle.graal.python.nodes.call.special.LookupAndCallTernaryNode;
 import com.oracle.graal.python.nodes.call.special.LookupAndCallUnaryNode;
 import com.oracle.graal.python.nodes.classes.IsSubtypeNode;
+import com.oracle.graal.python.nodes.control.GetIteratorExpressionNode.GetIteratorNode;
 import com.oracle.graal.python.nodes.control.GetNextNode;
-import com.oracle.graal.python.nodes.control.GetIteratorExpressionNode.GetIteratorNode;
 import com.oracle.graal.python.nodes.expression.CastToListExpressionNode.CastToListNode;
 import com.oracle.graal.python.nodes.frame.ReadCallerFrameNode;
 import com.oracle.graal.python.nodes.function.PythonBuiltinBaseNode;
@@ -178,16 +174,16 @@
 import com.oracle.graal.python.nodes.subscript.SliceLiteralNode;
 import com.oracle.graal.python.nodes.truffle.PythonArithmeticTypes;
 import com.oracle.graal.python.nodes.util.CastToByteNode;
-import com.oracle.graal.python.nodes.util.CoerceToDoubleNode;
 import com.oracle.graal.python.nodes.util.CastToJavaIntNode;
 import com.oracle.graal.python.nodes.util.CastToJavaStringNode;
 import com.oracle.graal.python.nodes.util.CastToJavaStringNodeGen;
+import com.oracle.graal.python.nodes.util.CoerceToDoubleNode;
 import com.oracle.graal.python.nodes.util.CoerceToStringNode;
 import com.oracle.graal.python.nodes.util.SplitArgsNode;
+import com.oracle.graal.python.runtime.ExecutionContext.ForeignCallContext;
+import com.oracle.graal.python.runtime.ExecutionContext.IndirectCallContext;
 import com.oracle.graal.python.runtime.PythonContext;
 import com.oracle.graal.python.runtime.PythonCore;
-import com.oracle.graal.python.runtime.ExecutionContext.ForeignCallContext;
-import com.oracle.graal.python.runtime.ExecutionContext.IndirectCallContext;
 import com.oracle.graal.python.runtime.exception.PException;
 import com.oracle.graal.python.runtime.exception.PythonErrorType;
 import com.oracle.graal.python.runtime.object.PythonObjectFactory;
@@ -2302,13 +2298,8 @@
                         @Cached BranchProfile updatedStorage,
                         @Cached("create(__NEW__)") LookupInheritedAttributeNode getNewFuncNode,
                         @Cached("create(__INIT_SUBCLASS__)") GetAttributeNode getInitSubclassNode,
-<<<<<<< HEAD
                         @Cached("create(__SET_NAME__)") LookupInheritedAttributeNode getSetNameNode,
-                        @Cached HashingStorageNodes.GetItemNode getItemNode,
-                        @Cached HashingStorageNodes.DelItemNode delItemNode,
                         @Cached CallNode callSetNameNode,
-=======
->>>>>>> 74cb6ea2
                         @Cached CallNode callInitSubclassNode,
                         @Cached CallNode callNewFuncNode) {
 
@@ -2327,11 +2318,11 @@
             try {
                 PythonClass newType = typeMetaclass(frame, name, bases, namespace, metaclass, nslib);
 
-                for (Object key : namespace.keys()) {
-                    Object member = getItemNode.execute(frame, namespace.getDictStorage(), key);
-                    Object setName = getSetNameNode.execute(member);
+                for (Iterator<DictEntry> it = nslib.entries(namespace.getDictStorage()); it.hasNext();) {
+                    DictEntry entry = it.next();
+                    Object setName = getSetNameNode.execute(entry.value);
                     if (setName != PNone.NO_VALUE) {
-                        callSetNameNode.execute(frame, setName, member, newType, key);
+                        callSetNameNode.execute(frame, setName, entry.key, newType, entry.value);
                     }
                 }
 
@@ -2354,20 +2345,13 @@
                 }
 
                 // set __class__ cell contents
-<<<<<<< HEAD
-                Object classcell = getItemNode.execute(frame, namespace.getDictStorage(), __CLASSCELL__);
-=======
                 Object classcell = nslib.getItem(namespace.getDictStorage(), __CLASSCELL__);
->>>>>>> 74cb6ea2
                 if (classcell != null) {
                     if (classcell instanceof PCell) {
                         ((PCell) classcell).setRef(newType);
                     } else {
                         raise(TypeError, "__classcell__ must be a cell");
                     }
-<<<<<<< HEAD
-                    delItemNode.execute(frame, namespace, namespace.getDictStorage(), __CLASSCELL__);
-=======
                     if (nslib.hasKey(namespace.getDictStorage(), __CLASSCELL__)) {
                         HashingStorage newStore = nslib.delItem(namespace.getDictStorage(), __CLASSCELL__);
                         if (newStore != namespace.getDictStorage()) {
@@ -2375,7 +2359,6 @@
                             namespace.setDictStorage(newStore);
                         }
                     }
->>>>>>> 74cb6ea2
                 }
 
                 return newType;
