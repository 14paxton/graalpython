--- conflicted
+++ resolved
@@ -63,29 +63,27 @@
 import com.oracle.graal.python.builtins.objects.buffer.PythonBufferAccessLibrary;
 import com.oracle.graal.python.builtins.objects.buffer.PythonBufferAcquireLibrary;
 import com.oracle.graal.python.builtins.objects.tokenize.PTokenizerIter;
+import com.oracle.graal.python.builtins.objects.type.TypeNodes;
 import com.oracle.graal.python.lib.PyBytesCheckNode;
 import com.oracle.graal.python.nodes.PRaiseNode;
 import com.oracle.graal.python.nodes.call.CallNode;
 import com.oracle.graal.python.nodes.function.PythonBuiltinBaseNode;
 import com.oracle.graal.python.nodes.function.builtins.PythonQuaternaryClinicBuiltinNode;
 import com.oracle.graal.python.nodes.function.builtins.clinic.ArgumentClinicProvider;
-<<<<<<< HEAD
 import com.oracle.graal.python.nodes.util.CannotCastException;
 import com.oracle.graal.python.nodes.util.CastToTruffleStringNode;
 import com.oracle.graal.python.pegparser.tokenizer.Tokenizer;
 import com.oracle.graal.python.runtime.exception.PException;
-import com.oracle.graal.python.runtime.object.PythonObjectFactory;
+import com.oracle.graal.python.runtime.object.PFactory;
 import com.oracle.graal.python.util.Supplier;
 import com.oracle.truffle.api.CompilerDirectives.TruffleBoundary;
-=======
-import com.oracle.graal.python.runtime.object.PFactory;
 import com.oracle.truffle.api.dsl.Bind;
->>>>>>> c4afe26b
 import com.oracle.truffle.api.dsl.Cached;
 import com.oracle.truffle.api.dsl.Cached.Shared;
 import com.oracle.truffle.api.dsl.GenerateNodeFactory;
 import com.oracle.truffle.api.dsl.NodeFactory;
 import com.oracle.truffle.api.dsl.Specialization;
+import com.oracle.truffle.api.nodes.Node;
 import com.oracle.truffle.api.strings.TruffleString;
 import com.oracle.truffle.api.strings.TruffleStringIterator;
 
@@ -110,9 +108,9 @@
         }
 
         @Specialization
-<<<<<<< HEAD
         static PTokenizerIter tokenizerIterStr(Object cls, Object readline, boolean extraTokens, @SuppressWarnings("unused") PNone encoding,
-                        @Shared @Cached PythonObjectFactory factory) {
+                        @Bind PythonLanguage language,
+                        @Shared @Cached TypeNodes.GetInstanceShape getInstanceShape) {
             Supplier<int[]> inputSupplier = () -> {
                 Object o;
                 try {
@@ -125,22 +123,24 @@
                 try {
                     line = CastToTruffleStringNode.executeUncached(o);
                 } catch (CannotCastException e) {
-                    throw PRaiseNode.raiseUncached(null, PythonBuiltinClassType.TypeError, RETURNED_NON_STRING, "readline()", o);
+                    throw PRaiseNode.raiseStatic(null, PythonBuiltinClassType.TypeError, RETURNED_NON_STRING, "readline()", o);
                 }
                 return getCodePoints(line);
             };
-            return factory.createTokenizerIter(cls, inputSupplier, extraTokens);
+            return PFactory.createTokenizerIter(language, cls, getInstanceShape.execute(cls), inputSupplier, extraTokens);
         }
 
         @Specialization
         static PTokenizerIter tokenizerIterBytes(Object cls, Object readline, boolean extraTokens, TruffleString encoding,
-                        @Shared @Cached PythonObjectFactory factory,
+                        @Bind("this") Node inliningTarget,
+                        @Bind PythonLanguage language,
+                        @Shared @Cached TypeNodes.GetInstanceShape getInstanceShape,
                         @Cached PRaiseNode raiseNode) {
             Charset charset;
             try {
                 charset = getCharset(Tokenizer.getNormalName(encoding.toJavaStringUncached()));
             } catch (Exception e) {
-                throw raiseNode.raise(PythonBuiltinClassType.LookupError, UNKNOWN_ENCODING, encoding);
+                throw raiseNode.raise(inliningTarget, PythonBuiltinClassType.LookupError, UNKNOWN_ENCODING, encoding);
             }
 
             Supplier<int[]> inputSupplier = () -> {
@@ -152,14 +152,14 @@
                     return null;
                 }
                 if (!PyBytesCheckNode.executeUncached(o)) {
-                    throw PRaiseNode.raiseUncached(null, PythonBuiltinClassType.TypeError, RETURNED_NONBYTES, "readline()", o);
+                    throw PRaiseNode.raiseStatic(null, PythonBuiltinClassType.TypeError, RETURNED_NONBYTES, "readline()", o);
                 }
 
                 Object buffer;
                 try {
                     buffer = PythonBufferAcquireLibrary.getUncached().acquireReadonly(o);
                 } catch (PException e) {
-                    throw PRaiseNode.raiseUncached(null, TypeError, EXPECTED_BYTESLIKE_GOT_P, o);
+                    throw PRaiseNode.raiseStatic(null, TypeError, EXPECTED_BYTESLIKE_GOT_P, o);
                 }
                 PythonBufferAccessLibrary bufferLib = PythonBufferAccessLibrary.getUncached();
                 byte[] bytes;
@@ -171,7 +171,7 @@
                 String line = charset.decode(ByteBuffer.wrap(bytes)).toString();
                 return getCodePoints(TruffleString.fromJavaStringUncached(line, TS_ENCODING));
             };
-            return factory.createTokenizerIter(cls, inputSupplier, extraTokens);
+            return PFactory.createTokenizerIter(language, cls, getInstanceShape.execute(cls), inputSupplier, extraTokens);
         }
 
         @TruffleBoundary
@@ -191,12 +191,6 @@
                 res[i++] = it.nextUncached();
             }
             return res;
-=======
-        static PTokenizerIter tokenizerIter(@SuppressWarnings("unused") Object cls, TruffleString source,
-                        @Bind PythonLanguage language,
-                        @Cached TruffleString.ToJavaStringNode toJavaStringNode) {
-            return PFactory.createTokenizerIter(language, toJavaStringNode.execute(source));
->>>>>>> c4afe26b
         }
     }
 }