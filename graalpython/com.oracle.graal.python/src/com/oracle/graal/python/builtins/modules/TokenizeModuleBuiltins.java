--- conflicted
+++ resolved
@@ -40,17 +40,11 @@
  */
 package com.oracle.graal.python.builtins.modules;
 
-<<<<<<< HEAD
-import static com.oracle.graal.python.nodes.ErrorMessages.RETURNED_NONBYTES;
-import static com.oracle.graal.python.nodes.ErrorMessages.RETURNED_NON_STRING;
-import static com.oracle.graal.python.nodes.ErrorMessages.UNKNOWN_ENCODING;
-=======
 import static com.oracle.graal.python.nodes.ErrorMessages.EXPECTED_BYTESLIKE_GOT_P;
 import static com.oracle.graal.python.nodes.ErrorMessages.RETURNED_NONBYTES;
 import static com.oracle.graal.python.nodes.ErrorMessages.RETURNED_NON_STRING;
 import static com.oracle.graal.python.nodes.ErrorMessages.UNKNOWN_ENCODING;
 import static com.oracle.graal.python.runtime.exception.PythonErrorType.TypeError;
->>>>>>> c1bca0fb
 import static com.oracle.graal.python.util.PythonUtils.TS_ENCODING;
 
 import java.nio.ByteBuffer;
@@ -65,12 +59,8 @@
 import com.oracle.graal.python.builtins.PythonBuiltins;
 import com.oracle.graal.python.builtins.modules.TokenizeModuleBuiltinsClinicProviders.TokenizerIterNodeClinicProviderGen;
 import com.oracle.graal.python.builtins.objects.PNone;
-<<<<<<< HEAD
-import com.oracle.graal.python.builtins.objects.bytes.BytesNodes.ToBytesWithoutFrameNode;
-=======
 import com.oracle.graal.python.builtins.objects.buffer.PythonBufferAccessLibrary;
 import com.oracle.graal.python.builtins.objects.buffer.PythonBufferAcquireLibrary;
->>>>>>> c1bca0fb
 import com.oracle.graal.python.builtins.objects.tokenize.PTokenizerIter;
 import com.oracle.graal.python.lib.PyBytesCheckNode;
 import com.oracle.graal.python.nodes.PRaiseNode;
@@ -158,9 +148,6 @@
                     throw PRaiseNode.raiseUncached(null, PythonBuiltinClassType.TypeError, RETURNED_NONBYTES, "readline()", o);
                 }
 
-<<<<<<< HEAD
-                byte[] bytes = ToBytesWithoutFrameNode.executeUncached(o);
-=======
                 Object buffer;
                 try {
                     buffer = PythonBufferAcquireLibrary.getUncached().acquireReadonly(o);
@@ -174,7 +161,6 @@
                 } finally {
                     bufferLib.release(buffer);
                 }
->>>>>>> c1bca0fb
                 String line = charset.decode(ByteBuffer.wrap(bytes)).toString();
                 return getCodePoints(TruffleString.fromJavaStringUncached(line, TS_ENCODING));
             };
