/*
 * Copyright (c) 2017, 2021, Oracle and/or its affiliates.
 * Copyright (c) 2013, Regents of the University of California
 *
 * All rights reserved.
 *
 * Redistribution and use in source and binary forms, with or without modification, are
 * permitted provided that the following conditions are met:
 *
 * 1. Redistributions of source code must retain the above copyright notice, this list of
 * conditions and the following disclaimer.
 * 2. Redistributions in binary form must reproduce the above copyright notice, this list of
 * conditions and the following disclaimer in the documentation and/or other materials provided
 * with the distribution.
 *
 * THIS SOFTWARE IS PROVIDED BY THE COPYRIGHT HOLDERS AND CONTRIBUTORS "AS IS" AND ANY EXPRESS
 * OR IMPLIED WARRANTIES, INCLUDING, BUT NOT LIMITED TO, THE IMPLIED WARRANTIES OF
 * MERCHANTABILITY AND FITNESS FOR A PARTICULAR PURPOSE ARE DISCLAIMED. IN NO EVENT SHALL THE
 * COPYRIGHT HOLDER OR CONTRIBUTORS BE LIABLE FOR ANY DIRECT, INDIRECT, INCIDENTAL, SPECIAL,
 * EXEMPLARY, OR CONSEQUENTIAL DAMAGES (INCLUDING, BUT NOT LIMITED TO, PROCUREMENT OF SUBSTITUTE
 * GOODS OR SERVICES; LOSS OF USE, DATA, OR PROFITS; OR BUSINESS INTERRUPTION) HOWEVER CAUSED
 * AND ON ANY THEORY OF LIABILITY, WHETHER IN CONTRACT, STRICT LIABILITY, OR TORT (INCLUDING
 * NEGLIGENCE OR OTHERWISE) ARISING IN ANY WAY OUT OF THE USE OF THIS SOFTWARE, EVEN IF ADVISED
 * OF THE POSSIBILITY OF SUCH DAMAGE.
 */
package com.oracle.graal.python.builtins;

import java.util.Arrays;
import java.util.HashSet;

import com.oracle.graal.python.PythonLanguage;
import com.oracle.graal.python.builtins.objects.PythonAbstractObject;
import com.oracle.graal.python.builtins.objects.function.PArguments;
import com.oracle.graal.python.builtins.objects.function.PArguments.ThreadState;
import com.oracle.graal.python.builtins.objects.object.PythonObjectLibrary;
import com.oracle.graal.python.builtins.objects.type.PythonBuiltinClass;
import com.oracle.graal.python.nodes.BuiltinNames;
import com.oracle.graal.python.nodes.ErrorMessages;
import com.oracle.graal.python.nodes.PRaiseNode;
import com.oracle.graal.python.nodes.classes.IsSubtypeNode;
import com.oracle.graal.python.nodes.interop.PForeignToPTypeNode;
import com.oracle.graal.python.runtime.PythonContext;
import com.oracle.truffle.api.CompilerAsserts;
import com.oracle.truffle.api.CompilerDirectives;
import com.oracle.truffle.api.CompilerDirectives.CompilationFinal;
import com.oracle.truffle.api.dsl.Cached;
import com.oracle.truffle.api.dsl.Cached.Shared;
import com.oracle.truffle.api.dsl.CachedContext;
import com.oracle.truffle.api.dsl.Fallback;
import com.oracle.truffle.api.dsl.Specialization;
import com.oracle.truffle.api.frame.VirtualFrame;
import com.oracle.truffle.api.interop.ArityException;
import com.oracle.truffle.api.interop.InteropLibrary;
import com.oracle.truffle.api.interop.TruffleObject;
import com.oracle.truffle.api.interop.UnknownIdentifierException;
import com.oracle.truffle.api.interop.UnsupportedMessageException;
import com.oracle.truffle.api.interop.UnsupportedTypeException;
import com.oracle.truffle.api.library.CachedLibrary;
import com.oracle.truffle.api.library.ExportLibrary;
import com.oracle.truffle.api.library.ExportMessage;
import com.oracle.truffle.api.nodes.ExplodeLoop;
import com.oracle.truffle.api.object.Shape;
import com.oracle.truffle.api.profiles.ConditionProfile;

@ExportLibrary(InteropLibrary.class)
@ExportLibrary(PythonObjectLibrary.class)
public enum PythonBuiltinClassType implements TruffleObject {

    ForeignObject(BuiltinNames.FOREIGN, false),
    Boolean("bool", BuiltinNames.BUILTINS, false),
    GetSetDescriptor("get_set_desc", false),
    PArray("array", "array"),
    PArrayIterator("arrayiterator", false),
    PIterator("iterator", false),
    PBuiltinFunction("method_descriptor", false),
    PBuiltinMethod("builtin_function_or_method", false),
    PBuiltinClassMethod("classmethod_descriptor", false),
    PByteArray("bytearray", BuiltinNames.BUILTINS),
    PBytes("bytes", BuiltinNames.BUILTINS),
    PCell("cell", false),
    PComplex("complex", BuiltinNames.BUILTINS),
    PDict("dict", BuiltinNames.BUILTINS),
    PDictItemIterator(BuiltinNames.DICT_ITEMITERATOR, false),
    PDictReverseItemIterator(BuiltinNames.DICT_REVERSE_ITEMITERATOR, false),
    PDictItemsView(BuiltinNames.DICT_ITEMS, false),
    PDictKeyIterator(BuiltinNames.DICT_KEYITERATOR, false),
    PDictReverseKeyIterator(BuiltinNames.DICT_REVERSE_KEYITERATOR, false),
    PDictKeysView(BuiltinNames.DICT_KEYS, false),
    PDictValueIterator(BuiltinNames.DICT_VALUEITERATOR, false),
    PDictReverseValueIterator(BuiltinNames.DICT_REVERSE_VALUEITERATOR, false),
    PDictValuesView(BuiltinNames.DICT_VALUES, false),
    PEllipsis("ellipsis", false),
    PEnumerate("enumerate", BuiltinNames.BUILTINS),
    PMap("map", BuiltinNames.BUILTINS),
    PFloat("float", BuiltinNames.BUILTINS),
    PFrame("frame", false),
    PFrozenSet("frozenset", BuiltinNames.BUILTINS),
    PFunction("function", false),
    PGenerator("generator", false),
    PInt("int", BuiltinNames.BUILTINS),
    PList("list", BuiltinNames.BUILTINS),
    PMappingproxy("mappingproxy", false),
    PMemoryView("memoryview", BuiltinNames.BUILTINS, false),
    PMethod("method", false),
    PMMap("mmap", "mmap"),
    PNone("NoneType", false),
    PNotImplemented("NotImplementedType", false),
    PRandom("Random", "_random"),
    PRange("range", BuiltinNames.BUILTINS, false),
    PReferenceType("ReferenceType", "_weakref"),
    PSentinelIterator("callable_iterator", false),
    PForeignArrayIterator("foreign_iterator"),
    PReverseIterator("reversed", BuiltinNames.BUILTINS),
    PSet("set", BuiltinNames.BUILTINS),
    PSlice("slice", BuiltinNames.BUILTINS),
    PString("str", BuiltinNames.BUILTINS),
    PTraceback("traceback"),
    PTuple("tuple", BuiltinNames.BUILTINS),
    PythonClass("type", BuiltinNames.BUILTINS),
    PythonModule("module"),
    PythonModuleDef("moduledef", false),
    PythonObject("object", BuiltinNames.BUILTINS),
    Super("super", BuiltinNames.BUILTINS),
    PCode("code", false),
    PZip("zip", BuiltinNames.BUILTINS),
    PZipImporter("zipimporter", "zipimport"),
    PBuffer("buffer", BuiltinNames.BUILTINS, false),
    PThread("start_new_thread", "_thread"),
    PLock("LockType", "_thread"),
    PRLock("RLock", "_thread"),
    PSemLock("SemLock", "_multiprocessing"),
    PSocket("socket", "_socket"),
    PStaticmethod("staticmethod", BuiltinNames.BUILTINS),
    PClassmethod("classmethod", BuiltinNames.BUILTINS),
    PScandirIterator("ScandirIterator", false, "posix", false),
    PDirEntry("DirEntry", true, "posix", false),
    PLZMACompressor("LZMACompressor", "_lzma"),
    PLZMADecompressor("LZMADecompressor", "_lzma"),
    LsprofProfiler("Profiler", "_lsprof"),
    PStruct("Struct", "_struct"),
    BZ2Compressor("BZ2Compressor", "_bz2"),
    BZ2Decompressor("BZ2Decompressor", "_bz2"),
    ZlibCompress("Compress", "zlib"),
    ZlibDecompress("Decompress", "zlib"),
    PBufferedReader("BufferedReader", "_io"),
<<<<<<< HEAD
    PSSLSession("SSLSession", "_ssl"),
    PSSLContext("_SSLContext", "_ssl"),
    PSSLSocket("_SSLSocket", "_ssl"),
    PMemoryBIO("MemoryBIO", "_ssl"),
=======
    PStatResult("stat_result", "os", false),
    PTerminalSize("terminal_size", "os", false),
    PUnameResult("uname_result", "posix", false),
    PStructTime("struct_time", "time", false),
    PProfilerEntry("profiler_entry", "_lsprof", false),
    PProfilerSubentry("profiler_subentry", "_lsprof", false),
    PStructPasswd("struct_passwd", "pwd", false),
    PStructRusage("struct_rusage", "resource", false),
    PVersionInfo("version_info", "sys", false),
    PFlags("flags", "sys", false),
    PFloatInfo("float_info", "sys", false),
    PIntInfo("int_info", "sys", false),
    PHashInfo("hash_info", "sys", false),
    PThreadInfo("thread_info", "sys", false),
    PUnraisableHookArgs("UnraisableHookArgs", false),
>>>>>>> 6982934e

    // Errors and exceptions:

    // everything after BaseException is considered to be an exception
    PBaseException("BaseException", BuiltinNames.BUILTINS),
    SystemExit("SystemExit", BuiltinNames.BUILTINS),
    KeyboardInterrupt("KeyboardInterrupt", BuiltinNames.BUILTINS),
    GeneratorExit("GeneratorExit", BuiltinNames.BUILTINS),
    Exception("Exception", BuiltinNames.BUILTINS),
    StopIteration("StopIteration", BuiltinNames.BUILTINS),
    StopAsyncIteration("StopAsyncIteration", BuiltinNames.BUILTINS),
    ArithmeticError("ArithmeticError", BuiltinNames.BUILTINS),
    FloatingPointError("FloatingPointError", BuiltinNames.BUILTINS),
    OverflowError("OverflowError", BuiltinNames.BUILTINS),
    ZeroDivisionError("ZeroDivisionError", BuiltinNames.BUILTINS),
    AssertionError("AssertionError", BuiltinNames.BUILTINS),
    AttributeError("AttributeError", BuiltinNames.BUILTINS),
    BufferError("BufferError", BuiltinNames.BUILTINS),
    EOFError("EOFError", BuiltinNames.BUILTINS),
    ImportError("ImportError", BuiltinNames.BUILTINS),
    ModuleNotFoundError("ModuleNotFoundError", BuiltinNames.BUILTINS),
    LookupError("LookupError", BuiltinNames.BUILTINS),
    IndexError("IndexError", BuiltinNames.BUILTINS),
    KeyError("KeyError", BuiltinNames.BUILTINS),
    MemoryError("MemoryError", BuiltinNames.BUILTINS),
    NameError("NameError", BuiltinNames.BUILTINS),
    UnboundLocalError("UnboundLocalError", BuiltinNames.BUILTINS),
    OSError("OSError", BuiltinNames.BUILTINS),
    BlockingIOError("BlockingIOError", BuiltinNames.BUILTINS),
    ChildProcessError("ChildProcessError", BuiltinNames.BUILTINS),
    ConnectionError("ConnectionError", BuiltinNames.BUILTINS),
    BrokenPipeError("BrokenPipeError", BuiltinNames.BUILTINS),
    ConnectionAbortedError("ConnectionAbortedError", BuiltinNames.BUILTINS),
    ConnectionRefusedError("ConnectionRefusedError", BuiltinNames.BUILTINS),
    ConnectionResetError("ConnectionResetError", BuiltinNames.BUILTINS),
    FileExistsError("FileExistsError", BuiltinNames.BUILTINS),
    FileNotFoundError("FileNotFoundError", BuiltinNames.BUILTINS),
    InterruptedError("InterruptedError", BuiltinNames.BUILTINS),
    IsADirectoryError("IsADirectoryError", BuiltinNames.BUILTINS),
    NotADirectoryError("NotADirectoryError", BuiltinNames.BUILTINS),
    PermissionError("PermissionError", BuiltinNames.BUILTINS),
    ProcessLookupError("ProcessLookupError", BuiltinNames.BUILTINS),
    TimeoutError("TimeoutError", BuiltinNames.BUILTINS),
    ZipImportError("ZipImportError", "zipimport"),
    ZLibError("error", "zlib"),
    LZMAError("LZMAError", "_lzma"),
    StructError("StructError", "_struct"),
    SocketGAIError("gaierror", "_socket"),
    SocketHError("herror", "_socket"),
    SocketTimeout("timeout", "_socket"),
    SSLError("SSLError", "_ssl"),
    SSLZeroReturnError("SSLZeroReturnError", "_ssl"),
    SSLWantReadError("SSLWantReadError", "_ssl"),
    SSLWantWriteError("SSLWantWriteError", "_ssl"),
    SSLSyscallError("SSLSyscallError", "_ssl"),
    SSLEOFError("SSLEOFError", "_ssl"),
    SSLCertVerificationError("SSLCertVerificationError", "_ssl"),

    // todo: all OS errors

    ReferenceError("ReferenceError", BuiltinNames.BUILTINS),
    RuntimeError("RuntimeError", BuiltinNames.BUILTINS),
    NotImplementedError("NotImplementedError", BuiltinNames.BUILTINS),
    SyntaxError("SyntaxError", BuiltinNames.BUILTINS),
    IndentationError("IndentationError", BuiltinNames.BUILTINS),
    TabError("TabError", BuiltinNames.BUILTINS),
    SystemError("SystemError", BuiltinNames.BUILTINS),
    TypeError("TypeError", BuiltinNames.BUILTINS),
    ValueError("ValueError", BuiltinNames.BUILTINS),
    UnicodeError("UnicodeError", BuiltinNames.BUILTINS),
    UnicodeDecodeError("UnicodeDecodeError", BuiltinNames.BUILTINS),
    UnicodeEncodeError("UnicodeEncodeError", BuiltinNames.BUILTINS),
    UnicodeTranslateError("UnicodeTranslateError", BuiltinNames.BUILTINS),
    RecursionError("RecursionError", BuiltinNames.BUILTINS),

    // warnings
    Warning("Warning", BuiltinNames.BUILTINS),
    BytesWarning("BytesWarning", BuiltinNames.BUILTINS),
    DeprecationWarning("DeprecationWarning", BuiltinNames.BUILTINS),
    FutureWarning("FutureWarning", BuiltinNames.BUILTINS),
    ImportWarning("ImportWarning", BuiltinNames.BUILTINS),
    PendingDeprecationWarning("PendingDeprecationWarning", BuiltinNames.BUILTINS),
    ResourceWarning("ResourceWarning", BuiltinNames.BUILTINS),
    RuntimeWarning("RuntimeWarning", BuiltinNames.BUILTINS),
    SyntaxWarning("SyntaxWarning", BuiltinNames.BUILTINS),
    UnicodeWarning("UnicodeWarning", BuiltinNames.BUILTINS),
    UserWarning("UserWarning", BuiltinNames.BUILTINS),

    // A marker for @Builtin that is not a class. Must always come last.
    nil(null);

    private final String name;
    private final String publicInModule;
    // This is the name qualified by module used for printing. But the actual __qualname__ is just
    // plain name without module
    private final String printName;
    private final boolean basetype;

    // initialized in static constructor
    @CompilationFinal private PythonBuiltinClassType base;

    PythonBuiltinClassType(String name, boolean isPublic, String module, boolean basetype) {
        this.name = name;
        this.publicInModule = isPublic ? module : null;
        if (module != null && module != BuiltinNames.BUILTINS) {
            printName = module + "." + name;
        } else {
            printName = name;
        }
        this.basetype = basetype;
    }

    PythonBuiltinClassType(String name, String publicInModule, boolean basetype) {
        this(name, publicInModule != null, publicInModule, basetype);
    }

    PythonBuiltinClassType(String name, String publicInModule) {
        this(name, publicInModule, true);
    }

    PythonBuiltinClassType(String name, boolean basetype) {
        this(name, null, basetype);
    }

    PythonBuiltinClassType(String name) {
        this(name, null, true);
    }

    public boolean isAcceptableBase() {
        return basetype;
    }

    public String getName() {
        return name;
    }

    public String getPrintName() {
        return printName;
    }

    public PythonBuiltinClassType getBase() {
        return base;
    }

    public String getPublicInModule() {
        return publicInModule;
    }

    @Override
    public String toString() {
        CompilerAsserts.neverPartOfCompilation();
        return name;
    }

    public final Shape getInstanceShape(PythonLanguage lang) {
        if (name == null) {
            CompilerDirectives.shouldNotReachHere("incorrect use of Python builtin type marker");
        }
        return lang.getBuiltinTypeInstanceShape(this);
    }

    @CompilationFinal(dimensions = 1) public static final PythonBuiltinClassType[] VALUES = Arrays.copyOf(values(), values().length - 1);
    @CompilationFinal(dimensions = 1) public static final PythonBuiltinClassType[] EXCEPTIONS;

    static {
        // fill the EXCEPTIONS array

        EXCEPTIONS = new PythonBuiltinClassType[VALUES.length - PBaseException.ordinal()];
        for (int i = 0; i < EXCEPTIONS.length; i++) {
            EXCEPTIONS[i] = VALUES[i + PBaseException.ordinal()];
        }

        // set the base classes (and check uniqueness):

        HashSet<String> set = new HashSet<>();
        for (PythonBuiltinClassType type : VALUES) {
            assert set.add(type.name) : type.name();
            type.base = PythonObject;
        }

        PythonObject.base = null;

        Boolean.base = PInt;

        SystemExit.base = PBaseException;
        KeyboardInterrupt.base = PBaseException;
        GeneratorExit.base = PBaseException;
        Exception.base = PBaseException;
        StopIteration.base = Exception;
        StopAsyncIteration.base = Exception;
        ArithmeticError.base = Exception;
        FloatingPointError.base = ArithmeticError;
        OverflowError.base = ArithmeticError;
        ZeroDivisionError.base = ArithmeticError;
        AssertionError.base = Exception;
        AttributeError.base = Exception;
        BufferError.base = Exception;
        EOFError.base = Exception;
        ImportError.base = Exception;
        ModuleNotFoundError.base = ImportError;
        LookupError.base = Exception;
        IndexError.base = LookupError;
        KeyError.base = LookupError;
        MemoryError.base = Exception;
        NameError.base = Exception;
        UnboundLocalError.base = NameError;
        OSError.base = Exception;
        BlockingIOError.base = OSError;
        ChildProcessError.base = OSError;
        ConnectionError.base = OSError;
        BrokenPipeError.base = ConnectionError;
        ConnectionAbortedError.base = ConnectionError;
        ConnectionRefusedError.base = ConnectionError;
        ConnectionResetError.base = ConnectionError;
        FileExistsError.base = OSError;
        FileNotFoundError.base = OSError;
        InterruptedError.base = OSError;
        IsADirectoryError.base = OSError;
        NotADirectoryError.base = OSError;
        PermissionError.base = OSError;
        ProcessLookupError.base = OSError;
        TimeoutError.base = OSError;
        ZipImportError.base = ImportError;
        ZLibError.base = Exception;
        LZMAError.base = Exception;
        SocketGAIError.base = OSError;
        SocketHError.base = OSError;
        SocketTimeout.base = OSError;

        SSLError.base = OSError;
        SSLZeroReturnError.base = SSLError;
        SSLWantReadError.base = SSLError;
        SSLWantWriteError.base = SSLError;
        SSLSyscallError.base = SSLError;
        SSLCertVerificationError.base = SSLError;
        SSLEOFError.base = SSLError;

        ReferenceError.base = Exception;
        RuntimeError.base = Exception;
        NotImplementedError.base = RuntimeError;
        SyntaxError.base = Exception;
        IndentationError.base = SyntaxError;
        TabError.base = IndentationError;
        SystemError.base = Exception;
        TypeError.base = Exception;
        ValueError.base = Exception;
        UnicodeError.base = ValueError;
        UnicodeDecodeError.base = UnicodeError;
        UnicodeEncodeError.base = UnicodeError;
        UnicodeTranslateError.base = UnicodeError;
        RecursionError.base = RuntimeError;

        // warnings
        Warning.base = Exception;
        BytesWarning.base = Warning;
        DeprecationWarning.base = Warning;
        FutureWarning.base = Warning;
        ImportWarning.base = Warning;
        PendingDeprecationWarning.base = Warning;
        ResourceWarning.base = Warning;
        RuntimeWarning.base = Warning;
        SyntaxWarning.base = Warning;
        UnicodeWarning.base = Warning;
        UserWarning.base = Warning;

        PStatResult.base = PTuple;
        PTerminalSize.base = PTuple;
        PUnameResult.base = PTuple;
        PStructTime.base = PTuple;
        PProfilerEntry.base = PTuple;
        PProfilerSubentry.base = PTuple;
        PStructPasswd.base = PTuple;
        PStructRusage.base = PTuple;
        PVersionInfo.base = PTuple;
        PFlags.base = PTuple;
        PFloatInfo.base = PTuple;
        PIntInfo.base = PTuple;
        PHashInfo.base = PTuple;
        PThreadInfo.base = PTuple;
        PUnraisableHookArgs.base = PTuple;
    }

    /* InteropLibrary messages */
    @SuppressWarnings("static-method")
    @ExportMessage
    public boolean isExecutable() {
        return true;
    }

    @ExportMessage
    public Object execute(Object[] arguments,
                    @CachedLibrary(limit = "1") InteropLibrary lib,
                    @CachedContext(PythonLanguage.class) PythonContext context) throws UnsupportedTypeException, ArityException, UnsupportedMessageException {
        return lib.execute(context.getCore().lookupType(this), arguments);
    }

    @SuppressWarnings("static-method")
    @ExportMessage
    public boolean isInstantiable() {
        return true;
    }

    @ExportMessage
    public Object instantiate(Object[] arguments,
                    @CachedLibrary(limit = "1") InteropLibrary lib,
                    @CachedContext(PythonLanguage.class) PythonContext context) throws UnsupportedTypeException, ArityException, UnsupportedMessageException {
        return lib.instantiate(context.getCore().lookupType(this), arguments);
    }

    @SuppressWarnings("static-method")
    @ExportMessage
    public boolean hasMembers() {
        return true;
    }

    @ExportMessage
    public Object getMembers(boolean includeInternal,
                    @Shared("interop") @CachedLibrary(limit = "1") InteropLibrary lib,
                    @CachedContext(PythonLanguage.class) PythonContext context) throws UnsupportedMessageException {
        return lib.getMembers(context.getCore().lookupType(this), includeInternal);
    }

    @ExportMessage
    public boolean isMemberReadable(String key,
                    @Shared("interop") @CachedLibrary(limit = "1") InteropLibrary lib,
                    @CachedContext(PythonLanguage.class) PythonContext context) {
        return lib.isMemberReadable(context.getCore().lookupType(this), key);
    }

    @ExportMessage
    public Object readMember(String key,
                    @Shared("interop") @CachedLibrary(limit = "1") InteropLibrary lib,
                    @CachedContext(PythonLanguage.class) PythonContext context) throws UnsupportedMessageException, UnknownIdentifierException {
        return lib.readMember(context.getCore().lookupType(this), key);
    }

    @ExportMessage
    public boolean isMemberModifiable(String key,
                    @Shared("interop") @CachedLibrary(limit = "1") InteropLibrary lib,
                    @CachedContext(PythonLanguage.class) PythonContext context) {
        return lib.isMemberModifiable(context.getCore().lookupType(this), key);
    }

    @ExportMessage
    public boolean isMemberInsertable(String key,
                    @Shared("interop") @CachedLibrary(limit = "1") InteropLibrary lib,
                    @CachedContext(PythonLanguage.class) PythonContext context) {
        return lib.isMemberInsertable(context.getCore().lookupType(this), key);
    }

    @ExportMessage
    public void writeMember(String key, Object value,
                    @Shared("interop") @CachedLibrary(limit = "1") InteropLibrary lib,
                    @CachedContext(PythonLanguage.class) PythonContext context) throws UnsupportedMessageException, UnknownIdentifierException, UnsupportedTypeException {
        lib.writeMember(context.getCore().lookupType(this), key, value);
    }

    @ExportMessage
    public boolean isMemberRemovable(String key,
                    @Shared("interop") @CachedLibrary(limit = "1") InteropLibrary lib,
                    @CachedContext(PythonLanguage.class) PythonContext context) {
        return lib.isMemberRemovable(context.getCore().lookupType(this), key);
    }

    @ExportMessage
    public void removeMember(String key,
                    @Shared("interop") @CachedLibrary(limit = "1") InteropLibrary lib,
                    @CachedContext(PythonLanguage.class) PythonContext context) throws UnsupportedMessageException, UnknownIdentifierException {
        lib.removeMember(context.getCore().lookupType(this), key);
    }

    @ExportMessage
    public boolean isMemberInvocable(String key,
                    @Shared("interop") @CachedLibrary(limit = "1") InteropLibrary lib,
                    @CachedContext(PythonLanguage.class) PythonContext context) {
        return lib.isMemberInvocable(context.getCore().lookupType(this), key);
    }

    @ExportMessage
    public Object invokeMember(String key, Object[] arguments,
                    @Shared("interop") @CachedLibrary(limit = "1") InteropLibrary lib,
                    @CachedContext(PythonLanguage.class) PythonContext context) throws UnsupportedMessageException, ArityException, UnknownIdentifierException, UnsupportedTypeException {
        return lib.invokeMember(context.getCore().lookupType(this), key, arguments);
    }

    @ExportMessage
    public boolean isMemberInternal(String key,
                    @Shared("interop") @CachedLibrary(limit = "1") InteropLibrary lib,
                    @CachedContext(PythonLanguage.class) PythonContext context) {
        return lib.isMemberInternal(context.getCore().lookupType(this), key);
    }

    @ExportMessage
    public boolean hasMemberReadSideEffects(String key,
                    @Shared("interop") @CachedLibrary(limit = "1") InteropLibrary lib,
                    @CachedContext(PythonLanguage.class) PythonContext context) {
        return lib.hasMemberReadSideEffects(context.getCore().lookupType(this), key);
    }

    @ExportMessage
    public boolean hasMemberWriteSideEffects(String key,
                    @Shared("interop") @CachedLibrary(limit = "1") InteropLibrary lib,
                    @CachedContext(PythonLanguage.class) PythonContext context) {
        return lib.hasMemberWriteSideEffects(context.getCore().lookupType(this), key);
    }

    @ExportMessage
    static boolean isSequenceType(PythonBuiltinClassType type,
                    @CachedContext(PythonLanguage.class) PythonContext context,
                    @Shared("pol") @CachedLibrary(limit = "1") PythonObjectLibrary lib) {
        return lib.isSequenceType(context.getCore().lookupType(type));
    }

    @ExportMessage
    static boolean isMappingType(PythonBuiltinClassType type,
                    @CachedContext(PythonLanguage.class) PythonContext context,
                    @Shared("pol") @CachedLibrary(limit = "1") PythonObjectLibrary lib) {
        return lib.isMappingType(context.getCore().lookupType(type));
    }

    @ExportMessage
    static long hashWithState(PythonBuiltinClassType type, ThreadState state,
                    @CachedContext(PythonLanguage.class) PythonContext context,
                    @Shared("pol") @CachedLibrary(limit = "1") PythonObjectLibrary lib) {
        return lib.hashWithState(context.getCore().lookupType(type), state);
    }

    @ExportMessage
    @SuppressWarnings("unused")
    static double asJavaDoubleWithState(PythonBuiltinClassType type, ThreadState state,
                    @Shared("raise") @Cached PRaiseNode raiseNode) {
        throw raiseNode.raise(TypeError, ErrorMessages.MUST_BE_REAL_NUMBER, type);
    }

    @ExportMessage
    @SuppressWarnings("unused")
    static Object asPIntWithState(PythonBuiltinClassType type, ThreadState state,
                    @Shared("raise") @Cached PRaiseNode raiseNode) {
        throw raiseNode.raise(TypeError, ErrorMessages.OBJ_CANNOT_BE_INTERPRETED_AS_INTEGER, type);
    }

    @ExportMessage
    @SuppressWarnings("unused")
    static long asJavaLongWithState(PythonBuiltinClassType type, ThreadState state,
                    @Shared("raise") @Cached PRaiseNode raiseNode) {
        throw raiseNode.raise(TypeError, ErrorMessages.MUST_BE_NUMERIC, type);
    }

    @ExportMessage
    public Object lookupAttributeInternal(ThreadState state, String attribName, boolean strict,
                    @Cached ConditionProfile gotState,
                    @Cached.Exclusive @Cached PythonAbstractObject.LookupAttributeNode lookup) {
        VirtualFrame frame = null;
        if (gotState.profile(state != null)) {
            frame = PArguments.frameForCall(state);
        }
        return lookup.execute(frame, this, attribName, strict);
    }

    @ExportMessage
    static Object getLazyPythonClass(@SuppressWarnings("unused") PythonBuiltinClassType type) {
        return PythonClass;
    }

    @ExportMessage
    static class IsSame {
        @Specialization
        static boolean tt(PythonBuiltinClassType receiver, PythonBuiltinClassType other) {
            return receiver == other;
        }

        @Specialization
        static boolean tc(PythonBuiltinClassType receiver, PythonBuiltinClass other) {
            return receiver == other.getType();
        }

        @Fallback
        @SuppressWarnings("unused")
        static boolean tO(PythonBuiltinClassType receiver, Object other) {
            return false;
        }
    }

    @ExportMessage
    static int equalsInternal(PythonBuiltinClassType self, Object other, @SuppressWarnings("unused") ThreadState state,
                    @CachedLibrary("self") PythonObjectLibrary selfLib) {
        return selfLib.isSame(self, other) ? 1 : 0;
    }

    @ExportMessage
    @SuppressWarnings("static-method")
    public boolean isCallable() {
        return true;
    }

    @ExportMessage
    public Object callObjectWithState(ThreadState state, Object[] arguments,
                    @CachedContext(PythonLanguage.class) PythonContext ctx,
                    @CachedLibrary(limit = "1") PythonObjectLibrary lib) {
        return lib.callObjectWithState(ctx.getCore().lookupType(this), state, arguments);
    }

    @ExportMessage
    @SuppressWarnings("static-method")
    public boolean isLazyPythonClass() {
        return true;
    }

    @ExportMessage
    static boolean isMetaObject(@SuppressWarnings("unused") PythonBuiltinClassType self) {
        return true;
    }

    @ExportMessage
    static boolean isMetaInstance(PythonBuiltinClassType self, Object instance,
                    @CachedLibrary(limit = "3") PythonObjectLibrary lib,
                    @Cached PForeignToPTypeNode convert,
                    @Cached IsSubtypeNode isSubtype) {
        return isSubtype.execute(lib.getLazyPythonClass(convert.executeConvert(instance)), self);
    }

    @ExportMessage
    static String getMetaSimpleName(PythonBuiltinClassType self) {
        return self.getName();
    }

    @ExportMessage
    static String getMetaQualifiedName(PythonBuiltinClassType self) {
        return self.getPrintName();
    }

    @ExplodeLoop
    public static boolean isExceptionType(PythonBuiltinClassType type) {
        for (int i = 0; i < EXCEPTIONS.length; i++) {
            if (EXCEPTIONS[i] == type) {
                return true;
            }
        }
        return false;
    }

    /**
     * Must be kept in sync with
     * {@link com.oracle.graal.python.builtins.objects.type.TypeBuiltins.ReprNode
     * TypeBuiltins.ReprNode}
     */
    @ExportMessage
    String asPStringWithState(@SuppressWarnings("unused") ThreadState state) {
        return getPrintName();
    }
}<|MERGE_RESOLUTION|>--- conflicted
+++ resolved
@@ -143,12 +143,6 @@
     ZlibCompress("Compress", "zlib"),
     ZlibDecompress("Decompress", "zlib"),
     PBufferedReader("BufferedReader", "_io"),
-<<<<<<< HEAD
-    PSSLSession("SSLSession", "_ssl"),
-    PSSLContext("_SSLContext", "_ssl"),
-    PSSLSocket("_SSLSocket", "_ssl"),
-    PMemoryBIO("MemoryBIO", "_ssl"),
-=======
     PStatResult("stat_result", "os", false),
     PTerminalSize("terminal_size", "os", false),
     PUnameResult("uname_result", "posix", false),
@@ -164,7 +158,10 @@
     PHashInfo("hash_info", "sys", false),
     PThreadInfo("thread_info", "sys", false),
     PUnraisableHookArgs("UnraisableHookArgs", false),
->>>>>>> 6982934e
+    PSSLSession("SSLSession", "_ssl"),
+    PSSLContext("_SSLContext", "_ssl"),
+    PSSLSocket("_SSLSocket", "_ssl"),
+    PMemoryBIO("MemoryBIO", "_ssl"),
 
     // Errors and exceptions:
 
