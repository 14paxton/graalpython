--- conflicted
+++ resolved
@@ -176,6 +176,7 @@
 import com.oracle.graal.python.builtins.objects.iterator.PZipBuiltins;
 import com.oracle.graal.python.builtins.objects.iterator.SentinelIteratorBuiltins;
 import com.oracle.graal.python.builtins.objects.itertools.AccumulateBuiltins;
+import com.oracle.graal.python.builtins.objects.itertools.BatchedBuiltins;
 import com.oracle.graal.python.builtins.objects.itertools.ChainBuiltins;
 import com.oracle.graal.python.builtins.objects.itertools.CombinationsBuiltins;
 import com.oracle.graal.python.builtins.objects.itertools.CompressBuiltins;
@@ -425,28 +426,6 @@
     // itertools
     PTee("_tee", "itertools", Flags.PUBLIC_DERIVED_WODICT, TeeBuiltins.SLOTS),
     PTeeDataObject("_tee_dataobject", "itertools", Flags.PUBLIC_DERIVED_WODICT),
-<<<<<<< HEAD
-    PAccumulate("accumulate", "itertools"),
-    PCombinations("combinations", "itertools"),
-    PCombinationsWithReplacement("combinations_with_replacement", "itertools"),
-    PCompress("compress", "itertools"),
-    PCycle("cycle", "itertools"),
-    PDropwhile("dropwhile", "itertools"),
-    PFilterfalse("filterfalse", "itertools"),
-    PGroupBy("groupby", "itertools"),
-    PGrouper("grouper", "itertools", Flags.PUBLIC_DERIVED_WODICT),
-    PPairwise("pairwise", "itertools"),
-    PPermutations("permutations", "itertools"),
-    PProduct("product", "itertools"),
-    PRepeat("repeat", "itertools"),
-    PChain("chain", "itertools"),
-    PCount("count", "itertools"),
-    PIslice("islice", "itertools"),
-    PStarmap("starmap", "itertools"),
-    PTakewhile("takewhile", "itertools"),
-    PZipLongest("zip_longest", "itertools"),
-    PBatched("batched", "itertools"),
-=======
     PAccumulate("accumulate", "itertools", AccumulateBuiltins.SLOTS),
     PCombinations("combinations", "itertools", CombinationsBuiltins.SLOTS),
     PCombinationsWithReplacement("combinations_with_replacement", "itertools", CombinationsBuiltins.SLOTS),
@@ -466,7 +445,7 @@
     PStarmap("starmap", "itertools", StarmapBuiltins.SLOTS),
     PTakewhile("takewhile", "itertools", TakewhileBuiltins.SLOTS),
     PZipLongest("zip_longest", "itertools", ZipLongestBuiltins.SLOTS),
->>>>>>> 560b247f
+    PBatched("batched", "itertools", BatchedBuiltins.SLOTS),
 
     // json
     JSONScanner("Scanner", "_json", Flags.PUBLIC_BASE_WODICT),
