--- conflicted
+++ resolved
@@ -241,15 +241,9 @@
 
     PythonBuiltinClassType(String name, boolean isPublic, String module, boolean basetype) {
         this.name = name;
-<<<<<<< HEAD
         this.publicInModule = isPublic ? module : null;
         if (module != null && module != BuiltinNames.BUILTINS) {
-            qualifiedName = module + "." + name;
-=======
-        this.publicInModule = publicInModule;
-        if (publicInModule != null && publicInModule != BuiltinNames.BUILTINS) {
-            printName = publicInModule + "." + name;
->>>>>>> 40c97b25
+            printName = module + "." + name;
         } else {
             printName = name;
         }
