/*
 * Copyright (c) 2021, 2022, Oracle and/or its affiliates. All rights reserved.
 * DO NOT ALTER OR REMOVE COPYRIGHT NOTICES OR THIS FILE HEADER.
 *
 * The Universal Permissive License (UPL), Version 1.0
 *
 * Subject to the condition set forth below, permission is hereby granted to any
 * person obtaining a copy of this software, associated documentation and/or
 * data (collectively the "Software"), free of charge and under any and all
 * copyright rights in the Software, and any and all patent rights owned or
 * freely licensable by each licensor hereunder covering either (i) the
 * unmodified Software as contributed to or provided by such licensor, or (ii)
 * the Larger Works (as defined below), to deal in both
 *
 * (a) the Software, and
 *
 * (b) any piece of software and/or hardware listed in the lrgrwrks.txt file if
 * one is included with the Software each a "Larger Work" to which the Software
 * is contributed by such licensors),
 *
 * without restriction, including without limitation the rights to copy, create
 * derivative works of, display, perform, and distribute the Software and make,
 * use, sell, offer for sale, import, export, have made, and have sold the
 * Software and the Larger Work(s), and to sublicense the foregoing rights on
 * either these or other terms.
 *
 * This license is subject to the following condition:
 *
 * The above copyright notice and either this complete permission notice or at a
 * minimum a reference to the UPL must be included in all copies or substantial
 * portions of the Software.
 *
 * THE SOFTWARE IS PROVIDED "AS IS", WITHOUT WARRANTY OF ANY KIND, EXPRESS OR
 * IMPLIED, INCLUDING BUT NOT LIMITED TO THE WARRANTIES OF MERCHANTABILITY,
 * FITNESS FOR A PARTICULAR PURPOSE AND NONINFRINGEMENT. IN NO EVENT SHALL THE
 * AUTHORS OR COPYRIGHT HOLDERS BE LIABLE FOR ANY CLAIM, DAMAGES OR OTHER
 * LIABILITY, WHETHER IN AN ACTION OF CONTRACT, TORT OR OTHERWISE, ARISING FROM,
 * OUT OF OR IN CONNECTION WITH THE SOFTWARE OR THE USE OR OTHER DEALINGS IN THE
 * SOFTWARE.
 */
package com.oracle.graal.python.lib;

import static com.oracle.graal.python.builtins.PythonBuiltinClassType.TypeError;
import static com.oracle.graal.python.builtins.PythonBuiltinClassType.ValueError;
import static com.oracle.graal.python.util.PythonUtils.TS_ENCODING;

import com.oracle.graal.python.builtins.objects.PNone;
<<<<<<< HEAD
import com.oracle.graal.python.builtins.objects.common.HashingStorageNodes.HashingStorageLen;
import com.oracle.graal.python.builtins.objects.common.SequenceStorageNodes;
=======
import com.oracle.graal.python.builtins.objects.common.HashingStorageLibrary;
>>>>>>> d8080f04
import com.oracle.graal.python.builtins.objects.dict.PDict;
import com.oracle.graal.python.builtins.objects.list.PList;
import com.oracle.graal.python.builtins.objects.set.PSet;
import com.oracle.graal.python.builtins.objects.str.PString;
import com.oracle.graal.python.builtins.objects.str.StringNodes;
import com.oracle.graal.python.builtins.objects.tuple.PTuple;
import com.oracle.graal.python.builtins.objects.type.SpecialMethodSlot;
import com.oracle.graal.python.nodes.ErrorMessages;
import com.oracle.graal.python.nodes.PGuards;
import com.oracle.graal.python.nodes.PNodeWithContext;
import com.oracle.graal.python.nodes.PRaiseNode;
import com.oracle.graal.python.nodes.call.special.CallUnaryMethodNode;
import com.oracle.graal.python.nodes.call.special.LookupSpecialMethodSlotNode;
import com.oracle.graal.python.nodes.object.GetClassNode;
import com.oracle.graal.python.nodes.util.CastToJavaIntLossyNode;
import com.oracle.graal.python.runtime.exception.PException;
import com.oracle.truffle.api.dsl.Cached;
import com.oracle.truffle.api.dsl.Cached.Shared;
import com.oracle.truffle.api.dsl.Fallback;
import com.oracle.truffle.api.dsl.GenerateUncached;
import com.oracle.truffle.api.dsl.ImportStatic;
import com.oracle.truffle.api.dsl.Specialization;
import com.oracle.truffle.api.frame.Frame;
import com.oracle.truffle.api.frame.VirtualFrame;
import com.oracle.truffle.api.nodes.Node;
import com.oracle.truffle.api.nodes.UnexpectedResultException;
import com.oracle.truffle.api.strings.TruffleString;

/**
 * Equivalent of CPython's {@code PyObject_Size} and {@code PyObject_Length} (alias of the former).
 * Returns length of objects by calling their {@code __len__}. Throws an exception if they don't
 * have any. Coerces the result to size integer using {@link PyNumberAsSizeNode}.
 */
@GenerateUncached
public abstract class PyObjectSizeNode extends PNodeWithContext {
    public abstract int execute(Frame frame, Object object);

    public abstract int execute(Frame frame, PTuple object);

    protected abstract Object executeObject(Frame frame, Object object);

    @Specialization
    static int doTruffleString(TruffleString str,
                    @Cached TruffleString.CodePointLengthNode codePointLengthNode) {
        return codePointLengthNode.execute(str, TS_ENCODING);
    }

    @Specialization(guards = "cannotBeOverridden(object, getClassNode)", limit = "1")
    static int doList(PList object,
<<<<<<< HEAD
                    @Shared("getClass") @SuppressWarnings("unused") @Cached GetClassNode getClassNode,
                    @Shared("seqStorageLen") @Cached SequenceStorageNodes.LenNode lenNode) {
        return lenNode.execute(object.getSequenceStorage());
=======
                    @SuppressWarnings("unused") @Cached GetClassNode getClassNode) {
        return object.getSequenceStorage().length();
>>>>>>> d8080f04
    }

    @Specialization(guards = "cannotBeOverridden(object, getClassNode)", limit = "1")
    static int doTuple(PTuple object,
<<<<<<< HEAD
                    @Shared("getClass") @SuppressWarnings("unused") @Cached GetClassNode getClassNode,
                    @Shared("seqStorageLen") @Cached SequenceStorageNodes.LenNode lenNode) {
        return lenNode.execute(object.getSequenceStorage());
=======
                    @SuppressWarnings("unused") @Cached GetClassNode getClassNode) {
        return object.getSequenceStorage().length();
>>>>>>> d8080f04
    }

    @Specialization(guards = "cannotBeOverridden(object, getClassNode)", limit = "1")
    static int doDict(PDict object,
                    @Shared("getClass") @SuppressWarnings("unused") @Cached GetClassNode getClassNode,
                    @Shared("hashingStorageLen") @Cached HashingStorageLen lenNode) {
        return lenNode.execute(object.getDictStorage());
    }

    @Specialization(guards = "cannotBeOverridden(object, getClassNode)", limit = "1")
    static int doSet(PSet object,
                    @Shared("getClass") @SuppressWarnings("unused") @Cached GetClassNode getClassNode,
                    @Shared("hashingStorageLen") @Cached HashingStorageLen lenNode) {
        return lenNode.execute(object.getDictStorage());
    }

    @Specialization(guards = "cannotBeOverridden(object, getClassNode)", limit = "1")
    static int doPString(PString object,
                    @Shared("getClass") @SuppressWarnings("unused") @Cached GetClassNode getClassNode,
                    @Cached StringNodes.StringLenNode lenNode) {
        return lenNode.execute(object);
    }

    @Fallback
    static int doOthers(VirtualFrame frame, Object object,
                    @Cached PyObjectSizeGenericNode genericNode) {
        return genericNode.execute(frame, object);
    }

    @GenerateUncached
    @ImportStatic(SpecialMethodSlot.class)
    abstract static class PyObjectSizeGenericNode extends Node {
        abstract int execute(Frame frame, Object object);

        protected abstract Object executeObject(Frame frame, Object object);

        @Specialization(rewriteOn = UnexpectedResultException.class)
        static int doInt(VirtualFrame frame, Object object,
                        @Shared("getClass") @Cached GetClassNode getClassNode,
                        @Shared("lookupLen") @Cached(parameters = "Len") LookupSpecialMethodSlotNode lookupLen,
                        @Shared("callLen") @Cached CallUnaryMethodNode callLen,
                        @Shared("index") @Cached PyNumberIndexNode indexNode,
                        @Shared("castLossy") @Cached CastToJavaIntLossyNode castLossy,
                        @Shared("asSize") @Cached PyNumberAsSizeNode asSizeNode,
                        @Shared("raise") @Cached PRaiseNode raiseNode) throws UnexpectedResultException {
            Object lenDescr = lookupLen.execute(frame, getClassNode.execute(object), object);
            if (lenDescr == PNone.NO_VALUE) {
                throw raiseNode.raise(TypeError, ErrorMessages.OBJ_HAS_NO_LEN, object);
            }
            try {
                return checkLen(raiseNode, PGuards.expectInteger(callLen.executeObject(frame, lenDescr, object)));
            } catch (UnexpectedResultException e) {
                int len = convertAndCheckLen(frame, e.getResult(), indexNode, castLossy, asSizeNode, raiseNode);
                throw new UnexpectedResultException(len);
            }
        }

        @Specialization(replaces = "doInt")
        static int doObject(VirtualFrame frame, Object object,
                        @Shared("getClass") @Cached GetClassNode getClassNode,
                        @Shared("lookupLen") @Cached(parameters = "Len") LookupSpecialMethodSlotNode lookupLen,
                        @Shared("callLen") @Cached CallUnaryMethodNode callLen,
                        @Shared("index") @Cached PyNumberIndexNode indexNode,
                        @Shared("castLossy") @Cached CastToJavaIntLossyNode castLossy,
                        @Shared("asSize") @Cached PyNumberAsSizeNode asSizeNode,
                        @Shared("raise") @Cached PRaiseNode raiseNode) {
            Object lenDescr = lookupLen.execute(frame, getClassNode.execute(object), object);
            if (lenDescr == PNone.NO_VALUE) {
                throw raiseNode.raise(TypeError, ErrorMessages.OBJ_HAS_NO_LEN, object);
            }
            Object result = callLen.executeObject(frame, lenDescr, object);
            return convertAndCheckLen(frame, result, indexNode, castLossy, asSizeNode, raiseNode);
        }
    }

    static int checkLen(PRaiseNode raiseNode, int len) {
        if (len < 0) {
            throw raiseNode.raise(ValueError, ErrorMessages.LEN_SHOULD_RETURN_GT_ZERO);
        }
        return len;
    }

    public static int convertAndCheckLen(VirtualFrame frame, Object result, PyNumberIndexNode indexNode, CastToJavaIntLossyNode castLossy, PyNumberAsSizeNode asSizeNode, PRaiseNode raiseNode) {
        int len;
        Object index = indexNode.execute(frame, result);
        try {
            len = asSizeNode.executeExact(frame, index);
        } catch (PException e) {
            /*
             * CPython first checks whether the number is negative before converting it to an
             * integer. Comparing PInts is not cheap for us, so we do the conversion first. If the
             * conversion overflowed, we need to do the negativity check before raising the overflow
             * error.
             */
            len = castLossy.execute(index);
            checkLen(raiseNode, len);
            throw e;
        }
        return checkLen(raiseNode, len);
    }

    public static PyObjectSizeNode create() {
        return PyObjectSizeNodeGen.create();
    }

    public static PyObjectSizeNode getUncached() {
        return PyObjectSizeNodeGen.getUncached();
    }
}<|MERGE_RESOLUTION|>--- conflicted
+++ resolved
@@ -45,12 +45,7 @@
 import static com.oracle.graal.python.util.PythonUtils.TS_ENCODING;
 
 import com.oracle.graal.python.builtins.objects.PNone;
-<<<<<<< HEAD
 import com.oracle.graal.python.builtins.objects.common.HashingStorageNodes.HashingStorageLen;
-import com.oracle.graal.python.builtins.objects.common.SequenceStorageNodes;
-=======
-import com.oracle.graal.python.builtins.objects.common.HashingStorageLibrary;
->>>>>>> d8080f04
 import com.oracle.graal.python.builtins.objects.dict.PDict;
 import com.oracle.graal.python.builtins.objects.list.PList;
 import com.oracle.graal.python.builtins.objects.set.PSet;
@@ -100,26 +95,14 @@
 
     @Specialization(guards = "cannotBeOverridden(object, getClassNode)", limit = "1")
     static int doList(PList object,
-<<<<<<< HEAD
-                    @Shared("getClass") @SuppressWarnings("unused") @Cached GetClassNode getClassNode,
-                    @Shared("seqStorageLen") @Cached SequenceStorageNodes.LenNode lenNode) {
-        return lenNode.execute(object.getSequenceStorage());
-=======
-                    @SuppressWarnings("unused") @Cached GetClassNode getClassNode) {
+                    @Shared("getClass") @SuppressWarnings("unused") @Cached GetClassNode getClassNode) {
         return object.getSequenceStorage().length();
->>>>>>> d8080f04
     }
 
     @Specialization(guards = "cannotBeOverridden(object, getClassNode)", limit = "1")
     static int doTuple(PTuple object,
-<<<<<<< HEAD
-                    @Shared("getClass") @SuppressWarnings("unused") @Cached GetClassNode getClassNode,
-                    @Shared("seqStorageLen") @Cached SequenceStorageNodes.LenNode lenNode) {
-        return lenNode.execute(object.getSequenceStorage());
-=======
-                    @SuppressWarnings("unused") @Cached GetClassNode getClassNode) {
+                    @Shared("getClass") @SuppressWarnings("unused") @Cached GetClassNode getClassNode) {
         return object.getSequenceStorage().length();
->>>>>>> d8080f04
     }
 
     @Specialization(guards = "cannotBeOverridden(object, getClassNode)", limit = "1")
