--- conflicted
+++ resolved
@@ -44,6 +44,7 @@
 import static com.oracle.graal.python.nodes.StringLiterals.T_EMPTY_STRING;
 import static com.oracle.graal.python.util.PythonUtils.TS_ENCODING;
 
+import com.oracle.graal.python.PythonLanguage;
 import com.oracle.graal.python.builtins.PythonBuiltinClassType;
 import com.oracle.graal.python.builtins.objects.buffer.PythonBufferAccessLibrary;
 import com.oracle.graal.python.builtins.objects.buffer.PythonBufferAcquireLibrary;
@@ -52,6 +53,7 @@
 import com.oracle.graal.python.nodes.IndirectCallData;
 import com.oracle.graal.python.nodes.PNodeWithContext;
 import com.oracle.graal.python.nodes.PRaiseNode;
+import com.oracle.graal.python.runtime.PythonContext;
 import com.oracle.truffle.api.dsl.Cached;
 import com.oracle.truffle.api.dsl.Cached.Exclusive;
 import com.oracle.truffle.api.dsl.Cached.Shared;
@@ -106,20 +108,12 @@
     static Object doBuffer(VirtualFrame frame, Node inliningTarget, Object object, Object encoding, Object errors,
                     @Cached(inline = false) IndirectCallData indirectCallNode,
                     @Exclusive @Cached InlinedConditionProfile emptyStringProfile,
-<<<<<<< HEAD
-                    @Shared @Cached PyUnicodeDecode decode,
                     @CachedLibrary("object") PythonBufferAcquireLibrary bufferAcquireLib,
-                    @CachedLibrary(limit = "1") PythonBufferAccessLibrary bufferLib,
-                    @Cached TruffleString.FromByteArrayNode fromByteArrayNode,
-                    @Cached TruffleString.SwitchEncodingNode switchEncodingNode) {
-
-        Object buffer = bufferAcquireLib.acquireReadonly(object, frame, getContext(), getLanguage(), this);
-=======
                     @Exclusive @Cached PyUnicodeDecode decode,
                     @CachedLibrary("object") PythonBufferAccessLibrary bufferLib,
                     @Cached(inline = false) TruffleString.FromByteArrayNode fromByteArrayNode,
                     @Cached(inline = false) TruffleString.SwitchEncodingNode switchEncodingNode) {
->>>>>>> b9c5641f
+        Object buffer = bufferAcquireLib.acquireReadonly(object, frame, PythonContext.get(inliningTarget), PythonLanguage.get(inliningTarget), indirectCallNode);
         try {
             int len = bufferLib.getBufferLength(buffer);
             if (emptyStringProfile.profile(inliningTarget, len == 0)) {
