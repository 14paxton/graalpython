/*
 * Copyright (c) 2017, 2020, Oracle and/or its affiliates.
 * Copyright (c) 2013, Regents of the University of California
 *
 * All rights reserved.
 *
 * Redistribution and use in source and binary forms, with or without modification, are
 * permitted provided that the following conditions are met:
 *
 * 1. Redistributions of source code must retain the above copyright notice, this list of
 * conditions and the following disclaimer.
 * 2. Redistributions in binary form must reproduce the above copyright notice, this list of
 * conditions and the following disclaimer in the documentation and/or other materials provided
 * with the distribution.
 *
 * THIS SOFTWARE IS PROVIDED BY THE COPYRIGHT HOLDERS AND CONTRIBUTORS "AS IS" AND ANY EXPRESS
 * OR IMPLIED WARRANTIES, INCLUDING, BUT NOT LIMITED TO, THE IMPLIED WARRANTIES OF
 * MERCHANTABILITY AND FITNESS FOR A PARTICULAR PURPOSE ARE DISCLAIMED. IN NO EVENT SHALL THE
 * COPYRIGHT HOLDER OR CONTRIBUTORS BE LIABLE FOR ANY DIRECT, INDIRECT, INCIDENTAL, SPECIAL,
 * EXEMPLARY, OR CONSEQUENTIAL DAMAGES (INCLUDING, BUT NOT LIMITED TO, PROCUREMENT OF SUBSTITUTE
 * GOODS OR SERVICES; LOSS OF USE, DATA, OR PROFITS; OR BUSINESS INTERRUPTION) HOWEVER CAUSED
 * AND ON ANY THEORY OF LIABILITY, WHETHER IN CONTRACT, STRICT LIABILITY, OR TORT (INCLUDING
 * NEGLIGENCE OR OTHERWISE) ARISING IN ANY WAY OUT OF THE USE OF THIS SOFTWARE, EVEN IF ADVISED
 * OF THE POSSIBILITY OF SUCH DAMAGE.
 */
package com.oracle.graal.python.runtime;

import static com.oracle.graal.python.builtins.objects.thread.PThread.GRAALPYTHON_THREADS;
import static com.oracle.graal.python.nodes.BuiltinNames.BUILTINS;
import static com.oracle.graal.python.nodes.BuiltinNames.__BUILTINS__;
import static com.oracle.graal.python.nodes.BuiltinNames.__MAIN__;
import static com.oracle.graal.python.nodes.SpecialAttributeNames.__ANNOTATIONS__;
import static com.oracle.graal.python.nodes.SpecialAttributeNames.__FILE__;

import java.io.IOException;
import java.io.InputStream;
import java.io.OutputStream;
import java.io.PrintWriter;
import java.lang.ref.WeakReference;
import java.nio.file.LinkOption;
import java.text.MessageFormat;
import java.util.ArrayDeque;
import java.util.ArrayList;
import java.util.HashMap;
import java.util.HashSet;
import java.util.LinkedList;
import java.util.List;
import java.util.Map;
import java.util.concurrent.atomic.AtomicLong;
import java.util.concurrent.locks.ReentrantLock;
import java.util.logging.Level;

import org.graalvm.nativeimage.ImageInfo;
import org.graalvm.options.OptionKey;

import com.oracle.graal.python.PythonLanguage;
import com.oracle.graal.python.builtins.objects.PNone;
import com.oracle.graal.python.builtins.objects.PythonAbstractObject;
import com.oracle.graal.python.builtins.objects.cext.PythonNativeClass;
import com.oracle.graal.python.builtins.objects.cext.capi.CApiContext;
import com.oracle.graal.python.builtins.objects.cext.capi.PThreadState;
import com.oracle.graal.python.builtins.objects.cext.capi.PythonNativeWrapper;
import com.oracle.graal.python.builtins.objects.cext.hpy.GraalHPyContext;
import com.oracle.graal.python.builtins.objects.common.HashingCollectionNodes.GetDictStorageNode;
import com.oracle.graal.python.builtins.objects.common.HashingStorage;
import com.oracle.graal.python.builtins.objects.common.HashingStorageLibrary;
import com.oracle.graal.python.builtins.objects.common.SequenceStorageNodes;
import com.oracle.graal.python.builtins.objects.dict.PDict;
import com.oracle.graal.python.builtins.objects.frame.PFrame;
import com.oracle.graal.python.builtins.objects.frame.PFrame.Reference;
import com.oracle.graal.python.builtins.objects.function.PKeyword;
import com.oracle.graal.python.builtins.objects.list.PList;
import com.oracle.graal.python.builtins.objects.module.PythonModule;
import com.oracle.graal.python.builtins.objects.object.PythonObjectLibrary;
import com.oracle.graal.python.builtins.objects.str.PString;
import com.oracle.graal.python.builtins.objects.thread.PLock;
import com.oracle.graal.python.nodes.SpecialAttributeNames;
import com.oracle.graal.python.nodes.SpecialMethodNames;
import com.oracle.graal.python.nodes.attributes.ReadAttributeFromObjectNode;
import com.oracle.graal.python.nodes.call.CallNode;
import com.oracle.graal.python.runtime.AsyncHandler.AsyncAction;
import com.oracle.graal.python.runtime.exception.ExceptionUtils;
import com.oracle.graal.python.runtime.exception.PException;
import com.oracle.graal.python.util.Consumer;
import com.oracle.graal.python.util.ShutdownHook;
import com.oracle.graal.python.util.Supplier;
import com.oracle.truffle.api.Assumption;
import com.oracle.truffle.api.CallTarget;
import com.oracle.truffle.api.CompilerAsserts;
import com.oracle.truffle.api.CompilerDirectives;
import com.oracle.truffle.api.CompilerDirectives.CompilationFinal;
import com.oracle.truffle.api.CompilerDirectives.TruffleBoundary;
import com.oracle.truffle.api.Truffle;
import com.oracle.truffle.api.TruffleFile;
import com.oracle.truffle.api.TruffleLanguage;
import com.oracle.truffle.api.TruffleLanguage.Env;
import com.oracle.truffle.api.TruffleLogger;
import com.oracle.truffle.api.frame.VirtualFrame;
import com.oracle.truffle.api.interop.ExceptionType;
import com.oracle.truffle.api.interop.InteropLibrary;
import com.oracle.truffle.api.interop.UnsupportedMessageException;
import com.oracle.truffle.api.profiles.BranchProfile;
import com.oracle.truffle.api.source.Source;
import com.oracle.truffle.api.utilities.CyclicAssumption;

public final class PythonContext {
    private static final TruffleLogger LOGGER = PythonLanguage.getLogger(PythonContext.class);
    private volatile boolean finalizing;

    private static final class PythonThreadState {

        /*
         * A thread state may be owned by multiple threads if we know that these threads won't run
         * concurrently.
         */
        final List<WeakReference<Thread>> owners;

        /*
         * The reference to the last top frame on the Python stack during interop calls. Initially,
         * this is EMPTY representing the top frame.
         */
        PFrame.Reference topframeref = Reference.EMPTY;

        WeakReference<PLock> sentinelLock;

        /* corresponds to 'PyThreadState.curexc_*' */
        PException currentException;

        /* corresponds to 'PyThreadState.exc_*' */
        PException caughtException;

        /* set to emulate Py_ReprEnter/Leave */
        HashSet<Object> reprObjectSet;

        PythonThreadState() {
            owners = new LinkedList<>();
        }

        PythonThreadState(Thread owner) {
            this();
            addOwner(owner);
        }

        void addOwner(Thread owner) {
            owners.add(new WeakReference<>(owner));
        }

        void removeOwner(Thread thread) {
            owners.removeIf(item -> item.get() == thread);
        }

        boolean isOwner(Thread thread) {
            for (WeakReference<Thread> owner : owners) {
                if (owner.get() == thread) {
                    return true;
                }
            }
            return false;
        }

        boolean hasOwners() {
            // first, remove all gone weak references
            owners.removeIf(item -> item.get() == null);
            return !owners.isEmpty();
        }

        List<WeakReference<Thread>> getOwners() {
            return owners;
        }

        @TruffleBoundary
        boolean reprEnter(Object item) {
            if (reprObjectSet == null) {
                reprObjectSet = new HashSet<>();
            }
            return reprObjectSet.add(item);
        }

        @TruffleBoundary
        void reprLeave(Object item) {
            reprObjectSet.remove(item);
        }
    }

    private static final class AtExitHook {
        final Object callable;
        final Object[] arguments;
        final PKeyword[] keywords;
        final CallTarget ct;

        AtExitHook(Object callable, Object[] arguments, PKeyword[] keywords, CallTarget ct) {
            this.callable = callable;
            this.arguments = arguments;
            this.keywords = keywords;
            this.ct = ct;
        }
    }

    static final String PREFIX = "/";
    static final String LIB_PYTHON_3 = "/lib-python/3";
    static final String LIB_GRAALPYTHON = "/lib-graalpython";
    static final String NO_CORE_FATAL = "could not determine Graal.Python's core path - you must pass --python.CoreHome.";
    static final String NO_PREFIX_WARNING = "could not determine Graal.Python's sys prefix path - you may need to pass --python.SysPrefix.";
    static final String NO_CORE_WARNING = "could not determine Graal.Python's core path - you may need to pass --python.CoreHome.";
    static final String NO_STDLIB = "could not determine Graal.Python's standard library path. You need to pass --python.StdLibHome if you want to use the standard library.";
    static final String NO_CAPI = "could not determine Graal.Python's C API library path. You need to pass --python.CAPI if you want to use the C extension modules.";

    private final PythonLanguage language;
    private PythonModule mainModule;
    private final PythonCore core;
    private final List<ShutdownHook> shutdownHooks = new ArrayList<>();
    private final List<AtExitHook> atExitHooks = new ArrayList<>();
    private final HashMap<PythonNativeClass, CyclicAssumption> nativeClassStableAssumptions = new HashMap<>();
    private final AtomicLong globalId = new AtomicLong(Integer.MAX_VALUE * 2L + 4L);
    private final ThreadGroup threadGroup = new ThreadGroup(GRAALPYTHON_THREADS);

<<<<<<< HEAD
    @CompilationFinal private PosixSupport posixSupport;
=======
    @CompilationFinal private NFIZlibSupport nativeZlib;
    @CompilationFinal private NFIBz2Support nativeBz2lib;
>>>>>>> 40c97b25

    // if set to 0 the VM will set it to whatever it likes
    private final AtomicLong pythonThreadStackSize = new AtomicLong(0);
    private final Assumption nativeObjectsAllManagedAssumption = Truffle.getRuntime().createAssumption("all C API objects are managed");

    @CompilationFinal private TruffleLanguage.Env env;

    /* this will be the single thread state if running single-threaded */
    private final PythonThreadState singleThreadState = new PythonThreadState();

    /* for fast access to the PythonThreadState object by the owning thread */
    private ThreadLocal<PythonThreadState> threadState;

    /* map of thread IDs to indices for array 'threadStates' */
    private Map<Long, PythonThreadState> threadStateMapping;

    private final ReentrantLock importLock = new ReentrantLock();
    @CompilationFinal private boolean isInitialized = false;

    @CompilationFinal private PythonModule builtinsModule;
    @CompilationFinal private PDict sysModules;

    private OutputStream out;
    private OutputStream err;
    private InputStream in;
    @CompilationFinal private CApiContext cApiContext;
    @CompilationFinal private GraalHPyContext hPyContext;
    private final Assumption singleThreaded = Truffle.getRuntime().createAssumption("single Threaded");

    private static final Assumption singleNativeContext = Truffle.getRuntime().createAssumption("single native context assumption");

    /* A lock for interop calls when this context is used by multiple threads. */
    private ReentrantLock interopLock;

    /** The thread-local state object. */
    private ThreadLocal<PThreadState> customThreadState;

    /** Native wrappers for context-insensitive singletons like {@link PNone#NONE}. */
    @CompilationFinal(dimensions = 1) private final PythonNativeWrapper[] singletonNativePtrs = new PythonNativeWrapper[PythonLanguage.getNumberOfSpecialSingletons()];

    // The context-local resources
    private final PosixResources resources;
    private final AsyncHandler handler;
    private final AsyncHandler.SharedFinalizer sharedFinalizer;

    // decides if we run the async weakref callbacks and destructors
    private boolean gcEnabled = true;

    // A thread-local to store the full path to the currently active import statement, for Jython
    // compat
    private final ThreadLocal<ArrayDeque<String>> currentImport = new ThreadLocal<>();

    @CompilationFinal(dimensions = 1) private Object[] optionValues;

    public PythonContext(PythonLanguage language, TruffleLanguage.Env env, PythonCore core) {
        this.language = language;
        this.core = core;
        this.env = env;
        this.resources = new PosixResources();
        this.handler = new AsyncHandler(this);
        this.sharedFinalizer = new AsyncHandler.SharedFinalizer(this);
        this.optionValues = PythonOptions.createOptionValuesStorage(env);
        this.resources.setEnv(env);
        this.in = env.in();
        this.out = env.out();
        this.err = env.err();
    }

    public ThreadGroup getThreadGroup() {
        return threadGroup;
    }

    @TruffleBoundary(allowInlining = true)
    public long getPythonThreadStackSize() {
        return pythonThreadStackSize.get();
    }

    public long getAndSetPythonsThreadStackSize(long value) {
        return pythonThreadStackSize.getAndSet(value);
    }

    @TruffleBoundary(allowInlining = true)
    public long getNextGlobalId() {
        return globalId.incrementAndGet();
    }

    public <T> T getOption(OptionKey<T> key) {
        assert !PythonOptions.isEngineOption(key) : "Querying engine option via context.";
        if (CompilerDirectives.inInterpreter()) {
            return getEnv().getOptions().get(key);
        } else {
            return PythonOptions.getOptionUnrolling(this.optionValues, PythonOptions.getOptionKeys(), key);
        }
    }

    public PythonLanguage getLanguage() {
        return language;
    }

    public ReentrantLock getImportLock() {
        return importLock;
    }

    public PDict getImportedModules() {
        return sysModules;
    }

    public PDict getSysModules() {
        return sysModules;
    }

    public PythonModule getBuiltins() {
        return builtinsModule;
    }

<<<<<<< HEAD
    public Object getPosixSupport() {
        return posixSupport;
=======
    public boolean isNativeAccessAllowed() {
        return env.isNativeAccessAllowed();
    }

    public NFIZlibSupport getNFIZlibSupport() {
        return nativeZlib;
    }

    public NFIBz2Support getNFIBz2Support() {
        return nativeBz2lib;
>>>>>>> 40c97b25
    }

    public TruffleLanguage.Env getEnv() {
        return env;
    }

    public void setEnv(TruffleLanguage.Env newEnv) {
        CompilerDirectives.transferToInterpreterAndInvalidate();
        env = newEnv;
        in = env.in();
        out = env.out();
        err = env.err();
        resources.setEnv(env);
        posixSupport.setEnv(env);
        optionValues = PythonOptions.createOptionValuesStorage(newEnv);
    }

    /**
     * Just for testing
     */
    public void setOut(OutputStream out) {
        this.out = out;
    }

    /**
     * Just for testing
     */
    public void setErr(OutputStream err) {
        this.err = err;
    }

    public PythonModule getMainModule() {
        return mainModule;
    }

    public PythonCore getCore() {
        return core;
    }

    public InputStream getStandardIn() {
        return in;
    }

    public OutputStream getStandardErr() {
        return err;
    }

    public OutputStream getStandardOut() {
        return out;
    }

    public void setCurrentException(PException e) {
        getThreadState().currentException = e;
    }

    public PException getCurrentException() {
        return getThreadState().currentException;
    }

    public void setCaughtException(PException e) {
        getThreadState().caughtException = e;
    }

    public PException getCaughtException() {
        return getThreadState().caughtException;
    }

    public void setTopFrameInfo(PFrame.Reference topframeref) {
        getThreadState().topframeref = topframeref;
    }

    public PFrame.Reference popTopFrameInfo() {
        PythonThreadState ts = getThreadState();
        PFrame.Reference ref = ts.topframeref;
        ts.topframeref = null;
        return ref;
    }

    public PFrame.Reference peekTopFrameInfo() {
        return getThreadState().topframeref;
    }

    public boolean reprEnter(Object item) {
        return getThreadState().reprEnter(item);
    }

    public void reprLeave(Object item) {
        getThreadState().reprLeave(item);
    }

    public boolean isInitialized() {
        return isInitialized;
    }

    public void initialize() {
        core.initialize(this);
        setupRuntimeInformation(false);
        core.postInitialize();
        if (!ImageInfo.inImageBuildtimeCode()) {
            importSiteIfForced();
        }
    }

    public void patch(Env newEnv) {
        setEnv(newEnv);
        setupRuntimeInformation(true);
        core.postInitialize();
        importSiteIfForced();
    }

    private void importSiteIfForced() {
        if (getOption(PythonOptions.ForceImportSite)) {
            CallTarget site = env.parsePublic(Source.newBuilder(PythonLanguage.ID, "import site\n", "<internal>").internal(true).build());
            site.call();
        }
        if (!getOption(PythonOptions.WarnOptions).isEmpty()) {
            // we must force an import of the warnings module here if warnings were passed
            CallTarget site = env.parsePublic(Source.newBuilder(PythonLanguage.ID, "import warnings\n", "<internal>").internal(true).build());
            site.call();
        }
    }

    /**
     * During pre-initialization, we're also loading code from the Python standard library. Since
     * some of those modules may be packages, they will have their __path__ attribute set to the
     * absolute path of the package on the build system. We use this function to patch the paths
     * during build time and after starting up from a pre-initialized context so they point to the
     * run-time package paths.
     */
    private void patchPackagePaths(String from, String to) {
        for (Object v : HashingStorageLibrary.getUncached().values(sysModules.getDictStorage())) {
            if (v instanceof PythonModule) {
                // Update module.__path__
                Object path = ((PythonModule) v).getAttribute(SpecialAttributeNames.__PATH__);
                if (path instanceof PList) {
                    Object[] paths = SequenceStorageNodes.CopyInternalArrayNode.getUncached().execute(((PList) path).getSequenceStorage());
                    for (int i = 0; i < paths.length; i++) {
                        Object pathElement = paths[i];
                        String strPath;
                        if (pathElement instanceof PString) {
                            strPath = ((PString) pathElement).getValue();
                        } else if (pathElement instanceof String) {
                            strPath = (String) pathElement;
                        } else {
                            continue;
                        }
                        if (strPath.startsWith(from)) {
                            paths[i] = strPath.replace(from, to);
                        }
                    }
                    ((PythonModule) v).setAttribute(SpecialAttributeNames.__PATH__, core.factory().createList(paths));
                }

                // Update module.__file__
                Object file = ((PythonModule) v).getAttribute(SpecialAttributeNames.__FILE__);
                String strFile = null;
                if (file instanceof PString) {
                    strFile = ((PString) file).getValue();
                } else if (file instanceof String) {
                    strFile = (String) file;
                }
                if (strFile != null) {
                    ((PythonModule) v).setAttribute(SpecialAttributeNames.__FILE__, strFile.replace(from, to));
                }
            }
        }
    }

    private void setupRuntimeInformation(boolean isPatching) {
<<<<<<< HEAD
        if (!isPatching) {
            posixSupport = initalizePosixSupport();
        }
=======
        nativeZlib = NFIZlibSupport.createNative(this, "");
        nativeBz2lib = NFIBz2Support.createNative(this, "");
>>>>>>> 40c97b25
        PythonModule sysModule = core.lookupBuiltinModule("sys");
        sysModules = (PDict) sysModule.getAttribute("modules");

        builtinsModule = core.lookupBuiltinModule(BUILTINS);

        mainModule = core.factory().createPythonModule(__MAIN__);
        mainModule.setAttribute(__BUILTINS__, builtinsModule);
        mainModule.setAttribute(__ANNOTATIONS__, core.factory().createDict());
        try {
            PythonObjectLibrary.getUncached().setDict(mainModule, core.factory().createDictFixedStorage(mainModule));
        } catch (UnsupportedMessageException e) {
            CompilerDirectives.transferToInterpreterAndInvalidate();
            throw new IllegalStateException("This cannot happen - the main module doesn't accept a __dict__", e);
        }

        sysModules.setItem(__MAIN__, mainModule);

        final String stdLibPlaceholder = "!stdLibHome!";
        if (ImageInfo.inImageBuildtimeCode()) {
            // Patch any pre-loaded packages' paths if we're running
            // pre-initialization
            patchPackagePaths(getStdlibHome(), stdLibPlaceholder);
        } else if (isPatching && ImageInfo.inImageRuntimeCode()) {
            // Patch any pre-loaded packages' paths to the new stdlib home if
            // we're patching a pre-initialized context
            patchPackagePaths(stdLibPlaceholder, getStdlibHome());
        }

        applyToAllThreadStates(ts -> ts.currentException = null);
        isInitialized = true;
    }

    private PosixSupport initalizePosixSupport() {
        String option = getLanguage().getEngineOption(PythonOptions.PosixModuleBackend);
        PosixSupport result;
        switch (option) {
            case "java":
                result = new EmulatedPosixSupport(this);
                break;
            case "native":
                result = NFIPosixSupport.createNative(this);
                break;
            case "llvm":
                result = NFIPosixSupport.createLLVM(this);
                break;
            default:
                throw new IllegalStateException(String.format("Wrong value for the PosixModuleBackend option: '%s'", option));
        }
        if (LoggingPosixSupport.isEnabled()) {
            return new LoggingPosixSupport(result);
        }
        return result;
    }

    private String sysPrefix, basePrefix, coreHome, stdLibHome, capiHome;

    public void initializeHomeAndPrefixPaths(Env newEnv, String languageHome) {
        sysPrefix = newEnv.getOptions().get(PythonOptions.SysPrefix);
        basePrefix = newEnv.getOptions().get(PythonOptions.SysBasePrefix);
        coreHome = newEnv.getOptions().get(PythonOptions.CoreHome);
        stdLibHome = newEnv.getOptions().get(PythonOptions.StdLibHome);
        capiHome = newEnv.getOptions().get(PythonOptions.CAPI);

        PythonCore.writeInfo(() -> MessageFormat.format("Initial locations:" +
                        "\n\tLanguage home: {0}" +
                        "\n\tSysPrefix: {1}" +
                        "\n\tBaseSysPrefix: {2}" +
                        "\n\tCoreHome: {3}" +
                        "\n\tStdLibHome: {4}" +
                        "\n\tCAPI: {5}", languageHome, sysPrefix, basePrefix, coreHome, stdLibHome, capiHome));

        String envHome = null;
        try {
            envHome = System.getenv("GRAAL_PYTHONHOME");
        } catch (SecurityException e) {
        }

        final TruffleFile home;
        if (languageHome != null && envHome == null) {
            home = newEnv.getInternalTruffleFile(languageHome);
        } else if (envHome != null) {
            boolean envHomeIsDirectory = false;
            TruffleFile envHomeFile = null;
            try {
                envHomeFile = newEnv.getInternalTruffleFile(envHome);
                envHomeIsDirectory = envHomeFile.isDirectory();
            } catch (SecurityException e) {
            }
            home = envHomeIsDirectory ? envHomeFile : null;
        } else {
            home = null;
        }

        if (home != null) {
            if (sysPrefix.isEmpty()) {
                sysPrefix = home.getAbsoluteFile().getPath();
            }

            if (basePrefix.isEmpty()) {
                basePrefix = home.getAbsoluteFile().getPath();
            }

            if (coreHome.isEmpty()) {
                try {
                    for (TruffleFile f : home.list()) {
                        if (f.getName().equals("lib-graalpython") && f.isDirectory()) {
                            coreHome = f.getPath();
                            break;
                        }
                    }
                } catch (SecurityException | IOException e) {
                }
            }

            if (stdLibHome.isEmpty()) {
                try {
                    outer: for (TruffleFile f : home.list()) {
                        if (f.getName().equals("lib-python") && f.isDirectory()) {
                            for (TruffleFile f2 : f.list()) {
                                if (f2.getName().equals("3") && f.isDirectory()) {
                                    stdLibHome = f2.getPath();
                                    break outer;
                                }
                            }
                        }
                    }
                } catch (SecurityException | IOException e) {
                }
            }

            if (capiHome.isEmpty()) {
                capiHome = coreHome;
            }
        }

        if (ImageInfo.inImageBuildtimeCode()) {
            // use relative paths at buildtime to avoid freezing buildsystem paths
            TruffleFile base = newEnv.getInternalTruffleFile(basePrefix).getAbsoluteFile();
            newEnv.setCurrentWorkingDirectory(base);
            basePrefix = ".";
            sysPrefix = base.relativize(newEnv.getInternalTruffleFile(sysPrefix)).getPath();
            if (sysPrefix.isEmpty()) {
                sysPrefix = ".";
            }
            coreHome = base.relativize(newEnv.getInternalTruffleFile(coreHome)).getPath();
            stdLibHome = base.relativize(newEnv.getInternalTruffleFile(stdLibHome)).getPath();
            capiHome = base.relativize(newEnv.getInternalTruffleFile(capiHome)).getPath();
        }

        PythonCore.writeInfo(() -> MessageFormat.format("Updated locations:" +
                        "\n\tLanguage home: {0}" +
                        "\n\tSysPrefix: {1}" +
                        "\n\tBaseSysPrefix: {2}" +
                        "\n\tCoreHome: {3}" +
                        "\n\tStdLibHome: {4}" +
                        "\n\tExecutable: {5}" +
                        "\n\tCAPI: {6}", home != null ? home.getPath() : "", sysPrefix, basePrefix, coreHome, stdLibHome, newEnv.getOptions().get(PythonOptions.Executable), capiHome));
    }

    @TruffleBoundary
    public String getSysPrefix() {
        if (sysPrefix.isEmpty()) {
            writeWarning(NO_PREFIX_WARNING);
            sysPrefix = PREFIX;
        }
        return sysPrefix;
    }

    @TruffleBoundary
    public String getSysBasePrefix() {
        if (basePrefix.isEmpty()) {
            String homePrefix = language.getHome();
            if (homePrefix == null || homePrefix.isEmpty()) {
                homePrefix = PREFIX;
            }
            basePrefix = homePrefix;
        }
        return basePrefix;
    }

    @TruffleBoundary
    public String getCoreHome() {
        if (coreHome.isEmpty()) {
            writeWarning(NO_CORE_WARNING);
            coreHome = LIB_GRAALPYTHON;
        }
        return coreHome;
    }

    @TruffleBoundary
    public String getStdlibHome() {
        if (stdLibHome.isEmpty()) {
            writeWarning(NO_STDLIB);
            stdLibHome = LIB_PYTHON_3;
        }
        return stdLibHome;
    }

    @TruffleBoundary
    public String getCoreHomeOrFail() {
        if (coreHome.isEmpty()) {
            throw new RuntimeException(NO_CORE_FATAL);
        }
        return coreHome;
    }

    @TruffleBoundary
    public String getCAPIHome() {
        if (capiHome.isEmpty()) {
            writeWarning(NO_CAPI);
            return coreHome;
        }
        return capiHome;
    }

    private static void writeWarning(String warning) {
        LOGGER.warning(warning);
    }

    @TruffleBoundary
    public void registerAtexitHook(ShutdownHook shutdownHook) {
        shutdownHooks.add(shutdownHook);
    }

    @TruffleBoundary
    public void registerAtexitHook(Object callable, Object[] arguments, PKeyword[] keywords, CallTarget ct) {
        atExitHooks.add(new AtExitHook(callable, arguments, keywords, ct));
    }

    @TruffleBoundary
    public void unregisterAtexitHook(Object callable) {
        atExitHooks.removeIf(hook -> hook.callable == callable);
    }

    @TruffleBoundary
    public void clearAtexitHooks() {
        atExitHooks.clear();
    }

    @TruffleBoundary
    public void finalizeContext() {
        finalizing = true;
        shutdownThreads();
        runShutdownHooks();
    }

    @TruffleBoundary
    public int getAtexitHookCount() {
        return atExitHooks.size();
    }

    @TruffleBoundary
    public void runAtexitHooks() {
        // run atExitHooks in reverse order they were registered
        PException lastException = null;
        for (int i = atExitHooks.size() - 1; i >= 0; i--) {
            AtExitHook hook = atExitHooks.get(i);
            try {
                hook.ct.call(hook.callable, hook.arguments, hook.keywords);
            } catch (PException e) {
                lastException = e;
            }
        }
        atExitHooks.clear();
        if (lastException != null) {
            throw lastException;
        }
    }

    @TruffleBoundary
    public void runShutdownHooks() {
        handler.shutdown();
        try {
            runAtexitHooks();
        } catch (PException e) {
            // It was printed already, so just discard
        }
        for (ShutdownHook h : shutdownHooks) {
            h.call(this);
        }
        // destroy thread state
        if (customThreadState != null) {
            customThreadState.set(null);
        }
    }

    @TruffleBoundary
    private void shutdownThreads() {
        LOGGER.fine("shutting down threads");
        PDict importedModules = getImportedModules();
        HashingStorage dictStorage = GetDictStorageNode.getUncached().execute(importedModules);
        Object value = HashingStorageLibrary.getUncached().getItem(dictStorage, "threading");
        if (value != null) {
            Object attrShutdown = ReadAttributeFromObjectNode.getUncached().execute(value, SpecialMethodNames.SHUTDOWN);
            if (attrShutdown == PNone.NO_VALUE) {
                LOGGER.fine("threading module has no member " + SpecialMethodNames.SHUTDOWN);
                return;
            }
            try {
                CallNode.getUncached().execute(null, attrShutdown);
            } catch (Exception | StackOverflowError e) {
                try {
                    boolean exitException = InteropLibrary.getUncached().isException(e) && InteropLibrary.getUncached().getExceptionType(e) == ExceptionType.EXIT;
                    if (!exitException) {
                        ExceptionUtils.printPythonLikeStackTrace(e);
                        if (PythonOptions.isWithJavaStacktrace(getLanguage())) {
                            e.printStackTrace(new PrintWriter(getStandardErr()));
                        }
                    }
                } catch (UnsupportedMessageException unsupportedMessageException) {
                    throw CompilerDirectives.shouldNotReachHere();
                }
                throw e;
            }
        } else {
            // threading was not imported; this is
            LOGGER.finest("threading module was not imported");
        }
        LOGGER.fine("successfully shut down all threads");

        if (!singleThreaded.isValid()) {
            // collect list of threads to join in synchronized block
            LinkedList<WeakReference<Thread>> threadList = new LinkedList<>();
            synchronized (this) {
                for (PythonThreadState ts : threadStateMapping.values()) {
                    // do not join the initial thread; this could cause a dead lock
                    if (ts != singleThreadState) {
                        threadList.addAll(ts.getOwners());
                    }
                }
            }

            // join threads outside the synchronized block otherwise we could run into a dead lock
            try {
                for (WeakReference<Thread> threadRef : threadList) {
                    Thread thread = threadRef.get();
                    if (thread != null) {
                        LOGGER.finest("joining thread " + thread);
                        thread.join();
                    }
                }
            } catch (InterruptedException e) {
                LOGGER.finest("got interrupt while joining threads");
            }
        }
    }

    @TruffleBoundary
    public PThreadState getCustomThreadState() {
        if (customThreadState == null) {
            ThreadLocal<PThreadState> threadLocal = new ThreadLocal<>();
            threadLocal.set(new PThreadState());
            customThreadState = threadLocal;
        }
        return customThreadState.get();
    }

    public void initializeMainModule(String path) {
        if (path != null) {
            mainModule.setAttribute(__FILE__, path);
        }
    }

    public static Assumption getSingleNativeContextAssumption() {
        return singleNativeContext;
    }

    public Assumption getSingleThreadedAssumption() {
        return singleThreaded;
    }

    public Assumption getNativeObjectsAllManagedAssumption() {
        return nativeObjectsAllManagedAssumption;
    }

    public boolean isExecutableAccessAllowed() {
        return getEnv().isHostLookupAllowed() || getEnv().isNativeAccessAllowed();
    }

    public PosixResources getResources() {
        return resources;
    }

    /**
     * Trigger any pending asynchronous actions
     */
    public void triggerAsyncActions(VirtualFrame frame, BranchProfile asyncProfile) {
        handler.triggerAsyncActions(frame, asyncProfile);
    }

    public AsyncHandler getAsyncHandler() {
        return handler;
    }

    public void registerAsyncAction(Supplier<AsyncAction> actionSupplier) {
        handler.registerAction(actionSupplier);
    }

    @TruffleBoundary
    public CyclicAssumption getNativeClassStableAssumption(PythonNativeClass cls, boolean createOnDemand) {
        CyclicAssumption assumption = nativeClassStableAssumptions.get(cls);
        if (assumption == null && createOnDemand) {
            assumption = new CyclicAssumption("Native class " + cls + " stable");
            nativeClassStableAssumptions.put(cls, assumption);
        }
        return assumption;
    }

    public void setSingletonNativeWrapper(PythonAbstractObject obj, PythonNativeWrapper nativePtr) {
        assert PythonLanguage.getSingletonNativeWrapperIdx(obj) != -1 : "invalid special singleton object";
        assert singletonNativePtrs[PythonLanguage.getSingletonNativeWrapperIdx(obj)] == null;
        singletonNativePtrs[PythonLanguage.getSingletonNativeWrapperIdx(obj)] = nativePtr;
    }

    public PythonNativeWrapper getSingletonNativeWrapper(PythonAbstractObject obj) {
        int singletonNativePtrIdx = PythonLanguage.getSingletonNativeWrapperIdx(obj);
        if (singletonNativePtrIdx != -1) {
            return singletonNativePtrs[singletonNativePtrIdx];
        }
        return null;
    }

    @TruffleBoundary
    public void acquireInteropLock() {
        interopLock.lock();
    }

    @TruffleBoundary
    public void releaseInteropLock() {
        if (interopLock.isLocked()) {
            interopLock.unlock();
        }
    }

    /**
     * This is like {@code Env#getPublicTruffleFile(String)} but also allows access to files in the
     * language home directory matching one of the given file extensions. This is mostly useful to
     * access files of the {@code stdlib}, {@code core} or similar.
     */
    @TruffleBoundary
    public TruffleFile getPublicTruffleFileRelaxed(String path, String... allowedSuffixes) {
        TruffleFile f = env.getInternalTruffleFile(path);
        // 'isDirectory' does deliberately not follow symlinks because otherwise this could allow to
        // escape the language home directory.
        // Also, during image build time, we allow full internal access.
        if (ImageInfo.inImageBuildtimeCode() || isPyFileInLanguageHome(f) && (f.isDirectory(LinkOption.NOFOLLOW_LINKS) || hasAllowedSuffix(path, allowedSuffixes))) {
            return f;
        } else {
            return env.getPublicTruffleFile(path);
        }
    }

    @TruffleBoundary(allowInlining = true)
    private static boolean hasAllowedSuffix(String path, String[] allowedSuffixes) {
        for (String suffix : allowedSuffixes) {
            if (path.endsWith(suffix)) {
                return true;
            }
        }
        return false;
    }

    /**
     * Tests if the given {@code TruffleFile} is located in the language home directory.
     */
    @TruffleBoundary
    public boolean isPyFileInLanguageHome(TruffleFile path) {
        assert !ImageInfo.inImageBuildtimeCode() : "language home won't be available during image build time";
        String languageHome = language.getHome();

        // The language home may be 'null' if an embedder uses Python. In this case, IO must just be
        // allowed.
        if (languageHome != null) {
            // This deliberately uses 'getAbsoluteFile' and not 'getCanonicalFile' because if, e.g.,
            // 'path' is a symlink outside of the language home, the user should not be able to read
            // the symlink if 'allowIO' is false.
            TruffleFile coreHomePath = env.getInternalTruffleFile(languageHome).getAbsoluteFile();
            TruffleFile absolutePath = path.getAbsoluteFile();
            return absolutePath.startsWith(coreHomePath);
        }
        LOGGER.log(Level.FINE, () -> "Cannot access file " + path + " because there is no language home.");
        return false;
    }

    @TruffleBoundary
    public String getCurrentImport() {
        ArrayDeque<String> ci = currentImport.get();
        if (ci == null || ci.isEmpty()) {
            return "";
        } else {
            return ci.peek();
        }
    }

    @TruffleBoundary
    public void pushCurrentImport(String object) {
        ArrayDeque<String> ci = currentImport.get();
        if (ci == null) {
            ci = new ArrayDeque<>();
            currentImport.set(ci);
        }
        ci.push(object);
    }

    @TruffleBoundary
    public void popCurrentImport() {
        assert currentImport.get() != null && currentImport.get().peek() != null : "invalid popCurrentImport without push";
        currentImport.get().pop();
    }

    private PythonThreadState getThreadState() {
        if (singleThreaded.isValid()) {
            return singleThreadState;
        }
        return getThreadStateMultiThreaded();
    }

    @TruffleBoundary
    private PythonThreadState getThreadStateMultiThreaded() {
        PythonThreadState curThreadState = threadState.get();
        if (curThreadState == null) {
            // this should happen just the first time the current thread accesses the thread state
            curThreadState = getThreadStateFullLookup();
            threadState.set(curThreadState);
        }
        assert curThreadState.isOwner(Thread.currentThread());
        return curThreadState;
    }

    private void applyToAllThreadStates(Consumer<PythonThreadState> action) {
        if (singleThreaded.isValid()) {
            action.accept(singleThreadState);
        } else {
            synchronized (this) {
                for (PythonThreadState ts : threadStateMapping.values()) {
                    action.accept(ts);
                }
            }
        }
    }

    @TruffleBoundary
    private synchronized PythonThreadState getThreadStateFullLookup() {
        return threadStateMapping.get(Thread.currentThread().getId());
    }

    public void setSentinelLockWeakref(WeakReference<PLock> sentinelLock) {
        getThreadState().sentinelLock = sentinelLock;
    }

    @TruffleBoundary
    public void initializeMultiThreading() {
        interopLock = new ReentrantLock();
        singleThreaded.invalidate();
        threadState = new ThreadLocal<>();
        synchronized (this) {
            threadStateMapping = new HashMap<>();
            for (WeakReference<Thread> ownerRef : singleThreadState.getOwners()) {
                Thread owner = ownerRef.get();
                if (owner != null) {
                    threadStateMapping.put(owner.getId(), singleThreadState);
                }
            }
        }
    }

    public synchronized void attachThread(Thread thread) {
        CompilerAsserts.neverPartOfCompilation();
        if (singleThreaded.isValid()) {
            assert threadStateMapping == null;

            // n.b.: Several threads may be attached to the context but we may still be in the
            // 'singleThreaded' mode because the threads won't run concurrently. For this case, we
            // map each attached thread to index 0.
            singleThreadState.addOwner(thread);
        } else {
            assert threadStateMapping != null;
            threadStateMapping.put(thread.getId(), new PythonThreadState(thread));
        }
    }

    public synchronized void disposeThread(Thread thread) {
        CompilerAsserts.neverPartOfCompilation();
        long threadId = thread.getId();
        // check if there is a live sentinel lock
        if (singleThreaded.isValid()) {
            assert threadStateMapping == null;
            singleThreadState.removeOwner(thread);
            // only release sentinel lock if all owners are gone
            if (!singleThreadState.hasOwners()) {
                releaseSentinelLock(singleThreadState.sentinelLock);
            }
        } else {
            PythonThreadState ts = threadStateMapping.get(threadId);
            assert ts != null : "thread was not attached to this context";
            ts.removeOwner(thread);
            threadStateMapping.remove(threadId);
            if (!ts.hasOwners()) {
                releaseSentinelLock(ts.sentinelLock);
            }
        }
    }

    private static void releaseSentinelLock(WeakReference<PLock> sentinelLockWeakref) {
        if (sentinelLockWeakref != null) {
            PLock sentinelLock = sentinelLockWeakref.get();
            if (sentinelLock != null) {
                // release the sentinel lock
                sentinelLock.release();
            }
        }
    }

    public boolean hasCApiContext() {
        return cApiContext != null;
    }

    public CApiContext getCApiContext() {
        return cApiContext;
    }

    public void setCapiWasLoaded(Object capiLibrary) {
        assert cApiContext == null : "tried to create new C API context but it was already created";
        cApiContext = new CApiContext(this, capiLibrary);
    }

    public boolean hasHPyContext() {
        return hPyContext != null;
    }

    public void createHPyContext(Object hpyLibrary) {
        assert hPyContext == null : "tried to create new HPy context but it was already created";
        hPyContext = new GraalHPyContext(this, hpyLibrary);
    }

    public GraalHPyContext getHPyContext() {
        assert hPyContext != null : "tried to get HPy context but was not created yet";
        return hPyContext;
    }

    public boolean isGcEnabled() {
        return gcEnabled;
    }

    public void setGcEnabled(boolean flag) {
        gcEnabled = flag;
    }

    public AsyncHandler.SharedFinalizer getSharedFinalizer() {
        return sharedFinalizer;
    }

    public boolean isFinalizing() {
        return finalizing;
    }
}<|MERGE_RESOLUTION|>--- conflicted
+++ resolved
@@ -214,12 +214,9 @@
     private final AtomicLong globalId = new AtomicLong(Integer.MAX_VALUE * 2L + 4L);
     private final ThreadGroup threadGroup = new ThreadGroup(GRAALPYTHON_THREADS);
 
-<<<<<<< HEAD
     @CompilationFinal private PosixSupport posixSupport;
-=======
     @CompilationFinal private NFIZlibSupport nativeZlib;
     @CompilationFinal private NFIBz2Support nativeBz2lib;
->>>>>>> 40c97b25
 
     // if set to 0 the VM will set it to whatever it likes
     private final AtomicLong pythonThreadStackSize = new AtomicLong(0);
@@ -335,10 +332,10 @@
         return builtinsModule;
     }
 
-<<<<<<< HEAD
     public Object getPosixSupport() {
         return posixSupport;
-=======
+    }
+
     public boolean isNativeAccessAllowed() {
         return env.isNativeAccessAllowed();
     }
@@ -349,7 +346,6 @@
 
     public NFIBz2Support getNFIBz2Support() {
         return nativeBz2lib;
->>>>>>> 40c97b25
     }
 
     public TruffleLanguage.Env getEnv() {
@@ -519,14 +515,11 @@
     }
 
     private void setupRuntimeInformation(boolean isPatching) {
-<<<<<<< HEAD
         if (!isPatching) {
             posixSupport = initalizePosixSupport();
         }
-=======
         nativeZlib = NFIZlibSupport.createNative(this, "");
         nativeBz2lib = NFIBz2Support.createNative(this, "");
->>>>>>> 40c97b25
         PythonModule sysModule = core.lookupBuiltinModule("sys");
         sysModules = (PDict) sysModule.getAttribute("modules");
 
