--- conflicted
+++ resolved
@@ -931,15 +931,11 @@
      * Threading
      */
 
-<<<<<<< HEAD
     public PThreadLocal createThreadLocal(Object cls, Object[] args, PKeyword[] kwArgs) {
         return trace(new PThreadLocal(cls, getShape(cls), args, kwArgs));
     }
 
-    public PLock createLock() {
-=======
     public final PLock createLock() {
->>>>>>> bc2f3042
         return createLock(PythonBuiltinClassType.PLock);
     }
 
