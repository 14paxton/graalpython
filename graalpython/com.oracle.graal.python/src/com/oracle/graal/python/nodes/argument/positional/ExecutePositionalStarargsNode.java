--- conflicted
+++ resolved
@@ -79,15 +79,9 @@
     }
 
     @Specialization
-<<<<<<< HEAD
-    Object[] starargs(PList starargs,
-                    @Cached("createExact()") SequenceStorageNodes.ToArrayNode toArrayNode) {
-        return toArrayNode.execute(starargs.getSequenceStorage());
-=======
     static Object[] starargs(PList starargs,
                     @Cached SequenceStorageNodes.ToArrayNode toArray) {
         return toArray.execute(starargs.getSequenceStorage());
->>>>>>> 32c4009f
     }
 
     @Specialization
