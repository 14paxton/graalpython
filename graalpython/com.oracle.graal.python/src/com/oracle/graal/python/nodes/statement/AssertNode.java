/*
 * Copyright (c) 2017, 2019, Oracle and/or its affiliates.
 * Copyright (c) 2013, Regents of the University of California
 *
 * All rights reserved.
 *
 * Redistribution and use in source and binary forms, with or without modification, are
 * permitted provided that the following conditions are met:
 *
 * 1. Redistributions of source code must retain the above copyright notice, this list of
 * conditions and the following disclaimer.
 * 2. Redistributions in binary form must reproduce the above copyright notice, this list of
 * conditions and the following disclaimer in the documentation and/or other materials provided
 * with the distribution.
 *
 * THIS SOFTWARE IS PROVIDED BY THE COPYRIGHT HOLDERS AND CONTRIBUTORS "AS IS" AND ANY EXPRESS
 * OR IMPLIED WARRANTIES, INCLUDING, BUT NOT LIMITED TO, THE IMPLIED WARRANTIES OF
 * MERCHANTABILITY AND FITNESS FOR A PARTICULAR PURPOSE ARE DISCLAIMED. IN NO EVENT SHALL THE
 * COPYRIGHT HOLDER OR CONTRIBUTORS BE LIABLE FOR ANY DIRECT, INDIRECT, INCIDENTAL, SPECIAL,
 * EXEMPLARY, OR CONSEQUENTIAL DAMAGES (INCLUDING, BUT NOT LIMITED TO, PROCUREMENT OF SUBSTITUTE
 * GOODS OR SERVICES; LOSS OF USE, DATA, OR PROFITS; OR BUSINESS INTERRUPTION) HOWEVER CAUSED
 * AND ON ANY THEORY OF LIABILITY, WHETHER IN CONTRACT, STRICT LIABILITY, OR TORT (INCLUDING
 * NEGLIGENCE OR OTHERWISE) ARISING IN ANY WAY OUT OF THE USE OF THIS SOFTWARE, EVEN IF ADVISED
 * OF THE POSSIBILITY OF SUCH DAMAGE.
 */
package com.oracle.graal.python.nodes.statement;

import static com.oracle.graal.python.runtime.exception.PythonErrorType.AssertionError;

import java.io.PrintStream;

import com.oracle.graal.python.PythonLanguage;
import com.oracle.graal.python.nodes.PRaiseNode;
import com.oracle.graal.python.nodes.SpecialMethodNames;
import com.oracle.graal.python.nodes.call.special.LookupAndCallUnaryNode;
import com.oracle.graal.python.nodes.expression.CastToBooleanNode;
import com.oracle.graal.python.nodes.expression.ExpressionNode;
import com.oracle.graal.python.runtime.PythonContext;
import com.oracle.graal.python.runtime.PythonOptions;
import com.oracle.graal.python.runtime.exception.PException;
import com.oracle.truffle.api.CompilerDirectives;
import com.oracle.truffle.api.CompilerDirectives.CompilationFinal;
import com.oracle.truffle.api.CompilerDirectives.TruffleBoundary;
import com.oracle.truffle.api.TruffleLanguage.ContextReference;
import com.oracle.truffle.api.frame.VirtualFrame;
import com.oracle.truffle.api.profiles.ConditionProfile;

public class AssertNode extends StatementNode {
    @Child private PRaiseNode raise;
    @Child private CastToBooleanNode condition;
    @Child private ExpressionNode message;
    @Child private LookupAndCallUnaryNode callNode;
    @CompilationFinal private Boolean assertionsEnabled = null;
<<<<<<< HEAD
    @CompilationFinal private boolean javaExceptionsFailAsssertions;
=======
    @CompilationFinal private ContextReference<PythonContext> contextRef;

    private final ConditionProfile profile = ConditionProfile.createBinaryProfile();
>>>>>>> f0a5f58a

    public AssertNode(CastToBooleanNode condition, ExpressionNode message) {
        this.condition = condition;
        this.message = message;
    }

    @Override
    public void executeVoid(VirtualFrame frame) {
        if (assertionsEnabled == null) {
            CompilerDirectives.transferToInterpreterAndInvalidate();
<<<<<<< HEAD
            assertionsEnabled = !PythonOptions.getOption(getContext(), PythonOptions.PythonOptimizeFlag);
            javaExceptionsFailAsssertions = PythonOptions.getOption(getContext(), PythonOptions.CatchAllExceptions);
=======
            assertionsEnabled = !PythonOptions.getOption(PythonLanguage.getContextRef().get(), PythonOptions.PythonOptimizeFlag);
>>>>>>> f0a5f58a
        }
        if (assertionsEnabled) {
            try {
                if (profile.profile(!condition.executeBoolean(frame))) {
                    throw assertionFailed(frame);
                }
            } catch (PException e) {
                // Python exceptions just fall through
                throw e;
            } catch (Exception e) {
                if (javaExceptionsFailAsssertions) {
                    // catch any other exception and convert to Python exception
                    throw assertionFailed(frame);
                } else {
                    throw e;
                }
            }
        }
    }

    private PException assertionFailed(VirtualFrame frame) {
        String assertionMessage = "";
        if (message != null) {
            try {
                Object messageObj = message.execute(frame);
                if (callNode == null) {
                    CompilerDirectives.transferToInterpreterAndInvalidate();
                    callNode = insert(LookupAndCallUnaryNode.create(SpecialMethodNames.__STR__));
                }
                assertionMessage = (String) callNode.executeObject(frame, messageObj);
            } catch (PException e) {
                // again, Python exceptions just fall through
                throw e;
            } catch (Exception e) {
                assertionMessage = "internal exception occurred";
                PythonContext context = getContext();
                if (PythonOptions.getOption(context, PythonOptions.WithJavaStacktrace)) {
                    printStackTrace(context, e);
                }
            }
        }
        if (raise == null) {
            CompilerDirectives.transferToInterpreterAndInvalidate();
            raise = insert(PRaiseNode.create());
        }
        return raise.raise(AssertionError, assertionMessage);
    }

    public CastToBooleanNode getCondition() {
        return condition;
    }

    public ExpressionNode getMessage() {
        return message;
    }

    @TruffleBoundary
    private static void printStackTrace(PythonContext context, Exception e) {
        e.printStackTrace(new PrintStream(context.getStandardErr()));
    }

    private PythonContext getContext() {
        if (contextRef == null) {
            CompilerDirectives.transferToInterpreterAndInvalidate();
            contextRef = lookupContextReference(PythonLanguage.class);
        }
        return contextRef.get();
    }
}<|MERGE_RESOLUTION|>--- conflicted
+++ resolved
@@ -51,13 +51,10 @@
     @Child private ExpressionNode message;
     @Child private LookupAndCallUnaryNode callNode;
     @CompilationFinal private Boolean assertionsEnabled = null;
-<<<<<<< HEAD
-    @CompilationFinal private boolean javaExceptionsFailAsssertions;
-=======
+    @CompilationFinal private boolean javaExceptionsFailAssertions;
     @CompilationFinal private ContextReference<PythonContext> contextRef;
 
     private final ConditionProfile profile = ConditionProfile.createBinaryProfile();
->>>>>>> f0a5f58a
 
     public AssertNode(CastToBooleanNode condition, ExpressionNode message) {
         this.condition = condition;
@@ -68,12 +65,9 @@
     public void executeVoid(VirtualFrame frame) {
         if (assertionsEnabled == null) {
             CompilerDirectives.transferToInterpreterAndInvalidate();
-<<<<<<< HEAD
-            assertionsEnabled = !PythonOptions.getOption(getContext(), PythonOptions.PythonOptimizeFlag);
-            javaExceptionsFailAsssertions = PythonOptions.getOption(getContext(), PythonOptions.CatchAllExceptions);
-=======
-            assertionsEnabled = !PythonOptions.getOption(PythonLanguage.getContextRef().get(), PythonOptions.PythonOptimizeFlag);
->>>>>>> f0a5f58a
+            PythonContext context = PythonLanguage.getContextRef().get();
+            assertionsEnabled = !PythonOptions.getOption(context, PythonOptions.PythonOptimizeFlag);
+            javaExceptionsFailAssertions = PythonOptions.getOption(context, PythonOptions.CatchAllExceptions);
         }
         if (assertionsEnabled) {
             try {
@@ -84,7 +78,7 @@
                 // Python exceptions just fall through
                 throw e;
             } catch (Exception e) {
-                if (javaExceptionsFailAsssertions) {
+                if (javaExceptionsFailAssertions) {
                     // catch any other exception and convert to Python exception
                     throw assertionFailed(frame);
                 } else {
