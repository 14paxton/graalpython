/*
 * Copyright (c) 2017, 2019, Oracle and/or its affiliates.
 * Copyright (c) 2013, Regents of the University of California
 *
 * All rights reserved.
 *
 * Redistribution and use in source and binary forms, with or without modification, are
 * permitted provided that the following conditions are met:
 *
 * 1. Redistributions of source code must retain the above copyright notice, this list of
 * conditions and the following disclaimer.
 * 2. Redistributions in binary form must reproduce the above copyright notice, this list of
 * conditions and the following disclaimer in the documentation and/or other materials provided
 * with the distribution.
 *
 * THIS SOFTWARE IS PROVIDED BY THE COPYRIGHT HOLDERS AND CONTRIBUTORS "AS IS" AND ANY EXPRESS
 * OR IMPLIED WARRANTIES, INCLUDING, BUT NOT LIMITED TO, THE IMPLIED WARRANTIES OF
 * MERCHANTABILITY AND FITNESS FOR A PARTICULAR PURPOSE ARE DISCLAIMED. IN NO EVENT SHALL THE
 * COPYRIGHT HOLDER OR CONTRIBUTORS BE LIABLE FOR ANY DIRECT, INDIRECT, INCIDENTAL, SPECIAL,
 * EXEMPLARY, OR CONSEQUENTIAL DAMAGES (INCLUDING, BUT NOT LIMITED TO, PROCUREMENT OF SUBSTITUTE
 * GOODS OR SERVICES; LOSS OF USE, DATA, OR PROFITS; OR BUSINESS INTERRUPTION) HOWEVER CAUSED
 * AND ON ANY THEORY OF LIABILITY, WHETHER IN CONTRACT, STRICT LIABILITY, OR TORT (INCLUDING
 * NEGLIGENCE OR OTHERWISE) ARISING IN ANY WAY OUT OF THE USE OF THIS SOFTWARE, EVEN IF ADVISED
 * OF THE POSSIBILITY OF SUCH DAMAGE.
 */
package com.oracle.graal.python.nodes.function;

import java.util.function.Supplier;

import com.oracle.graal.python.PythonLanguage;
import com.oracle.graal.python.builtins.objects.cell.PCell;
import com.oracle.graal.python.builtins.objects.function.Signature;
import com.oracle.graal.python.builtins.objects.function.PArguments;
import com.oracle.graal.python.nodes.PClosureFunctionRootNode;
import com.oracle.graal.python.nodes.cell.CellSupplier;
import com.oracle.graal.python.nodes.expression.ExpressionNode;
import com.oracle.graal.python.parser.ExecutionCellSlots;
import com.oracle.graal.python.runtime.PythonContext;
import com.oracle.truffle.api.CompilerAsserts;
import com.oracle.truffle.api.CompilerDirectives;
import com.oracle.truffle.api.TruffleLanguage.ContextReference;
import com.oracle.truffle.api.frame.Frame;
import com.oracle.truffle.api.frame.FrameDescriptor;
import com.oracle.truffle.api.frame.FrameSlot;
import com.oracle.truffle.api.frame.FrameUtil;
import com.oracle.truffle.api.frame.VirtualFrame;
import com.oracle.truffle.api.nodes.ExplodeLoop;
import com.oracle.truffle.api.nodes.NodeUtil;
import com.oracle.truffle.api.profiles.ValueProfile;
import com.oracle.truffle.api.source.SourceSection;

/**
 * RootNode of a Python Function body. It is invoked by a CallTarget.
 */
public class FunctionRootNode extends PClosureFunctionRootNode implements CellSupplier {
    private final ContextReference<PythonContext> contextRef;
    private final PCell[] cells;
    private final ExecutionCellSlots executionCellSlots;
    private final String functionName;
    private final SourceSection sourceSection;
    private final boolean isGenerator;
    private final ValueProfile generatorFrameProfile;
    private boolean isRewritten = false;

    @Child private ExpressionNode body;
    private ExpressionNode uninitializedBody;

    public FunctionRootNode(PythonLanguage language, SourceSection sourceSection, String functionName, boolean isGenerator, FrameDescriptor frameDescriptor, ExpressionNode body,
                    ExecutionCellSlots executionCellSlots, Signature signature) {
        super(language, frameDescriptor, executionCellSlots, signature);
        this.contextRef = language.getContextReference();
        this.executionCellSlots = executionCellSlots;
        this.cells = new PCell[this.cellVarSlots.length];

        this.sourceSection = sourceSection;
        assert sourceSection != null;
        this.functionName = functionName;
        this.isGenerator = isGenerator;
        this.body = new InnerRootNode(this, NodeUtil.cloneNode(body));
        this.uninitializedBody = NodeUtil.cloneNode(body);
        this.generatorFrameProfile = isGenerator ? ValueProfile.createClassProfile() : null;
    }

    public FunctionRootNode copyWithNewSignature(Signature newSignature) {
        return new FunctionRootNode(getLanguage(PythonLanguage.class), getSourceSection(), functionName, isGenerator, getFrameDescriptor(), uninitializedBody, executionCellSlots, newSignature);
    }

    @Override
    public String getName() {
        return functionName;
    }

    @Override
    public PCell[] getCells() {
        return cells;
    }

    @Override
    public FrameSlot[] getCellVarSlots() {
        return cellVarSlots;
    }

    @Override
    public FunctionRootNode copy() {
<<<<<<< HEAD
        Supplier<PythonLanguage> languageSupplier = getLanguageSupplier(PythonLanguage.class);
        return new FunctionRootNode(languageSupplier.get(), getSourceSection(), functionName, isGenerator, getFrameDescriptor(), uninitializedBody, executionCellSlots);
=======
        return new FunctionRootNode(getLanguage(PythonLanguage.class), getSourceSection(), functionName, isGenerator, getFrameDescriptor(), uninitializedBody, executionCellSlots, getSignature());
>>>>>>> ce9df960
    }

    @ExplodeLoop
    private void initializeCellVars(Frame frame) {
        for (int i = 0; i < cellVarSlots.length; i++) {
            FrameSlot frameSlot = cellVarSlots[i];

            // get the cell
            PCell cell = null;
            if (isGenerator) {
                cell = (PCell) FrameUtil.getObjectSafe(frame, frameSlot);
            }
            if (cell == null) {
                cell = new PCell();
            }

            // store the cell as a local var
            frame.setObject(frameSlot, cell);
            this.cells[i] = cell;
        }
    }

    private void initClosureAndCellVars(VirtualFrame frame) {
        Frame accessingFrame = frame;
        if (isGenerator) {
            accessingFrame = generatorFrameProfile.profile(PArguments.getGeneratorFrame(frame));
        }

        addClosureCellsToLocals(accessingFrame);
        initializeCellVars(accessingFrame);
    }

    @Override
    public Object execute(VirtualFrame frame) {
        if (CompilerDirectives.inInterpreter() || CompilerDirectives.inCompilationRoot()) {
            contextRef.get().triggerAsyncActions();
        }
        return body.execute(frame);
    }

    @Override
    public String toString() {
        CompilerAsserts.neverPartOfCompilation();
        return "<function root " + functionName + " at " + Integer.toHexString(hashCode()) + ">";
    }

    @Override
    public SourceSection getSourceSection() {
        return sourceSection;
    }

    public boolean isRewritten() {
        return isRewritten;
    }

    public void setRewritten() {
        this.isRewritten = true;
    }

    @Override
    public void initializeFrame(VirtualFrame frame) {
        initClosureAndCellVars(frame);
    }
}<|MERGE_RESOLUTION|>--- conflicted
+++ resolved
@@ -29,8 +29,8 @@
 
 import com.oracle.graal.python.PythonLanguage;
 import com.oracle.graal.python.builtins.objects.cell.PCell;
+import com.oracle.graal.python.builtins.objects.function.PArguments;
 import com.oracle.graal.python.builtins.objects.function.Signature;
-import com.oracle.graal.python.builtins.objects.function.PArguments;
 import com.oracle.graal.python.nodes.PClosureFunctionRootNode;
 import com.oracle.graal.python.nodes.cell.CellSupplier;
 import com.oracle.graal.python.nodes.expression.ExpressionNode;
@@ -82,7 +82,8 @@
     }
 
     public FunctionRootNode copyWithNewSignature(Signature newSignature) {
-        return new FunctionRootNode(getLanguage(PythonLanguage.class), getSourceSection(), functionName, isGenerator, getFrameDescriptor(), uninitializedBody, executionCellSlots, newSignature);
+        Supplier<PythonLanguage> languageSupplier = getLanguageSupplier(PythonLanguage.class);
+        return new FunctionRootNode(languageSupplier.get(), getSourceSection(), functionName, isGenerator, getFrameDescriptor(), uninitializedBody, executionCellSlots, newSignature);
     }
 
     @Override
@@ -102,12 +103,8 @@
 
     @Override
     public FunctionRootNode copy() {
-<<<<<<< HEAD
         Supplier<PythonLanguage> languageSupplier = getLanguageSupplier(PythonLanguage.class);
-        return new FunctionRootNode(languageSupplier.get(), getSourceSection(), functionName, isGenerator, getFrameDescriptor(), uninitializedBody, executionCellSlots);
-=======
-        return new FunctionRootNode(getLanguage(PythonLanguage.class), getSourceSection(), functionName, isGenerator, getFrameDescriptor(), uninitializedBody, executionCellSlots, getSignature());
->>>>>>> ce9df960
+        return new FunctionRootNode(languageSupplier.get(), getSourceSection(), functionName, isGenerator, getFrameDescriptor(), uninitializedBody, executionCellSlots, getSignature());
     }
 
     @ExplodeLoop
