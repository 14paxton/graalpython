--- conflicted
+++ resolved
@@ -46,15 +46,10 @@
 import com.oracle.graal.python.builtins.objects.exception.OSErrorEnum;
 import com.oracle.graal.python.builtins.objects.exception.PBaseException;
 import com.oracle.graal.python.builtins.objects.function.PKeyword;
+import com.oracle.graal.python.builtins.objects.type.LazyPythonClass;
 import com.oracle.graal.python.builtins.objects.type.PythonAbstractClass;
-import com.oracle.graal.python.builtins.objects.type.LazyPythonClass;
-<<<<<<< HEAD
-import com.oracle.graal.python.builtins.objects.type.PythonClass;
+import com.oracle.graal.python.builtins.objects.type.PythonBuiltinClass;
 import com.oracle.graal.python.nodes.attributes.WriteAttributeToDynamicObjectNode;
-=======
-import com.oracle.graal.python.builtins.objects.type.PythonBuiltinClass;
-import com.oracle.graal.python.nodes.attributes.WriteAttributeToObjectNode;
->>>>>>> ce9df960
 import com.oracle.graal.python.nodes.call.special.CallVarargsMethodNode;
 import com.oracle.graal.python.runtime.PythonContext;
 import com.oracle.graal.python.runtime.PythonCore;
@@ -73,28 +68,19 @@
 import com.oracle.truffle.api.profiles.ConditionProfile;
 
 public abstract class PNodeWithContext extends Node {
-<<<<<<< HEAD
-    @Child private PythonObjectFactory factory;
+    @Child private PythonObjectFactory objectFactory;
     @Child private WriteAttributeToDynamicObjectNode writeCause;
-=======
-    @Child private PythonObjectFactory objectFactory;
-    @Child private WriteAttributeToObjectNode writeCause;
->>>>>>> ce9df960
     @Child private CallVarargsMethodNode callNode;
     @CompilationFinal private ContextReference<PythonContext> contextRef;
 
     protected final PythonObjectFactory factory() {
         if (objectFactory == null) {
             CompilerDirectives.transferToInterpreterAndInvalidate();
-<<<<<<< HEAD
             if (isAdoptable()) {
-                factory = insert(PythonObjectFactory.create());
+                objectFactory = insert(PythonObjectFactory.create());
             } else {
-                factory = getCore().factory();
+                objectFactory = getCore().factory();
             }
-=======
-            objectFactory = insert(PythonObjectFactory.create());
->>>>>>> ce9df960
         }
         return objectFactory;
     }
