--- conflicted
+++ resolved
@@ -649,17 +649,10 @@
     }
 
     @TruffleBoundary
-<<<<<<< HEAD
-    public static PBytecodeRootNode create(PythonLanguage language, CodeUnit co, Source source, ParserCallbacksImpl parserCallbacks) {
-        FrameInfo frameInfo = new FrameInfo();
-        FrameDescriptor fd = makeFrameDescriptor(co, frameInfo);
-        PBytecodeRootNode rootNode = new PBytecodeRootNode(language, fd, makeSignature(co), co, source, parserCallbacks);
-=======
-    public static PBytecodeRootNode create(PythonLanguage language, BytecodeCodeUnit co, Source source, RaisePythonExceptionErrorCallback parserErrorCallback) {
+    public static PBytecodeRootNode create(PythonLanguage language, BytecodeCodeUnit co, Source source, ParserCallbacksImpl parserCallbacks) {
         BytecodeFrameInfo frameInfo = new BytecodeFrameInfo();
         FrameDescriptor fd = makeFrameDescriptor(co, frameInfo);
-        PBytecodeRootNode rootNode = new PBytecodeRootNode(language, fd, co.computeSignature(), co, source, parserErrorCallback);
->>>>>>> 6a78dd12
+        PBytecodeRootNode rootNode = new PBytecodeRootNode(language, fd, co.computeSignature(), co, source, parserCallbacks);
         PythonContext context = PythonContext.get(rootNode);
         if (context != null && context.getOption(PythonOptions.EagerlyMaterializeInstrumentationNodes)) {
             rootNode.adoptChildren();
@@ -670,11 +663,7 @@
     }
 
     @TruffleBoundary
-<<<<<<< HEAD
-    private PBytecodeRootNode(PythonLanguage language, FrameDescriptor fd, Signature sign, CodeUnit co, Source source, ParserCallbacksImpl parserCallbacks) {
-=======
-    private PBytecodeRootNode(PythonLanguage language, FrameDescriptor fd, Signature sign, BytecodeCodeUnit co, Source source, RaisePythonExceptionErrorCallback parserErrorCallback) {
->>>>>>> 6a78dd12
+    private PBytecodeRootNode(PythonLanguage language, FrameDescriptor fd, Signature sign, BytecodeCodeUnit co, Source source, ParserCallbacksImpl parserCallbacks) {
         super(language, fd);
         assert source != null;
         this.celloffset = co.varnames.length;
