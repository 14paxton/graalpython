/*
 * Copyright (c) 2018, 2020, Oracle and/or its affiliates. All rights reserved.
 * DO NOT ALTER OR REMOVE COPYRIGHT NOTICES OR THIS FILE HEADER.
 *
 * The Universal Permissive License (UPL), Version 1.0
 *
 * Subject to the condition set forth below, permission is hereby granted to any
 * person obtaining a copy of this software, associated documentation and/or
 * data (collectively the "Software"), free of charge and under any and all
 * copyright rights in the Software, and any and all patent rights owned or
 * freely licensable by each licensor hereunder covering either (i) the
 * unmodified Software as contributed to or provided by such licensor, or (ii)
 * the Larger Works (as defined below), to deal in both
 *
 * (a) the Software, and
 *
 * (b) any piece of software and/or hardware listed in the lrgrwrks.txt file if
 * one is included with the Software each a "Larger Work" to which the Software
 * is contributed by such licensors),
 *
 * without restriction, including without limitation the rights to copy, create
 * derivative works of, display, perform, and distribute the Software and make,
 * use, sell, offer for sale, import, export, have made, and have sold the
 * Software and the Larger Work(s), and to sublicense the foregoing rights on
 * either these or other terms.
 *
 * This license is subject to the following condition:
 *
 * The above copyright notice and either this complete permission notice or at a
 * minimum a reference to the UPL must be included in all copies or substantial
 * portions of the Software.
 *
 * THE SOFTWARE IS PROVIDED "AS IS", WITHOUT WARRANTY OF ANY KIND, EXPRESS OR
 * IMPLIED, INCLUDING BUT NOT LIMITED TO THE WARRANTIES OF MERCHANTABILITY,
 * FITNESS FOR A PARTICULAR PURPOSE AND NONINFRINGEMENT. IN NO EVENT SHALL THE
 * AUTHORS OR COPYRIGHT HOLDERS BE LIABLE FOR ANY CLAIM, DAMAGES OR OTHER
 * LIABILITY, WHETHER IN AN ACTION OF CONTRACT, TORT OR OTHERWISE, ARISING FROM,
 * OUT OF OR IN CONNECTION WITH THE SOFTWARE OR THE USE OR OTHER DEALINGS IN THE
 * SOFTWARE.
 */
package com.oracle.graal.python.nodes.function;

import com.oracle.graal.python.PythonLanguage;
import com.oracle.graal.python.builtins.PythonBuiltinClassType;
import com.oracle.graal.python.builtins.objects.exception.OSErrorEnum;
import com.oracle.graal.python.nodes.BuiltinNames;
import com.oracle.graal.python.nodes.IndirectCallNode;
import com.oracle.graal.python.nodes.PConstructAndRaiseNode;
import com.oracle.graal.python.nodes.PGuards;
import com.oracle.graal.python.nodes.PNodeWithRaise;
import com.oracle.graal.python.nodes.SpecialAttributeNames;
import com.oracle.graal.python.nodes.SpecialMethodNames;
import com.oracle.graal.python.runtime.PosixSupportLibrary.PosixException;
import com.oracle.graal.python.runtime.PythonContext;
import com.oracle.graal.python.runtime.PythonCore;
import com.oracle.graal.python.runtime.PythonOptions;
import com.oracle.graal.python.runtime.exception.PException;
import com.oracle.graal.python.runtime.object.PythonObjectFactory;
import com.oracle.truffle.api.Assumption;
import com.oracle.truffle.api.CompilerDirectives;
import com.oracle.truffle.api.CompilerDirectives.CompilationFinal;
import com.oracle.truffle.api.Truffle;
import com.oracle.truffle.api.TruffleLanguage.ContextReference;
import com.oracle.truffle.api.dsl.ImportStatic;
import com.oracle.truffle.api.frame.VirtualFrame;
import com.oracle.truffle.api.profiles.ConditionProfile;

@ImportStatic({PGuards.class, PythonOptions.class, SpecialMethodNames.class, SpecialAttributeNames.class, BuiltinNames.class})
public abstract class PythonBuiltinBaseNode extends PNodeWithRaise implements IndirectCallNode {
    @Child private PythonObjectFactory objectFactory;
    @Child private PConstructAndRaiseNode constructAndRaiseNode;
    @CompilationFinal private ContextReference<PythonContext> contextRef;
    private final Assumption dontNeedExceptionState = Truffle.getRuntime().createAssumption();
    private final Assumption dontNeedCallerFrame = Truffle.getRuntime().createAssumption();

    @Override
    public Assumption needNotPassFrameAssumption() {
        return dontNeedCallerFrame;
    }

    @Override
    public Assumption needNotPassExceptionAssumption() {
        return dontNeedExceptionState;
    }

    protected final PythonObjectFactory factory() {
        if (objectFactory == null) {
            CompilerDirectives.transferToInterpreterAndInvalidate();
            if (isAdoptable()) {
                objectFactory = insert(PythonObjectFactory.create());
            } else {
                objectFactory = getCore().factory();
            }
        }
        return objectFactory;
    }

    private PConstructAndRaiseNode getConstructAndRaiseNode() {
        if (constructAndRaiseNode == null) {
            CompilerDirectives.transferToInterpreterAndInvalidate();
            constructAndRaiseNode = insert(PConstructAndRaiseNode.create());
        }
        return constructAndRaiseNode;
    }

    public final PythonCore getCore() {
        return getContext().getCore();
    }

    public final Object getPythonClass(Object lazyClass, ConditionProfile profile) {
        if (profile.profile(lazyClass instanceof PythonBuiltinClassType)) {
            return getCore().lookupType((PythonBuiltinClassType) lazyClass);
        } else {
            return lazyClass;
        }
    }

    protected final ContextReference<PythonContext> getContextRef() {
        if (contextRef == null) {
            CompilerDirectives.transferToInterpreterAndInvalidate();
            contextRef = lookupContextReference(PythonLanguage.class);
        }
        return contextRef;
    }

    public final PythonContext getContext() {
        return getContextRef().get();
    }

<<<<<<< HEAD
    public final Object getPosixSupport() {
        return getContext().getPosixSupport();
    }

    public PException raise(PythonBuiltinClassType type, String string) {
        return getRaiseNode().raise(type, string);
    }

    public PException raise(Object exceptionType) {
        return getRaiseNode().raise(exceptionType);
    }

    public final PException raise(PythonBuiltinClassType type, PBaseException cause, String format, Object... arguments) {
        return getRaiseNode().raise(type, cause, format, arguments);
    }

    public final PException raise(PythonBuiltinClassType type, String format, Object... arguments) {
        return getRaiseNode().raise(type, format, arguments);
    }

    public final PException raise(PythonBuiltinClassType type, Object... arguments) {
        return getRaiseNode().raise(type, arguments);
    }

    public final PException raise(PythonBuiltinClassType type, Exception e) {
        return getRaiseNode().raise(type, e);
    }

    public final PException raiseOverflow() {
        return getRaiseNode().raiseNumberTooLarge(OverflowError, 0);
    }

    public final PException raiseOSErrorFromPosixException(VirtualFrame frame, PosixException e) {
        return getConstructAndRaiseNode().raiseOSError(frame, e.getErrorCode(), e.getMessage(), null, null);
    }

    public final PException raiseOSErrorFromPosixException(VirtualFrame frame, PosixException e, Object filename1) {
        return getConstructAndRaiseNode().raiseOSError(frame, e.getErrorCode(), e.getMessage(), filename1, null);
    }

    public final PException raiseOSErrorFromPosixException(VirtualFrame frame, PosixException e, Object filename1, Object filename2) {
        return getConstructAndRaiseNode().raiseOSError(frame, e.getErrorCode(), e.getMessage(), filename1, filename2);
    }

    public final PException raiseOSError(VirtualFrame frame, int code, String message) {
        return getConstructAndRaiseNode().raiseOSError(frame, code, message, null, null);
    }

=======
>>>>>>> 40c97b25
    public final PException raiseOSError(VirtualFrame frame, OSErrorEnum num) {
        return getConstructAndRaiseNode().raiseOSError(frame, num);
    }

    public final PException raiseOSError(VirtualFrame frame, OSErrorEnum oserror, Exception e) {
        return getConstructAndRaiseNode().raiseOSError(frame, oserror, e);
    }

    public final PException raiseOSError(VirtualFrame frame, OSErrorEnum oserror, String filename) {
        return getConstructAndRaiseNode().raiseOSError(frame, oserror, filename);
    }

    public final PException raiseOSError(VirtualFrame frame, Exception e) {
        return getConstructAndRaiseNode().raiseOSError(frame, e);
    }

    public final PException raiseOSError(VirtualFrame frame, Exception e, String filename) {
        return getConstructAndRaiseNode().raiseOSError(frame, e, filename);
    }

    public final PException raiseOSError(VirtualFrame frame, Exception e, String filename, String filename2) {
        return getConstructAndRaiseNode().raiseOSError(frame, e, filename, filename2);
    }
}<|MERGE_RESOLUTION|>--- conflicted
+++ resolved
@@ -127,37 +127,8 @@
         return getContextRef().get();
     }
 
-<<<<<<< HEAD
     public final Object getPosixSupport() {
         return getContext().getPosixSupport();
-    }
-
-    public PException raise(PythonBuiltinClassType type, String string) {
-        return getRaiseNode().raise(type, string);
-    }
-
-    public PException raise(Object exceptionType) {
-        return getRaiseNode().raise(exceptionType);
-    }
-
-    public final PException raise(PythonBuiltinClassType type, PBaseException cause, String format, Object... arguments) {
-        return getRaiseNode().raise(type, cause, format, arguments);
-    }
-
-    public final PException raise(PythonBuiltinClassType type, String format, Object... arguments) {
-        return getRaiseNode().raise(type, format, arguments);
-    }
-
-    public final PException raise(PythonBuiltinClassType type, Object... arguments) {
-        return getRaiseNode().raise(type, arguments);
-    }
-
-    public final PException raise(PythonBuiltinClassType type, Exception e) {
-        return getRaiseNode().raise(type, e);
-    }
-
-    public final PException raiseOverflow() {
-        return getRaiseNode().raiseNumberTooLarge(OverflowError, 0);
     }
 
     public final PException raiseOSErrorFromPosixException(VirtualFrame frame, PosixException e) {
@@ -176,8 +147,6 @@
         return getConstructAndRaiseNode().raiseOSError(frame, code, message, null, null);
     }
 
-=======
->>>>>>> 40c97b25
     public final PException raiseOSError(VirtualFrame frame, OSErrorEnum num) {
         return getConstructAndRaiseNode().raiseOSError(frame, num);
     }
