/*
 * Copyright (c) 2017-2020, Oracle and/or its affiliates.
 * Copyright (c) 2014 by Bart Kiers
 *
 * The MIT License (MIT)
 *
 * Permission is hereby granted, free of charge, to any person
 * obtaining a copy of this software and associated documentation
 * files (the "Software"), to deal in the Software without
 * restriction, including without limitation the rights to use,
 * copy, modify, merge, publish, distribute, sublicense, and/or sell
 * copies of the Software, and to permit persons to whom the
 * Software is furnished to do so, subject to the following
 * conditions:
 *
 * The above copyright notice and this permission notice shall be
 * included in all copies or substantial portions of the Software.
 *
 * THE SOFTWARE IS PROVIDED "AS IS", WITHOUT WARRANTY OF ANY KIND,
 * EXPRESS OR IMPLIED, INCLUDING BUT NOT LIMITED TO THE WARRANTIES
 * OF MERCHANTABILITY, FITNESS FOR A PARTICULAR PURPOSE AND
 * NONINFRINGEMENT. IN NO EVENT SHALL THE AUTHORS OR COPYRIGHT
 * HOLDERS BE LIABLE FOR ANY CLAIM, DAMAGES OR OTHER LIABILITY,
 * WHETHER IN AN ACTION OF CONTRACT, TORT OR OTHERWISE, ARISING
 * FROM, OUT OF OR IN CONNECTION WITH THE SOFTWARE OR THE USE OR
 * OTHER DEALINGS IN THE SOFTWARE.
 */
// Checkstyle: stop
// JaCoCo Exclude
//@formatter:off
// Generated from graalpython/com.oracle.graal.python/src/com/oracle/graal/python/parser/antlr/Python3.g4 by ANTLR 4.7.2
package com.oracle.graal.python.parser.antlr;

import com.oracle.graal.python.builtins.objects.PEllipsis;
import com.oracle.graal.python.builtins.objects.PNone;
import com.oracle.graal.python.builtins.PythonBuiltinClassType;
import com.oracle.graal.python.nodes.expression.BinaryArithmetic;
import com.oracle.graal.python.nodes.expression.ExpressionNode;
import com.oracle.graal.python.nodes.expression.UnaryArithmetic;
import com.oracle.graal.python.nodes.statement.ExceptNode;
import com.oracle.graal.python.nodes.statement.StatementNode;
import com.oracle.graal.python.parser.PythonSSTNodeFactory;
import com.oracle.graal.python.parser.ScopeEnvironment;
import com.oracle.graal.python.parser.ScopeInfo;
import com.oracle.graal.python.nodes.EmptyNode;
import com.oracle.graal.python.nodes.PNode;
import com.oracle.graal.python.nodes.frame.ReadNode;
import com.oracle.graal.python.parser.sst.*;

import com.oracle.graal.python.parser.sst.SSTNode;

import com.oracle.truffle.api.frame.FrameDescriptor;

import java.util.Arrays;

import org.antlr.v4.runtime.atn.*;
import org.antlr.v4.runtime.dfa.DFA;
import org.antlr.v4.runtime.*;
import org.antlr.v4.runtime.misc.*;
import org.antlr.v4.runtime.tree.*;
import java.util.List;
import java.util.Iterator;
import java.util.ArrayList;

@SuppressWarnings("all")
public class Python3Parser extends Parser {
	static { RuntimeMetaData.checkVersion("4.7.2", RuntimeMetaData.VERSION); }

	protected static final DFA[] _decisionToDFA;
	protected static final PredictionContextCache _sharedContextCache =
		new PredictionContextCache();
	public static final int
		STRING=1, DEF=2, RETURN=3, RAISE=4, FROM=5, IMPORT=6, AS=7, GLOBAL=8, 
		NONLOCAL=9, ASSERT=10, IF=11, ELIF=12, ELSE=13, WHILE=14, FOR=15, IN=16, 
		TRY=17, FINALLY=18, WITH=19, EXCEPT=20, LAMBDA=21, OR=22, AND=23, NOT=24, 
		IS=25, NONE=26, TRUE=27, FALSE=28, CLASS=29, YIELD=30, DEL=31, PASS=32, 
		CONTINUE=33, BREAK=34, ASYNC=35, AWAIT=36, NEWLINE=37, NAME=38, STRING_LITERAL=39, 
		BYTES_LITERAL=40, DECIMAL_INTEGER=41, OCT_INTEGER=42, HEX_INTEGER=43, 
		BIN_INTEGER=44, FLOAT_NUMBER=45, IMAG_NUMBER=46, DOT=47, ELLIPSIS=48, 
		STAR=49, OPEN_PAREN=50, CLOSE_PAREN=51, COMMA=52, COLON=53, SEMI_COLON=54, 
		POWER=55, ASSIGN=56, OPEN_BRACK=57, CLOSE_BRACK=58, OR_OP=59, XOR=60, 
		AND_OP=61, LEFT_SHIFT=62, RIGHT_SHIFT=63, ADD=64, MINUS=65, DIV=66, MOD=67, 
		IDIV=68, NOT_OP=69, OPEN_BRACE=70, CLOSE_BRACE=71, LESS_THAN=72, GREATER_THAN=73, 
		EQUALS=74, GT_EQ=75, LT_EQ=76, NOT_EQ_1=77, NOT_EQ_2=78, AT=79, ARROW=80, 
		ADD_ASSIGN=81, SUB_ASSIGN=82, MULT_ASSIGN=83, AT_ASSIGN=84, DIV_ASSIGN=85, 
		MOD_ASSIGN=86, AND_ASSIGN=87, OR_ASSIGN=88, XOR_ASSIGN=89, LEFT_SHIFT_ASSIGN=90, 
		RIGHT_SHIFT_ASSIGN=91, POWER_ASSIGN=92, IDIV_ASSIGN=93, LONG_QUOTES1=94, 
		LONG_QUOTES2=95, SKIP_=96, UNKNOWN_CHAR=97, INDENT=98, DEDENT=99;
	public static final int
		RULE_single_input = 0, RULE_file_input = 1, RULE_eval_input = 2, RULE_decorator = 3, 
		RULE_decorators = 4, RULE_decorated = 5, RULE_async_funcdef = 6, RULE_funcdef = 7, 
		RULE_parameters = 8, RULE_typedargslist = 9, RULE_defparameter = 10, RULE_splatparameter = 11, 
		RULE_kwargsparameter = 12, RULE_varargslist = 13, RULE_vdefparameter = 14, 
		RULE_vsplatparameter = 15, RULE_vkwargsparameter = 16, RULE_stmt = 17, 
		RULE_simple_stmt = 18, RULE_small_stmt = 19, RULE_expr_stmt = 20, RULE_testlist_star_expr = 21, 
		RULE_augassign = 22, RULE_del_stmt = 23, RULE_flow_stmt = 24, RULE_return_stmt = 25, 
		RULE_yield_stmt = 26, RULE_raise_stmt = 27, RULE_import_stmt = 28, RULE_import_name = 29, 
		RULE_import_from = 30, RULE_import_as_name = 31, RULE_import_as_names = 32, 
		RULE_dotted_name = 33, RULE_dotted_as_name = 34, RULE_dotted_as_names = 35, 
		RULE_global_stmt = 36, RULE_nonlocal_stmt = 37, RULE_assert_stmt = 38, 
		RULE_compound_stmt = 39, RULE_async_stmt = 40, RULE_if_stmt = 41, RULE_elif_stmt = 42, 
		RULE_while_stmt = 43, RULE_for_stmt = 44, RULE_try_stmt = 45, RULE_except_clause = 46, 
		RULE_with_stmt = 47, RULE_with_item = 48, RULE_suite = 49, RULE_test = 50, 
		RULE_test_nocond = 51, RULE_lambdef = 52, RULE_lambdef_nocond = 53, RULE_or_test = 54, 
		RULE_and_test = 55, RULE_not_test = 56, RULE_comparison = 57, RULE_comp_op = 58, 
		RULE_star_expr = 59, RULE_expr = 60, RULE_xor_expr = 61, RULE_and_expr = 62, 
		RULE_shift_expr = 63, RULE_arith_expr = 64, RULE_term = 65, RULE_factor = 66, 
		RULE_power = 67, RULE_atom_expr = 68, RULE_atom = 69, RULE_subscriptlist = 70, 
		RULE_subscript = 71, RULE_exprlist = 72, RULE_testlist = 73, RULE_dictmaker = 74, 
		RULE_setlisttuplemaker = 75, RULE_classdef = 76, RULE_arglist = 77, RULE_argument = 78, 
		RULE_comp_for = 79, RULE_encoding_decl = 80, RULE_yield_expr = 81;
	private static String[] makeRuleNames() {
		return new String[] {
			"single_input", "file_input", "eval_input", "decorator", "decorators", 
			"decorated", "async_funcdef", "funcdef", "parameters", "typedargslist", 
			"defparameter", "splatparameter", "kwargsparameter", "varargslist", "vdefparameter", 
			"vsplatparameter", "vkwargsparameter", "stmt", "simple_stmt", "small_stmt", 
			"expr_stmt", "testlist_star_expr", "augassign", "del_stmt", "flow_stmt", 
			"return_stmt", "yield_stmt", "raise_stmt", "import_stmt", "import_name", 
			"import_from", "import_as_name", "import_as_names", "dotted_name", "dotted_as_name", 
			"dotted_as_names", "global_stmt", "nonlocal_stmt", "assert_stmt", "compound_stmt", 
			"async_stmt", "if_stmt", "elif_stmt", "while_stmt", "for_stmt", "try_stmt", 
			"except_clause", "with_stmt", "with_item", "suite", "test", "test_nocond", 
			"lambdef", "lambdef_nocond", "or_test", "and_test", "not_test", "comparison", 
			"comp_op", "star_expr", "expr", "xor_expr", "and_expr", "shift_expr", 
			"arith_expr", "term", "factor", "power", "atom_expr", "atom", "subscriptlist", 
			"subscript", "exprlist", "testlist", "dictmaker", "setlisttuplemaker", 
			"classdef", "arglist", "argument", "comp_for", "encoding_decl", "yield_expr"
		};
	}
	public static final String[] ruleNames = makeRuleNames();

	private static String[] makeLiteralNames() {
		return new String[] {
			null, null, "'def'", "'return'", "'raise'", "'from'", "'import'", "'as'", 
			"'global'", "'nonlocal'", "'assert'", "'if'", "'elif'", "'else'", "'while'", 
			"'for'", "'in'", "'try'", "'finally'", "'with'", "'except'", "'lambda'", 
			"'or'", "'and'", "'not'", "'is'", "'None'", "'True'", "'False'", "'class'", 
			"'yield'", "'del'", "'pass'", "'continue'", "'break'", "'async'", "'await'", 
			null, null, null, null, null, null, null, null, null, null, "'.'", "'...'", 
			"'*'", "'('", "')'", "','", "':'", "';'", "'**'", "'='", "'['", "']'", 
			"'|'", "'^'", "'&'", "'<<'", "'>>'", "'+'", "'-'", "'/'", "'%'", "'//'", 
			"'~'", "'{'", "'}'", "'<'", "'>'", "'=='", "'>='", "'<='", "'<>'", "'!='", 
			"'@'", "'->'", "'+='", "'-='", "'*='", "'@='", "'/='", "'%='", "'&='", 
			"'|='", "'^='", "'<<='", "'>>='", "'**='", "'//='", "'\"\"\"'", "'''''"
		};
	}
	private static final String[] _LITERAL_NAMES = makeLiteralNames();
	private static String[] makeSymbolicNames() {
		return new String[] {
			null, "STRING", "DEF", "RETURN", "RAISE", "FROM", "IMPORT", "AS", "GLOBAL", 
			"NONLOCAL", "ASSERT", "IF", "ELIF", "ELSE", "WHILE", "FOR", "IN", "TRY", 
			"FINALLY", "WITH", "EXCEPT", "LAMBDA", "OR", "AND", "NOT", "IS", "NONE", 
			"TRUE", "FALSE", "CLASS", "YIELD", "DEL", "PASS", "CONTINUE", "BREAK", 
			"ASYNC", "AWAIT", "NEWLINE", "NAME", "STRING_LITERAL", "BYTES_LITERAL", 
			"DECIMAL_INTEGER", "OCT_INTEGER", "HEX_INTEGER", "BIN_INTEGER", "FLOAT_NUMBER", 
			"IMAG_NUMBER", "DOT", "ELLIPSIS", "STAR", "OPEN_PAREN", "CLOSE_PAREN", 
			"COMMA", "COLON", "SEMI_COLON", "POWER", "ASSIGN", "OPEN_BRACK", "CLOSE_BRACK", 
			"OR_OP", "XOR", "AND_OP", "LEFT_SHIFT", "RIGHT_SHIFT", "ADD", "MINUS", 
			"DIV", "MOD", "IDIV", "NOT_OP", "OPEN_BRACE", "CLOSE_BRACE", "LESS_THAN", 
			"GREATER_THAN", "EQUALS", "GT_EQ", "LT_EQ", "NOT_EQ_1", "NOT_EQ_2", "AT", 
			"ARROW", "ADD_ASSIGN", "SUB_ASSIGN", "MULT_ASSIGN", "AT_ASSIGN", "DIV_ASSIGN", 
			"MOD_ASSIGN", "AND_ASSIGN", "OR_ASSIGN", "XOR_ASSIGN", "LEFT_SHIFT_ASSIGN", 
			"RIGHT_SHIFT_ASSIGN", "POWER_ASSIGN", "IDIV_ASSIGN", "LONG_QUOTES1", 
			"LONG_QUOTES2", "SKIP_", "UNKNOWN_CHAR", "INDENT", "DEDENT"
		};
	}
	private static final String[] _SYMBOLIC_NAMES = makeSymbolicNames();
	public static final Vocabulary VOCABULARY = new VocabularyImpl(_LITERAL_NAMES, _SYMBOLIC_NAMES);

	/**
	 * @deprecated Use {@link #VOCABULARY} instead.
	 */
	@Deprecated
	public static final String[] tokenNames;
	static {
		tokenNames = new String[_SYMBOLIC_NAMES.length];
		for (int i = 0; i < tokenNames.length; i++) {
			tokenNames[i] = VOCABULARY.getLiteralName(i);
			if (tokenNames[i] == null) {
				tokenNames[i] = VOCABULARY.getSymbolicName(i);
			}

			if (tokenNames[i] == null) {
				tokenNames[i] = "<INVALID>";
			}
		}
	}

	@Override
	@Deprecated
	public String[] getTokenNames() {
		return tokenNames;
	}

	@Override

	public Vocabulary getVocabulary() {
		return VOCABULARY;
	}

	@Override
	public String getGrammarFileName() { return "Python3.g4"; }

	@Override
	public String[] getRuleNames() { return ruleNames; }

	@Override
	public String getSerializedATN() { return _serializedATN; }

	@Override
	public ATN getATN() { return _ATN; }


	    private static class LoopState {
	        public boolean containsBreak;
	        public boolean containsContinue;
	    }
		private PythonSSTNodeFactory factory;
		private ScopeEnvironment scopeEnvironment;
		private LoopState loopState;

		public final LoopState startLoop() {
		    try {
		        return loopState;
		    } finally {
		        loopState = new LoopState();
		    }
		}
		
		public final LoopState saveLoopState() {
			try {
		        return loopState;
		    } finally {
		        loopState = null;
		    }
		}
		
		private Object[] stack = new Object[8];
		private int stackIndex;
		
		public final int start() {
			return stackIndex;
		}
		
		public final void push(Object value) {
			if (stackIndex >= stack.length) {
				stack = Arrays.copyOf(stack, stack.length * 2);
			}
			stack[stackIndex++] = value;
		}
		
		public final Object[] getArray(int start) {
			try {
				return Arrays.copyOfRange(stack, start, stackIndex);
			} finally {
				stackIndex = start;
			}
		}

		public final <T> T[] getArray(int start, Class<? extends T[]> clazz) {
			try {
				return Arrays.copyOfRange(stack, start, stackIndex, clazz);
			} finally {
				stackIndex = start;
			}
		}

		private String[] stringStack = new String[8];
		private int stringStackIndex;
		
		public final int stringStart() {
			return stringStackIndex;
		}
		
		public final void pushString(String value) {
			if (stringStackIndex >= stringStack.length) {
				stringStack = Arrays.copyOf(stringStack, stringStack.length * 2);
			}
			stringStack[stringStackIndex++] = value;
		}
		
		public final String[] getStringArray(int start) {
			try {
				return Arrays.copyOfRange(stringStack, start, stringStackIndex);
			} finally {
				stringStackIndex = start;
			}
		}
	    

	        public void setFactory(PythonSSTNodeFactory factory) {
	            this.factory = factory;
	            scopeEnvironment = factory.getScopeEnvironment();
	        }

	    private static class PythonRecognitionException extends RecognitionException{
	        static final long serialVersionUID = 1L;
	            
	        public PythonRecognitionException(String message, Recognizer<?, ?> recognizer, IntStream input, ParserRuleContext ctx, Token offendingToken) {
	            super(message, recognizer, input, ctx);
	            setOffendingToken(offendingToken);
	        }

	    }

	    private int getStartIndex(RuleNode node) { 
	        return ((ParserRuleContext) node).getStart().getStartIndex();
	    }

	    private int getStartIndex(Token token) {
	        return token.getStartIndex();
	    }

	    private int getStopIndex(RuleNode node) {
	        // add 1 to fit truffle source sections
	        return ((ParserRuleContext) node).getStop().getStopIndex() + 1;
	    }

	    private int getStopIndex(Token token) {
	        int stopIndex;
	        if (token.getType() != NEWLINE) {
	            stopIndex = token.getStopIndex();
	        } else {
	            // We don't have to have new lines in the source section
	            int tokenIndex = token.getTokenIndex();
	            Token tmp = token;
	            while(tmp.getType() == NEWLINE && tokenIndex > 0) {
	                tmp = getTokenStream().get(--tokenIndex);
	            }
	            stopIndex = tmp.getStopIndex();
	        }
	        // add 1 to fit truffle source sections
	        return stopIndex + 1;
	    }

	    /** Get the last offset of the context */
	    private int getLastIndex(ParserRuleContext ctx) {
	    	// ignores ctx
	        return getStopIndex(this._input.get(this._input.index() - 1));
	    }

	public Python3Parser(TokenStream input) {
		super(input);
		_interp = new ParserATNSimulator(this,_ATN,_decisionToDFA,_sharedContextCache);
	}

	public static class Single_inputContext extends ParserRuleContext {
		public boolean interactive;
		public FrameDescriptor curInlineLocals;
		public SSTNode result;
		public com.oracle.graal.python.parser.ScopeInfo scope;
		public ArrayList<StatementNode> list;
		public TerminalNode NEWLINE() { return getToken(Python3Parser.NEWLINE, 0); }
		public Simple_stmtContext simple_stmt() {
			return getRuleContext(Simple_stmtContext.class,0);
		}
		public Compound_stmtContext compound_stmt() {
			return getRuleContext(Compound_stmtContext.class,0);
		}
		public Single_inputContext(ParserRuleContext parent, int invokingState) { super(parent, invokingState); }
		public Single_inputContext(ParserRuleContext parent, int invokingState, boolean interactive, FrameDescriptor curInlineLocals) {
			super(parent, invokingState);
			this.interactive = interactive;
			this.curInlineLocals = curInlineLocals;
		}
		@Override public int getRuleIndex() { return RULE_single_input; }
	}

	public final Single_inputContext single_input(boolean interactive,FrameDescriptor curInlineLocals) throws RecognitionException {
		Single_inputContext _localctx = new Single_inputContext(_ctx, getState(), interactive, curInlineLocals);
		enterRule(_localctx, 0, RULE_single_input);
		try {
			enterOuterAlt(_localctx, 1);
			{

				    if (!_localctx.interactive && _localctx.curInlineLocals != null) {
			                ScopeInfo functionScope = scopeEnvironment.pushScope("<single_input>", ScopeInfo.ScopeKind.Function, _localctx.curInlineLocals);
			                functionScope.setHasAnnotations(true);
			            } else {
			                scopeEnvironment.pushScope(_localctx.toString(), ScopeInfo.ScopeKind.Module);
			            }
				
			 loopState = null; 
			 int start = start(); 
			setState(170);
			_errHandler.sync(this);
			switch (_input.LA(1)) {
			case NEWLINE:
				{
				setState(167);
				match(NEWLINE);
				}
				break;
			case STRING:
			case RETURN:
			case RAISE:
			case FROM:
			case IMPORT:
			case GLOBAL:
			case NONLOCAL:
			case ASSERT:
			case LAMBDA:
			case NOT:
			case NONE:
			case TRUE:
			case FALSE:
			case YIELD:
			case DEL:
			case PASS:
			case CONTINUE:
			case BREAK:
			case AWAIT:
			case NAME:
			case DECIMAL_INTEGER:
			case OCT_INTEGER:
			case HEX_INTEGER:
			case BIN_INTEGER:
			case FLOAT_NUMBER:
			case IMAG_NUMBER:
			case ELLIPSIS:
			case STAR:
			case OPEN_PAREN:
			case OPEN_BRACK:
			case ADD:
			case MINUS:
			case NOT_OP:
			case OPEN_BRACE:
				{
				setState(168);
				simple_stmt();
				}
				break;
			case DEF:
			case IF:
			case WHILE:
			case FOR:
			case TRY:
			case WITH:
			case CLASS:
			case ASYNC:
			case AT:
				{
				setState(169);
				compound_stmt();
				}
				break;
			default:
				throw new NoViableAltException(this);
			}
			 _localctx.result =  new BlockSSTNode(getArray(start, SSTNode[].class), getStartIndex(_localctx),  getLastIndex(_localctx)); 

			            if (_localctx.interactive || _localctx.curInlineLocals != null) {
			               scopeEnvironment.popScope();
			            }
				
			}
		}
		catch (RecognitionException re) {
			_localctx.exception = re;
			_errHandler.reportError(this, re);
			_errHandler.recover(this, re);
		}
		finally {
			exitRule();
		}
		return _localctx;
	}

	public static class File_inputContext extends ParserRuleContext {
		public SSTNode result;
		public com.oracle.graal.python.parser.ScopeInfo scope;
		public ArrayList<StatementNode> list;
		public StmtContext stmt;
		public TerminalNode EOF() { return getToken(Python3Parser.EOF, 0); }
		public List<TerminalNode> NEWLINE() { return getTokens(Python3Parser.NEWLINE); }
		public TerminalNode NEWLINE(int i) {
			return getToken(Python3Parser.NEWLINE, i);
		}
		public List<StmtContext> stmt() {
			return getRuleContexts(StmtContext.class);
		}
		public StmtContext stmt(int i) {
			return getRuleContext(StmtContext.class,i);
		}
		public File_inputContext(ParserRuleContext parent, int invokingState) {
			super(parent, invokingState);
		}
		@Override public int getRuleIndex() { return RULE_file_input; }
	}

	public final File_inputContext file_input() throws RecognitionException {
		File_inputContext _localctx = new File_inputContext(_ctx, getState());
		enterRule(_localctx, 2, RULE_file_input);
		int _la;
		try {
			enterOuterAlt(_localctx, 1);
			{
			  _localctx.scope = scopeEnvironment.pushScope(_localctx.toString(), ScopeInfo.ScopeKind.Module); 
			 loopState = null; 
			 int start = start(); 
			setState(182);
			_errHandler.sync(this);
			_la = _input.LA(1);
			while ((((_la) & ~0x3f) == 0 && ((1L << _la) & ((1L << STRING) | (1L << DEF) | (1L << RETURN) | (1L << RAISE) | (1L << FROM) | (1L << IMPORT) | (1L << GLOBAL) | (1L << NONLOCAL) | (1L << ASSERT) | (1L << IF) | (1L << WHILE) | (1L << FOR) | (1L << TRY) | (1L << WITH) | (1L << LAMBDA) | (1L << NOT) | (1L << NONE) | (1L << TRUE) | (1L << FALSE) | (1L << CLASS) | (1L << YIELD) | (1L << DEL) | (1L << PASS) | (1L << CONTINUE) | (1L << BREAK) | (1L << ASYNC) | (1L << AWAIT) | (1L << NEWLINE) | (1L << NAME) | (1L << DECIMAL_INTEGER) | (1L << OCT_INTEGER) | (1L << HEX_INTEGER) | (1L << BIN_INTEGER) | (1L << FLOAT_NUMBER) | (1L << IMAG_NUMBER) | (1L << ELLIPSIS) | (1L << STAR) | (1L << OPEN_PAREN) | (1L << OPEN_BRACK))) != 0) || ((((_la - 64)) & ~0x3f) == 0 && ((1L << (_la - 64)) & ((1L << (ADD - 64)) | (1L << (MINUS - 64)) | (1L << (NOT_OP - 64)) | (1L << (OPEN_BRACE - 64)) | (1L << (AT - 64)))) != 0)) {
				{
				setState(180);
				_errHandler.sync(this);
				switch (_input.LA(1)) {
				case NEWLINE:
					{
					setState(178);
					match(NEWLINE);
					}
					break;
				case STRING:
				case DEF:
				case RETURN:
				case RAISE:
				case FROM:
				case IMPORT:
				case GLOBAL:
				case NONLOCAL:
				case ASSERT:
				case IF:
				case WHILE:
				case FOR:
				case TRY:
				case WITH:
				case LAMBDA:
				case NOT:
				case NONE:
				case TRUE:
				case FALSE:
				case CLASS:
				case YIELD:
				case DEL:
				case PASS:
				case CONTINUE:
				case BREAK:
				case ASYNC:
				case AWAIT:
				case NAME:
				case DECIMAL_INTEGER:
				case OCT_INTEGER:
				case HEX_INTEGER:
				case BIN_INTEGER:
				case FLOAT_NUMBER:
				case IMAG_NUMBER:
				case ELLIPSIS:
				case STAR:
				case OPEN_PAREN:
				case OPEN_BRACK:
				case ADD:
				case MINUS:
				case NOT_OP:
				case OPEN_BRACE:
				case AT:
					{
					setState(179);
					_localctx.stmt = stmt();
					}
					break;
				default:
					throw new NoViableAltException(this);
				}
				}
				setState(184);
				_errHandler.sync(this);
				_la = _input.LA(1);
			}
			setState(185);
			match(EOF);
			 
			            Token stopToken = (_localctx.stmt!=null?(_localctx.stmt.stop):null);
			            _localctx.result =  new BlockSSTNode(getArray(start, SSTNode[].class), getStartIndex(_localctx), 
			                stopToken != null ?  getStopIndex(stopToken) : getLastIndex(_localctx)); 
			 
			           scopeEnvironment.popScope(); 
			        
			}
		}
		catch (RecognitionException re) {
			_localctx.exception = re;
			_errHandler.reportError(this, re);
			_errHandler.recover(this, re);
		}
		finally {
			exitRule();
		}
		return _localctx;
	}

	public static class Eval_inputContext extends ParserRuleContext {
		public SSTNode result;
		public com.oracle.graal.python.parser.ScopeInfo scope;
		public TestlistContext testlist;
		public TestlistContext testlist() {
			return getRuleContext(TestlistContext.class,0);
		}
		public TerminalNode EOF() { return getToken(Python3Parser.EOF, 0); }
		public List<TerminalNode> NEWLINE() { return getTokens(Python3Parser.NEWLINE); }
		public TerminalNode NEWLINE(int i) {
			return getToken(Python3Parser.NEWLINE, i);
		}
		public Eval_inputContext(ParserRuleContext parent, int invokingState) {
			super(parent, invokingState);
		}
		@Override public int getRuleIndex() { return RULE_eval_input; }
	}

	public final Eval_inputContext eval_input() throws RecognitionException {
		Eval_inputContext _localctx = new Eval_inputContext(_ctx, getState());
		enterRule(_localctx, 4, RULE_eval_input);
		int _la;
		try {
			enterOuterAlt(_localctx, 1);
			{
			 scopeEnvironment.pushScope(_localctx.toString(), ScopeInfo.ScopeKind.Module); 
			setState(190);
			_localctx.testlist = testlist();
			setState(194);
			_errHandler.sync(this);
			_la = _input.LA(1);
			while (_la==NEWLINE) {
				{
				{
				setState(191);
				match(NEWLINE);
				}
				}
				setState(196);
				_errHandler.sync(this);
				_la = _input.LA(1);
			}
			setState(197);
			match(EOF);
			 _localctx.result =  _localctx.testlist.result; 
			scopeEnvironment.popScope(); 
			}
		}
		catch (RecognitionException re) {
			_localctx.exception = re;
			_errHandler.reportError(this, re);
			_errHandler.recover(this, re);
		}
		finally {
			exitRule();
		}
		return _localctx;
	}

	public static class DecoratorContext extends ParserRuleContext {
		public Dotted_nameContext dotted_name;
		public ArglistContext arglist;
		public TerminalNode AT() { return getToken(Python3Parser.AT, 0); }
		public Dotted_nameContext dotted_name() {
			return getRuleContext(Dotted_nameContext.class,0);
		}
		public TerminalNode NEWLINE() { return getToken(Python3Parser.NEWLINE, 0); }
		public TerminalNode OPEN_PAREN() { return getToken(Python3Parser.OPEN_PAREN, 0); }
		public ArglistContext arglist() {
			return getRuleContext(ArglistContext.class,0);
		}
		public TerminalNode CLOSE_PAREN() { return getToken(Python3Parser.CLOSE_PAREN, 0); }
		public DecoratorContext(ParserRuleContext parent, int invokingState) {
			super(parent, invokingState);
		}
		@Override public int getRuleIndex() { return RULE_decorator; }
	}

	public final DecoratorContext decorator() throws RecognitionException {
		DecoratorContext _localctx = new DecoratorContext(_ctx, getState());
		enterRule(_localctx, 6, RULE_decorator);
		int _la;
		try {
			enterOuterAlt(_localctx, 1);
			{
			 ArgListBuilder args = null ;
			setState(202);
			match(AT);
			setState(203);
			_localctx.dotted_name = dotted_name();
			setState(209);
			_errHandler.sync(this);
			_la = _input.LA(1);
			if (_la==OPEN_PAREN) {
				{
				setState(204);
				match(OPEN_PAREN);
				setState(205);
				_localctx.arglist = arglist();
				setState(206);
				match(CLOSE_PAREN);
				args = _localctx.arglist.result; 
				}
			}

			setState(211);
			match(NEWLINE);
			   
			        String dottedName = _localctx.dotted_name.result;
			        if (dottedName.contains(".")) {
			            factory.getScopeEnvironment().addSeenVar(dottedName.split("\\.")[0]);
			        } else {
			            factory.getScopeEnvironment().addSeenVar(dottedName);
			        }
			        push( new DecoratorSSTNode(dottedName, args, getStartIndex(_localctx), getLastIndex(_localctx))); 
			    
			}
		}
		catch (RecognitionException re) {
			_localctx.exception = re;
			_errHandler.reportError(this, re);
			_errHandler.recover(this, re);
		}
		finally {
			exitRule();
		}
		return _localctx;
	}

	public static class DecoratorsContext extends ParserRuleContext {
		public DecoratorSSTNode[] result;
		public List<DecoratorContext> decorator() {
			return getRuleContexts(DecoratorContext.class);
		}
		public DecoratorContext decorator(int i) {
			return getRuleContext(DecoratorContext.class,i);
		}
		public DecoratorsContext(ParserRuleContext parent, int invokingState) {
			super(parent, invokingState);
		}
		@Override public int getRuleIndex() { return RULE_decorators; }
	}

	public final DecoratorsContext decorators() throws RecognitionException {
		DecoratorsContext _localctx = new DecoratorsContext(_ctx, getState());
		enterRule(_localctx, 8, RULE_decorators);
		int _la;
		try {
			enterOuterAlt(_localctx, 1);
			{
			int start = start();
			setState(216); 
			_errHandler.sync(this);
			_la = _input.LA(1);
			do {
				{
				{
				setState(215);
				decorator();
				}
				}
				setState(218); 
				_errHandler.sync(this);
				_la = _input.LA(1);
			} while ( _la==AT );
			_localctx.result =  getArray(start, DecoratorSSTNode[].class);
			}
		}
		catch (RecognitionException re) {
			_localctx.exception = re;
			_errHandler.reportError(this, re);
			_errHandler.recover(this, re);
		}
		finally {
			exitRule();
		}
		return _localctx;
	}

	public static class DecoratedContext extends ParserRuleContext {
		public DecoratorsContext decorators;
		public DecoratorsContext decorators() {
			return getRuleContext(DecoratorsContext.class,0);
		}
		public ClassdefContext classdef() {
			return getRuleContext(ClassdefContext.class,0);
		}
		public FuncdefContext funcdef() {
			return getRuleContext(FuncdefContext.class,0);
		}
		public Async_funcdefContext async_funcdef() {
			return getRuleContext(Async_funcdefContext.class,0);
		}
		public DecoratedContext(ParserRuleContext parent, int invokingState) {
			super(parent, invokingState);
		}
		@Override public int getRuleIndex() { return RULE_decorated; }
	}

	public final DecoratedContext decorated() throws RecognitionException {
		DecoratedContext _localctx = new DecoratedContext(_ctx, getState());
		enterRule(_localctx, 10, RULE_decorated);
		try {
			enterOuterAlt(_localctx, 1);
			{
			 SSTNode decor; 
			setState(223);
			_localctx.decorators = decorators();
			setState(227);
			_errHandler.sync(this);
			switch (_input.LA(1)) {
			case CLASS:
				{
				setState(224);
				classdef();
				}
				break;
			case DEF:
				{
				setState(225);
				funcdef();
				}
				break;
			case ASYNC:
				{
				setState(226);
				async_funcdef();
				}
				break;
			default:
				throw new NoViableAltException(this);
			}
			 stack[stackIndex-1] = new DecoratedSSTNode(_localctx.decorators.result, (SSTNode)stack[stackIndex-1], getStartIndex(_localctx), getLastIndex(_localctx)); 
			}
		}
		catch (RecognitionException re) {
			_localctx.exception = re;
			_errHandler.reportError(this, re);
			_errHandler.recover(this, re);
		}
		finally {
			exitRule();
		}
		return _localctx;
	}

	public static class Async_funcdefContext extends ParserRuleContext {
		public TerminalNode ASYNC() { return getToken(Python3Parser.ASYNC, 0); }
		public FuncdefContext funcdef() {
			return getRuleContext(FuncdefContext.class,0);
		}
		public Async_funcdefContext(ParserRuleContext parent, int invokingState) {
			super(parent, invokingState);
		}
		@Override public int getRuleIndex() { return RULE_async_funcdef; }
	}

	public final Async_funcdefContext async_funcdef() throws RecognitionException {
		Async_funcdefContext _localctx = new Async_funcdefContext(_ctx, getState());
		enterRule(_localctx, 12, RULE_async_funcdef);
		try {
			enterOuterAlt(_localctx, 1);
			{
			setState(231);
			match(ASYNC);
			setState(232);
			funcdef();
			}
		}
		catch (RecognitionException re) {
			_localctx.exception = re;
			_errHandler.reportError(this, re);
			_errHandler.recover(this, re);
		}
		finally {
			exitRule();
		}
		return _localctx;
	}

	public static class FuncdefContext extends ParserRuleContext {
		public Token n;
		public ParametersContext parameters;
		public SuiteContext s;
		public TerminalNode DEF() { return getToken(Python3Parser.DEF, 0); }
		public ParametersContext parameters() {
			return getRuleContext(ParametersContext.class,0);
		}
		public TerminalNode COLON() { return getToken(Python3Parser.COLON, 0); }
		public TerminalNode NAME() { return getToken(Python3Parser.NAME, 0); }
		public SuiteContext suite() {
			return getRuleContext(SuiteContext.class,0);
		}
		public TerminalNode ARROW() { return getToken(Python3Parser.ARROW, 0); }
		public TestContext test() {
			return getRuleContext(TestContext.class,0);
		}
		public FuncdefContext(ParserRuleContext parent, int invokingState) {
			super(parent, invokingState);
		}
		@Override public int getRuleIndex() { return RULE_funcdef; }
	}

	public final FuncdefContext funcdef() throws RecognitionException {
		FuncdefContext _localctx = new FuncdefContext(_ctx, getState());
		enterRule(_localctx, 14, RULE_funcdef);
		int _la;
		try {
			enterOuterAlt(_localctx, 1);
			{
			setState(234);
			match(DEF);
			setState(235);
			_localctx.n = match(NAME);
			setState(236);
			_localctx.parameters = parameters();
			setState(239);
			_errHandler.sync(this);
			_la = _input.LA(1);
			if (_la==ARROW) {
				{
				setState(237);
				match(ARROW);
				setState(238);
				test();
				}
			}

			setState(241);
			match(COLON);
			 
			            String name = _localctx.n.getText(); 
			            ScopeInfo enclosingScope = scopeEnvironment.getCurrentScope();
			            String enclosingClassName = enclosingScope.isInClassScope() ? enclosingScope.getScopeId() : null;
			            ScopeInfo functionScope = scopeEnvironment.pushScope(name, ScopeInfo.ScopeKind.Function);
			            LoopState savedLoopState = saveLoopState();
			            functionScope.setHasAnnotations(true);
			            _localctx.parameters.result.defineParamsInScope(functionScope); 
			        
			setState(243);
			_localctx.s = suite();
			 
			            SSTNode funcDef = new FunctionDefSSTNode(scopeEnvironment.getCurrentScope(), name, enclosingClassName, _localctx.parameters.result, _localctx.s.result, getStartIndex(_localctx), getStopIndex(_localctx.s));
			            scopeEnvironment.popScope();
			            loopState = savedLoopState;
			            push(funcDef);
			        
			}
		}
		catch (RecognitionException re) {
			_localctx.exception = re;
			_errHandler.reportError(this, re);
			_errHandler.recover(this, re);
		}
		finally {
			exitRule();
		}
		return _localctx;
	}

	public static class ParametersContext extends ParserRuleContext {
		public ArgDefListBuilder result;
		public TerminalNode OPEN_PAREN() { return getToken(Python3Parser.OPEN_PAREN, 0); }
		public TerminalNode CLOSE_PAREN() { return getToken(Python3Parser.CLOSE_PAREN, 0); }
		public TypedargslistContext typedargslist() {
			return getRuleContext(TypedargslistContext.class,0);
		}
		public ParametersContext(ParserRuleContext parent, int invokingState) {
			super(parent, invokingState);
		}
		@Override public int getRuleIndex() { return RULE_parameters; }
	}

	public final ParametersContext parameters() throws RecognitionException {
		ParametersContext _localctx = new ParametersContext(_ctx, getState());
		enterRule(_localctx, 16, RULE_parameters);
		int _la;
		try {
			enterOuterAlt(_localctx, 1);
			{
<<<<<<< HEAD
			 ArgDefListBuilder args = new ArgDefListBuilder(); 
			setState(245);
			match(OPEN_PAREN);
=======
			 ArgDefListBuilder args = new ArgDefListBuilder(factory.getScopeEnvironment()); 
>>>>>>> 249c4aa5
			setState(247);
			match(OPEN_PAREN);
			setState(249);
			_errHandler.sync(this);
			_la = _input.LA(1);
			if ((((_la) & ~0x3f) == 0 && ((1L << _la) & ((1L << NAME) | (1L << STAR) | (1L << POWER))) != 0)) {
				{
				setState(248);
				typedargslist(args);
				}
			}

			setState(251);
			match(CLOSE_PAREN);
			 _localctx.result =  args; 
			}
		}
		catch (RecognitionException re) {
			_localctx.exception = re;
			_errHandler.reportError(this, re);
			_errHandler.recover(this, re);
		}
		finally {
			exitRule();
		}
		return _localctx;
	}

	public static class TypedargslistContext extends ParserRuleContext {
		public ArgDefListBuilder args;
		public List<DefparameterContext> defparameter() {
			return getRuleContexts(DefparameterContext.class);
		}
		public DefparameterContext defparameter(int i) {
			return getRuleContext(DefparameterContext.class,i);
		}
		public List<TerminalNode> COMMA() { return getTokens(Python3Parser.COMMA); }
		public TerminalNode COMMA(int i) {
			return getToken(Python3Parser.COMMA, i);
		}
		public TerminalNode DIV() { return getToken(Python3Parser.DIV, 0); }
		public SplatparameterContext splatparameter() {
			return getRuleContext(SplatparameterContext.class,0);
		}
		public KwargsparameterContext kwargsparameter() {
			return getRuleContext(KwargsparameterContext.class,0);
		}
		public TypedargslistContext(ParserRuleContext parent, int invokingState) { super(parent, invokingState); }
		public TypedargslistContext(ParserRuleContext parent, int invokingState, ArgDefListBuilder args) {
			super(parent, invokingState);
			this.args = args;
		}
		@Override public int getRuleIndex() { return RULE_typedargslist; }
	}

	public final TypedargslistContext typedargslist(ArgDefListBuilder args) throws RecognitionException {
		TypedargslistContext _localctx = new TypedargslistContext(_ctx, getState(), args);
		enterRule(_localctx, 18, RULE_typedargslist);
		int _la;
		try {
			int _alt;
			enterOuterAlt(_localctx, 1);
			{
			setState(357);
			_errHandler.sync(this);
			switch ( getInterpreter().adaptivePredict(_input,32,_ctx) ) {
			case 1:
				{
				setState(254);
				defparameter(args);
				setState(259);
				_errHandler.sync(this);
				_alt = getInterpreter().adaptivePredict(_input,9,_ctx);
				while ( _alt!=2 && _alt!=org.antlr.v4.runtime.atn.ATN.INVALID_ALT_NUMBER ) {
					if ( _alt==1 ) {
						{
						{
						setState(255);
						match(COMMA);
						setState(256);
						defparameter(args);
						}
						} 
					}
					setState(261);
					_errHandler.sync(this);
					_alt = getInterpreter().adaptivePredict(_input,9,_ctx);
				}
				setState(262);
				match(COMMA);
				setState(263);
				match(DIV);
				args.markPositionalOnlyIndex();
				setState(274);
				_errHandler.sync(this);
				switch ( getInterpreter().adaptivePredict(_input,11,_ctx) ) {
				case 1:
					{
					setState(265);
					match(COMMA);
					setState(266);
					defparameter(args);
					setState(271);
					_errHandler.sync(this);
					_alt = getInterpreter().adaptivePredict(_input,10,_ctx);
					while ( _alt!=2 && _alt!=org.antlr.v4.runtime.atn.ATN.INVALID_ALT_NUMBER ) {
						if ( _alt==1 ) {
							{
							{
							setState(267);
							match(COMMA);
							setState(268);
							defparameter(args);
							}
							} 
						}
						setState(273);
						_errHandler.sync(this);
						_alt = getInterpreter().adaptivePredict(_input,10,_ctx);
					}
					}
					break;
				}
				setState(300);
				_errHandler.sync(this);
				_la = _input.LA(1);
				if (_la==COMMA) {
					{
					setState(276);
					match(COMMA);
					setState(298);
					_errHandler.sync(this);
					switch (_input.LA(1)) {
					case STAR:
						{
						setState(277);
						splatparameter(args);
						setState(282);
						_errHandler.sync(this);
						_alt = getInterpreter().adaptivePredict(_input,12,_ctx);
						while ( _alt!=2 && _alt!=org.antlr.v4.runtime.atn.ATN.INVALID_ALT_NUMBER ) {
							if ( _alt==1 ) {
								{
								{
								setState(278);
								match(COMMA);
								setState(279);
								defparameter(args);
								}
								} 
							}
							setState(284);
							_errHandler.sync(this);
							_alt = getInterpreter().adaptivePredict(_input,12,_ctx);
						}
						setState(292);
						_errHandler.sync(this);
						_la = _input.LA(1);
						if (_la==COMMA) {
							{
							setState(285);
							match(COMMA);
							setState(290);
							_errHandler.sync(this);
							_la = _input.LA(1);
							if (_la==POWER) {
								{
								setState(286);
								kwargsparameter(args);
								setState(288);
								_errHandler.sync(this);
								_la = _input.LA(1);
								if (_la==COMMA) {
									{
									setState(287);
									match(COMMA);
									}
								}

								}
							}

							}
						}

						}
						break;
					case POWER:
						{
						setState(294);
						kwargsparameter(args);
						setState(296);
						_errHandler.sync(this);
						_la = _input.LA(1);
						if (_la==COMMA) {
							{
							setState(295);
							match(COMMA);
							}
						}

						}
						break;
					case CLOSE_PAREN:
						break;
					default:
						break;
					}
					}
				}

				}
				break;
			case 2:
				{
				setState(302);
				defparameter(args);
				setState(307);
				_errHandler.sync(this);
				_alt = getInterpreter().adaptivePredict(_input,19,_ctx);
				while ( _alt!=2 && _alt!=org.antlr.v4.runtime.atn.ATN.INVALID_ALT_NUMBER ) {
					if ( _alt==1 ) {
						{
						{
						setState(303);
						match(COMMA);
						setState(304);
						defparameter(args);
						}
						} 
					}
					setState(309);
					_errHandler.sync(this);
					_alt = getInterpreter().adaptivePredict(_input,19,_ctx);
				}
				setState(334);
				_errHandler.sync(this);
				_la = _input.LA(1);
				if (_la==COMMA) {
					{
					setState(310);
					match(COMMA);
					setState(332);
					_errHandler.sync(this);
					switch (_input.LA(1)) {
					case STAR:
						{
						setState(311);
						splatparameter(args);
						setState(316);
						_errHandler.sync(this);
						_alt = getInterpreter().adaptivePredict(_input,20,_ctx);
						while ( _alt!=2 && _alt!=org.antlr.v4.runtime.atn.ATN.INVALID_ALT_NUMBER ) {
							if ( _alt==1 ) {
								{
								{
								setState(312);
								match(COMMA);
								setState(313);
								defparameter(args);
								}
								} 
							}
							setState(318);
							_errHandler.sync(this);
							_alt = getInterpreter().adaptivePredict(_input,20,_ctx);
						}
						setState(326);
						_errHandler.sync(this);
						_la = _input.LA(1);
						if (_la==COMMA) {
							{
							setState(319);
							match(COMMA);
							setState(324);
							_errHandler.sync(this);
							_la = _input.LA(1);
							if (_la==POWER) {
								{
								setState(320);
								kwargsparameter(args);
								setState(322);
								_errHandler.sync(this);
								_la = _input.LA(1);
								if (_la==COMMA) {
									{
									setState(321);
									match(COMMA);
									}
								}

								}
							}

							}
						}

						}
						break;
					case POWER:
						{
						setState(328);
						kwargsparameter(args);
						setState(330);
						_errHandler.sync(this);
						_la = _input.LA(1);
						if (_la==COMMA) {
							{
							setState(329);
							match(COMMA);
							}
						}

						}
						break;
					case CLOSE_PAREN:
						break;
					default:
						break;
					}
					}
				}

				}
				break;
			case 3:
				{
				setState(336);
				splatparameter(args);
				setState(341);
				_errHandler.sync(this);
				_alt = getInterpreter().adaptivePredict(_input,27,_ctx);
				while ( _alt!=2 && _alt!=org.antlr.v4.runtime.atn.ATN.INVALID_ALT_NUMBER ) {
					if ( _alt==1 ) {
						{
						{
						setState(337);
						match(COMMA);
						setState(338);
						defparameter(args);
						}
						} 
					}
					setState(343);
					_errHandler.sync(this);
					_alt = getInterpreter().adaptivePredict(_input,27,_ctx);
				}
				setState(351);
				_errHandler.sync(this);
				_la = _input.LA(1);
				if (_la==COMMA) {
					{
					setState(344);
					match(COMMA);
					setState(349);
					_errHandler.sync(this);
					_la = _input.LA(1);
					if (_la==POWER) {
						{
						setState(345);
						kwargsparameter(args);
						setState(347);
						_errHandler.sync(this);
						_la = _input.LA(1);
						if (_la==COMMA) {
							{
							setState(346);
							match(COMMA);
							}
						}

						}
					}

					}
				}

				}
				break;
			case 4:
				{
				setState(353);
				kwargsparameter(args);
				setState(355);
				_errHandler.sync(this);
				_la = _input.LA(1);
				if (_la==COMMA) {
					{
					setState(354);
					match(COMMA);
					}
				}

				}
				break;
			}
			}
		}
		catch (RecognitionException re) {
			_localctx.exception = re;
			_errHandler.reportError(this, re);
			_errHandler.recover(this, re);
		}
		finally {
			exitRule();
		}
		return _localctx;
	}

	public static class DefparameterContext extends ParserRuleContext {
		public ArgDefListBuilder args;
		public Token NAME;
		public TestContext test;
		public TerminalNode NAME() { return getToken(Python3Parser.NAME, 0); }
		public TerminalNode COLON() { return getToken(Python3Parser.COLON, 0); }
		public List<TestContext> test() {
			return getRuleContexts(TestContext.class);
		}
		public TestContext test(int i) {
			return getRuleContext(TestContext.class,i);
		}
		public TerminalNode ASSIGN() { return getToken(Python3Parser.ASSIGN, 0); }
		public DefparameterContext(ParserRuleContext parent, int invokingState) { super(parent, invokingState); }
		public DefparameterContext(ParserRuleContext parent, int invokingState, ArgDefListBuilder args) {
			super(parent, invokingState);
			this.args = args;
		}
		@Override public int getRuleIndex() { return RULE_defparameter; }
	}

	public final DefparameterContext defparameter(ArgDefListBuilder args) throws RecognitionException {
		DefparameterContext _localctx = new DefparameterContext(_ctx, getState(), args);
		enterRule(_localctx, 20, RULE_defparameter);
		int _la;
		try {
			enterOuterAlt(_localctx, 1);
			{
			setState(359);
			_localctx.NAME = match(NAME);
			 SSTNode type = null; SSTNode defValue = null; 
			setState(365);
			_errHandler.sync(this);
			_la = _input.LA(1);
			if (_la==COLON) {
				{
				setState(361);
				match(COLON);
				setState(362);
				_localctx.test = test();
				 type = _localctx.test.result; 
				}
			}

			setState(371);
			_errHandler.sync(this);
			_la = _input.LA(1);
			if (_la==ASSIGN) {
				{
				setState(367);
				match(ASSIGN);
				setState(368);
				_localctx.test = test();
				 defValue = _localctx.test.result; 
				}
			}

			 
			            ArgDefListBuilder.AddParamResult result = args.addParam((_localctx.NAME!=null?_localctx.NAME.getText():null), type, defValue); 
			            switch(result) {
			                case NONDEFAULT_FOLLOWS_DEFAULT:
			                    throw new PythonRecognitionException("non-default argument follows default argument", this, _input, _localctx, getCurrentToken());
			                case DUPLICATED_ARGUMENT:
			                    throw new PythonRecognitionException("duplicate argument '" + (_localctx.NAME!=null?_localctx.NAME.getText():null) + "' in function definition", this, _input, _localctx, getCurrentToken());
			            } 
			            
			        
			}
		}
		catch (RecognitionException re) {
			_localctx.exception = re;
			_errHandler.reportError(this, re);
			_errHandler.recover(this, re);
		}
		finally {
			exitRule();
		}
		return _localctx;
	}

	public static class SplatparameterContext extends ParserRuleContext {
		public ArgDefListBuilder args;
		public Token NAME;
		public TestContext test;
		public TerminalNode STAR() { return getToken(Python3Parser.STAR, 0); }
		public TerminalNode NAME() { return getToken(Python3Parser.NAME, 0); }
		public TerminalNode COLON() { return getToken(Python3Parser.COLON, 0); }
		public TestContext test() {
			return getRuleContext(TestContext.class,0);
		}
		public SplatparameterContext(ParserRuleContext parent, int invokingState) { super(parent, invokingState); }
		public SplatparameterContext(ParserRuleContext parent, int invokingState, ArgDefListBuilder args) {
			super(parent, invokingState);
			this.args = args;
		}
		@Override public int getRuleIndex() { return RULE_splatparameter; }
	}

	public final SplatparameterContext splatparameter(ArgDefListBuilder args) throws RecognitionException {
		SplatparameterContext _localctx = new SplatparameterContext(_ctx, getState(), args);
		enterRule(_localctx, 22, RULE_splatparameter);
		int _la;
		try {
			enterOuterAlt(_localctx, 1);
			{
			setState(375);
			match(STAR);
			 String name = null; SSTNode type = null; 
			setState(385);
			_errHandler.sync(this);
			_la = _input.LA(1);
			if (_la==NAME) {
				{
				setState(377);
				_localctx.NAME = match(NAME);
				 name = (_localctx.NAME!=null?_localctx.NAME.getText():null); 
				setState(383);
				_errHandler.sync(this);
				_la = _input.LA(1);
				if (_la==COLON) {
					{
					setState(379);
					match(COLON);
					setState(380);
					_localctx.test = test();
					 type = _localctx.test.result; 
					}
				}

				}
			}

			 args.addSplat(name, type); 
			}
		}
		catch (RecognitionException re) {
			_localctx.exception = re;
			_errHandler.reportError(this, re);
			_errHandler.recover(this, re);
		}
		finally {
			exitRule();
		}
		return _localctx;
	}

	public static class KwargsparameterContext extends ParserRuleContext {
		public ArgDefListBuilder args;
		public Token NAME;
		public TestContext test;
		public TerminalNode POWER() { return getToken(Python3Parser.POWER, 0); }
		public TerminalNode NAME() { return getToken(Python3Parser.NAME, 0); }
		public TerminalNode COLON() { return getToken(Python3Parser.COLON, 0); }
		public TestContext test() {
			return getRuleContext(TestContext.class,0);
		}
		public KwargsparameterContext(ParserRuleContext parent, int invokingState) { super(parent, invokingState); }
		public KwargsparameterContext(ParserRuleContext parent, int invokingState, ArgDefListBuilder args) {
			super(parent, invokingState);
			this.args = args;
		}
		@Override public int getRuleIndex() { return RULE_kwargsparameter; }
	}

	public final KwargsparameterContext kwargsparameter(ArgDefListBuilder args) throws RecognitionException {
		KwargsparameterContext _localctx = new KwargsparameterContext(_ctx, getState(), args);
		enterRule(_localctx, 24, RULE_kwargsparameter);
		int _la;
		try {
			enterOuterAlt(_localctx, 1);
			{
			setState(389);
			match(POWER);
			setState(390);
			_localctx.NAME = match(NAME);
			 SSTNode type = null; 
			setState(396);
			_errHandler.sync(this);
			_la = _input.LA(1);
			if (_la==COLON) {
				{
				setState(392);
				match(COLON);
				setState(393);
				_localctx.test = test();
				 type = _localctx.test.result; 
				}
			}

			 args.addKwargs((_localctx.NAME!=null?_localctx.NAME.getText():null), type); 
			}
		}
		catch (RecognitionException re) {
			_localctx.exception = re;
			_errHandler.reportError(this, re);
			_errHandler.recover(this, re);
		}
		finally {
			exitRule();
		}
		return _localctx;
	}

	public static class VarargslistContext extends ParserRuleContext {
		public ArgDefListBuilder result;
		public List<VdefparameterContext> vdefparameter() {
			return getRuleContexts(VdefparameterContext.class);
		}
		public VdefparameterContext vdefparameter(int i) {
			return getRuleContext(VdefparameterContext.class,i);
		}
		public List<TerminalNode> COMMA() { return getTokens(Python3Parser.COMMA); }
		public TerminalNode COMMA(int i) {
			return getToken(Python3Parser.COMMA, i);
		}
		public TerminalNode DIV() { return getToken(Python3Parser.DIV, 0); }
		public VsplatparameterContext vsplatparameter() {
			return getRuleContext(VsplatparameterContext.class,0);
		}
		public VkwargsparameterContext vkwargsparameter() {
			return getRuleContext(VkwargsparameterContext.class,0);
		}
		public VarargslistContext(ParserRuleContext parent, int invokingState) {
			super(parent, invokingState);
		}
		@Override public int getRuleIndex() { return RULE_varargslist; }
	}

	public final VarargslistContext varargslist() throws RecognitionException {
		VarargslistContext _localctx = new VarargslistContext(_ctx, getState());
		enterRule(_localctx, 26, RULE_varargslist);
		int _la;
		try {
			int _alt;
			enterOuterAlt(_localctx, 1);
			{
<<<<<<< HEAD
			 ArgDefListBuilder args = new ArgDefListBuilder(); 
			setState(506);
=======
			 ArgDefListBuilder args = new ArgDefListBuilder(factory.getScopeEnvironment()); 
			setState(504);
>>>>>>> 249c4aa5
			_errHandler.sync(this);
			switch ( getInterpreter().adaptivePredict(_input,61,_ctx) ) {
			case 1:
				{
				setState(401);
				vdefparameter(args);
				setState(406);
				_errHandler.sync(this);
				_alt = getInterpreter().adaptivePredict(_input,38,_ctx);
				while ( _alt!=2 && _alt!=org.antlr.v4.runtime.atn.ATN.INVALID_ALT_NUMBER ) {
					if ( _alt==1 ) {
						{
						{
						setState(402);
						match(COMMA);
						setState(403);
						vdefparameter(args);
						}
						} 
					}
					setState(408);
					_errHandler.sync(this);
					_alt = getInterpreter().adaptivePredict(_input,38,_ctx);
				}
				setState(409);
				match(COMMA);
				setState(410);
				match(DIV);
				args.markPositionalOnlyIndex();
				setState(421);
				_errHandler.sync(this);
				switch ( getInterpreter().adaptivePredict(_input,40,_ctx) ) {
				case 1:
					{
					setState(412);
					match(COMMA);
					setState(413);
					vdefparameter(args);
					setState(418);
					_errHandler.sync(this);
					_alt = getInterpreter().adaptivePredict(_input,39,_ctx);
					while ( _alt!=2 && _alt!=org.antlr.v4.runtime.atn.ATN.INVALID_ALT_NUMBER ) {
						if ( _alt==1 ) {
							{
							{
							setState(414);
							match(COMMA);
							setState(415);
							vdefparameter(args);
							}
							} 
						}
						setState(420);
						_errHandler.sync(this);
						_alt = getInterpreter().adaptivePredict(_input,39,_ctx);
					}
					}
					break;
				}
				setState(447);
				_errHandler.sync(this);
				_la = _input.LA(1);
				if (_la==COMMA) {
					{
					setState(423);
					match(COMMA);
					setState(445);
					_errHandler.sync(this);
					switch (_input.LA(1)) {
					case STAR:
						{
						setState(424);
						vsplatparameter(args);
						setState(429);
						_errHandler.sync(this);
						_alt = getInterpreter().adaptivePredict(_input,41,_ctx);
						while ( _alt!=2 && _alt!=org.antlr.v4.runtime.atn.ATN.INVALID_ALT_NUMBER ) {
							if ( _alt==1 ) {
								{
								{
								setState(425);
								match(COMMA);
								setState(426);
								vdefparameter(args);
								}
								} 
							}
							setState(431);
							_errHandler.sync(this);
							_alt = getInterpreter().adaptivePredict(_input,41,_ctx);
						}
						setState(439);
						_errHandler.sync(this);
						_la = _input.LA(1);
						if (_la==COMMA) {
							{
							setState(432);
							match(COMMA);
							setState(437);
							_errHandler.sync(this);
							_la = _input.LA(1);
							if (_la==POWER) {
								{
								setState(433);
								vkwargsparameter(args);
								setState(435);
								_errHandler.sync(this);
								_la = _input.LA(1);
								if (_la==COMMA) {
									{
									setState(434);
									match(COMMA);
									}
								}

								}
							}

							}
						}

						}
						break;
					case POWER:
						{
						setState(441);
						vkwargsparameter(args);
						setState(443);
						_errHandler.sync(this);
						_la = _input.LA(1);
						if (_la==COMMA) {
							{
							setState(442);
							match(COMMA);
							}
						}

						}
						break;
					case COLON:
						break;
					default:
						break;
					}
					}
				}

				}
				break;
			case 2:
				{
				setState(449);
				vdefparameter(args);
				setState(454);
				_errHandler.sync(this);
				_alt = getInterpreter().adaptivePredict(_input,48,_ctx);
				while ( _alt!=2 && _alt!=org.antlr.v4.runtime.atn.ATN.INVALID_ALT_NUMBER ) {
					if ( _alt==1 ) {
						{
						{
						setState(450);
						match(COMMA);
						setState(451);
						vdefparameter(args);
						}
						} 
					}
					setState(456);
					_errHandler.sync(this);
					_alt = getInterpreter().adaptivePredict(_input,48,_ctx);
				}
				setState(481);
				_errHandler.sync(this);
				_la = _input.LA(1);
				if (_la==COMMA) {
					{
					setState(457);
					match(COMMA);
					setState(479);
					_errHandler.sync(this);
					switch (_input.LA(1)) {
					case STAR:
						{
						setState(458);
						vsplatparameter(args);
						setState(463);
						_errHandler.sync(this);
						_alt = getInterpreter().adaptivePredict(_input,49,_ctx);
						while ( _alt!=2 && _alt!=org.antlr.v4.runtime.atn.ATN.INVALID_ALT_NUMBER ) {
							if ( _alt==1 ) {
								{
								{
								setState(459);
								match(COMMA);
								setState(460);
								vdefparameter(args);
								}
								} 
							}
							setState(465);
							_errHandler.sync(this);
							_alt = getInterpreter().adaptivePredict(_input,49,_ctx);
						}
						setState(473);
						_errHandler.sync(this);
						_la = _input.LA(1);
						if (_la==COMMA) {
							{
							setState(466);
							match(COMMA);
							setState(471);
							_errHandler.sync(this);
							_la = _input.LA(1);
							if (_la==POWER) {
								{
								setState(467);
								vkwargsparameter(args);
								setState(469);
								_errHandler.sync(this);
								_la = _input.LA(1);
								if (_la==COMMA) {
									{
									setState(468);
									match(COMMA);
									}
								}

								}
							}

							}
						}

						}
						break;
					case POWER:
						{
						setState(475);
						vkwargsparameter(args);
						setState(477);
						_errHandler.sync(this);
						_la = _input.LA(1);
						if (_la==COMMA) {
							{
							setState(476);
							match(COMMA);
							}
						}

						}
						break;
					case COLON:
						break;
					default:
						break;
					}
					}
				}

				}
				break;
			case 3:
				{
				setState(483);
				vsplatparameter(args);
				setState(488);
				_errHandler.sync(this);
				_alt = getInterpreter().adaptivePredict(_input,56,_ctx);
				while ( _alt!=2 && _alt!=org.antlr.v4.runtime.atn.ATN.INVALID_ALT_NUMBER ) {
					if ( _alt==1 ) {
						{
						{
						setState(484);
						match(COMMA);
						setState(485);
						vdefparameter(args);
						}
						} 
					}
					setState(490);
					_errHandler.sync(this);
					_alt = getInterpreter().adaptivePredict(_input,56,_ctx);
				}
				setState(498);
				_errHandler.sync(this);
				_la = _input.LA(1);
				if (_la==COMMA) {
					{
					setState(491);
					match(COMMA);
					setState(496);
					_errHandler.sync(this);
					_la = _input.LA(1);
					if (_la==POWER) {
						{
						setState(492);
						vkwargsparameter(args);
						setState(494);
						_errHandler.sync(this);
						_la = _input.LA(1);
						if (_la==COMMA) {
							{
							setState(493);
							match(COMMA);
							}
						}

						}
					}

					}
				}

				}
				break;
			case 4:
				{
				setState(500);
				vkwargsparameter(args);
				setState(502);
				_errHandler.sync(this);
				_la = _input.LA(1);
				if (_la==COMMA) {
					{
					setState(501);
					match(COMMA);
					}
				}

				}
				break;
			}
			 _localctx.result =  args; 
			}
		}
		catch (RecognitionException re) {
			_localctx.exception = re;
			_errHandler.reportError(this, re);
			_errHandler.recover(this, re);
		}
		finally {
			exitRule();
		}
		return _localctx;
	}

	public static class VdefparameterContext extends ParserRuleContext {
		public ArgDefListBuilder args;
		public Token NAME;
		public TestContext test;
		public TerminalNode NAME() { return getToken(Python3Parser.NAME, 0); }
		public TerminalNode ASSIGN() { return getToken(Python3Parser.ASSIGN, 0); }
		public TestContext test() {
			return getRuleContext(TestContext.class,0);
		}
		public VdefparameterContext(ParserRuleContext parent, int invokingState) { super(parent, invokingState); }
		public VdefparameterContext(ParserRuleContext parent, int invokingState, ArgDefListBuilder args) {
			super(parent, invokingState);
			this.args = args;
		}
		@Override public int getRuleIndex() { return RULE_vdefparameter; }
	}

	public final VdefparameterContext vdefparameter(ArgDefListBuilder args) throws RecognitionException {
		VdefparameterContext _localctx = new VdefparameterContext(_ctx, getState(), args);
		enterRule(_localctx, 28, RULE_vdefparameter);
		int _la;
		try {
			enterOuterAlt(_localctx, 1);
			{
			setState(508);
			_localctx.NAME = match(NAME);
			 SSTNode defValue = null; 
			setState(514);
			_errHandler.sync(this);
			_la = _input.LA(1);
			if (_la==ASSIGN) {
				{
				setState(510);
				match(ASSIGN);
				setState(511);
				_localctx.test = test();
				 defValue = _localctx.test.result; 
				}
			}

			 
			            ArgDefListBuilder.AddParamResult result = args.addParam((_localctx.NAME!=null?_localctx.NAME.getText():null), null, defValue); 
			            switch(result) {
			                case NONDEFAULT_FOLLOWS_DEFAULT:
			                    throw new PythonRecognitionException("non-default argument follows default argument", this, _input, _localctx, getCurrentToken());
			                case DUPLICATED_ARGUMENT:
			                    throw new PythonRecognitionException("duplicate argument '" + (_localctx.NAME!=null?_localctx.NAME.getText():null) + "' in function definition", this, _input, _localctx, getCurrentToken());
			            }
			            
			        
			}
		}
		catch (RecognitionException re) {
			_localctx.exception = re;
			_errHandler.reportError(this, re);
			_errHandler.recover(this, re);
		}
		finally {
			exitRule();
		}
		return _localctx;
	}

	public static class VsplatparameterContext extends ParserRuleContext {
		public ArgDefListBuilder args;
		public Token NAME;
		public TerminalNode STAR() { return getToken(Python3Parser.STAR, 0); }
		public TerminalNode NAME() { return getToken(Python3Parser.NAME, 0); }
		public VsplatparameterContext(ParserRuleContext parent, int invokingState) { super(parent, invokingState); }
		public VsplatparameterContext(ParserRuleContext parent, int invokingState, ArgDefListBuilder args) {
			super(parent, invokingState);
			this.args = args;
		}
		@Override public int getRuleIndex() { return RULE_vsplatparameter; }
	}

	public final VsplatparameterContext vsplatparameter(ArgDefListBuilder args) throws RecognitionException {
		VsplatparameterContext _localctx = new VsplatparameterContext(_ctx, getState(), args);
		enterRule(_localctx, 30, RULE_vsplatparameter);
		int _la;
		try {
			enterOuterAlt(_localctx, 1);
			{
			setState(518);
			match(STAR);
			 String name = null; 
			setState(522);
			_errHandler.sync(this);
			_la = _input.LA(1);
			if (_la==NAME) {
				{
				setState(520);
				_localctx.NAME = match(NAME);
				 name = (_localctx.NAME!=null?_localctx.NAME.getText():null); 
				}
			}

			 args.addSplat(name, null);
			}
		}
		catch (RecognitionException re) {
			_localctx.exception = re;
			_errHandler.reportError(this, re);
			_errHandler.recover(this, re);
		}
		finally {
			exitRule();
		}
		return _localctx;
	}

	public static class VkwargsparameterContext extends ParserRuleContext {
		public ArgDefListBuilder args;
		public Token NAME;
		public TerminalNode POWER() { return getToken(Python3Parser.POWER, 0); }
		public TerminalNode NAME() { return getToken(Python3Parser.NAME, 0); }
		public VkwargsparameterContext(ParserRuleContext parent, int invokingState) { super(parent, invokingState); }
		public VkwargsparameterContext(ParserRuleContext parent, int invokingState, ArgDefListBuilder args) {
			super(parent, invokingState);
			this.args = args;
		}
		@Override public int getRuleIndex() { return RULE_vkwargsparameter; }
	}

	public final VkwargsparameterContext vkwargsparameter(ArgDefListBuilder args) throws RecognitionException {
		VkwargsparameterContext _localctx = new VkwargsparameterContext(_ctx, getState(), args);
		enterRule(_localctx, 32, RULE_vkwargsparameter);
		try {
			enterOuterAlt(_localctx, 1);
			{
			setState(526);
			match(POWER);
			setState(527);
			_localctx.NAME = match(NAME);
			args.addKwargs((_localctx.NAME!=null?_localctx.NAME.getText():null), null);
			}
		}
		catch (RecognitionException re) {
			_localctx.exception = re;
			_errHandler.reportError(this, re);
			_errHandler.recover(this, re);
		}
		finally {
			exitRule();
		}
		return _localctx;
	}

	public static class StmtContext extends ParserRuleContext {
		public Simple_stmtContext simple_stmt() {
			return getRuleContext(Simple_stmtContext.class,0);
		}
		public Compound_stmtContext compound_stmt() {
			return getRuleContext(Compound_stmtContext.class,0);
		}
		public StmtContext(ParserRuleContext parent, int invokingState) {
			super(parent, invokingState);
		}
		@Override public int getRuleIndex() { return RULE_stmt; }
	}

	public final StmtContext stmt() throws RecognitionException {
		StmtContext _localctx = new StmtContext(_ctx, getState());
		enterRule(_localctx, 34, RULE_stmt);
		try {
			setState(532);
			_errHandler.sync(this);
			switch (_input.LA(1)) {
			case STRING:
			case RETURN:
			case RAISE:
			case FROM:
			case IMPORT:
			case GLOBAL:
			case NONLOCAL:
			case ASSERT:
			case LAMBDA:
			case NOT:
			case NONE:
			case TRUE:
			case FALSE:
			case YIELD:
			case DEL:
			case PASS:
			case CONTINUE:
			case BREAK:
			case AWAIT:
			case NAME:
			case DECIMAL_INTEGER:
			case OCT_INTEGER:
			case HEX_INTEGER:
			case BIN_INTEGER:
			case FLOAT_NUMBER:
			case IMAG_NUMBER:
			case ELLIPSIS:
			case STAR:
			case OPEN_PAREN:
			case OPEN_BRACK:
			case ADD:
			case MINUS:
			case NOT_OP:
			case OPEN_BRACE:
				enterOuterAlt(_localctx, 1);
				{
				setState(530);
				simple_stmt();
				}
				break;
			case DEF:
			case IF:
			case WHILE:
			case FOR:
			case TRY:
			case WITH:
			case CLASS:
			case ASYNC:
			case AT:
				enterOuterAlt(_localctx, 2);
				{
				setState(531);
				compound_stmt();
				}
				break;
			default:
				throw new NoViableAltException(this);
			}
		}
		catch (RecognitionException re) {
			_localctx.exception = re;
			_errHandler.reportError(this, re);
			_errHandler.recover(this, re);
		}
		finally {
			exitRule();
		}
		return _localctx;
	}

	public static class Simple_stmtContext extends ParserRuleContext {
		public List<Small_stmtContext> small_stmt() {
			return getRuleContexts(Small_stmtContext.class);
		}
		public Small_stmtContext small_stmt(int i) {
			return getRuleContext(Small_stmtContext.class,i);
		}
		public TerminalNode NEWLINE() { return getToken(Python3Parser.NEWLINE, 0); }
		public List<TerminalNode> SEMI_COLON() { return getTokens(Python3Parser.SEMI_COLON); }
		public TerminalNode SEMI_COLON(int i) {
			return getToken(Python3Parser.SEMI_COLON, i);
		}
		public Simple_stmtContext(ParserRuleContext parent, int invokingState) {
			super(parent, invokingState);
		}
		@Override public int getRuleIndex() { return RULE_simple_stmt; }
	}

	public final Simple_stmtContext simple_stmt() throws RecognitionException {
		Simple_stmtContext _localctx = new Simple_stmtContext(_ctx, getState());
		enterRule(_localctx, 36, RULE_simple_stmt);
		int _la;
		try {
			int _alt;
			enterOuterAlt(_localctx, 1);
			{
			setState(534);
			small_stmt();
			setState(539);
			_errHandler.sync(this);
			_alt = getInterpreter().adaptivePredict(_input,65,_ctx);
			while ( _alt!=2 && _alt!=org.antlr.v4.runtime.atn.ATN.INVALID_ALT_NUMBER ) {
				if ( _alt==1 ) {
					{
					{
					setState(535);
					match(SEMI_COLON);
					setState(536);
					small_stmt();
					}
					} 
				}
				setState(541);
				_errHandler.sync(this);
				_alt = getInterpreter().adaptivePredict(_input,65,_ctx);
			}
			setState(543);
			_errHandler.sync(this);
			_la = _input.LA(1);
			if (_la==SEMI_COLON) {
				{
				setState(542);
				match(SEMI_COLON);
				}
			}

			setState(545);
			match(NEWLINE);
			}
		}
		catch (RecognitionException re) {
			_localctx.exception = re;
			_errHandler.reportError(this, re);
			_errHandler.recover(this, re);
		}
		finally {
			exitRule();
		}
		return _localctx;
	}

	public static class Small_stmtContext extends ParserRuleContext {
		public Token p;
		public Expr_stmtContext expr_stmt() {
			return getRuleContext(Expr_stmtContext.class,0);
		}
		public Del_stmtContext del_stmt() {
			return getRuleContext(Del_stmtContext.class,0);
		}
		public TerminalNode PASS() { return getToken(Python3Parser.PASS, 0); }
		public Flow_stmtContext flow_stmt() {
			return getRuleContext(Flow_stmtContext.class,0);
		}
		public Import_stmtContext import_stmt() {
			return getRuleContext(Import_stmtContext.class,0);
		}
		public Global_stmtContext global_stmt() {
			return getRuleContext(Global_stmtContext.class,0);
		}
		public Nonlocal_stmtContext nonlocal_stmt() {
			return getRuleContext(Nonlocal_stmtContext.class,0);
		}
		public Assert_stmtContext assert_stmt() {
			return getRuleContext(Assert_stmtContext.class,0);
		}
		public Small_stmtContext(ParserRuleContext parent, int invokingState) {
			super(parent, invokingState);
		}
		@Override public int getRuleIndex() { return RULE_small_stmt; }
	}

	public final Small_stmtContext small_stmt() throws RecognitionException {
		Small_stmtContext _localctx = new Small_stmtContext(_ctx, getState());
		enterRule(_localctx, 38, RULE_small_stmt);
		try {
			setState(556);
			_errHandler.sync(this);
			switch (_input.LA(1)) {
			case STRING:
			case LAMBDA:
			case NOT:
			case NONE:
			case TRUE:
			case FALSE:
			case AWAIT:
			case NAME:
			case DECIMAL_INTEGER:
			case OCT_INTEGER:
			case HEX_INTEGER:
			case BIN_INTEGER:
			case FLOAT_NUMBER:
			case IMAG_NUMBER:
			case ELLIPSIS:
			case STAR:
			case OPEN_PAREN:
			case OPEN_BRACK:
			case ADD:
			case MINUS:
			case NOT_OP:
			case OPEN_BRACE:
				enterOuterAlt(_localctx, 1);
				{
				setState(547);
				expr_stmt();
				}
				break;
			case DEL:
				enterOuterAlt(_localctx, 2);
				{
				setState(548);
				del_stmt();
				}
				break;
			case PASS:
				enterOuterAlt(_localctx, 3);
				{
				setState(549);
				_localctx.p = match(PASS);
				 
				                int start = _localctx.p.getStartIndex(); 
				                push(new SimpleSSTNode(SimpleSSTNode.Type.PASS, start, start + 4 ));
				            
				}
				break;
			case RETURN:
			case RAISE:
			case YIELD:
			case CONTINUE:
			case BREAK:
				enterOuterAlt(_localctx, 4);
				{
				setState(551);
				flow_stmt();
				}
				break;
			case FROM:
			case IMPORT:
				enterOuterAlt(_localctx, 5);
				{
				setState(552);
				import_stmt();
				}
				break;
			case GLOBAL:
				enterOuterAlt(_localctx, 6);
				{
				setState(553);
				global_stmt();
				}
				break;
			case NONLOCAL:
				enterOuterAlt(_localctx, 7);
				{
				setState(554);
				nonlocal_stmt();
				}
				break;
			case ASSERT:
				enterOuterAlt(_localctx, 8);
				{
				setState(555);
				assert_stmt();
				}
				break;
			default:
				throw new NoViableAltException(this);
			}
		}
		catch (RecognitionException re) {
			_localctx.exception = re;
			_errHandler.reportError(this, re);
			_errHandler.recover(this, re);
		}
		finally {
			exitRule();
		}
		return _localctx;
	}

	public static class Expr_stmtContext extends ParserRuleContext {
		public Testlist_star_exprContext lhs;
		public Testlist_star_exprContext testlist_star_expr;
		public TestContext t;
		public TestContext test;
		public AugassignContext augassign;
		public Yield_exprContext yield_expr;
		public TestlistContext testlist;
		public List<Testlist_star_exprContext> testlist_star_expr() {
			return getRuleContexts(Testlist_star_exprContext.class);
		}
		public Testlist_star_exprContext testlist_star_expr(int i) {
			return getRuleContext(Testlist_star_exprContext.class,i);
		}
		public TerminalNode COLON() { return getToken(Python3Parser.COLON, 0); }
		public AugassignContext augassign() {
			return getRuleContext(AugassignContext.class,0);
		}
		public List<TestContext> test() {
			return getRuleContexts(TestContext.class);
		}
		public TestContext test(int i) {
			return getRuleContext(TestContext.class,i);
		}
		public List<Yield_exprContext> yield_expr() {
			return getRuleContexts(Yield_exprContext.class);
		}
		public Yield_exprContext yield_expr(int i) {
			return getRuleContext(Yield_exprContext.class,i);
		}
		public TestlistContext testlist() {
			return getRuleContext(TestlistContext.class,0);
		}
		public List<TerminalNode> ASSIGN() { return getTokens(Python3Parser.ASSIGN); }
		public TerminalNode ASSIGN(int i) {
			return getToken(Python3Parser.ASSIGN, i);
		}
		public Expr_stmtContext(ParserRuleContext parent, int invokingState) {
			super(parent, invokingState);
		}
		@Override public int getRuleIndex() { return RULE_expr_stmt; }
	}

	public final Expr_stmtContext expr_stmt() throws RecognitionException {
		Expr_stmtContext _localctx = new Expr_stmtContext(_ctx, getState());
		enterRule(_localctx, 40, RULE_expr_stmt);
		int _la;
		try {
			enterOuterAlt(_localctx, 1);
			{
			setState(558);
			_localctx.lhs = _localctx.testlist_star_expr = testlist_star_expr();
			 SSTNode rhs = null; 
			          int rhsStopIndex = 0;
			        
			setState(599);
			_errHandler.sync(this);
			switch (_input.LA(1)) {
			case COLON:
				{
				setState(560);
				match(COLON);
				setState(561);
				_localctx.t = _localctx.test = test();
				setState(566);
				_errHandler.sync(this);
				_la = _input.LA(1);
				if (_la==ASSIGN) {
					{
					setState(562);
					match(ASSIGN);
					setState(563);
					_localctx.test = test();
					 rhs = _localctx.test.result;
					}
				}

				 
				                    rhsStopIndex = getStopIndex((_localctx.test!=null?(_localctx.test.stop):null));
				                    if (rhs == null) {
				                        rhs = new SimpleSSTNode(SimpleSSTNode.Type.NONE,  -1, -1);
				                    }
				                    push(factory.createAnnAssignment(_localctx.lhs.result, _localctx.t.result, rhs, getStartIndex(_localctx), rhsStopIndex)); 
				                
				}
				break;
			case ADD_ASSIGN:
			case SUB_ASSIGN:
			case MULT_ASSIGN:
			case AT_ASSIGN:
			case DIV_ASSIGN:
			case MOD_ASSIGN:
			case AND_ASSIGN:
			case OR_ASSIGN:
			case XOR_ASSIGN:
			case LEFT_SHIFT_ASSIGN:
			case RIGHT_SHIFT_ASSIGN:
			case POWER_ASSIGN:
			case IDIV_ASSIGN:
				{
				setState(570);
				_localctx.augassign = augassign();
				setState(577);
				_errHandler.sync(this);
				switch (_input.LA(1)) {
				case YIELD:
					{
					setState(571);
					_localctx.yield_expr = yield_expr();
					 rhs = _localctx.yield_expr.result; rhsStopIndex = getStopIndex((_localctx.yield_expr!=null?(_localctx.yield_expr.stop):null));
					}
					break;
				case STRING:
				case LAMBDA:
				case NOT:
				case NONE:
				case TRUE:
				case FALSE:
				case AWAIT:
				case NAME:
				case DECIMAL_INTEGER:
				case OCT_INTEGER:
				case HEX_INTEGER:
				case BIN_INTEGER:
				case FLOAT_NUMBER:
				case IMAG_NUMBER:
				case ELLIPSIS:
				case OPEN_PAREN:
				case OPEN_BRACK:
				case ADD:
				case MINUS:
				case NOT_OP:
				case OPEN_BRACE:
					{
					setState(574);
					_localctx.testlist = testlist();
					 rhs = _localctx.testlist.result; rhsStopIndex = getStopIndex((_localctx.testlist!=null?(_localctx.testlist.stop):null));
					}
					break;
				default:
					throw new NoViableAltException(this);
				}
				 push(factory.createAugAssignment(_localctx.lhs.result, (_localctx.augassign!=null?_input.getText(_localctx.augassign.start,_localctx.augassign.stop):null), rhs, getStartIndex(_localctx), rhsStopIndex));
				}
				break;
			case NEWLINE:
			case SEMI_COLON:
			case ASSIGN:
				{
				 int start = start(); 
				 SSTNode value = _localctx.lhs.result; 
				setState(595);
				_errHandler.sync(this);
				_la = _input.LA(1);
				while (_la==ASSIGN) {
					{
					{
					setState(583);
					match(ASSIGN);
					 push(value); 
					setState(591);
					_errHandler.sync(this);
					switch (_input.LA(1)) {
					case YIELD:
						{
						setState(585);
						_localctx.yield_expr = yield_expr();
						 value = _localctx.yield_expr.result; rhsStopIndex = getStopIndex((_localctx.yield_expr!=null?(_localctx.yield_expr.stop):null)); 
						}
						break;
					case STRING:
					case LAMBDA:
					case NOT:
					case NONE:
					case TRUE:
					case FALSE:
					case AWAIT:
					case NAME:
					case DECIMAL_INTEGER:
					case OCT_INTEGER:
					case HEX_INTEGER:
					case BIN_INTEGER:
					case FLOAT_NUMBER:
					case IMAG_NUMBER:
					case ELLIPSIS:
					case STAR:
					case OPEN_PAREN:
					case OPEN_BRACK:
					case ADD:
					case MINUS:
					case NOT_OP:
					case OPEN_BRACE:
						{
						setState(588);
						_localctx.testlist_star_expr = testlist_star_expr();
						 value = _localctx.testlist_star_expr.result; rhsStopIndex = getStopIndex((_localctx.testlist_star_expr!=null?(_localctx.testlist_star_expr.stop):null));
						}
						break;
					default:
						throw new NoViableAltException(this);
					}
					}
					}
					setState(597);
					_errHandler.sync(this);
					_la = _input.LA(1);
				}
				 
				                    if (value instanceof StarSSTNode) {
				                        throw new PythonRecognitionException("can't use starred expression here", this, _input, _localctx, _localctx.start);
				                    }
				                    if (start == start()) {
				                        push(new ExpressionStatementSSTNode(value));
				                    } else {
				                        SSTNode[] lhs = getArray(start, SSTNode[].class);
				                        if (lhs.length == 1 && lhs[0] instanceof StarSSTNode) {
				                            throw new PythonRecognitionException("starred assignment target must be in a list or tuple", this, _input, _localctx, _localctx.start);
				                        }
				                        push(factory.createAssignment(lhs, value, getStartIndex(_localctx), rhsStopIndex));
				                    }
				                
				}
				break;
			default:
				throw new NoViableAltException(this);
			}
			}
		}
		catch (RecognitionException re) {
			_localctx.exception = re;
			_errHandler.reportError(this, re);
			_errHandler.recover(this, re);
		}
		finally {
			exitRule();
		}
		return _localctx;
	}

	public static class Testlist_star_exprContext extends ParserRuleContext {
		public SSTNode result;
		public TestContext test;
		public Star_exprContext star_expr;
		public List<TestContext> test() {
			return getRuleContexts(TestContext.class);
		}
		public TestContext test(int i) {
			return getRuleContext(TestContext.class,i);
		}
		public List<Star_exprContext> star_expr() {
			return getRuleContexts(Star_exprContext.class);
		}
		public Star_exprContext star_expr(int i) {
			return getRuleContext(Star_exprContext.class,i);
		}
		public List<TerminalNode> COMMA() { return getTokens(Python3Parser.COMMA); }
		public TerminalNode COMMA(int i) {
			return getToken(Python3Parser.COMMA, i);
		}
		public Testlist_star_exprContext(ParserRuleContext parent, int invokingState) {
			super(parent, invokingState);
		}
		@Override public int getRuleIndex() { return RULE_testlist_star_expr; }
	}

	public final Testlist_star_exprContext testlist_star_expr() throws RecognitionException {
		Testlist_star_exprContext _localctx = new Testlist_star_exprContext(_ctx, getState());
		enterRule(_localctx, 42, RULE_testlist_star_expr);
		int _la;
		try {
			int _alt;
			enterOuterAlt(_localctx, 1);
			{
			setState(607);
			_errHandler.sync(this);
			switch (_input.LA(1)) {
			case STRING:
			case LAMBDA:
			case NOT:
			case NONE:
			case TRUE:
			case FALSE:
			case AWAIT:
			case NAME:
			case DECIMAL_INTEGER:
			case OCT_INTEGER:
			case HEX_INTEGER:
			case BIN_INTEGER:
			case FLOAT_NUMBER:
			case IMAG_NUMBER:
			case ELLIPSIS:
			case OPEN_PAREN:
			case OPEN_BRACK:
			case ADD:
			case MINUS:
			case NOT_OP:
			case OPEN_BRACE:
				{
				setState(601);
				_localctx.test = test();
				 _localctx.result =  _localctx.test.result; 
				}
				break;
			case STAR:
				{
				setState(604);
				_localctx.star_expr = star_expr();
				  _localctx.result =  _localctx.star_expr.result; 
				}
				break;
			default:
				throw new NoViableAltException(this);
			}
			setState(639);
			_errHandler.sync(this);
			_la = _input.LA(1);
			if (_la==COMMA) {
				{
				 
				                    int start = start(); 
				                    push(_localctx.result);
				                
				setState(610);
				match(COMMA);
				setState(636);
				_errHandler.sync(this);
				_la = _input.LA(1);
				if ((((_la) & ~0x3f) == 0 && ((1L << _la) & ((1L << STRING) | (1L << LAMBDA) | (1L << NOT) | (1L << NONE) | (1L << TRUE) | (1L << FALSE) | (1L << AWAIT) | (1L << NAME) | (1L << DECIMAL_INTEGER) | (1L << OCT_INTEGER) | (1L << HEX_INTEGER) | (1L << BIN_INTEGER) | (1L << FLOAT_NUMBER) | (1L << IMAG_NUMBER) | (1L << ELLIPSIS) | (1L << STAR) | (1L << OPEN_PAREN) | (1L << OPEN_BRACK))) != 0) || ((((_la - 64)) & ~0x3f) == 0 && ((1L << (_la - 64)) & ((1L << (ADD - 64)) | (1L << (MINUS - 64)) | (1L << (NOT_OP - 64)) | (1L << (OPEN_BRACE - 64)))) != 0)) {
					{
					setState(617);
					_errHandler.sync(this);
					switch (_input.LA(1)) {
					case STRING:
					case LAMBDA:
					case NOT:
					case NONE:
					case TRUE:
					case FALSE:
					case AWAIT:
					case NAME:
					case DECIMAL_INTEGER:
					case OCT_INTEGER:
					case HEX_INTEGER:
					case BIN_INTEGER:
					case FLOAT_NUMBER:
					case IMAG_NUMBER:
					case ELLIPSIS:
					case OPEN_PAREN:
					case OPEN_BRACK:
					case ADD:
					case MINUS:
					case NOT_OP:
					case OPEN_BRACE:
						{
						setState(611);
						_localctx.test = test();
						 push(_localctx.test.result); 
						}
						break;
					case STAR:
						{
						setState(614);
						_localctx.star_expr = star_expr();
						 push(_localctx.star_expr.result); 
						}
						break;
					default:
						throw new NoViableAltException(this);
					}
					setState(630);
					_errHandler.sync(this);
					_alt = getInterpreter().adaptivePredict(_input,76,_ctx);
					while ( _alt!=2 && _alt!=org.antlr.v4.runtime.atn.ATN.INVALID_ALT_NUMBER ) {
						if ( _alt==1 ) {
							{
							{
							setState(619);
							match(COMMA);
							setState(626);
							_errHandler.sync(this);
							switch (_input.LA(1)) {
							case STRING:
							case LAMBDA:
							case NOT:
							case NONE:
							case TRUE:
							case FALSE:
							case AWAIT:
							case NAME:
							case DECIMAL_INTEGER:
							case OCT_INTEGER:
							case HEX_INTEGER:
							case BIN_INTEGER:
							case FLOAT_NUMBER:
							case IMAG_NUMBER:
							case ELLIPSIS:
							case OPEN_PAREN:
							case OPEN_BRACK:
							case ADD:
							case MINUS:
							case NOT_OP:
							case OPEN_BRACE:
								{
								setState(620);
								_localctx.test = test();
								 push(_localctx.test.result); 
								}
								break;
							case STAR:
								{
								setState(623);
								_localctx.star_expr = star_expr();
								 push(_localctx.star_expr.result); 
								}
								break;
							default:
								throw new NoViableAltException(this);
							}
							}
							} 
						}
						setState(632);
						_errHandler.sync(this);
						_alt = getInterpreter().adaptivePredict(_input,76,_ctx);
					}
					setState(634);
					_errHandler.sync(this);
					_la = _input.LA(1);
					if (_la==COMMA) {
						{
						setState(633);
						match(COMMA);
						}
					}

					}
				}

				 _localctx.result =  new CollectionSSTNode(getArray(start, SSTNode[].class), PythonBuiltinClassType.PTuple, getStartIndex(_localctx), getLastIndex(_localctx)); 
				}
			}

			}
		}
		catch (RecognitionException re) {
			_localctx.exception = re;
			_errHandler.reportError(this, re);
			_errHandler.recover(this, re);
		}
		finally {
			exitRule();
		}
		return _localctx;
	}

	public static class AugassignContext extends ParserRuleContext {
		public TerminalNode ADD_ASSIGN() { return getToken(Python3Parser.ADD_ASSIGN, 0); }
		public TerminalNode SUB_ASSIGN() { return getToken(Python3Parser.SUB_ASSIGN, 0); }
		public TerminalNode MULT_ASSIGN() { return getToken(Python3Parser.MULT_ASSIGN, 0); }
		public TerminalNode AT_ASSIGN() { return getToken(Python3Parser.AT_ASSIGN, 0); }
		public TerminalNode DIV_ASSIGN() { return getToken(Python3Parser.DIV_ASSIGN, 0); }
		public TerminalNode MOD_ASSIGN() { return getToken(Python3Parser.MOD_ASSIGN, 0); }
		public TerminalNode AND_ASSIGN() { return getToken(Python3Parser.AND_ASSIGN, 0); }
		public TerminalNode OR_ASSIGN() { return getToken(Python3Parser.OR_ASSIGN, 0); }
		public TerminalNode XOR_ASSIGN() { return getToken(Python3Parser.XOR_ASSIGN, 0); }
		public TerminalNode LEFT_SHIFT_ASSIGN() { return getToken(Python3Parser.LEFT_SHIFT_ASSIGN, 0); }
		public TerminalNode RIGHT_SHIFT_ASSIGN() { return getToken(Python3Parser.RIGHT_SHIFT_ASSIGN, 0); }
		public TerminalNode POWER_ASSIGN() { return getToken(Python3Parser.POWER_ASSIGN, 0); }
		public TerminalNode IDIV_ASSIGN() { return getToken(Python3Parser.IDIV_ASSIGN, 0); }
		public AugassignContext(ParserRuleContext parent, int invokingState) {
			super(parent, invokingState);
		}
		@Override public int getRuleIndex() { return RULE_augassign; }
	}

	public final AugassignContext augassign() throws RecognitionException {
		AugassignContext _localctx = new AugassignContext(_ctx, getState());
		enterRule(_localctx, 44, RULE_augassign);
		int _la;
		try {
			enterOuterAlt(_localctx, 1);
			{
			setState(641);
			_la = _input.LA(1);
			if ( !(((((_la - 81)) & ~0x3f) == 0 && ((1L << (_la - 81)) & ((1L << (ADD_ASSIGN - 81)) | (1L << (SUB_ASSIGN - 81)) | (1L << (MULT_ASSIGN - 81)) | (1L << (AT_ASSIGN - 81)) | (1L << (DIV_ASSIGN - 81)) | (1L << (MOD_ASSIGN - 81)) | (1L << (AND_ASSIGN - 81)) | (1L << (OR_ASSIGN - 81)) | (1L << (XOR_ASSIGN - 81)) | (1L << (LEFT_SHIFT_ASSIGN - 81)) | (1L << (RIGHT_SHIFT_ASSIGN - 81)) | (1L << (POWER_ASSIGN - 81)) | (1L << (IDIV_ASSIGN - 81)))) != 0)) ) {
			_errHandler.recoverInline(this);
			}
			else {
				if ( _input.LA(1)==Token.EOF ) matchedEOF = true;
				_errHandler.reportMatch(this);
				consume();
			}
			}
		}
		catch (RecognitionException re) {
			_localctx.exception = re;
			_errHandler.reportError(this, re);
			_errHandler.recover(this, re);
		}
		finally {
			exitRule();
		}
		return _localctx;
	}

	public static class Del_stmtContext extends ParserRuleContext {
		public ExprlistContext exprlist;
		public TerminalNode DEL() { return getToken(Python3Parser.DEL, 0); }
		public ExprlistContext exprlist() {
			return getRuleContext(ExprlistContext.class,0);
		}
		public Del_stmtContext(ParserRuleContext parent, int invokingState) {
			super(parent, invokingState);
		}
		@Override public int getRuleIndex() { return RULE_del_stmt; }
	}

	public final Del_stmtContext del_stmt() throws RecognitionException {
		Del_stmtContext _localctx = new Del_stmtContext(_ctx, getState());
		enterRule(_localctx, 46, RULE_del_stmt);
		try {
			enterOuterAlt(_localctx, 1);
			{
			setState(643);
			match(DEL);
			setState(644);
			_localctx.exprlist = exprlist();
			 push(new DelSSTNode(_localctx.exprlist.result, getStartIndex(_localctx), getStopIndex((_localctx.exprlist!=null?(_localctx.exprlist.stop):null)))); 
			}
		}
		catch (RecognitionException re) {
			_localctx.exception = re;
			_errHandler.reportError(this, re);
			_errHandler.recover(this, re);
		}
		finally {
			exitRule();
		}
		return _localctx;
	}

	public static class Flow_stmtContext extends ParserRuleContext {
		public Token b;
		public Token c;
		public TerminalNode BREAK() { return getToken(Python3Parser.BREAK, 0); }
		public TerminalNode CONTINUE() { return getToken(Python3Parser.CONTINUE, 0); }
		public Return_stmtContext return_stmt() {
			return getRuleContext(Return_stmtContext.class,0);
		}
		public Raise_stmtContext raise_stmt() {
			return getRuleContext(Raise_stmtContext.class,0);
		}
		public Yield_stmtContext yield_stmt() {
			return getRuleContext(Yield_stmtContext.class,0);
		}
		public Flow_stmtContext(ParserRuleContext parent, int invokingState) {
			super(parent, invokingState);
		}
		@Override public int getRuleIndex() { return RULE_flow_stmt; }
	}

	public final Flow_stmtContext flow_stmt() throws RecognitionException {
		Flow_stmtContext _localctx = new Flow_stmtContext(_ctx, getState());
		enterRule(_localctx, 48, RULE_flow_stmt);
		try {
			setState(654);
			_errHandler.sync(this);
			switch (_input.LA(1)) {
			case BREAK:
				enterOuterAlt(_localctx, 1);
				{
				setState(647);
				_localctx.b = match(BREAK);

				            if (loopState == null) {
				                throw new PythonRecognitionException("'break' outside loop", this, _input, _localctx, getCurrentToken());
				            }
				            push(new SimpleSSTNode(SimpleSSTNode.Type.BREAK, getStartIndex(_localctx.b), getStopIndex(_localctx.b)));
				            loopState.containsBreak = true;
				        
				}
				break;
			case CONTINUE:
				enterOuterAlt(_localctx, 2);
				{
				setState(649);
				_localctx.c = match(CONTINUE);

					        if (loopState == null) {
					            throw new PythonRecognitionException("'continue' not properly in loop", this, _input, _localctx, getCurrentToken());
					        }
				            push(new SimpleSSTNode(SimpleSSTNode.Type.CONTINUE, getStartIndex(_localctx.c), getStopIndex(_localctx.c)));
				            loopState.containsContinue = true;
				        
				}
				break;
			case RETURN:
				enterOuterAlt(_localctx, 3);
				{
				setState(651);
				return_stmt();
				}
				break;
			case RAISE:
				enterOuterAlt(_localctx, 4);
				{
				setState(652);
				raise_stmt();
				}
				break;
			case YIELD:
				enterOuterAlt(_localctx, 5);
				{
				setState(653);
				yield_stmt();
				}
				break;
			default:
				throw new NoViableAltException(this);
			}
		}
		catch (RecognitionException re) {
			_localctx.exception = re;
			_errHandler.reportError(this, re);
			_errHandler.recover(this, re);
		}
		finally {
			exitRule();
		}
		return _localctx;
	}

	public static class Return_stmtContext extends ParserRuleContext {
		public Testlist_star_exprContext testlist_star_expr;
		public TerminalNode RETURN() { return getToken(Python3Parser.RETURN, 0); }
		public Testlist_star_exprContext testlist_star_expr() {
			return getRuleContext(Testlist_star_exprContext.class,0);
		}
		public Return_stmtContext(ParserRuleContext parent, int invokingState) {
			super(parent, invokingState);
		}
		@Override public int getRuleIndex() { return RULE_return_stmt; }
	}

	public final Return_stmtContext return_stmt() throws RecognitionException {
		Return_stmtContext _localctx = new Return_stmtContext(_ctx, getState());
		enterRule(_localctx, 50, RULE_return_stmt);
		int _la;
		try {
			enterOuterAlt(_localctx, 1);
			{
			setState(656);
			match(RETURN);
			 SSTNode value = null; 
			setState(661);
			_errHandler.sync(this);
			_la = _input.LA(1);
			if ((((_la) & ~0x3f) == 0 && ((1L << _la) & ((1L << STRING) | (1L << LAMBDA) | (1L << NOT) | (1L << NONE) | (1L << TRUE) | (1L << FALSE) | (1L << AWAIT) | (1L << NAME) | (1L << DECIMAL_INTEGER) | (1L << OCT_INTEGER) | (1L << HEX_INTEGER) | (1L << BIN_INTEGER) | (1L << FLOAT_NUMBER) | (1L << IMAG_NUMBER) | (1L << ELLIPSIS) | (1L << STAR) | (1L << OPEN_PAREN) | (1L << OPEN_BRACK))) != 0) || ((((_la - 64)) & ~0x3f) == 0 && ((1L << (_la - 64)) & ((1L << (ADD - 64)) | (1L << (MINUS - 64)) | (1L << (NOT_OP - 64)) | (1L << (OPEN_BRACE - 64)))) != 0)) {
				{
				setState(658);
				_localctx.testlist_star_expr = testlist_star_expr();
				 value = _localctx.testlist_star_expr.result; 
				}
			}

			 push(new ReturnSSTNode(value, getStartIndex(_localctx), getLastIndex(_localctx)));
			}
		}
		catch (RecognitionException re) {
			_localctx.exception = re;
			_errHandler.reportError(this, re);
			_errHandler.recover(this, re);
		}
		finally {
			exitRule();
		}
		return _localctx;
	}

	public static class Yield_stmtContext extends ParserRuleContext {
		public Yield_exprContext yield_expr;
		public Yield_exprContext yield_expr() {
			return getRuleContext(Yield_exprContext.class,0);
		}
		public Yield_stmtContext(ParserRuleContext parent, int invokingState) {
			super(parent, invokingState);
		}
		@Override public int getRuleIndex() { return RULE_yield_stmt; }
	}

	public final Yield_stmtContext yield_stmt() throws RecognitionException {
		Yield_stmtContext _localctx = new Yield_stmtContext(_ctx, getState());
		enterRule(_localctx, 52, RULE_yield_stmt);
		try {
			enterOuterAlt(_localctx, 1);
			{
			setState(665);
			_localctx.yield_expr = yield_expr();
			 push(new ExpressionStatementSSTNode(_localctx.yield_expr.result)); 
			}
		}
		catch (RecognitionException re) {
			_localctx.exception = re;
			_errHandler.reportError(this, re);
			_errHandler.recover(this, re);
		}
		finally {
			exitRule();
		}
		return _localctx;
	}

	public static class Raise_stmtContext extends ParserRuleContext {
		public TestContext test;
		public TerminalNode RAISE() { return getToken(Python3Parser.RAISE, 0); }
		public List<TestContext> test() {
			return getRuleContexts(TestContext.class);
		}
		public TestContext test(int i) {
			return getRuleContext(TestContext.class,i);
		}
		public TerminalNode FROM() { return getToken(Python3Parser.FROM, 0); }
		public Raise_stmtContext(ParserRuleContext parent, int invokingState) {
			super(parent, invokingState);
		}
		@Override public int getRuleIndex() { return RULE_raise_stmt; }
	}

	public final Raise_stmtContext raise_stmt() throws RecognitionException {
		Raise_stmtContext _localctx = new Raise_stmtContext(_ctx, getState());
		enterRule(_localctx, 54, RULE_raise_stmt);
		int _la;
		try {
			enterOuterAlt(_localctx, 1);
			{
			 SSTNode value = null; SSTNode from = null; 
			setState(669);
			match(RAISE);
			setState(678);
			_errHandler.sync(this);
			_la = _input.LA(1);
			if ((((_la) & ~0x3f) == 0 && ((1L << _la) & ((1L << STRING) | (1L << LAMBDA) | (1L << NOT) | (1L << NONE) | (1L << TRUE) | (1L << FALSE) | (1L << AWAIT) | (1L << NAME) | (1L << DECIMAL_INTEGER) | (1L << OCT_INTEGER) | (1L << HEX_INTEGER) | (1L << BIN_INTEGER) | (1L << FLOAT_NUMBER) | (1L << IMAG_NUMBER) | (1L << ELLIPSIS) | (1L << OPEN_PAREN) | (1L << OPEN_BRACK))) != 0) || ((((_la - 64)) & ~0x3f) == 0 && ((1L << (_la - 64)) & ((1L << (ADD - 64)) | (1L << (MINUS - 64)) | (1L << (NOT_OP - 64)) | (1L << (OPEN_BRACE - 64)))) != 0)) {
				{
				setState(670);
				_localctx.test = test();
				 value = _localctx.test.result; 
				setState(676);
				_errHandler.sync(this);
				_la = _input.LA(1);
				if (_la==FROM) {
					{
					setState(672);
					match(FROM);
					setState(673);
					_localctx.test = test();
					 from = _localctx.test.result; 
					}
				}

				}
			}

			 push(new RaiseSSTNode(value, from, getStartIndex(_localctx), getLastIndex(_localctx))); 
			}
		}
		catch (RecognitionException re) {
			_localctx.exception = re;
			_errHandler.reportError(this, re);
			_errHandler.recover(this, re);
		}
		finally {
			exitRule();
		}
		return _localctx;
	}

	public static class Import_stmtContext extends ParserRuleContext {
		public Import_nameContext import_name() {
			return getRuleContext(Import_nameContext.class,0);
		}
		public Import_fromContext import_from() {
			return getRuleContext(Import_fromContext.class,0);
		}
		public Import_stmtContext(ParserRuleContext parent, int invokingState) {
			super(parent, invokingState);
		}
		@Override public int getRuleIndex() { return RULE_import_stmt; }
	}

	public final Import_stmtContext import_stmt() throws RecognitionException {
		Import_stmtContext _localctx = new Import_stmtContext(_ctx, getState());
		enterRule(_localctx, 56, RULE_import_stmt);
		try {
			setState(684);
			_errHandler.sync(this);
			switch (_input.LA(1)) {
			case IMPORT:
				enterOuterAlt(_localctx, 1);
				{
				setState(682);
				import_name();
				}
				break;
			case FROM:
				enterOuterAlt(_localctx, 2);
				{
				setState(683);
				import_from();
				}
				break;
			default:
				throw new NoViableAltException(this);
			}
		}
		catch (RecognitionException re) {
			_localctx.exception = re;
			_errHandler.reportError(this, re);
			_errHandler.recover(this, re);
		}
		finally {
			exitRule();
		}
		return _localctx;
	}

	public static class Import_nameContext extends ParserRuleContext {
		public TerminalNode IMPORT() { return getToken(Python3Parser.IMPORT, 0); }
		public Dotted_as_namesContext dotted_as_names() {
			return getRuleContext(Dotted_as_namesContext.class,0);
		}
		public Import_nameContext(ParserRuleContext parent, int invokingState) {
			super(parent, invokingState);
		}
		@Override public int getRuleIndex() { return RULE_import_name; }
	}

	public final Import_nameContext import_name() throws RecognitionException {
		Import_nameContext _localctx = new Import_nameContext(_ctx, getState());
		enterRule(_localctx, 58, RULE_import_name);
		try {
			enterOuterAlt(_localctx, 1);
			{
			setState(686);
			match(IMPORT);
			setState(687);
			dotted_as_names();
			}
		}
		catch (RecognitionException re) {
			_localctx.exception = re;
			_errHandler.reportError(this, re);
			_errHandler.recover(this, re);
		}
		finally {
			exitRule();
		}
		return _localctx;
	}

	public static class Import_fromContext extends ParserRuleContext {
		public Dotted_nameContext dotted_name;
		public Import_as_namesContext import_as_names;
		public TerminalNode FROM() { return getToken(Python3Parser.FROM, 0); }
		public TerminalNode IMPORT() { return getToken(Python3Parser.IMPORT, 0); }
		public Dotted_nameContext dotted_name() {
			return getRuleContext(Dotted_nameContext.class,0);
		}
		public TerminalNode STAR() { return getToken(Python3Parser.STAR, 0); }
		public TerminalNode OPEN_PAREN() { return getToken(Python3Parser.OPEN_PAREN, 0); }
		public Import_as_namesContext import_as_names() {
			return getRuleContext(Import_as_namesContext.class,0);
		}
		public TerminalNode CLOSE_PAREN() { return getToken(Python3Parser.CLOSE_PAREN, 0); }
		public List<TerminalNode> DOT() { return getTokens(Python3Parser.DOT); }
		public TerminalNode DOT(int i) {
			return getToken(Python3Parser.DOT, i);
		}
		public List<TerminalNode> ELLIPSIS() { return getTokens(Python3Parser.ELLIPSIS); }
		public TerminalNode ELLIPSIS(int i) {
			return getToken(Python3Parser.ELLIPSIS, i);
		}
		public Import_fromContext(ParserRuleContext parent, int invokingState) {
			super(parent, invokingState);
		}
		@Override public int getRuleIndex() { return RULE_import_from; }
	}

	public final Import_fromContext import_from() throws RecognitionException {
		Import_fromContext _localctx = new Import_fromContext(_ctx, getState());
		enterRule(_localctx, 60, RULE_import_from);
		int _la;
		try {
			enterOuterAlt(_localctx, 1);
			{
			setState(689);
			match(FROM);
			 String name = ""; 
			setState(711);
			_errHandler.sync(this);
			switch ( getInterpreter().adaptivePredict(_input,89,_ctx) ) {
			case 1:
				{
				setState(697);
				_errHandler.sync(this);
				_la = _input.LA(1);
				while (_la==DOT || _la==ELLIPSIS) {
					{
					setState(695);
					_errHandler.sync(this);
					switch (_input.LA(1)) {
					case DOT:
						{
						setState(691);
						match(DOT);
						 name += '.'; 
						}
						break;
					case ELLIPSIS:
						{
						setState(693);
						match(ELLIPSIS);
						 name += "..."; 
						}
						break;
					default:
						throw new NoViableAltException(this);
					}
					}
					setState(699);
					_errHandler.sync(this);
					_la = _input.LA(1);
				}
				setState(700);
				_localctx.dotted_name = dotted_name();
				 name += _localctx.dotted_name.result; 
				}
				break;
			case 2:
				{
				setState(707); 
				_errHandler.sync(this);
				_la = _input.LA(1);
				do {
					{
					setState(707);
					_errHandler.sync(this);
					switch (_input.LA(1)) {
					case DOT:
						{
						setState(703);
						match(DOT);
						 name += '.'; 
						}
						break;
					case ELLIPSIS:
						{
						setState(705);
						match(ELLIPSIS);
						 name += "..."; 
						}
						break;
					default:
						throw new NoViableAltException(this);
					}
					}
					setState(709); 
					_errHandler.sync(this);
					_la = _input.LA(1);
				} while ( _la==DOT || _la==ELLIPSIS );
				}
				break;
			}
			setState(713);
			match(IMPORT);
			 String[][] asNames = null; 
			setState(724);
			_errHandler.sync(this);
			switch (_input.LA(1)) {
			case STAR:
				{
				setState(715);
				match(STAR);
				}
				break;
			case OPEN_PAREN:
				{
				setState(716);
				match(OPEN_PAREN);
				setState(717);
				_localctx.import_as_names = import_as_names();
				 asNames = _localctx.import_as_names.result; 
				setState(719);
				match(CLOSE_PAREN);
				}
				break;
			case NAME:
				{
				setState(721);
				_localctx.import_as_names = import_as_names();
				 asNames = _localctx.import_as_names.result; 
				}
				break;
			default:
				throw new NoViableAltException(this);
			}
			 push(factory.createImportFrom(name, asNames, getStartIndex(_localctx), getLastIndex(_localctx))); 
			}
		}
		catch (RecognitionException re) {
			_localctx.exception = re;
			_errHandler.reportError(this, re);
			_errHandler.recover(this, re);
		}
		finally {
			exitRule();
		}
		return _localctx;
	}

	public static class Import_as_nameContext extends ParserRuleContext {
		public String[] result;
		public Token n;
		public Token NAME;
		public List<TerminalNode> NAME() { return getTokens(Python3Parser.NAME); }
		public TerminalNode NAME(int i) {
			return getToken(Python3Parser.NAME, i);
		}
		public TerminalNode AS() { return getToken(Python3Parser.AS, 0); }
		public Import_as_nameContext(ParserRuleContext parent, int invokingState) {
			super(parent, invokingState);
		}
		@Override public int getRuleIndex() { return RULE_import_as_name; }
	}

	public final Import_as_nameContext import_as_name() throws RecognitionException {
		Import_as_nameContext _localctx = new Import_as_nameContext(_ctx, getState());
		enterRule(_localctx, 62, RULE_import_as_name);
		int _la;
		try {
			enterOuterAlt(_localctx, 1);
			{
			setState(728);
			_localctx.n = match(NAME);
			 String asName = null; 
			setState(733);
			_errHandler.sync(this);
			_la = _input.LA(1);
			if (_la==AS) {
				{
				setState(730);
				match(AS);
				setState(731);
				_localctx.NAME = match(NAME);
				 asName = (_localctx.NAME!=null?_localctx.NAME.getText():null); 
				}
			}

			 _localctx.result =  new String[]{(_localctx.n!=null?_localctx.n.getText():null), asName}; 
			}
		}
		catch (RecognitionException re) {
			_localctx.exception = re;
			_errHandler.reportError(this, re);
			_errHandler.recover(this, re);
		}
		finally {
			exitRule();
		}
		return _localctx;
	}

	public static class Import_as_namesContext extends ParserRuleContext {
		public String[][] result;
		public Import_as_nameContext import_as_name;
		public List<Import_as_nameContext> import_as_name() {
			return getRuleContexts(Import_as_nameContext.class);
		}
		public Import_as_nameContext import_as_name(int i) {
			return getRuleContext(Import_as_nameContext.class,i);
		}
		public List<TerminalNode> COMMA() { return getTokens(Python3Parser.COMMA); }
		public TerminalNode COMMA(int i) {
			return getToken(Python3Parser.COMMA, i);
		}
		public Import_as_namesContext(ParserRuleContext parent, int invokingState) {
			super(parent, invokingState);
		}
		@Override public int getRuleIndex() { return RULE_import_as_names; }
	}

	public final Import_as_namesContext import_as_names() throws RecognitionException {
		Import_as_namesContext _localctx = new Import_as_namesContext(_ctx, getState());
		enterRule(_localctx, 64, RULE_import_as_names);
		int _la;
		try {
			int _alt;
			enterOuterAlt(_localctx, 1);
			{
			 int start = start(); 
			setState(738);
			_localctx.import_as_name = import_as_name();
			 push(_localctx.import_as_name.result); 
			setState(746);
			_errHandler.sync(this);
			_alt = getInterpreter().adaptivePredict(_input,92,_ctx);
			while ( _alt!=2 && _alt!=org.antlr.v4.runtime.atn.ATN.INVALID_ALT_NUMBER ) {
				if ( _alt==1 ) {
					{
					{
					setState(740);
					match(COMMA);
					setState(741);
					_localctx.import_as_name = import_as_name();
					 push(_localctx.import_as_name.result); 
					}
					} 
				}
				setState(748);
				_errHandler.sync(this);
				_alt = getInterpreter().adaptivePredict(_input,92,_ctx);
			}
			setState(750);
			_errHandler.sync(this);
			_la = _input.LA(1);
			if (_la==COMMA) {
				{
				setState(749);
				match(COMMA);
				}
			}

			 _localctx.result =  getArray(start, String[][].class); 
			}
		}
		catch (RecognitionException re) {
			_localctx.exception = re;
			_errHandler.reportError(this, re);
			_errHandler.recover(this, re);
		}
		finally {
			exitRule();
		}
		return _localctx;
	}

	public static class Dotted_nameContext extends ParserRuleContext {
		public String result;
		public Token NAME;
		public List<TerminalNode> NAME() { return getTokens(Python3Parser.NAME); }
		public TerminalNode NAME(int i) {
			return getToken(Python3Parser.NAME, i);
		}
		public List<TerminalNode> DOT() { return getTokens(Python3Parser.DOT); }
		public TerminalNode DOT(int i) {
			return getToken(Python3Parser.DOT, i);
		}
		public Dotted_nameContext(ParserRuleContext parent, int invokingState) {
			super(parent, invokingState);
		}
		@Override public int getRuleIndex() { return RULE_dotted_name; }
	}

	public final Dotted_nameContext dotted_name() throws RecognitionException {
		Dotted_nameContext _localctx = new Dotted_nameContext(_ctx, getState());
		enterRule(_localctx, 66, RULE_dotted_name);
		int _la;
		try {
			enterOuterAlt(_localctx, 1);
			{
			setState(754);
			_localctx.NAME = match(NAME);
			 _localctx.result =  (_localctx.NAME!=null?_localctx.NAME.getText():null); 
			setState(761);
			_errHandler.sync(this);
			_la = _input.LA(1);
			while (_la==DOT) {
				{
				{
				setState(756);
				match(DOT);
				setState(757);
				_localctx.NAME = match(NAME);
				 _localctx.result =  _localctx.result + "." + (_localctx.NAME!=null?_localctx.NAME.getText():null); 
				}
				}
				setState(763);
				_errHandler.sync(this);
				_la = _input.LA(1);
			}
			}
		}
		catch (RecognitionException re) {
			_localctx.exception = re;
			_errHandler.reportError(this, re);
			_errHandler.recover(this, re);
		}
		finally {
			exitRule();
		}
		return _localctx;
	}

	public static class Dotted_as_nameContext extends ParserRuleContext {
		public Dotted_nameContext dotted_name;
		public Token NAME;
		public Dotted_nameContext dotted_name() {
			return getRuleContext(Dotted_nameContext.class,0);
		}
		public TerminalNode AS() { return getToken(Python3Parser.AS, 0); }
		public TerminalNode NAME() { return getToken(Python3Parser.NAME, 0); }
		public Dotted_as_nameContext(ParserRuleContext parent, int invokingState) {
			super(parent, invokingState);
		}
		@Override public int getRuleIndex() { return RULE_dotted_as_name; }
	}

	public final Dotted_as_nameContext dotted_as_name() throws RecognitionException {
		Dotted_as_nameContext _localctx = new Dotted_as_nameContext(_ctx, getState());
		enterRule(_localctx, 68, RULE_dotted_as_name);
		try {
			enterOuterAlt(_localctx, 1);
			{
			setState(764);
			_localctx.dotted_name = dotted_name();
			setState(769);
			_errHandler.sync(this);
			switch (_input.LA(1)) {
			case AS:
				{
				setState(765);
				match(AS);
				setState(766);
				_localctx.NAME = match(NAME);
				 push(factory.createImport(_localctx.dotted_name.result, (_localctx.NAME!=null?_localctx.NAME.getText():null), getStartIndex(_localctx), getLastIndex(_localctx)));
				}
				break;
			case NEWLINE:
			case COMMA:
			case SEMI_COLON:
				{
				 push(factory.createImport(_localctx.dotted_name.result, null, getStartIndex(_localctx), getLastIndex(_localctx)));
				}
				break;
			default:
				throw new NoViableAltException(this);
			}
			}
		}
		catch (RecognitionException re) {
			_localctx.exception = re;
			_errHandler.reportError(this, re);
			_errHandler.recover(this, re);
		}
		finally {
			exitRule();
		}
		return _localctx;
	}

	public static class Dotted_as_namesContext extends ParserRuleContext {
		public List<Dotted_as_nameContext> dotted_as_name() {
			return getRuleContexts(Dotted_as_nameContext.class);
		}
		public Dotted_as_nameContext dotted_as_name(int i) {
			return getRuleContext(Dotted_as_nameContext.class,i);
		}
		public List<TerminalNode> COMMA() { return getTokens(Python3Parser.COMMA); }
		public TerminalNode COMMA(int i) {
			return getToken(Python3Parser.COMMA, i);
		}
		public Dotted_as_namesContext(ParserRuleContext parent, int invokingState) {
			super(parent, invokingState);
		}
		@Override public int getRuleIndex() { return RULE_dotted_as_names; }
	}

	public final Dotted_as_namesContext dotted_as_names() throws RecognitionException {
		Dotted_as_namesContext _localctx = new Dotted_as_namesContext(_ctx, getState());
		enterRule(_localctx, 70, RULE_dotted_as_names);
		int _la;
		try {
			enterOuterAlt(_localctx, 1);
			{
			setState(771);
			dotted_as_name();
			setState(776);
			_errHandler.sync(this);
			_la = _input.LA(1);
			while (_la==COMMA) {
				{
				{
				setState(772);
				match(COMMA);
				setState(773);
				dotted_as_name();
				}
				}
				setState(778);
				_errHandler.sync(this);
				_la = _input.LA(1);
			}
			}
		}
		catch (RecognitionException re) {
			_localctx.exception = re;
			_errHandler.reportError(this, re);
			_errHandler.recover(this, re);
		}
		finally {
			exitRule();
		}
		return _localctx;
	}

	public static class Global_stmtContext extends ParserRuleContext {
		public Token NAME;
		public TerminalNode GLOBAL() { return getToken(Python3Parser.GLOBAL, 0); }
		public List<TerminalNode> NAME() { return getTokens(Python3Parser.NAME); }
		public TerminalNode NAME(int i) {
			return getToken(Python3Parser.NAME, i);
		}
		public List<TerminalNode> COMMA() { return getTokens(Python3Parser.COMMA); }
		public TerminalNode COMMA(int i) {
			return getToken(Python3Parser.COMMA, i);
		}
		public Global_stmtContext(ParserRuleContext parent, int invokingState) {
			super(parent, invokingState);
		}
		@Override public int getRuleIndex() { return RULE_global_stmt; }
	}

	public final Global_stmtContext global_stmt() throws RecognitionException {
		Global_stmtContext _localctx = new Global_stmtContext(_ctx, getState());
		enterRule(_localctx, 72, RULE_global_stmt);
		int _la;
		try {
			enterOuterAlt(_localctx, 1);
			{
			 int start = stringStart(); 
			setState(780);
			match(GLOBAL);
			setState(781);
			_localctx.NAME = match(NAME);
			 pushString((_localctx.NAME!=null?_localctx.NAME.getText():null)); 
			setState(788);
			_errHandler.sync(this);
			_la = _input.LA(1);
			while (_la==COMMA) {
				{
				{
				setState(783);
				match(COMMA);
				setState(784);
				_localctx.NAME = match(NAME);
				 pushString((_localctx.NAME!=null?_localctx.NAME.getText():null)); 
				}
				}
				setState(790);
				_errHandler.sync(this);
				_la = _input.LA(1);
			}
			 push(factory.registerGlobal(getStringArray(start), getStartIndex(_localctx), getLastIndex(_localctx))); 
			}
		}
		catch (RecognitionException re) {
			_localctx.exception = re;
			_errHandler.reportError(this, re);
			_errHandler.recover(this, re);
		}
		finally {
			exitRule();
		}
		return _localctx;
	}

	public static class Nonlocal_stmtContext extends ParserRuleContext {
		public Token NAME;
		public TerminalNode NONLOCAL() { return getToken(Python3Parser.NONLOCAL, 0); }
		public List<TerminalNode> NAME() { return getTokens(Python3Parser.NAME); }
		public TerminalNode NAME(int i) {
			return getToken(Python3Parser.NAME, i);
		}
		public List<TerminalNode> COMMA() { return getTokens(Python3Parser.COMMA); }
		public TerminalNode COMMA(int i) {
			return getToken(Python3Parser.COMMA, i);
		}
		public Nonlocal_stmtContext(ParserRuleContext parent, int invokingState) {
			super(parent, invokingState);
		}
		@Override public int getRuleIndex() { return RULE_nonlocal_stmt; }
	}

	public final Nonlocal_stmtContext nonlocal_stmt() throws RecognitionException {
		Nonlocal_stmtContext _localctx = new Nonlocal_stmtContext(_ctx, getState());
		enterRule(_localctx, 74, RULE_nonlocal_stmt);
		int _la;
		try {
			enterOuterAlt(_localctx, 1);
			{
			 int start = stringStart(); 
			setState(794);
			match(NONLOCAL);
			setState(795);
			_localctx.NAME = match(NAME);
			 pushString((_localctx.NAME!=null?_localctx.NAME.getText():null)); 
			setState(802);
			_errHandler.sync(this);
			_la = _input.LA(1);
			while (_la==COMMA) {
				{
				{
				setState(797);
				match(COMMA);
				setState(798);
				_localctx.NAME = match(NAME);
				 pushString((_localctx.NAME!=null?_localctx.NAME.getText():null)); 
				}
				}
				setState(804);
				_errHandler.sync(this);
				_la = _input.LA(1);
			}
			 push(factory.registerNonLocal(getStringArray(start), getStartIndex(_localctx), getLastIndex(_localctx))); 
			}
		}
		catch (RecognitionException re) {
			_localctx.exception = re;
			_errHandler.reportError(this, re);
			_errHandler.recover(this, re);
		}
		finally {
			exitRule();
		}
		return _localctx;
	}

	public static class Assert_stmtContext extends ParserRuleContext {
		public TestContext e;
		public TestContext test;
		public TerminalNode ASSERT() { return getToken(Python3Parser.ASSERT, 0); }
		public List<TestContext> test() {
			return getRuleContexts(TestContext.class);
		}
		public TestContext test(int i) {
			return getRuleContext(TestContext.class,i);
		}
		public TerminalNode COMMA() { return getToken(Python3Parser.COMMA, 0); }
		public Assert_stmtContext(ParserRuleContext parent, int invokingState) {
			super(parent, invokingState);
		}
		@Override public int getRuleIndex() { return RULE_assert_stmt; }
	}

	public final Assert_stmtContext assert_stmt() throws RecognitionException {
		Assert_stmtContext _localctx = new Assert_stmtContext(_ctx, getState());
		enterRule(_localctx, 76, RULE_assert_stmt);
		int _la;
		try {
			enterOuterAlt(_localctx, 1);
			{
			setState(807);
			match(ASSERT);
			setState(808);
			_localctx.e = _localctx.test = test();
			 SSTNode message = null; 
			setState(814);
			_errHandler.sync(this);
			_la = _input.LA(1);
			if (_la==COMMA) {
				{
				setState(810);
				match(COMMA);
				setState(811);
				_localctx.test = test();
				 message = _localctx.test.result; 
				}
			}

			 push(new AssertSSTNode(_localctx.e.result, message, getStartIndex(_localctx), getLastIndex(_localctx))); 
			}
		}
		catch (RecognitionException re) {
			_localctx.exception = re;
			_errHandler.reportError(this, re);
			_errHandler.recover(this, re);
		}
		finally {
			exitRule();
		}
		return _localctx;
	}

	public static class Compound_stmtContext extends ParserRuleContext {
		public If_stmtContext if_stmt() {
			return getRuleContext(If_stmtContext.class,0);
		}
		public While_stmtContext while_stmt() {
			return getRuleContext(While_stmtContext.class,0);
		}
		public For_stmtContext for_stmt() {
			return getRuleContext(For_stmtContext.class,0);
		}
		public Try_stmtContext try_stmt() {
			return getRuleContext(Try_stmtContext.class,0);
		}
		public With_stmtContext with_stmt() {
			return getRuleContext(With_stmtContext.class,0);
		}
		public FuncdefContext funcdef() {
			return getRuleContext(FuncdefContext.class,0);
		}
		public ClassdefContext classdef() {
			return getRuleContext(ClassdefContext.class,0);
		}
		public DecoratedContext decorated() {
			return getRuleContext(DecoratedContext.class,0);
		}
		public Async_stmtContext async_stmt() {
			return getRuleContext(Async_stmtContext.class,0);
		}
		public Compound_stmtContext(ParserRuleContext parent, int invokingState) {
			super(parent, invokingState);
		}
		@Override public int getRuleIndex() { return RULE_compound_stmt; }
	}

	public final Compound_stmtContext compound_stmt() throws RecognitionException {
		Compound_stmtContext _localctx = new Compound_stmtContext(_ctx, getState());
		enterRule(_localctx, 78, RULE_compound_stmt);
		try {
			setState(827);
			_errHandler.sync(this);
			switch (_input.LA(1)) {
			case IF:
				enterOuterAlt(_localctx, 1);
				{
				setState(818);
				if_stmt();
				}
				break;
			case WHILE:
				enterOuterAlt(_localctx, 2);
				{
				setState(819);
				while_stmt();
				}
				break;
			case FOR:
				enterOuterAlt(_localctx, 3);
				{
				setState(820);
				for_stmt();
				}
				break;
			case TRY:
				enterOuterAlt(_localctx, 4);
				{
				setState(821);
				try_stmt();
				}
				break;
			case WITH:
				enterOuterAlt(_localctx, 5);
				{
				setState(822);
				with_stmt();
				}
				break;
			case DEF:
				enterOuterAlt(_localctx, 6);
				{
				setState(823);
				funcdef();
				}
				break;
			case CLASS:
				enterOuterAlt(_localctx, 7);
				{
				setState(824);
				classdef();
				}
				break;
			case AT:
				enterOuterAlt(_localctx, 8);
				{
				setState(825);
				decorated();
				}
				break;
			case ASYNC:
				enterOuterAlt(_localctx, 9);
				{
				setState(826);
				async_stmt();
				}
				break;
			default:
				throw new NoViableAltException(this);
			}
		}
		catch (RecognitionException re) {
			_localctx.exception = re;
			_errHandler.reportError(this, re);
			_errHandler.recover(this, re);
		}
		finally {
			exitRule();
		}
		return _localctx;
	}

	public static class Async_stmtContext extends ParserRuleContext {
		public TerminalNode ASYNC() { return getToken(Python3Parser.ASYNC, 0); }
		public FuncdefContext funcdef() {
			return getRuleContext(FuncdefContext.class,0);
		}
		public With_stmtContext with_stmt() {
			return getRuleContext(With_stmtContext.class,0);
		}
		public For_stmtContext for_stmt() {
			return getRuleContext(For_stmtContext.class,0);
		}
		public Async_stmtContext(ParserRuleContext parent, int invokingState) {
			super(parent, invokingState);
		}
		@Override public int getRuleIndex() { return RULE_async_stmt; }
	}

	public final Async_stmtContext async_stmt() throws RecognitionException {
		Async_stmtContext _localctx = new Async_stmtContext(_ctx, getState());
		enterRule(_localctx, 80, RULE_async_stmt);
		try {
			enterOuterAlt(_localctx, 1);
			{
			setState(829);
			match(ASYNC);
			setState(833);
			_errHandler.sync(this);
			switch (_input.LA(1)) {
			case DEF:
				{
				setState(830);
				funcdef();
				}
				break;
			case WITH:
				{
				setState(831);
				with_stmt();
				}
				break;
			case FOR:
				{
				setState(832);
				for_stmt();
				}
				break;
			default:
				throw new NoViableAltException(this);
			}
			}
		}
		catch (RecognitionException re) {
			_localctx.exception = re;
			_errHandler.reportError(this, re);
			_errHandler.recover(this, re);
		}
		finally {
			exitRule();
		}
		return _localctx;
	}

	public static class If_stmtContext extends ParserRuleContext {
		public TestContext if_test;
		public SuiteContext if_suite;
		public Elif_stmtContext elif_stmt;
		public TerminalNode IF() { return getToken(Python3Parser.IF, 0); }
		public TerminalNode COLON() { return getToken(Python3Parser.COLON, 0); }
		public Elif_stmtContext elif_stmt() {
			return getRuleContext(Elif_stmtContext.class,0);
		}
		public TestContext test() {
			return getRuleContext(TestContext.class,0);
		}
		public SuiteContext suite() {
			return getRuleContext(SuiteContext.class,0);
		}
		public If_stmtContext(ParserRuleContext parent, int invokingState) {
			super(parent, invokingState);
		}
		@Override public int getRuleIndex() { return RULE_if_stmt; }
	}

	public final If_stmtContext if_stmt() throws RecognitionException {
		If_stmtContext _localctx = new If_stmtContext(_ctx, getState());
		enterRule(_localctx, 82, RULE_if_stmt);
		try {
			enterOuterAlt(_localctx, 1);
			{
			setState(835);
			match(IF);
			setState(836);
			_localctx.if_test = test();
			setState(837);
			match(COLON);
			setState(838);
			_localctx.if_suite = suite();
			setState(839);
			_localctx.elif_stmt = elif_stmt();
			 push(new IfSSTNode(_localctx.if_test.result, _localctx.if_suite.result, _localctx.elif_stmt.result, getStartIndex(_localctx), getStopIndex((_localctx.elif_stmt!=null?(_localctx.elif_stmt.stop):null))));
			}
		}
		catch (RecognitionException re) {
			_localctx.exception = re;
			_errHandler.reportError(this, re);
			_errHandler.recover(this, re);
		}
		finally {
			exitRule();
		}
		return _localctx;
	}

	public static class Elif_stmtContext extends ParserRuleContext {
		public SSTNode result;
		public TestContext test;
		public SuiteContext suite;
		public Elif_stmtContext elif_stmt;
		public TerminalNode ELIF() { return getToken(Python3Parser.ELIF, 0); }
		public TestContext test() {
			return getRuleContext(TestContext.class,0);
		}
		public TerminalNode COLON() { return getToken(Python3Parser.COLON, 0); }
		public SuiteContext suite() {
			return getRuleContext(SuiteContext.class,0);
		}
		public Elif_stmtContext elif_stmt() {
			return getRuleContext(Elif_stmtContext.class,0);
		}
		public TerminalNode ELSE() { return getToken(Python3Parser.ELSE, 0); }
		public Elif_stmtContext(ParserRuleContext parent, int invokingState) {
			super(parent, invokingState);
		}
		@Override public int getRuleIndex() { return RULE_elif_stmt; }
	}

	public final Elif_stmtContext elif_stmt() throws RecognitionException {
		Elif_stmtContext _localctx = new Elif_stmtContext(_ctx, getState());
		enterRule(_localctx, 84, RULE_elif_stmt);
		try {
			setState(855);
			_errHandler.sync(this);
			switch (_input.LA(1)) {
			case ELIF:
				enterOuterAlt(_localctx, 1);
				{
				setState(842);
				match(ELIF);
				setState(843);
				_localctx.test = test();
				setState(844);
				match(COLON);
				setState(845);
				_localctx.suite = suite();
				setState(846);
				_localctx.elif_stmt = elif_stmt();
				 _localctx.result =  new IfSSTNode(_localctx.test.result, _localctx.suite.result, _localctx.elif_stmt.result, getStartIndex(_localctx), getStopIndex(_localctx.elif_stmt.stop)); 
				}
				break;
			case ELSE:
				enterOuterAlt(_localctx, 2);
				{
				setState(849);
				match(ELSE);
				setState(850);
				match(COLON);
				setState(851);
				_localctx.suite = suite();
				 _localctx.result =  _localctx.suite.result; 
				}
				break;
			case EOF:
			case STRING:
			case DEF:
			case RETURN:
			case RAISE:
			case FROM:
			case IMPORT:
			case GLOBAL:
			case NONLOCAL:
			case ASSERT:
			case IF:
			case WHILE:
			case FOR:
			case TRY:
			case WITH:
			case LAMBDA:
			case NOT:
			case NONE:
			case TRUE:
			case FALSE:
			case CLASS:
			case YIELD:
			case DEL:
			case PASS:
			case CONTINUE:
			case BREAK:
			case ASYNC:
			case AWAIT:
			case NEWLINE:
			case NAME:
			case DECIMAL_INTEGER:
			case OCT_INTEGER:
			case HEX_INTEGER:
			case BIN_INTEGER:
			case FLOAT_NUMBER:
			case IMAG_NUMBER:
			case ELLIPSIS:
			case STAR:
			case OPEN_PAREN:
			case OPEN_BRACK:
			case ADD:
			case MINUS:
			case NOT_OP:
			case OPEN_BRACE:
			case AT:
			case DEDENT:
				enterOuterAlt(_localctx, 3);
				{
				 _localctx.result =  null; 
				}
				break;
			default:
				throw new NoViableAltException(this);
			}
		}
		catch (RecognitionException re) {
			_localctx.exception = re;
			_errHandler.reportError(this, re);
			_errHandler.recover(this, re);
		}
		finally {
			exitRule();
		}
		return _localctx;
	}

	public static class While_stmtContext extends ParserRuleContext {
		public TestContext test;
		public SuiteContext suite;
		public TerminalNode WHILE() { return getToken(Python3Parser.WHILE, 0); }
		public TestContext test() {
			return getRuleContext(TestContext.class,0);
		}
		public List<TerminalNode> COLON() { return getTokens(Python3Parser.COLON); }
		public TerminalNode COLON(int i) {
			return getToken(Python3Parser.COLON, i);
		}
		public List<SuiteContext> suite() {
			return getRuleContexts(SuiteContext.class);
		}
		public SuiteContext suite(int i) {
			return getRuleContext(SuiteContext.class,i);
		}
		public TerminalNode ELSE() { return getToken(Python3Parser.ELSE, 0); }
		public While_stmtContext(ParserRuleContext parent, int invokingState) {
			super(parent, invokingState);
		}
		@Override public int getRuleIndex() { return RULE_while_stmt; }
	}

	public final While_stmtContext while_stmt() throws RecognitionException {
		While_stmtContext _localctx = new While_stmtContext(_ctx, getState());
		enterRule(_localctx, 86, RULE_while_stmt);
		int _la;
		try {
			enterOuterAlt(_localctx, 1);
			{
			setState(857);
			match(WHILE);
			setState(858);
			_localctx.test = test();
			setState(859);
			match(COLON);
			 LoopState savedState = startLoop(); 
			setState(861);
			_localctx.suite = suite();
			 
			            WhileSSTNode result = new WhileSSTNode(_localctx.test.result, _localctx.suite.result, loopState.containsContinue, loopState.containsBreak, getStartIndex(_localctx),getStopIndex((_localctx.suite!=null?(_localctx.suite.stop):null)));
			            loopState = savedState;
			        
			setState(868);
			_errHandler.sync(this);
			_la = _input.LA(1);
			if (_la==ELSE) {
				{
				setState(863);
				match(ELSE);
				setState(864);
				match(COLON);
				setState(865);
				_localctx.suite = suite();
				 
				                    result.setElse(_localctx.suite.result); 
				                    result.setEndOffset(getStopIndex((_localctx.suite!=null?(_localctx.suite.stop):null)));
				                
				}
			}

			 
			            push(result);
			        
			}
		}
		catch (RecognitionException re) {
			_localctx.exception = re;
			_errHandler.reportError(this, re);
			_errHandler.recover(this, re);
		}
		finally {
			exitRule();
		}
		return _localctx;
	}

	public static class For_stmtContext extends ParserRuleContext {
		public ExprlistContext exprlist;
		public TestlistContext testlist;
		public SuiteContext suite;
		public TerminalNode FOR() { return getToken(Python3Parser.FOR, 0); }
		public ExprlistContext exprlist() {
			return getRuleContext(ExprlistContext.class,0);
		}
		public TerminalNode IN() { return getToken(Python3Parser.IN, 0); }
		public TestlistContext testlist() {
			return getRuleContext(TestlistContext.class,0);
		}
		public List<TerminalNode> COLON() { return getTokens(Python3Parser.COLON); }
		public TerminalNode COLON(int i) {
			return getToken(Python3Parser.COLON, i);
		}
		public List<SuiteContext> suite() {
			return getRuleContexts(SuiteContext.class);
		}
		public SuiteContext suite(int i) {
			return getRuleContext(SuiteContext.class,i);
		}
		public TerminalNode ELSE() { return getToken(Python3Parser.ELSE, 0); }
		public For_stmtContext(ParserRuleContext parent, int invokingState) {
			super(parent, invokingState);
		}
		@Override public int getRuleIndex() { return RULE_for_stmt; }
	}

	public final For_stmtContext for_stmt() throws RecognitionException {
		For_stmtContext _localctx = new For_stmtContext(_ctx, getState());
		enterRule(_localctx, 88, RULE_for_stmt);
		int _la;
		try {
			enterOuterAlt(_localctx, 1);
			{
			setState(872);
			match(FOR);
			setState(873);
			_localctx.exprlist = exprlist();
			setState(874);
			match(IN);
			setState(875);
			_localctx.testlist = testlist();
			setState(876);
			match(COLON);
			 LoopState savedState = startLoop(); 
			setState(878);
			_localctx.suite = suite();
			 
			            ForSSTNode result = factory.createForSSTNode(_localctx.exprlist.result, _localctx.testlist.result, _localctx.suite.result, loopState.containsContinue, getStartIndex(_localctx),getStopIndex((_localctx.suite!=null?(_localctx.suite.stop):null)));
			            result.setContainsBreak(loopState.containsBreak);
			            loopState = savedState;
			        
			setState(885);
			_errHandler.sync(this);
			_la = _input.LA(1);
			if (_la==ELSE) {
				{
				setState(880);
				match(ELSE);
				setState(881);
				match(COLON);
				setState(882);
				_localctx.suite = suite();
				 
				                    result.setElse(_localctx.suite.result); 
				                    result.setEndOffset(getStopIndex((_localctx.suite!=null?(_localctx.suite.stop):null)));
				                
				}
			}

			  
			            push(result);
			        
			}
		}
		catch (RecognitionException re) {
			_localctx.exception = re;
			_errHandler.reportError(this, re);
			_errHandler.recover(this, re);
		}
		finally {
			exitRule();
		}
		return _localctx;
	}

	public static class Try_stmtContext extends ParserRuleContext {
		public SuiteContext body;
		public SuiteContext suite;
		public Except_clauseContext except_clause;
		public TerminalNode TRY() { return getToken(Python3Parser.TRY, 0); }
		public List<TerminalNode> COLON() { return getTokens(Python3Parser.COLON); }
		public TerminalNode COLON(int i) {
			return getToken(Python3Parser.COLON, i);
		}
		public List<SuiteContext> suite() {
			return getRuleContexts(SuiteContext.class);
		}
		public SuiteContext suite(int i) {
			return getRuleContext(SuiteContext.class,i);
		}
		public TerminalNode FINALLY() { return getToken(Python3Parser.FINALLY, 0); }
		public List<Except_clauseContext> except_clause() {
			return getRuleContexts(Except_clauseContext.class);
		}
		public Except_clauseContext except_clause(int i) {
			return getRuleContext(Except_clauseContext.class,i);
		}
		public TerminalNode ELSE() { return getToken(Python3Parser.ELSE, 0); }
		public Try_stmtContext(ParserRuleContext parent, int invokingState) {
			super(parent, invokingState);
		}
		@Override public int getRuleIndex() { return RULE_try_stmt; }
	}

	public final Try_stmtContext try_stmt() throws RecognitionException {
		Try_stmtContext _localctx = new Try_stmtContext(_ctx, getState());
		enterRule(_localctx, 90, RULE_try_stmt);
		int _la;
		try {
			enterOuterAlt(_localctx, 1);
			{
			setState(889);
			match(TRY);
			setState(890);
			match(COLON);
			setState(891);
			_localctx.body = _localctx.suite = suite();
			 int start = start(); 
			 
			            SSTNode elseStatement = null; 
			            SSTNode finallyStatement = null; 
			        
			setState(920);
			_errHandler.sync(this);
			switch (_input.LA(1)) {
			case EXCEPT:
				{
				setState(897); 
				_errHandler.sync(this);
				_la = _input.LA(1);
				do {
					{
					{
					setState(894);
					_localctx.except_clause = except_clause();
					 push(_localctx.except_clause.result); 
					}
					}
					setState(899); 
					_errHandler.sync(this);
					_la = _input.LA(1);
				} while ( _la==EXCEPT );
				setState(906);
				_errHandler.sync(this);
				_la = _input.LA(1);
				if (_la==ELSE) {
					{
					setState(901);
					match(ELSE);
					setState(902);
					match(COLON);
					setState(903);
					_localctx.suite = suite();
					 elseStatement = _localctx.suite.result; 
					}
				}

				setState(913);
				_errHandler.sync(this);
				_la = _input.LA(1);
				if (_la==FINALLY) {
					{
					setState(908);
					match(FINALLY);
					setState(909);
					match(COLON);
					setState(910);
					_localctx.suite = suite();
					 finallyStatement = _localctx.suite.result; 
					}
				}

				}
				break;
			case FINALLY:
				{
				setState(915);
				match(FINALLY);
				setState(916);
				match(COLON);
				setState(917);
				_localctx.suite = suite();
				 finallyStatement = _localctx.suite.result; 
				}
				break;
			default:
				throw new NoViableAltException(this);
			}
			 push(new TrySSTNode(_localctx.body.result, getArray(start, ExceptSSTNode[].class), elseStatement, finallyStatement, getStartIndex(_localctx), getLastIndex(_localctx))); 
			}
		}
		catch (RecognitionException re) {
			_localctx.exception = re;
			_errHandler.reportError(this, re);
			_errHandler.recover(this, re);
		}
		finally {
			exitRule();
		}
		return _localctx;
	}

	public static class Except_clauseContext extends ParserRuleContext {
		public SSTNode result;
		public TestContext test;
		public Token NAME;
		public SuiteContext suite;
		public TerminalNode EXCEPT() { return getToken(Python3Parser.EXCEPT, 0); }
		public TerminalNode COLON() { return getToken(Python3Parser.COLON, 0); }
		public SuiteContext suite() {
			return getRuleContext(SuiteContext.class,0);
		}
		public TestContext test() {
			return getRuleContext(TestContext.class,0);
		}
		public TerminalNode AS() { return getToken(Python3Parser.AS, 0); }
		public TerminalNode NAME() { return getToken(Python3Parser.NAME, 0); }
		public Except_clauseContext(ParserRuleContext parent, int invokingState) {
			super(parent, invokingState);
		}
		@Override public int getRuleIndex() { return RULE_except_clause; }
	}

	public final Except_clauseContext except_clause() throws RecognitionException {
		Except_clauseContext _localctx = new Except_clauseContext(_ctx, getState());
		enterRule(_localctx, 92, RULE_except_clause);
		int _la;
		try {
			enterOuterAlt(_localctx, 1);
			{
			setState(924);
			match(EXCEPT);
			 SSTNode testNode = null; String asName = null; 
			setState(933);
			_errHandler.sync(this);
			_la = _input.LA(1);
			if ((((_la) & ~0x3f) == 0 && ((1L << _la) & ((1L << STRING) | (1L << LAMBDA) | (1L << NOT) | (1L << NONE) | (1L << TRUE) | (1L << FALSE) | (1L << AWAIT) | (1L << NAME) | (1L << DECIMAL_INTEGER) | (1L << OCT_INTEGER) | (1L << HEX_INTEGER) | (1L << BIN_INTEGER) | (1L << FLOAT_NUMBER) | (1L << IMAG_NUMBER) | (1L << ELLIPSIS) | (1L << OPEN_PAREN) | (1L << OPEN_BRACK))) != 0) || ((((_la - 64)) & ~0x3f) == 0 && ((1L << (_la - 64)) & ((1L << (ADD - 64)) | (1L << (MINUS - 64)) | (1L << (NOT_OP - 64)) | (1L << (OPEN_BRACE - 64)))) != 0)) {
				{
				setState(926);
				_localctx.test = test();
				 testNode = _localctx.test.result; 
				setState(931);
				_errHandler.sync(this);
				_la = _input.LA(1);
				if (_la==AS) {
					{
					setState(928);
					match(AS);
					setState(929);
					_localctx.NAME = match(NAME);
					 
					                        asName = (_localctx.NAME!=null?_localctx.NAME.getText():null); 
					                        factory.getScopeEnvironment().createLocal(asName);
					                    
					}
				}

				}
			}

			setState(935);
			match(COLON);
			setState(936);
			_localctx.suite = suite();
			 _localctx.result =  new ExceptSSTNode(testNode, asName, _localctx.suite.result, getStartIndex(_localctx), getStopIndex((_localctx.suite!=null?(_localctx.suite.stop):null))); 
			}
		}
		catch (RecognitionException re) {
			_localctx.exception = re;
			_errHandler.reportError(this, re);
			_errHandler.recover(this, re);
		}
		finally {
			exitRule();
		}
		return _localctx;
	}

	public static class With_stmtContext extends ParserRuleContext {
		public With_itemContext with_item;
		public TerminalNode WITH() { return getToken(Python3Parser.WITH, 0); }
		public With_itemContext with_item() {
			return getRuleContext(With_itemContext.class,0);
		}
		public With_stmtContext(ParserRuleContext parent, int invokingState) {
			super(parent, invokingState);
		}
		@Override public int getRuleIndex() { return RULE_with_stmt; }
	}

	public final With_stmtContext with_stmt() throws RecognitionException {
		With_stmtContext _localctx = new With_stmtContext(_ctx, getState());
		enterRule(_localctx, 94, RULE_with_stmt);
		try {
			enterOuterAlt(_localctx, 1);
			{
			setState(939);
			match(WITH);
			setState(940);
			_localctx.with_item = with_item();
			 
			            _localctx.with_item.result.setStartOffset(getStartIndex(_localctx));
			            push(_localctx.with_item.result); 
			        
			}
		}
		catch (RecognitionException re) {
			_localctx.exception = re;
			_errHandler.reportError(this, re);
			_errHandler.recover(this, re);
		}
		finally {
			exitRule();
		}
		return _localctx;
	}

	public static class With_itemContext extends ParserRuleContext {
		public SSTNode result;
		public TestContext test;
		public ExprContext expr;
		public With_itemContext with_item;
		public SuiteContext suite;
		public TestContext test() {
			return getRuleContext(TestContext.class,0);
		}
		public TerminalNode COMMA() { return getToken(Python3Parser.COMMA, 0); }
		public With_itemContext with_item() {
			return getRuleContext(With_itemContext.class,0);
		}
		public TerminalNode COLON() { return getToken(Python3Parser.COLON, 0); }
		public SuiteContext suite() {
			return getRuleContext(SuiteContext.class,0);
		}
		public TerminalNode AS() { return getToken(Python3Parser.AS, 0); }
		public ExprContext expr() {
			return getRuleContext(ExprContext.class,0);
		}
		public With_itemContext(ParserRuleContext parent, int invokingState) {
			super(parent, invokingState);
		}
		@Override public int getRuleIndex() { return RULE_with_item; }
	}

	public final With_itemContext with_item() throws RecognitionException {
		With_itemContext _localctx = new With_itemContext(_ctx, getState());
		enterRule(_localctx, 96, RULE_with_item);
		int _la;
		try {
			enterOuterAlt(_localctx, 1);
			{
			setState(943);
			_localctx.test = test();
			 SSTNode asName = null; 
			setState(949);
			_errHandler.sync(this);
			_la = _input.LA(1);
			if (_la==AS) {
				{
				setState(945);
				match(AS);
				setState(946);
				_localctx.expr = expr();
				 asName = _localctx.expr.result; 
				}
			}

			 SSTNode sub; 
			setState(960);
			_errHandler.sync(this);
			switch (_input.LA(1)) {
			case COMMA:
				{
				setState(952);
				match(COMMA);
				setState(953);
				_localctx.with_item = with_item();
				 sub = _localctx.with_item.result; 
				}
				break;
			case COLON:
				{
				setState(956);
				match(COLON);
				setState(957);
				_localctx.suite = suite();
				 sub = _localctx.suite.result; 
				}
				break;
			default:
				throw new NoViableAltException(this);
			}
			 _localctx.result =  factory.createWith(_localctx.test.result, asName, sub, -1, getLastIndex(_localctx)); 
			}
		}
		catch (RecognitionException re) {
			_localctx.exception = re;
			_errHandler.reportError(this, re);
			_errHandler.recover(this, re);
		}
		finally {
			exitRule();
		}
		return _localctx;
	}

	public static class SuiteContext extends ParserRuleContext {
		public SSTNode result;
		public ArrayList<SSTNode> list;
		public Simple_stmtContext simple_stmt() {
			return getRuleContext(Simple_stmtContext.class,0);
		}
		public TerminalNode NEWLINE() { return getToken(Python3Parser.NEWLINE, 0); }
		public TerminalNode INDENT() { return getToken(Python3Parser.INDENT, 0); }
		public TerminalNode DEDENT() { return getToken(Python3Parser.DEDENT, 0); }
		public List<StmtContext> stmt() {
			return getRuleContexts(StmtContext.class);
		}
		public StmtContext stmt(int i) {
			return getRuleContext(StmtContext.class,i);
		}
		public SuiteContext(ParserRuleContext parent, int invokingState) {
			super(parent, invokingState);
		}
		@Override public int getRuleIndex() { return RULE_suite; }
	}

	public final SuiteContext suite() throws RecognitionException {
		SuiteContext _localctx = new SuiteContext(_ctx, getState());
		enterRule(_localctx, 98, RULE_suite);
		int _la;
		try {
			enterOuterAlt(_localctx, 1);
			{
			 int start = start(); 
			setState(975);
			_errHandler.sync(this);
			switch (_input.LA(1)) {
			case STRING:
			case RETURN:
			case RAISE:
			case FROM:
			case IMPORT:
			case GLOBAL:
			case NONLOCAL:
			case ASSERT:
			case LAMBDA:
			case NOT:
			case NONE:
			case TRUE:
			case FALSE:
			case YIELD:
			case DEL:
			case PASS:
			case CONTINUE:
			case BREAK:
			case AWAIT:
			case NAME:
			case DECIMAL_INTEGER:
			case OCT_INTEGER:
			case HEX_INTEGER:
			case BIN_INTEGER:
			case FLOAT_NUMBER:
			case IMAG_NUMBER:
			case ELLIPSIS:
			case STAR:
			case OPEN_PAREN:
			case OPEN_BRACK:
			case ADD:
			case MINUS:
			case NOT_OP:
			case OPEN_BRACE:
				{
				setState(965);
				simple_stmt();
				}
				break;
			case NEWLINE:
				{
				setState(966);
				match(NEWLINE);
				setState(967);
				match(INDENT);
				setState(969); 
				_errHandler.sync(this);
				_la = _input.LA(1);
				do {
					{
					{
					setState(968);
					stmt();
					}
					}
					setState(971); 
					_errHandler.sync(this);
					_la = _input.LA(1);
				} while ( (((_la) & ~0x3f) == 0 && ((1L << _la) & ((1L << STRING) | (1L << DEF) | (1L << RETURN) | (1L << RAISE) | (1L << FROM) | (1L << IMPORT) | (1L << GLOBAL) | (1L << NONLOCAL) | (1L << ASSERT) | (1L << IF) | (1L << WHILE) | (1L << FOR) | (1L << TRY) | (1L << WITH) | (1L << LAMBDA) | (1L << NOT) | (1L << NONE) | (1L << TRUE) | (1L << FALSE) | (1L << CLASS) | (1L << YIELD) | (1L << DEL) | (1L << PASS) | (1L << CONTINUE) | (1L << BREAK) | (1L << ASYNC) | (1L << AWAIT) | (1L << NAME) | (1L << DECIMAL_INTEGER) | (1L << OCT_INTEGER) | (1L << HEX_INTEGER) | (1L << BIN_INTEGER) | (1L << FLOAT_NUMBER) | (1L << IMAG_NUMBER) | (1L << ELLIPSIS) | (1L << STAR) | (1L << OPEN_PAREN) | (1L << OPEN_BRACK))) != 0) || ((((_la - 64)) & ~0x3f) == 0 && ((1L << (_la - 64)) & ((1L << (ADD - 64)) | (1L << (MINUS - 64)) | (1L << (NOT_OP - 64)) | (1L << (OPEN_BRACE - 64)) | (1L << (AT - 64)))) != 0) );
				setState(973);
				match(DEDENT);
				}
				break;
			default:
				throw new NoViableAltException(this);
			}
			 _localctx.result =  new BlockSSTNode(getArray(start, SSTNode[].class));
			}
		}
		catch (RecognitionException re) {
			_localctx.exception = re;
			_errHandler.reportError(this, re);
			_errHandler.recover(this, re);
		}
		finally {
			exitRule();
		}
		return _localctx;
	}

	public static class TestContext extends ParserRuleContext {
		public SSTNode result;
		public Or_testContext or_test;
		public Or_testContext condition;
		public TestContext elTest;
		public LambdefContext lambdef;
		public List<Or_testContext> or_test() {
			return getRuleContexts(Or_testContext.class);
		}
		public Or_testContext or_test(int i) {
			return getRuleContext(Or_testContext.class,i);
		}
		public TerminalNode IF() { return getToken(Python3Parser.IF, 0); }
		public TerminalNode ELSE() { return getToken(Python3Parser.ELSE, 0); }
		public TestContext test() {
			return getRuleContext(TestContext.class,0);
		}
		public LambdefContext lambdef() {
			return getRuleContext(LambdefContext.class,0);
		}
		public TestContext(ParserRuleContext parent, int invokingState) {
			super(parent, invokingState);
		}
		@Override public int getRuleIndex() { return RULE_test; }
	}

	public final TestContext test() throws RecognitionException {
		TestContext _localctx = new TestContext(_ctx, getState());
		enterRule(_localctx, 100, RULE_test);
		int _la;
		try {
			setState(992);
			_errHandler.sync(this);
			switch (_input.LA(1)) {
			case STRING:
			case NOT:
			case NONE:
			case TRUE:
			case FALSE:
			case AWAIT:
			case NAME:
			case DECIMAL_INTEGER:
			case OCT_INTEGER:
			case HEX_INTEGER:
			case BIN_INTEGER:
			case FLOAT_NUMBER:
			case IMAG_NUMBER:
			case ELLIPSIS:
			case OPEN_PAREN:
			case OPEN_BRACK:
			case ADD:
			case MINUS:
			case NOT_OP:
			case OPEN_BRACE:
				enterOuterAlt(_localctx, 1);
				{
				setState(979);
				_localctx.or_test = or_test();
				 _localctx.result =  _localctx.or_test.result; 
				setState(987);
				_errHandler.sync(this);
				_la = _input.LA(1);
				if (_la==IF) {
					{
					setState(981);
					match(IF);
					setState(982);
					_localctx.condition = _localctx.or_test = or_test();
					setState(983);
					match(ELSE);
					setState(984);
					_localctx.elTest = test();
					 _localctx.result =  new TernaryIfSSTNode(_localctx.condition.result, _localctx.result, _localctx.elTest.result, getStartIndex(_localctx), getLastIndex(_localctx));
					}
				}

				}
				break;
			case LAMBDA:
				enterOuterAlt(_localctx, 2);
				{
				setState(989);
				_localctx.lambdef = lambdef();
				 _localctx.result =  _localctx.lambdef.result; 
				}
				break;
			default:
				throw new NoViableAltException(this);
			}
		}
		catch (RecognitionException re) {
			_localctx.exception = re;
			_errHandler.reportError(this, re);
			_errHandler.recover(this, re);
		}
		finally {
			exitRule();
		}
		return _localctx;
	}

	public static class Test_nocondContext extends ParserRuleContext {
		public SSTNode result;
		public Or_testContext or_test;
		public Lambdef_nocondContext lambdef_nocond;
		public Or_testContext or_test() {
			return getRuleContext(Or_testContext.class,0);
		}
		public Lambdef_nocondContext lambdef_nocond() {
			return getRuleContext(Lambdef_nocondContext.class,0);
		}
		public Test_nocondContext(ParserRuleContext parent, int invokingState) {
			super(parent, invokingState);
		}
		@Override public int getRuleIndex() { return RULE_test_nocond; }
	}

	public final Test_nocondContext test_nocond() throws RecognitionException {
		Test_nocondContext _localctx = new Test_nocondContext(_ctx, getState());
		enterRule(_localctx, 102, RULE_test_nocond);
		try {
			setState(1000);
			_errHandler.sync(this);
			switch (_input.LA(1)) {
			case STRING:
			case NOT:
			case NONE:
			case TRUE:
			case FALSE:
			case AWAIT:
			case NAME:
			case DECIMAL_INTEGER:
			case OCT_INTEGER:
			case HEX_INTEGER:
			case BIN_INTEGER:
			case FLOAT_NUMBER:
			case IMAG_NUMBER:
			case ELLIPSIS:
			case OPEN_PAREN:
			case OPEN_BRACK:
			case ADD:
			case MINUS:
			case NOT_OP:
			case OPEN_BRACE:
				enterOuterAlt(_localctx, 1);
				{
				setState(994);
				_localctx.or_test = or_test();
				 _localctx.result =  _localctx.or_test.result; 
				}
				break;
			case LAMBDA:
				enterOuterAlt(_localctx, 2);
				{
				setState(997);
				_localctx.lambdef_nocond = lambdef_nocond();
				 _localctx.result =  _localctx.lambdef_nocond.result; 
				}
				break;
			default:
				throw new NoViableAltException(this);
			}
		}
		catch (RecognitionException re) {
			_localctx.exception = re;
			_errHandler.reportError(this, re);
			_errHandler.recover(this, re);
		}
		finally {
			exitRule();
		}
		return _localctx;
	}

	public static class LambdefContext extends ParserRuleContext {
		public SSTNode result;
		public Token l;
		public VarargslistContext varargslist;
		public TestContext test;
		public TerminalNode COLON() { return getToken(Python3Parser.COLON, 0); }
		public TestContext test() {
			return getRuleContext(TestContext.class,0);
		}
		public TerminalNode LAMBDA() { return getToken(Python3Parser.LAMBDA, 0); }
		public VarargslistContext varargslist() {
			return getRuleContext(VarargslistContext.class,0);
		}
		public LambdefContext(ParserRuleContext parent, int invokingState) {
			super(parent, invokingState);
		}
		@Override public int getRuleIndex() { return RULE_lambdef; }
	}

	public final LambdefContext lambdef() throws RecognitionException {
		LambdefContext _localctx = new LambdefContext(_ctx, getState());
		enterRule(_localctx, 104, RULE_lambdef);
		int _la;
		try {
			enterOuterAlt(_localctx, 1);
			{
<<<<<<< HEAD
			setState(1004);
			_localctx.l = match(LAMBDA);
=======
			setState(1002);
			match(LAMBDA);
>>>>>>> 249c4aa5
			 ArgDefListBuilder args = null; 
			setState(1007);
			_errHandler.sync(this);
			_la = _input.LA(1);
			if ((((_la) & ~0x3f) == 0 && ((1L << _la) & ((1L << NAME) | (1L << STAR) | (1L << POWER))) != 0)) {
				{
				setState(1004);
				_localctx.varargslist = varargslist();
				 args = _localctx.varargslist.result; 
				}
			}


			            ScopeInfo functionScope = scopeEnvironment.pushScope(ScopeEnvironment.LAMBDA_NAME, ScopeInfo.ScopeKind.Function); 
			            functionScope.setHasAnnotations(true);
			            if (args != null) {
			                args.defineParamsInScope(functionScope);
			            }
			        
			setState(1010);
			match(COLON);
			setState(1011);
			_localctx.test = test();
			 scopeEnvironment.popScope(); 
			 _localctx.result =  new LambdaSSTNode(functionScope, args, _localctx.test.result, getStartIndex(_localctx), getLastIndex(_localctx)); 
			}
		}
		catch (RecognitionException re) {
			_localctx.exception = re;
			_errHandler.reportError(this, re);
			_errHandler.recover(this, re);
		}
		finally {
			exitRule();
		}
		return _localctx;
	}

	public static class Lambdef_nocondContext extends ParserRuleContext {
		public SSTNode result;
		public Token l;
		public VarargslistContext varargslist;
		public Test_nocondContext test_nocond;
		public TerminalNode COLON() { return getToken(Python3Parser.COLON, 0); }
		public Test_nocondContext test_nocond() {
			return getRuleContext(Test_nocondContext.class,0);
		}
		public TerminalNode LAMBDA() { return getToken(Python3Parser.LAMBDA, 0); }
		public VarargslistContext varargslist() {
			return getRuleContext(VarargslistContext.class,0);
		}
		public Lambdef_nocondContext(ParserRuleContext parent, int invokingState) {
			super(parent, invokingState);
		}
		@Override public int getRuleIndex() { return RULE_lambdef_nocond; }
	}

	public final Lambdef_nocondContext lambdef_nocond() throws RecognitionException {
		Lambdef_nocondContext _localctx = new Lambdef_nocondContext(_ctx, getState());
		enterRule(_localctx, 106, RULE_lambdef_nocond);
		int _la;
		try {
			enterOuterAlt(_localctx, 1);
			{
<<<<<<< HEAD
			setState(1017);
			_localctx.l = match(LAMBDA);
=======
			setState(1015);
			match(LAMBDA);
>>>>>>> 249c4aa5
			 ArgDefListBuilder args = null; 
			setState(1020);
			_errHandler.sync(this);
			_la = _input.LA(1);
			if ((((_la) & ~0x3f) == 0 && ((1L << _la) & ((1L << NAME) | (1L << STAR) | (1L << POWER))) != 0)) {
				{
				setState(1017);
				_localctx.varargslist = varargslist();
				 args = _localctx.varargslist.result;
				}
			}


			            ScopeInfo functionScope = scopeEnvironment.pushScope(ScopeEnvironment.LAMBDA_NAME, ScopeInfo.ScopeKind.Function); 
			            functionScope.setHasAnnotations(true);
			            if (args != null) {
			                args.defineParamsInScope(functionScope);
			            }
			        
			setState(1023);
			match(COLON);
			setState(1024);
			_localctx.test_nocond = test_nocond();
			 scopeEnvironment.popScope(); 
			 _localctx.result =  new LambdaSSTNode(functionScope, args, _localctx.test_nocond.result, getStartIndex(_localctx), getLastIndex(_localctx)); 
			}
		}
		catch (RecognitionException re) {
			_localctx.exception = re;
			_errHandler.reportError(this, re);
			_errHandler.recover(this, re);
		}
		finally {
			exitRule();
		}
		return _localctx;
	}

	public static class Or_testContext extends ParserRuleContext {
		public SSTNode result;
		public And_testContext first;
		public And_testContext and_test;
		public List<And_testContext> and_test() {
			return getRuleContexts(And_testContext.class);
		}
		public And_testContext and_test(int i) {
			return getRuleContext(And_testContext.class,i);
		}
		public List<TerminalNode> OR() { return getTokens(Python3Parser.OR); }
		public TerminalNode OR(int i) {
			return getToken(Python3Parser.OR, i);
		}
		public Or_testContext(ParserRuleContext parent, int invokingState) {
			super(parent, invokingState);
		}
		@Override public int getRuleIndex() { return RULE_or_test; }
	}

	public final Or_testContext or_test() throws RecognitionException {
		Or_testContext _localctx = new Or_testContext(_ctx, getState());
		enterRule(_localctx, 108, RULE_or_test);
		int _la;
		try {
			enterOuterAlt(_localctx, 1);
			{
			setState(1028);
			_localctx.first = _localctx.and_test = and_test();
			setState(1042);
			_errHandler.sync(this);
			switch (_input.LA(1)) {
			case OR:
				{
				 int start = start(); 
				 push(_localctx.first.result); 
				setState(1035); 
				_errHandler.sync(this);
				_la = _input.LA(1);
				do {
					{
					{
					setState(1031);
					match(OR);
					setState(1032);
					_localctx.and_test = and_test();
					 push(_localctx.and_test.result); 
					}
					}
					setState(1037); 
					_errHandler.sync(this);
					_la = _input.LA(1);
				} while ( _la==OR );
				 _localctx.result =  new OrSSTNode(getArray(start, SSTNode[].class), getStartIndex(_localctx), getLastIndex(_localctx)); 
				}
				break;
			case EOF:
			case FROM:
			case AS:
			case IF:
			case ELSE:
			case FOR:
			case ASYNC:
			case NEWLINE:
			case CLOSE_PAREN:
			case COMMA:
			case COLON:
			case SEMI_COLON:
			case ASSIGN:
			case CLOSE_BRACK:
			case CLOSE_BRACE:
			case ADD_ASSIGN:
			case SUB_ASSIGN:
			case MULT_ASSIGN:
			case AT_ASSIGN:
			case DIV_ASSIGN:
			case MOD_ASSIGN:
			case AND_ASSIGN:
			case OR_ASSIGN:
			case XOR_ASSIGN:
			case LEFT_SHIFT_ASSIGN:
			case RIGHT_SHIFT_ASSIGN:
			case POWER_ASSIGN:
			case IDIV_ASSIGN:
				{
				 _localctx.result =  _localctx.first.result; 
				}
				break;
			default:
				throw new NoViableAltException(this);
			}
			}
		}
		catch (RecognitionException re) {
			_localctx.exception = re;
			_errHandler.reportError(this, re);
			_errHandler.recover(this, re);
		}
		finally {
			exitRule();
		}
		return _localctx;
	}

	public static class And_testContext extends ParserRuleContext {
		public SSTNode result;
		public Not_testContext first;
		public Not_testContext not_test;
		public List<Not_testContext> not_test() {
			return getRuleContexts(Not_testContext.class);
		}
		public Not_testContext not_test(int i) {
			return getRuleContext(Not_testContext.class,i);
		}
		public List<TerminalNode> AND() { return getTokens(Python3Parser.AND); }
		public TerminalNode AND(int i) {
			return getToken(Python3Parser.AND, i);
		}
		public And_testContext(ParserRuleContext parent, int invokingState) {
			super(parent, invokingState);
		}
		@Override public int getRuleIndex() { return RULE_and_test; }
	}

	public final And_testContext and_test() throws RecognitionException {
		And_testContext _localctx = new And_testContext(_ctx, getState());
		enterRule(_localctx, 110, RULE_and_test);
		int _la;
		try {
			enterOuterAlt(_localctx, 1);
			{
			setState(1044);
			_localctx.first = _localctx.not_test = not_test();
			setState(1058);
			_errHandler.sync(this);
			switch (_input.LA(1)) {
			case AND:
				{
				 int start = start(); 
				 push(_localctx.first.result); 
				setState(1051); 
				_errHandler.sync(this);
				_la = _input.LA(1);
				do {
					{
					{
					setState(1047);
					match(AND);
					setState(1048);
					_localctx.not_test = not_test();
					 push(_localctx.not_test.result); 
					}
					}
					setState(1053); 
					_errHandler.sync(this);
					_la = _input.LA(1);
				} while ( _la==AND );
				 _localctx.result =  new AndSSTNode(getArray(start, SSTNode[].class), getStartIndex(_localctx), getLastIndex(_localctx)); 
				}
				break;
			case EOF:
			case FROM:
			case AS:
			case IF:
			case ELSE:
			case FOR:
			case OR:
			case ASYNC:
			case NEWLINE:
			case CLOSE_PAREN:
			case COMMA:
			case COLON:
			case SEMI_COLON:
			case ASSIGN:
			case CLOSE_BRACK:
			case CLOSE_BRACE:
			case ADD_ASSIGN:
			case SUB_ASSIGN:
			case MULT_ASSIGN:
			case AT_ASSIGN:
			case DIV_ASSIGN:
			case MOD_ASSIGN:
			case AND_ASSIGN:
			case OR_ASSIGN:
			case XOR_ASSIGN:
			case LEFT_SHIFT_ASSIGN:
			case RIGHT_SHIFT_ASSIGN:
			case POWER_ASSIGN:
			case IDIV_ASSIGN:
				{
				 _localctx.result =  _localctx.first.result; 
				}
				break;
			default:
				throw new NoViableAltException(this);
			}
			}
		}
		catch (RecognitionException re) {
			_localctx.exception = re;
			_errHandler.reportError(this, re);
			_errHandler.recover(this, re);
		}
		finally {
			exitRule();
		}
		return _localctx;
	}

	public static class Not_testContext extends ParserRuleContext {
		public SSTNode result;
		public Not_testContext not_test;
		public ComparisonContext comparison;
		public TerminalNode NOT() { return getToken(Python3Parser.NOT, 0); }
		public Not_testContext not_test() {
			return getRuleContext(Not_testContext.class,0);
		}
		public ComparisonContext comparison() {
			return getRuleContext(ComparisonContext.class,0);
		}
		public Not_testContext(ParserRuleContext parent, int invokingState) {
			super(parent, invokingState);
		}
		@Override public int getRuleIndex() { return RULE_not_test; }
	}

	public final Not_testContext not_test() throws RecognitionException {
		Not_testContext _localctx = new Not_testContext(_ctx, getState());
		enterRule(_localctx, 112, RULE_not_test);
		try {
			setState(1067);
			_errHandler.sync(this);
			switch (_input.LA(1)) {
			case NOT:
				enterOuterAlt(_localctx, 1);
				{
				setState(1060);
				match(NOT);
				setState(1061);
				_localctx.not_test = not_test();
				 _localctx.result =  new NotSSTNode(_localctx.not_test.result, getStartIndex(_localctx), getLastIndex(_localctx)); 
				}
				break;
			case STRING:
			case NONE:
			case TRUE:
			case FALSE:
			case AWAIT:
			case NAME:
			case DECIMAL_INTEGER:
			case OCT_INTEGER:
			case HEX_INTEGER:
			case BIN_INTEGER:
			case FLOAT_NUMBER:
			case IMAG_NUMBER:
			case ELLIPSIS:
			case OPEN_PAREN:
			case OPEN_BRACK:
			case ADD:
			case MINUS:
			case NOT_OP:
			case OPEN_BRACE:
				enterOuterAlt(_localctx, 2);
				{
				setState(1064);
				_localctx.comparison = comparison();
				 _localctx.result =  _localctx.comparison.result; 
				}
				break;
			default:
				throw new NoViableAltException(this);
			}
		}
		catch (RecognitionException re) {
			_localctx.exception = re;
			_errHandler.reportError(this, re);
			_errHandler.recover(this, re);
		}
		finally {
			exitRule();
		}
		return _localctx;
	}

	public static class ComparisonContext extends ParserRuleContext {
		public SSTNode result;
		public ExprContext first;
		public ExprContext expr;
		public Comp_opContext comp_op;
		public List<ExprContext> expr() {
			return getRuleContexts(ExprContext.class);
		}
		public ExprContext expr(int i) {
			return getRuleContext(ExprContext.class,i);
		}
		public List<Comp_opContext> comp_op() {
			return getRuleContexts(Comp_opContext.class);
		}
		public Comp_opContext comp_op(int i) {
			return getRuleContext(Comp_opContext.class,i);
		}
		public ComparisonContext(ParserRuleContext parent, int invokingState) {
			super(parent, invokingState);
		}
		@Override public int getRuleIndex() { return RULE_comparison; }
	}

	public final ComparisonContext comparison() throws RecognitionException {
		ComparisonContext _localctx = new ComparisonContext(_ctx, getState());
		enterRule(_localctx, 114, RULE_comparison);
		int _la;
		try {
			enterOuterAlt(_localctx, 1);
			{
			setState(1069);
			_localctx.first = _localctx.expr = expr();
			setState(1082);
			_errHandler.sync(this);
			switch (_input.LA(1)) {
			case IN:
			case NOT:
			case IS:
			case LESS_THAN:
			case GREATER_THAN:
			case EQUALS:
			case GT_EQ:
			case LT_EQ:
			case NOT_EQ_1:
			case NOT_EQ_2:
				{
				 int start = start(); int stringStart = stringStart(); 
				setState(1075); 
				_errHandler.sync(this);
				_la = _input.LA(1);
				do {
					{
					{
					setState(1071);
					_localctx.comp_op = comp_op();
					setState(1072);
					_localctx.expr = expr();
					 pushString(_localctx.comp_op.result); push(_localctx.expr.result); 
					}
					}
					setState(1077); 
					_errHandler.sync(this);
					_la = _input.LA(1);
				} while ( ((((_la - 16)) & ~0x3f) == 0 && ((1L << (_la - 16)) & ((1L << (IN - 16)) | (1L << (NOT - 16)) | (1L << (IS - 16)) | (1L << (LESS_THAN - 16)) | (1L << (GREATER_THAN - 16)) | (1L << (EQUALS - 16)) | (1L << (GT_EQ - 16)) | (1L << (LT_EQ - 16)) | (1L << (NOT_EQ_1 - 16)) | (1L << (NOT_EQ_2 - 16)))) != 0) );
				 _localctx.result =  new ComparisonSSTNode(_localctx.first.result, getStringArray(stringStart), getArray(start, SSTNode[].class), getStartIndex(_localctx), getStopIndex((_localctx.expr!=null?(_localctx.expr.stop):null))); 
				}
				break;
			case EOF:
			case FROM:
			case AS:
			case IF:
			case ELSE:
			case FOR:
			case OR:
			case AND:
			case ASYNC:
			case NEWLINE:
			case CLOSE_PAREN:
			case COMMA:
			case COLON:
			case SEMI_COLON:
			case ASSIGN:
			case CLOSE_BRACK:
			case CLOSE_BRACE:
			case ADD_ASSIGN:
			case SUB_ASSIGN:
			case MULT_ASSIGN:
			case AT_ASSIGN:
			case DIV_ASSIGN:
			case MOD_ASSIGN:
			case AND_ASSIGN:
			case OR_ASSIGN:
			case XOR_ASSIGN:
			case LEFT_SHIFT_ASSIGN:
			case RIGHT_SHIFT_ASSIGN:
			case POWER_ASSIGN:
			case IDIV_ASSIGN:
				{
				 _localctx.result =  _localctx.first.result; 
				}
				break;
			default:
				throw new NoViableAltException(this);
			}
			}
		}
		catch (RecognitionException re) {
			_localctx.exception = re;
			_errHandler.reportError(this, re);
			_errHandler.recover(this, re);
		}
		finally {
			exitRule();
		}
		return _localctx;
	}

	public static class Comp_opContext extends ParserRuleContext {
		public String result;
		public TerminalNode LESS_THAN() { return getToken(Python3Parser.LESS_THAN, 0); }
		public TerminalNode GREATER_THAN() { return getToken(Python3Parser.GREATER_THAN, 0); }
		public TerminalNode EQUALS() { return getToken(Python3Parser.EQUALS, 0); }
		public TerminalNode GT_EQ() { return getToken(Python3Parser.GT_EQ, 0); }
		public TerminalNode LT_EQ() { return getToken(Python3Parser.LT_EQ, 0); }
		public TerminalNode NOT_EQ_1() { return getToken(Python3Parser.NOT_EQ_1, 0); }
		public TerminalNode NOT_EQ_2() { return getToken(Python3Parser.NOT_EQ_2, 0); }
		public TerminalNode IN() { return getToken(Python3Parser.IN, 0); }
		public TerminalNode NOT() { return getToken(Python3Parser.NOT, 0); }
		public TerminalNode IS() { return getToken(Python3Parser.IS, 0); }
		public Comp_opContext(ParserRuleContext parent, int invokingState) {
			super(parent, invokingState);
		}
		@Override public int getRuleIndex() { return RULE_comp_op; }
	}

	public final Comp_opContext comp_op() throws RecognitionException {
		Comp_opContext _localctx = new Comp_opContext(_ctx, getState());
		enterRule(_localctx, 116, RULE_comp_op);
		try {
			setState(1108);
			_errHandler.sync(this);
			switch ( getInterpreter().adaptivePredict(_input,127,_ctx) ) {
			case 1:
				enterOuterAlt(_localctx, 1);
				{
				setState(1084);
				match(LESS_THAN);
				 _localctx.result =  "<"; 
				}
				break;
			case 2:
				enterOuterAlt(_localctx, 2);
				{
				setState(1086);
				match(GREATER_THAN);
				 _localctx.result =  ">"; 
				}
				break;
			case 3:
				enterOuterAlt(_localctx, 3);
				{
				setState(1088);
				match(EQUALS);
				 _localctx.result =  "=="; 
				}
				break;
			case 4:
				enterOuterAlt(_localctx, 4);
				{
				setState(1090);
				match(GT_EQ);
				 _localctx.result =  ">="; 
				}
				break;
			case 5:
				enterOuterAlt(_localctx, 5);
				{
				setState(1092);
				match(LT_EQ);
				 _localctx.result =  "<="; 
				}
				break;
			case 6:
				enterOuterAlt(_localctx, 6);
				{
				setState(1094);
				match(NOT_EQ_1);
				 _localctx.result =  "<>"; 
				}
				break;
			case 7:
				enterOuterAlt(_localctx, 7);
				{
				setState(1096);
				match(NOT_EQ_2);
				 _localctx.result =  "!="; 
				}
				break;
			case 8:
				enterOuterAlt(_localctx, 8);
				{
				setState(1098);
				match(IN);
				 _localctx.result =  "in"; 
				}
				break;
			case 9:
				enterOuterAlt(_localctx, 9);
				{
				setState(1100);
				match(NOT);
				setState(1101);
				match(IN);
				 _localctx.result =  "notin"; 
				}
				break;
			case 10:
				enterOuterAlt(_localctx, 10);
				{
				setState(1103);
				match(IS);
				 _localctx.result =  "is"; 
				}
				break;
			case 11:
				enterOuterAlt(_localctx, 11);
				{
				setState(1105);
				match(IS);
				setState(1106);
				match(NOT);
				 _localctx.result =  "isnot"; 
				}
				break;
			}
		}
		catch (RecognitionException re) {
			_localctx.exception = re;
			_errHandler.reportError(this, re);
			_errHandler.recover(this, re);
		}
		finally {
			exitRule();
		}
		return _localctx;
	}

	public static class Star_exprContext extends ParserRuleContext {
		public SSTNode result;
		public ExprContext expr;
		public TerminalNode STAR() { return getToken(Python3Parser.STAR, 0); }
		public ExprContext expr() {
			return getRuleContext(ExprContext.class,0);
		}
		public Star_exprContext(ParserRuleContext parent, int invokingState) {
			super(parent, invokingState);
		}
		@Override public int getRuleIndex() { return RULE_star_expr; }
	}

	public final Star_exprContext star_expr() throws RecognitionException {
		Star_exprContext _localctx = new Star_exprContext(_ctx, getState());
		enterRule(_localctx, 118, RULE_star_expr);
		try {
			enterOuterAlt(_localctx, 1);
			{
			setState(1110);
			match(STAR);
			setState(1111);
			_localctx.expr = expr();
			 _localctx.result =  new StarSSTNode(_localctx.expr.result, getStartIndex(_localctx), getLastIndex(_localctx));
			}
		}
		catch (RecognitionException re) {
			_localctx.exception = re;
			_errHandler.reportError(this, re);
			_errHandler.recover(this, re);
		}
		finally {
			exitRule();
		}
		return _localctx;
	}

	public static class ExprContext extends ParserRuleContext {
		public SSTNode result;
		public Xor_exprContext xor_expr;
		public List<Xor_exprContext> xor_expr() {
			return getRuleContexts(Xor_exprContext.class);
		}
		public Xor_exprContext xor_expr(int i) {
			return getRuleContext(Xor_exprContext.class,i);
		}
		public List<TerminalNode> OR_OP() { return getTokens(Python3Parser.OR_OP); }
		public TerminalNode OR_OP(int i) {
			return getToken(Python3Parser.OR_OP, i);
		}
		public ExprContext(ParserRuleContext parent, int invokingState) {
			super(parent, invokingState);
		}
		@Override public int getRuleIndex() { return RULE_expr; }
	}

	public final ExprContext expr() throws RecognitionException {
		ExprContext _localctx = new ExprContext(_ctx, getState());
		enterRule(_localctx, 120, RULE_expr);
		int _la;
		try {
			enterOuterAlt(_localctx, 1);
			{
			setState(1114);
			_localctx.xor_expr = xor_expr();
			 _localctx.result =  _localctx.xor_expr.result; 
			setState(1122);
			_errHandler.sync(this);
			_la = _input.LA(1);
			while (_la==OR_OP) {
				{
				{
				setState(1116);
				match(OR_OP);
				setState(1117);
				_localctx.xor_expr = xor_expr();
				 _localctx.result =  new BinaryArithmeticSSTNode(BinaryArithmetic.Or, _localctx.result, _localctx.xor_expr.result, getStartIndex(_localctx), getStopIndex((_localctx.xor_expr!=null?(_localctx.xor_expr.stop):null)));
				}
				}
				setState(1124);
				_errHandler.sync(this);
				_la = _input.LA(1);
			}
			}
		}
		catch (RecognitionException re) {
			_localctx.exception = re;
			_errHandler.reportError(this, re);
			_errHandler.recover(this, re);
		}
		finally {
			exitRule();
		}
		return _localctx;
	}

	public static class Xor_exprContext extends ParserRuleContext {
		public SSTNode result;
		public And_exprContext and_expr;
		public List<And_exprContext> and_expr() {
			return getRuleContexts(And_exprContext.class);
		}
		public And_exprContext and_expr(int i) {
			return getRuleContext(And_exprContext.class,i);
		}
		public List<TerminalNode> XOR() { return getTokens(Python3Parser.XOR); }
		public TerminalNode XOR(int i) {
			return getToken(Python3Parser.XOR, i);
		}
		public Xor_exprContext(ParserRuleContext parent, int invokingState) {
			super(parent, invokingState);
		}
		@Override public int getRuleIndex() { return RULE_xor_expr; }
	}

	public final Xor_exprContext xor_expr() throws RecognitionException {
		Xor_exprContext _localctx = new Xor_exprContext(_ctx, getState());
		enterRule(_localctx, 122, RULE_xor_expr);
		int _la;
		try {
			enterOuterAlt(_localctx, 1);
			{
			setState(1125);
			_localctx.and_expr = and_expr();
			 _localctx.result =  _localctx.and_expr.result; 
			setState(1133);
			_errHandler.sync(this);
			_la = _input.LA(1);
			while (_la==XOR) {
				{
				{
				setState(1127);
				match(XOR);
				setState(1128);
				_localctx.and_expr = and_expr();
				 _localctx.result =  new BinaryArithmeticSSTNode(BinaryArithmetic.Xor, _localctx.result, _localctx.and_expr.result, getStartIndex(_localctx), getStopIndex((_localctx.and_expr!=null?(_localctx.and_expr.stop):null))); 
				}
				}
				setState(1135);
				_errHandler.sync(this);
				_la = _input.LA(1);
			}
			}
		}
		catch (RecognitionException re) {
			_localctx.exception = re;
			_errHandler.reportError(this, re);
			_errHandler.recover(this, re);
		}
		finally {
			exitRule();
		}
		return _localctx;
	}

	public static class And_exprContext extends ParserRuleContext {
		public SSTNode result;
		public Shift_exprContext shift_expr;
		public List<Shift_exprContext> shift_expr() {
			return getRuleContexts(Shift_exprContext.class);
		}
		public Shift_exprContext shift_expr(int i) {
			return getRuleContext(Shift_exprContext.class,i);
		}
		public List<TerminalNode> AND_OP() { return getTokens(Python3Parser.AND_OP); }
		public TerminalNode AND_OP(int i) {
			return getToken(Python3Parser.AND_OP, i);
		}
		public And_exprContext(ParserRuleContext parent, int invokingState) {
			super(parent, invokingState);
		}
		@Override public int getRuleIndex() { return RULE_and_expr; }
	}

	public final And_exprContext and_expr() throws RecognitionException {
		And_exprContext _localctx = new And_exprContext(_ctx, getState());
		enterRule(_localctx, 124, RULE_and_expr);
		int _la;
		try {
			enterOuterAlt(_localctx, 1);
			{
			setState(1136);
			_localctx.shift_expr = shift_expr();
			 _localctx.result =  _localctx.shift_expr.result; 
			setState(1144);
			_errHandler.sync(this);
			_la = _input.LA(1);
			while (_la==AND_OP) {
				{
				{
				setState(1138);
				match(AND_OP);
				setState(1139);
				_localctx.shift_expr = shift_expr();
				 _localctx.result =  new BinaryArithmeticSSTNode(BinaryArithmetic.And, _localctx.result, _localctx.shift_expr.result, getStartIndex(_localctx), getStopIndex((_localctx.shift_expr!=null?(_localctx.shift_expr.stop):null))); 
				}
				}
				setState(1146);
				_errHandler.sync(this);
				_la = _input.LA(1);
			}
			}
		}
		catch (RecognitionException re) {
			_localctx.exception = re;
			_errHandler.reportError(this, re);
			_errHandler.recover(this, re);
		}
		finally {
			exitRule();
		}
		return _localctx;
	}

	public static class Shift_exprContext extends ParserRuleContext {
		public SSTNode result;
		public Arith_exprContext arith_expr;
		public List<Arith_exprContext> arith_expr() {
			return getRuleContexts(Arith_exprContext.class);
		}
		public Arith_exprContext arith_expr(int i) {
			return getRuleContext(Arith_exprContext.class,i);
		}
		public List<TerminalNode> LEFT_SHIFT() { return getTokens(Python3Parser.LEFT_SHIFT); }
		public TerminalNode LEFT_SHIFT(int i) {
			return getToken(Python3Parser.LEFT_SHIFT, i);
		}
		public List<TerminalNode> RIGHT_SHIFT() { return getTokens(Python3Parser.RIGHT_SHIFT); }
		public TerminalNode RIGHT_SHIFT(int i) {
			return getToken(Python3Parser.RIGHT_SHIFT, i);
		}
		public Shift_exprContext(ParserRuleContext parent, int invokingState) {
			super(parent, invokingState);
		}
		@Override public int getRuleIndex() { return RULE_shift_expr; }
	}

	public final Shift_exprContext shift_expr() throws RecognitionException {
		Shift_exprContext _localctx = new Shift_exprContext(_ctx, getState());
		enterRule(_localctx, 126, RULE_shift_expr);
		int _la;
		try {
			enterOuterAlt(_localctx, 1);
			{
			setState(1147);
			_localctx.arith_expr = arith_expr();
			 _localctx.result =  _localctx.arith_expr.result; 
			setState(1161);
			_errHandler.sync(this);
			_la = _input.LA(1);
			while (_la==LEFT_SHIFT || _la==RIGHT_SHIFT) {
				{
				{
				 BinaryArithmetic arithmetic; 
				setState(1154);
				_errHandler.sync(this);
				switch (_input.LA(1)) {
				case LEFT_SHIFT:
					{
					setState(1150);
					match(LEFT_SHIFT);
					 arithmetic = BinaryArithmetic.LShift; 
					}
					break;
				case RIGHT_SHIFT:
					{
					setState(1152);
					match(RIGHT_SHIFT);
					 arithmetic = BinaryArithmetic.RShift; 
					}
					break;
				default:
					throw new NoViableAltException(this);
				}
				setState(1156);
				_localctx.arith_expr = arith_expr();
				 _localctx.result =  new BinaryArithmeticSSTNode(arithmetic, _localctx.result, _localctx.arith_expr.result, getStartIndex(_localctx), getStopIndex((_localctx.arith_expr!=null?(_localctx.arith_expr.stop):null)));
				}
				}
				setState(1163);
				_errHandler.sync(this);
				_la = _input.LA(1);
			}
			}
		}
		catch (RecognitionException re) {
			_localctx.exception = re;
			_errHandler.reportError(this, re);
			_errHandler.recover(this, re);
		}
		finally {
			exitRule();
		}
		return _localctx;
	}

	public static class Arith_exprContext extends ParserRuleContext {
		public SSTNode result;
		public TermContext term;
		public List<TermContext> term() {
			return getRuleContexts(TermContext.class);
		}
		public TermContext term(int i) {
			return getRuleContext(TermContext.class,i);
		}
		public List<TerminalNode> ADD() { return getTokens(Python3Parser.ADD); }
		public TerminalNode ADD(int i) {
			return getToken(Python3Parser.ADD, i);
		}
		public List<TerminalNode> MINUS() { return getTokens(Python3Parser.MINUS); }
		public TerminalNode MINUS(int i) {
			return getToken(Python3Parser.MINUS, i);
		}
		public Arith_exprContext(ParserRuleContext parent, int invokingState) {
			super(parent, invokingState);
		}
		@Override public int getRuleIndex() { return RULE_arith_expr; }
	}

	public final Arith_exprContext arith_expr() throws RecognitionException {
		Arith_exprContext _localctx = new Arith_exprContext(_ctx, getState());
		enterRule(_localctx, 128, RULE_arith_expr);
		int _la;
		try {
			enterOuterAlt(_localctx, 1);
			{
			setState(1164);
			_localctx.term = term();
			 _localctx.result =  _localctx.term.result; 
			setState(1178);
			_errHandler.sync(this);
			_la = _input.LA(1);
			while (_la==ADD || _la==MINUS) {
				{
				{
				 BinaryArithmetic arithmetic; 
				setState(1171);
				_errHandler.sync(this);
				switch (_input.LA(1)) {
				case ADD:
					{
					setState(1167);
					match(ADD);
					 arithmetic = BinaryArithmetic.Add; 
					}
					break;
				case MINUS:
					{
					setState(1169);
					match(MINUS);
					 arithmetic = BinaryArithmetic.Sub; 
					}
					break;
				default:
					throw new NoViableAltException(this);
				}
				setState(1173);
				_localctx.term = term();
				 _localctx.result =  new BinaryArithmeticSSTNode(arithmetic, _localctx.result, _localctx.term.result, getStartIndex(_localctx), getStopIndex((_localctx.term!=null?(_localctx.term.stop):null))); 
				}
				}
				setState(1180);
				_errHandler.sync(this);
				_la = _input.LA(1);
			}
			}
		}
		catch (RecognitionException re) {
			_localctx.exception = re;
			_errHandler.reportError(this, re);
			_errHandler.recover(this, re);
		}
		finally {
			exitRule();
		}
		return _localctx;
	}

	public static class TermContext extends ParserRuleContext {
		public SSTNode result;
		public FactorContext factor;
		public List<FactorContext> factor() {
			return getRuleContexts(FactorContext.class);
		}
		public FactorContext factor(int i) {
			return getRuleContext(FactorContext.class,i);
		}
		public List<TerminalNode> STAR() { return getTokens(Python3Parser.STAR); }
		public TerminalNode STAR(int i) {
			return getToken(Python3Parser.STAR, i);
		}
		public List<TerminalNode> AT() { return getTokens(Python3Parser.AT); }
		public TerminalNode AT(int i) {
			return getToken(Python3Parser.AT, i);
		}
		public List<TerminalNode> DIV() { return getTokens(Python3Parser.DIV); }
		public TerminalNode DIV(int i) {
			return getToken(Python3Parser.DIV, i);
		}
		public List<TerminalNode> MOD() { return getTokens(Python3Parser.MOD); }
		public TerminalNode MOD(int i) {
			return getToken(Python3Parser.MOD, i);
		}
		public List<TerminalNode> IDIV() { return getTokens(Python3Parser.IDIV); }
		public TerminalNode IDIV(int i) {
			return getToken(Python3Parser.IDIV, i);
		}
		public TermContext(ParserRuleContext parent, int invokingState) {
			super(parent, invokingState);
		}
		@Override public int getRuleIndex() { return RULE_term; }
	}

	public final TermContext term() throws RecognitionException {
		TermContext _localctx = new TermContext(_ctx, getState());
		enterRule(_localctx, 130, RULE_term);
		int _la;
		try {
			enterOuterAlt(_localctx, 1);
			{
			setState(1181);
			_localctx.factor = factor();
			 _localctx.result =  _localctx.factor.result; 
			setState(1201);
			_errHandler.sync(this);
			_la = _input.LA(1);
			while (((((_la - 49)) & ~0x3f) == 0 && ((1L << (_la - 49)) & ((1L << (STAR - 49)) | (1L << (DIV - 49)) | (1L << (MOD - 49)) | (1L << (IDIV - 49)) | (1L << (AT - 49)))) != 0)) {
				{
				{
				 BinaryArithmetic arithmetic; 
				setState(1194);
				_errHandler.sync(this);
				switch (_input.LA(1)) {
				case STAR:
					{
					setState(1184);
					match(STAR);
					 arithmetic = BinaryArithmetic.Mul; 
					}
					break;
				case AT:
					{
					setState(1186);
					match(AT);
					 arithmetic = BinaryArithmetic.MatMul; 
					}
					break;
				case DIV:
					{
					setState(1188);
					match(DIV);
					 arithmetic = BinaryArithmetic.TrueDiv; 
					}
					break;
				case MOD:
					{
					setState(1190);
					match(MOD);
					 arithmetic = BinaryArithmetic.Mod; 
					}
					break;
				case IDIV:
					{
					setState(1192);
					match(IDIV);
					 arithmetic = BinaryArithmetic.FloorDiv; 
					}
					break;
				default:
					throw new NoViableAltException(this);
				}
				setState(1196);
				_localctx.factor = factor();
				 _localctx.result =  new BinaryArithmeticSSTNode(arithmetic, _localctx.result, _localctx.factor.result, getStartIndex(_localctx), getStopIndex((_localctx.factor!=null?(_localctx.factor.stop):null))); 
				}
				}
				setState(1203);
				_errHandler.sync(this);
				_la = _input.LA(1);
			}
			}
		}
		catch (RecognitionException re) {
			_localctx.exception = re;
			_errHandler.reportError(this, re);
			_errHandler.recover(this, re);
		}
		finally {
			exitRule();
		}
		return _localctx;
	}

	public static class FactorContext extends ParserRuleContext {
		public SSTNode result;
		public Token m;
		public FactorContext factor;
		public PowerContext power;
		public FactorContext factor() {
			return getRuleContext(FactorContext.class,0);
		}
		public TerminalNode ADD() { return getToken(Python3Parser.ADD, 0); }
		public TerminalNode NOT_OP() { return getToken(Python3Parser.NOT_OP, 0); }
		public TerminalNode MINUS() { return getToken(Python3Parser.MINUS, 0); }
		public PowerContext power() {
			return getRuleContext(PowerContext.class,0);
		}
		public FactorContext(ParserRuleContext parent, int invokingState) {
			super(parent, invokingState);
		}
		@Override public int getRuleIndex() { return RULE_factor; }
	}

	public final FactorContext factor() throws RecognitionException {
		FactorContext _localctx = new FactorContext(_ctx, getState());
		enterRule(_localctx, 132, RULE_factor);
		try {
			setState(1219);
			_errHandler.sync(this);
			switch (_input.LA(1)) {
			case ADD:
			case MINUS:
			case NOT_OP:
				enterOuterAlt(_localctx, 1);
				{
				 
				            UnaryArithmetic arithmetic; 
				            boolean isNeg = false;
				        
				setState(1211);
				_errHandler.sync(this);
				switch (_input.LA(1)) {
				case ADD:
					{
					setState(1205);
					match(ADD);
					 arithmetic = UnaryArithmetic.Pos; 
					}
					break;
				case MINUS:
					{
					setState(1207);
					_localctx.m = match(MINUS);
					 arithmetic = UnaryArithmetic.Neg; isNeg = true; 
					}
					break;
				case NOT_OP:
					{
					setState(1209);
					match(NOT_OP);
					 arithmetic = UnaryArithmetic.Invert; 
					}
					break;
				default:
					throw new NoViableAltException(this);
				}
				setState(1213);
				_localctx.factor = factor();
				 
				                assert _localctx.factor != null;
				                SSTNode fResult = _localctx.factor.result;
				                if (isNeg && fResult instanceof NumberLiteralSSTNode) {
				                    if (((NumberLiteralSSTNode)fResult).isNegative()) {
				                        // solving cases like --2
				                        _localctx.result =   new UnarySSTNode(UnaryArithmetic.Neg, fResult, getStartIndex(_localctx), getStopIndex((_localctx.factor!=null?(_localctx.factor.stop):null))); 
				                    } else {
				                        ((NumberLiteralSSTNode)fResult).setIsNegative(true);
				                        fResult.setStartOffset(_localctx.m.getStartIndex());
				                        _localctx.result =   fResult;
				                    }
				                } else {
				                    _localctx.result =  new UnarySSTNode(arithmetic, _localctx.factor.result, getStartIndex(_localctx), getStopIndex((_localctx.factor!=null?(_localctx.factor.stop):null))); 
				                }
				            
				}
				break;
			case STRING:
			case NONE:
			case TRUE:
			case FALSE:
			case AWAIT:
			case NAME:
			case DECIMAL_INTEGER:
			case OCT_INTEGER:
			case HEX_INTEGER:
			case BIN_INTEGER:
			case FLOAT_NUMBER:
			case IMAG_NUMBER:
			case ELLIPSIS:
			case OPEN_PAREN:
			case OPEN_BRACK:
			case OPEN_BRACE:
				enterOuterAlt(_localctx, 2);
				{
				setState(1216);
				_localctx.power = power();
				 _localctx.result =  _localctx.power.result; 
				}
				break;
			default:
				throw new NoViableAltException(this);
			}
		}
		catch (RecognitionException re) {
			_localctx.exception = re;
			_errHandler.reportError(this, re);
			_errHandler.recover(this, re);
		}
		finally {
			exitRule();
		}
		return _localctx;
	}

	public static class PowerContext extends ParserRuleContext {
		public SSTNode result;
		public Atom_exprContext atom_expr;
		public FactorContext factor;
		public Atom_exprContext atom_expr() {
			return getRuleContext(Atom_exprContext.class,0);
		}
		public TerminalNode POWER() { return getToken(Python3Parser.POWER, 0); }
		public FactorContext factor() {
			return getRuleContext(FactorContext.class,0);
		}
		public PowerContext(ParserRuleContext parent, int invokingState) {
			super(parent, invokingState);
		}
		@Override public int getRuleIndex() { return RULE_power; }
	}

	public final PowerContext power() throws RecognitionException {
		PowerContext _localctx = new PowerContext(_ctx, getState());
		enterRule(_localctx, 134, RULE_power);
		int _la;
		try {
			enterOuterAlt(_localctx, 1);
			{
			setState(1221);
			_localctx.atom_expr = atom_expr();
			 _localctx.result =  _localctx.atom_expr.result; 
			setState(1227);
			_errHandler.sync(this);
			_la = _input.LA(1);
			if (_la==POWER) {
				{
				setState(1223);
				match(POWER);
				setState(1224);
				_localctx.factor = factor();
				 _localctx.result =  new BinaryArithmeticSSTNode(BinaryArithmetic.Pow, _localctx.result, _localctx.factor.result, getStartIndex(_localctx), getStopIndex((_localctx.factor!=null?(_localctx.factor.stop):null))); 
				}
			}

			}
		}
		catch (RecognitionException re) {
			_localctx.exception = re;
			_errHandler.reportError(this, re);
			_errHandler.recover(this, re);
		}
		finally {
			exitRule();
		}
		return _localctx;
	}

	public static class Atom_exprContext extends ParserRuleContext {
		public SSTNode result;
		public AtomContext atom;
		public ArglistContext arglist;
		public Token CloseB;
		public SubscriptlistContext subscriptlist;
		public Token c;
		public Token NAME;
		public AtomContext atom() {
			return getRuleContext(AtomContext.class,0);
		}
		public TerminalNode AWAIT() { return getToken(Python3Parser.AWAIT, 0); }
		public List<TerminalNode> OPEN_PAREN() { return getTokens(Python3Parser.OPEN_PAREN); }
		public TerminalNode OPEN_PAREN(int i) {
			return getToken(Python3Parser.OPEN_PAREN, i);
		}
		public List<ArglistContext> arglist() {
			return getRuleContexts(ArglistContext.class);
		}
		public ArglistContext arglist(int i) {
			return getRuleContext(ArglistContext.class,i);
		}
		public List<TerminalNode> OPEN_BRACK() { return getTokens(Python3Parser.OPEN_BRACK); }
		public TerminalNode OPEN_BRACK(int i) {
			return getToken(Python3Parser.OPEN_BRACK, i);
		}
		public List<SubscriptlistContext> subscriptlist() {
			return getRuleContexts(SubscriptlistContext.class);
		}
		public SubscriptlistContext subscriptlist(int i) {
			return getRuleContext(SubscriptlistContext.class,i);
		}
		public List<TerminalNode> DOT() { return getTokens(Python3Parser.DOT); }
		public TerminalNode DOT(int i) {
			return getToken(Python3Parser.DOT, i);
		}
		public List<TerminalNode> NAME() { return getTokens(Python3Parser.NAME); }
		public TerminalNode NAME(int i) {
			return getToken(Python3Parser.NAME, i);
		}
		public List<TerminalNode> CLOSE_PAREN() { return getTokens(Python3Parser.CLOSE_PAREN); }
		public TerminalNode CLOSE_PAREN(int i) {
			return getToken(Python3Parser.CLOSE_PAREN, i);
		}
		public List<TerminalNode> CLOSE_BRACK() { return getTokens(Python3Parser.CLOSE_BRACK); }
		public TerminalNode CLOSE_BRACK(int i) {
			return getToken(Python3Parser.CLOSE_BRACK, i);
		}
		public Atom_exprContext(ParserRuleContext parent, int invokingState) {
			super(parent, invokingState);
		}
		@Override public int getRuleIndex() { return RULE_atom_expr; }
	}

	public final Atom_exprContext atom_expr() throws RecognitionException {
		Atom_exprContext _localctx = new Atom_exprContext(_ctx, getState());
		enterRule(_localctx, 136, RULE_atom_expr);
		int _la;
		try {
			enterOuterAlt(_localctx, 1);
			{
			setState(1230);
			_errHandler.sync(this);
			_la = _input.LA(1);
			if (_la==AWAIT) {
				{
				setState(1229);
				match(AWAIT);
				}
			}

			setState(1232);
			_localctx.atom = atom();
			 _localctx.result =  _localctx.atom.result; 
			setState(1249);
			_errHandler.sync(this);
			_la = _input.LA(1);
			while ((((_la) & ~0x3f) == 0 && ((1L << _la) & ((1L << DOT) | (1L << OPEN_PAREN) | (1L << OPEN_BRACK))) != 0)) {
				{
				setState(1247);
				_errHandler.sync(this);
				switch (_input.LA(1)) {
				case OPEN_PAREN:
					{
					setState(1234);
					match(OPEN_PAREN);
					setState(1235);
					_localctx.arglist = arglist();
					setState(1236);
					_localctx.CloseB = match(CLOSE_PAREN);
					 _localctx.result =  new CallSSTNode(_localctx.result, _localctx.arglist.result, getStartIndex(_localctx), _localctx.CloseB.getStopIndex() + 1);
					}
					break;
				case OPEN_BRACK:
					{
					setState(1239);
					match(OPEN_BRACK);
					setState(1240);
					_localctx.subscriptlist = subscriptlist();
					setState(1241);
					_localctx.c = match(CLOSE_BRACK);
					 _localctx.result =  new SubscriptSSTNode(_localctx.result, _localctx.subscriptlist.result, getStartIndex(_localctx), _localctx.c.getStopIndex() + 1);
					}
					break;
				case DOT:
					{
					setState(1244);
					match(DOT);
					setState(1245);
					_localctx.NAME = match(NAME);
					   
					                    assert _localctx.NAME != null;
					                    _localctx.result =  new GetAttributeSSTNode(_localctx.result, (_localctx.NAME!=null?_localctx.NAME.getText():null), getStartIndex(_localctx), getStopIndex(_localctx.NAME));
					                
					}
					break;
				default:
					throw new NoViableAltException(this);
				}
				}
				setState(1251);
				_errHandler.sync(this);
				_la = _input.LA(1);
			}
			}
		}
		catch (RecognitionException re) {
			_localctx.exception = re;
			_errHandler.reportError(this, re);
			_errHandler.recover(this, re);
		}
		finally {
			exitRule();
		}
		return _localctx;
	}

	public static class AtomContext extends ParserRuleContext {
		public SSTNode result;
		public Yield_exprContext yield_expr;
		public SetlisttuplemakerContext setlisttuplemaker;
		public Token cp;
		public Token startIndex;
		public Token endIndex;
		public DictmakerContext dictmaker;
		public Token NAME;
		public Token DECIMAL_INTEGER;
		public Token OCT_INTEGER;
		public Token HEX_INTEGER;
		public Token BIN_INTEGER;
		public Token FLOAT_NUMBER;
		public Token IMAG_NUMBER;
		public Token STRING;
		public Token t;
		public TerminalNode OPEN_PAREN() { return getToken(Python3Parser.OPEN_PAREN, 0); }
		public TerminalNode CLOSE_PAREN() { return getToken(Python3Parser.CLOSE_PAREN, 0); }
		public Yield_exprContext yield_expr() {
			return getRuleContext(Yield_exprContext.class,0);
		}
		public SetlisttuplemakerContext setlisttuplemaker() {
			return getRuleContext(SetlisttuplemakerContext.class,0);
		}
		public TerminalNode OPEN_BRACK() { return getToken(Python3Parser.OPEN_BRACK, 0); }
		public TerminalNode CLOSE_BRACK() { return getToken(Python3Parser.CLOSE_BRACK, 0); }
		public TerminalNode OPEN_BRACE() { return getToken(Python3Parser.OPEN_BRACE, 0); }
		public TerminalNode CLOSE_BRACE() { return getToken(Python3Parser.CLOSE_BRACE, 0); }
		public DictmakerContext dictmaker() {
			return getRuleContext(DictmakerContext.class,0);
		}
		public TerminalNode NAME() { return getToken(Python3Parser.NAME, 0); }
		public TerminalNode DECIMAL_INTEGER() { return getToken(Python3Parser.DECIMAL_INTEGER, 0); }
		public TerminalNode OCT_INTEGER() { return getToken(Python3Parser.OCT_INTEGER, 0); }
		public TerminalNode HEX_INTEGER() { return getToken(Python3Parser.HEX_INTEGER, 0); }
		public TerminalNode BIN_INTEGER() { return getToken(Python3Parser.BIN_INTEGER, 0); }
		public TerminalNode FLOAT_NUMBER() { return getToken(Python3Parser.FLOAT_NUMBER, 0); }
		public TerminalNode IMAG_NUMBER() { return getToken(Python3Parser.IMAG_NUMBER, 0); }
		public List<TerminalNode> STRING() { return getTokens(Python3Parser.STRING); }
		public TerminalNode STRING(int i) {
			return getToken(Python3Parser.STRING, i);
		}
		public TerminalNode ELLIPSIS() { return getToken(Python3Parser.ELLIPSIS, 0); }
		public TerminalNode NONE() { return getToken(Python3Parser.NONE, 0); }
		public TerminalNode TRUE() { return getToken(Python3Parser.TRUE, 0); }
		public TerminalNode FALSE() { return getToken(Python3Parser.FALSE, 0); }
		public AtomContext(ParserRuleContext parent, int invokingState) {
			super(parent, invokingState);
		}
		@Override public int getRuleIndex() { return RULE_atom; }
	}

	public final AtomContext atom() throws RecognitionException {
		AtomContext _localctx = new AtomContext(_ctx, getState());
		enterRule(_localctx, 138, RULE_atom);
		int _la;
		try {
			setState(1315);
			_errHandler.sync(this);
			switch (_input.LA(1)) {
			case OPEN_PAREN:
				enterOuterAlt(_localctx, 1);
				{
				setState(1252);
				match(OPEN_PAREN);
				setState(1260);
				_errHandler.sync(this);
				switch (_input.LA(1)) {
				case YIELD:
					{
					setState(1253);
					_localctx.yield_expr = yield_expr();
					 _localctx.result =  _localctx.yield_expr.result; 
					}
					break;
				case STRING:
				case LAMBDA:
				case NOT:
				case NONE:
				case TRUE:
				case FALSE:
				case AWAIT:
				case NAME:
				case DECIMAL_INTEGER:
				case OCT_INTEGER:
				case HEX_INTEGER:
				case BIN_INTEGER:
				case FLOAT_NUMBER:
				case IMAG_NUMBER:
				case ELLIPSIS:
				case STAR:
				case OPEN_PAREN:
				case OPEN_BRACK:
				case ADD:
				case MINUS:
				case NOT_OP:
				case OPEN_BRACE:
					{
					setState(1256);
					_localctx.setlisttuplemaker = setlisttuplemaker(PythonBuiltinClassType.PTuple, PythonBuiltinClassType.PGenerator);
					 _localctx.result =  _localctx.setlisttuplemaker.result; 
					}
					break;
				case CLOSE_PAREN:
					{
					 _localctx.result =  new CollectionSSTNode(new SSTNode[0], PythonBuiltinClassType.PTuple, -1, -1); 
					}
					break;
				default:
					throw new NoViableAltException(this);
				}
				setState(1262);
				_localctx.cp = match(CLOSE_PAREN);
				   
				            if (_localctx.result instanceof CollectionSSTNode) {
				                _localctx.result.setStartOffset(getStartIndex(_localctx)); 
				                _localctx.result.setEndOffset(_localctx.cp.getStopIndex() + 1); 
				            }
				        
				}
				break;
			case OPEN_BRACK:
				enterOuterAlt(_localctx, 2);
				{
				setState(1264);
				_localctx.startIndex = match(OPEN_BRACK);
				setState(1269);
				_errHandler.sync(this);
				switch (_input.LA(1)) {
				case STRING:
				case LAMBDA:
				case NOT:
				case NONE:
				case TRUE:
				case FALSE:
				case AWAIT:
				case NAME:
				case DECIMAL_INTEGER:
				case OCT_INTEGER:
				case HEX_INTEGER:
				case BIN_INTEGER:
				case FLOAT_NUMBER:
				case IMAG_NUMBER:
				case ELLIPSIS:
				case STAR:
				case OPEN_PAREN:
				case OPEN_BRACK:
				case ADD:
				case MINUS:
				case NOT_OP:
				case OPEN_BRACE:
					{
					setState(1265);
					_localctx.setlisttuplemaker = setlisttuplemaker(PythonBuiltinClassType.PList, PythonBuiltinClassType.PList);
					 _localctx.result =  _localctx.setlisttuplemaker.result; 
					}
					break;
				case CLOSE_BRACK:
					{
					 _localctx.result =  new CollectionSSTNode(new SSTNode[0], PythonBuiltinClassType.PList, -1, -1);
					}
					break;
				default:
					throw new NoViableAltException(this);
				}
				setState(1271);
				_localctx.endIndex = match(CLOSE_BRACK);

				            if (!(_localctx.result instanceof ForComprehensionSSTNode)) {
				                _localctx.result.setStartOffset(_localctx.startIndex.getStartIndex());
				                _localctx.result.setEndOffset(_localctx.endIndex.getStopIndex() + 1);
				            }
				        
				}
				break;
			case OPEN_BRACE:
				enterOuterAlt(_localctx, 3);
				{
				setState(1273);
				_localctx.startIndex = match(OPEN_BRACE);
				setState(1281);
				_errHandler.sync(this);
				switch ( getInterpreter().adaptivePredict(_input,145,_ctx) ) {
				case 1:
					{
					setState(1274);
					_localctx.dictmaker = dictmaker();
					 _localctx.result =  _localctx.dictmaker.result; 
					}
					break;
				case 2:
					{
					setState(1277);
					_localctx.setlisttuplemaker = setlisttuplemaker(PythonBuiltinClassType.PSet, PythonBuiltinClassType.PSet);
					 _localctx.result =  _localctx.setlisttuplemaker.result; 
					}
					break;
				case 3:
					{
					 _localctx.result =   new CollectionSSTNode(new SSTNode[0], PythonBuiltinClassType.PDict, -1, -1);
					}
					break;
				}
				setState(1283);
				_localctx.endIndex = match(CLOSE_BRACE);

				            if (!(_localctx.result instanceof ForComprehensionSSTNode)) {
				                _localctx.result.setStartOffset(_localctx.startIndex.getStartIndex());
				                _localctx.result.setEndOffset(_localctx.endIndex.getStopIndex() + 1);
				            }
				        
				}
				break;
			case NAME:
				enterOuterAlt(_localctx, 4);
				{
				setState(1285);
				_localctx.NAME = match(NAME);
				   
				                String text = (_localctx.NAME!=null?_localctx.NAME.getText():null);
				                _localctx.result =  text != null ? factory.createVariableLookup(text,  _localctx.NAME.getStartIndex(), _localctx.NAME.getStopIndex() + 1) : null; 
				            
				}
				break;
			case DECIMAL_INTEGER:
				enterOuterAlt(_localctx, 5);
				{
				setState(1287);
				_localctx.DECIMAL_INTEGER = match(DECIMAL_INTEGER);
				 
				                String text = (_localctx.DECIMAL_INTEGER!=null?_localctx.DECIMAL_INTEGER.getText():null);
				                _localctx.result =  text != null ? new NumberLiteralSSTNode(text, 0, 10, _localctx.DECIMAL_INTEGER.getStartIndex(), _localctx.DECIMAL_INTEGER.getStopIndex() + 1) : null; 
				            
				}
				break;
			case OCT_INTEGER:
				enterOuterAlt(_localctx, 6);
				{
				setState(1289);
				_localctx.OCT_INTEGER = match(OCT_INTEGER);
				 
				                String text = (_localctx.OCT_INTEGER!=null?_localctx.OCT_INTEGER.getText():null);
				                _localctx.result =  text != null ? new NumberLiteralSSTNode(text, 2, 8, _localctx.OCT_INTEGER.getStartIndex(), _localctx.OCT_INTEGER.getStopIndex() + 1) : null; 
				            
				}
				break;
			case HEX_INTEGER:
				enterOuterAlt(_localctx, 7);
				{
				setState(1291);
				_localctx.HEX_INTEGER = match(HEX_INTEGER);
				 
				                String text = (_localctx.HEX_INTEGER!=null?_localctx.HEX_INTEGER.getText():null);
				                _localctx.result =  text != null ? new NumberLiteralSSTNode(text, 2, 16, _localctx.HEX_INTEGER.getStartIndex(), _localctx.HEX_INTEGER.getStopIndex() + 1) : null; 
				            
				}
				break;
			case BIN_INTEGER:
				enterOuterAlt(_localctx, 8);
				{
				setState(1293);
				_localctx.BIN_INTEGER = match(BIN_INTEGER);
				 
				                String text = (_localctx.BIN_INTEGER!=null?_localctx.BIN_INTEGER.getText():null);
				                _localctx.result =  text != null ? new NumberLiteralSSTNode(text, 2, 2, _localctx.BIN_INTEGER.getStartIndex(), _localctx.BIN_INTEGER.getStopIndex() + 1) : null; 
				            
				}
				break;
			case FLOAT_NUMBER:
				enterOuterAlt(_localctx, 9);
				{
				setState(1295);
				_localctx.FLOAT_NUMBER = match(FLOAT_NUMBER);
				   
				                String text = (_localctx.FLOAT_NUMBER!=null?_localctx.FLOAT_NUMBER.getText():null);
				                _localctx.result =  text != null ? new FloatLiteralSSTNode(text, false, _localctx.FLOAT_NUMBER.getStartIndex(), _localctx.FLOAT_NUMBER.getStopIndex() + 1) : null; 
				            
				}
				break;
			case IMAG_NUMBER:
				enterOuterAlt(_localctx, 10);
				{
				setState(1297);
				_localctx.IMAG_NUMBER = match(IMAG_NUMBER);
				 
				                String text = (_localctx.IMAG_NUMBER!=null?_localctx.IMAG_NUMBER.getText():null);
				                _localctx.result =  text != null ? new FloatLiteralSSTNode(text, true, _localctx.IMAG_NUMBER.getStartIndex(), _localctx.IMAG_NUMBER.getStopIndex() + 1) : null; 
				            
				}
				break;
			case STRING:
				enterOuterAlt(_localctx, 11);
				{
				 int start = stringStart(); 
				setState(1302); 
				_errHandler.sync(this);
				_la = _input.LA(1);
				do {
					{
					{
					setState(1300);
					_localctx.STRING = match(STRING);
					 pushString((_localctx.STRING!=null?_localctx.STRING.getText():null)); 
					}
					}
					setState(1304); 
					_errHandler.sync(this);
					_la = _input.LA(1);
				} while ( _la==STRING );
				 _localctx.result =  new StringLiteralSSTNode(getStringArray(start), getStartIndex(_localctx), getStopIndex(_localctx.STRING)); 
				}
				break;
			case ELLIPSIS:
				enterOuterAlt(_localctx, 12);
				{
				setState(1307);
				_localctx.t = match(ELLIPSIS);
				 int start = _localctx.t.getStartIndex(); _localctx.result =  new SimpleSSTNode(SimpleSSTNode.Type.ELLIPSIS,  start, start + 3);
				}
				break;
			case NONE:
				enterOuterAlt(_localctx, 13);
				{
				setState(1309);
				_localctx.t = match(NONE);
				 int start = _localctx.t.getStartIndex(); _localctx.result =  new SimpleSSTNode(SimpleSSTNode.Type.NONE,  start, start + 4);
				}
				break;
			case TRUE:
				enterOuterAlt(_localctx, 14);
				{
				setState(1311);
				_localctx.t = match(TRUE);
				 int start = _localctx.t.getStartIndex(); _localctx.result =  new BooleanLiteralSSTNode(true,  start, start + 4); 
				}
				break;
			case FALSE:
				enterOuterAlt(_localctx, 15);
				{
				setState(1313);
				_localctx.t = match(FALSE);
				 int start = _localctx.t.getStartIndex(); _localctx.result =  new BooleanLiteralSSTNode(false, start, start + 5); 
				}
				break;
			default:
				throw new NoViableAltException(this);
			}
		}
		catch (RecognitionException re) {
			_localctx.exception = re;
			_errHandler.reportError(this, re);
			_errHandler.recover(this, re);
		}
		finally {
			exitRule();
		}
		return _localctx;
	}

	public static class SubscriptlistContext extends ParserRuleContext {
		public SSTNode result;
		public SubscriptContext subscript;
		public List<SubscriptContext> subscript() {
			return getRuleContexts(SubscriptContext.class);
		}
		public SubscriptContext subscript(int i) {
			return getRuleContext(SubscriptContext.class,i);
		}
		public List<TerminalNode> COMMA() { return getTokens(Python3Parser.COMMA); }
		public TerminalNode COMMA(int i) {
			return getToken(Python3Parser.COMMA, i);
		}
		public SubscriptlistContext(ParserRuleContext parent, int invokingState) {
			super(parent, invokingState);
		}
		@Override public int getRuleIndex() { return RULE_subscriptlist; }
	}

	public final SubscriptlistContext subscriptlist() throws RecognitionException {
		SubscriptlistContext _localctx = new SubscriptlistContext(_ctx, getState());
		enterRule(_localctx, 140, RULE_subscriptlist);
		int _la;
		try {
			int _alt;
			enterOuterAlt(_localctx, 1);
			{
			setState(1317);
			_localctx.subscript = subscript();
			 _localctx.result =  _localctx.subscript.result; 
			setState(1338);
			_errHandler.sync(this);
			_la = _input.LA(1);
			if (_la==COMMA) {
				{
				 int start = start(); push(_localctx.result); 
				setState(1320);
				match(COMMA);
				setState(1335);
				_errHandler.sync(this);
				_la = _input.LA(1);
				if ((((_la) & ~0x3f) == 0 && ((1L << _la) & ((1L << STRING) | (1L << LAMBDA) | (1L << NOT) | (1L << NONE) | (1L << TRUE) | (1L << FALSE) | (1L << AWAIT) | (1L << NAME) | (1L << DECIMAL_INTEGER) | (1L << OCT_INTEGER) | (1L << HEX_INTEGER) | (1L << BIN_INTEGER) | (1L << FLOAT_NUMBER) | (1L << IMAG_NUMBER) | (1L << ELLIPSIS) | (1L << OPEN_PAREN) | (1L << COLON) | (1L << OPEN_BRACK))) != 0) || ((((_la - 64)) & ~0x3f) == 0 && ((1L << (_la - 64)) & ((1L << (ADD - 64)) | (1L << (MINUS - 64)) | (1L << (NOT_OP - 64)) | (1L << (OPEN_BRACE - 64)))) != 0)) {
					{
					setState(1321);
					_localctx.subscript = subscript();
					 push(_localctx.subscript.result); 
					setState(1329);
					_errHandler.sync(this);
					_alt = getInterpreter().adaptivePredict(_input,148,_ctx);
					while ( _alt!=2 && _alt!=org.antlr.v4.runtime.atn.ATN.INVALID_ALT_NUMBER ) {
						if ( _alt==1 ) {
							{
							{
							setState(1323);
							match(COMMA);
							setState(1324);
							_localctx.subscript = subscript();
							 push(_localctx.subscript.result); 
							}
							} 
						}
						setState(1331);
						_errHandler.sync(this);
						_alt = getInterpreter().adaptivePredict(_input,148,_ctx);
					}
					setState(1333);
					_errHandler.sync(this);
					_la = _input.LA(1);
					if (_la==COMMA) {
						{
						setState(1332);
						match(COMMA);
						}
					}

					}
				}

				 _localctx.result =  new CollectionSSTNode(getArray(start, SSTNode[].class), PythonBuiltinClassType.PTuple, getStartIndex(_localctx), getLastIndex(_localctx));
				}
			}

			}
		}
		catch (RecognitionException re) {
			_localctx.exception = re;
			_errHandler.reportError(this, re);
			_errHandler.recover(this, re);
		}
		finally {
			exitRule();
		}
		return _localctx;
	}

	public static class SubscriptContext extends ParserRuleContext {
		public SSTNode result;
		public TestContext test;
		public List<TestContext> test() {
			return getRuleContexts(TestContext.class);
		}
		public TestContext test(int i) {
			return getRuleContext(TestContext.class,i);
		}
		public List<TerminalNode> COLON() { return getTokens(Python3Parser.COLON); }
		public TerminalNode COLON(int i) {
			return getToken(Python3Parser.COLON, i);
		}
		public SubscriptContext(ParserRuleContext parent, int invokingState) {
			super(parent, invokingState);
		}
		@Override public int getRuleIndex() { return RULE_subscript; }
	}

	public final SubscriptContext subscript() throws RecognitionException {
		SubscriptContext _localctx = new SubscriptContext(_ctx, getState());
		enterRule(_localctx, 142, RULE_subscript);
		int _la;
		try {
			setState(1364);
			_errHandler.sync(this);
			switch ( getInterpreter().adaptivePredict(_input,156,_ctx) ) {
			case 1:
				enterOuterAlt(_localctx, 1);
				{
				setState(1340);
				_localctx.test = test();
				 _localctx.result =  _localctx.test.result; 
				}
				break;
			case 2:
				enterOuterAlt(_localctx, 2);
				{
				 SSTNode sliceStart = null; SSTNode sliceEnd = null; SSTNode sliceStep = null; 
				setState(1347);
				_errHandler.sync(this);
				_la = _input.LA(1);
				if ((((_la) & ~0x3f) == 0 && ((1L << _la) & ((1L << STRING) | (1L << LAMBDA) | (1L << NOT) | (1L << NONE) | (1L << TRUE) | (1L << FALSE) | (1L << AWAIT) | (1L << NAME) | (1L << DECIMAL_INTEGER) | (1L << OCT_INTEGER) | (1L << HEX_INTEGER) | (1L << BIN_INTEGER) | (1L << FLOAT_NUMBER) | (1L << IMAG_NUMBER) | (1L << ELLIPSIS) | (1L << OPEN_PAREN) | (1L << OPEN_BRACK))) != 0) || ((((_la - 64)) & ~0x3f) == 0 && ((1L << (_la - 64)) & ((1L << (ADD - 64)) | (1L << (MINUS - 64)) | (1L << (NOT_OP - 64)) | (1L << (OPEN_BRACE - 64)))) != 0)) {
					{
					setState(1344);
					_localctx.test = test();
					 sliceStart = _localctx.test.result; 
					}
				}

				setState(1349);
				match(COLON);
				setState(1353);
				_errHandler.sync(this);
				_la = _input.LA(1);
				if ((((_la) & ~0x3f) == 0 && ((1L << _la) & ((1L << STRING) | (1L << LAMBDA) | (1L << NOT) | (1L << NONE) | (1L << TRUE) | (1L << FALSE) | (1L << AWAIT) | (1L << NAME) | (1L << DECIMAL_INTEGER) | (1L << OCT_INTEGER) | (1L << HEX_INTEGER) | (1L << BIN_INTEGER) | (1L << FLOAT_NUMBER) | (1L << IMAG_NUMBER) | (1L << ELLIPSIS) | (1L << OPEN_PAREN) | (1L << OPEN_BRACK))) != 0) || ((((_la - 64)) & ~0x3f) == 0 && ((1L << (_la - 64)) & ((1L << (ADD - 64)) | (1L << (MINUS - 64)) | (1L << (NOT_OP - 64)) | (1L << (OPEN_BRACE - 64)))) != 0)) {
					{
					setState(1350);
					_localctx.test = test();
					 sliceEnd = _localctx.test.result; 
					}
				}

				setState(1361);
				_errHandler.sync(this);
				_la = _input.LA(1);
				if (_la==COLON) {
					{
					setState(1355);
					match(COLON);
					setState(1359);
					_errHandler.sync(this);
					_la = _input.LA(1);
					if ((((_la) & ~0x3f) == 0 && ((1L << _la) & ((1L << STRING) | (1L << LAMBDA) | (1L << NOT) | (1L << NONE) | (1L << TRUE) | (1L << FALSE) | (1L << AWAIT) | (1L << NAME) | (1L << DECIMAL_INTEGER) | (1L << OCT_INTEGER) | (1L << HEX_INTEGER) | (1L << BIN_INTEGER) | (1L << FLOAT_NUMBER) | (1L << IMAG_NUMBER) | (1L << ELLIPSIS) | (1L << OPEN_PAREN) | (1L << OPEN_BRACK))) != 0) || ((((_la - 64)) & ~0x3f) == 0 && ((1L << (_la - 64)) & ((1L << (ADD - 64)) | (1L << (MINUS - 64)) | (1L << (NOT_OP - 64)) | (1L << (OPEN_BRACE - 64)))) != 0)) {
						{
						setState(1356);
						_localctx.test = test();
						 sliceStep = _localctx.test.result; 
						}
					}

					}
				}

				 _localctx.result =  new SliceSSTNode(sliceStart, sliceEnd, sliceStep, getStartIndex(_localctx), getLastIndex(_localctx)); 
				}
				break;
			}
		}
		catch (RecognitionException re) {
			_localctx.exception = re;
			_errHandler.reportError(this, re);
			_errHandler.recover(this, re);
		}
		finally {
			exitRule();
		}
		return _localctx;
	}

	public static class ExprlistContext extends ParserRuleContext {
		public SSTNode[] result;
		public ExprContext expr;
		public Star_exprContext star_expr;
		public List<ExprContext> expr() {
			return getRuleContexts(ExprContext.class);
		}
		public ExprContext expr(int i) {
			return getRuleContext(ExprContext.class,i);
		}
		public List<Star_exprContext> star_expr() {
			return getRuleContexts(Star_exprContext.class);
		}
		public Star_exprContext star_expr(int i) {
			return getRuleContext(Star_exprContext.class,i);
		}
		public List<TerminalNode> COMMA() { return getTokens(Python3Parser.COMMA); }
		public TerminalNode COMMA(int i) {
			return getToken(Python3Parser.COMMA, i);
		}
		public ExprlistContext(ParserRuleContext parent, int invokingState) {
			super(parent, invokingState);
		}
		@Override public int getRuleIndex() { return RULE_exprlist; }
	}

	public final ExprlistContext exprlist() throws RecognitionException {
		ExprlistContext _localctx = new ExprlistContext(_ctx, getState());
		enterRule(_localctx, 144, RULE_exprlist);
		int _la;
		try {
			int _alt;
			enterOuterAlt(_localctx, 1);
			{
			 int start = start(); 
			setState(1373);
			_errHandler.sync(this);
			switch (_input.LA(1)) {
			case STRING:
			case NONE:
			case TRUE:
			case FALSE:
			case AWAIT:
			case NAME:
			case DECIMAL_INTEGER:
			case OCT_INTEGER:
			case HEX_INTEGER:
			case BIN_INTEGER:
			case FLOAT_NUMBER:
			case IMAG_NUMBER:
			case ELLIPSIS:
			case OPEN_PAREN:
			case OPEN_BRACK:
			case ADD:
			case MINUS:
			case NOT_OP:
			case OPEN_BRACE:
				{
				setState(1367);
				_localctx.expr = expr();
				 push(_localctx.expr.result); 
				}
				break;
			case STAR:
				{
				setState(1370);
				_localctx.star_expr = star_expr();
				 push(_localctx.star_expr.result); 
				}
				break;
			default:
				throw new NoViableAltException(this);
			}
			setState(1386);
			_errHandler.sync(this);
			_alt = getInterpreter().adaptivePredict(_input,159,_ctx);
			while ( _alt!=2 && _alt!=org.antlr.v4.runtime.atn.ATN.INVALID_ALT_NUMBER ) {
				if ( _alt==1 ) {
					{
					{
					setState(1375);
					match(COMMA);
					setState(1382);
					_errHandler.sync(this);
					switch (_input.LA(1)) {
					case STRING:
					case NONE:
					case TRUE:
					case FALSE:
					case AWAIT:
					case NAME:
					case DECIMAL_INTEGER:
					case OCT_INTEGER:
					case HEX_INTEGER:
					case BIN_INTEGER:
					case FLOAT_NUMBER:
					case IMAG_NUMBER:
					case ELLIPSIS:
					case OPEN_PAREN:
					case OPEN_BRACK:
					case ADD:
					case MINUS:
					case NOT_OP:
					case OPEN_BRACE:
						{
						setState(1376);
						_localctx.expr = expr();
						 push(_localctx.expr.result); 
						}
						break;
					case STAR:
						{
						setState(1379);
						_localctx.star_expr = star_expr();
						 push(_localctx.star_expr.result); 
						}
						break;
					default:
						throw new NoViableAltException(this);
					}
					}
					} 
				}
				setState(1388);
				_errHandler.sync(this);
				_alt = getInterpreter().adaptivePredict(_input,159,_ctx);
			}
			setState(1390);
			_errHandler.sync(this);
			_la = _input.LA(1);
			if (_la==COMMA) {
				{
				setState(1389);
				match(COMMA);
				}
			}

			 _localctx.result =  getArray(start, SSTNode[].class); 
			}
		}
		catch (RecognitionException re) {
			_localctx.exception = re;
			_errHandler.reportError(this, re);
			_errHandler.recover(this, re);
		}
		finally {
			exitRule();
		}
		return _localctx;
	}

	public static class TestlistContext extends ParserRuleContext {
		public SSTNode result;
		public TestContext test;
		public List<TestContext> test() {
			return getRuleContexts(TestContext.class);
		}
		public TestContext test(int i) {
			return getRuleContext(TestContext.class,i);
		}
		public List<TerminalNode> COMMA() { return getTokens(Python3Parser.COMMA); }
		public TerminalNode COMMA(int i) {
			return getToken(Python3Parser.COMMA, i);
		}
		public TestlistContext(ParserRuleContext parent, int invokingState) {
			super(parent, invokingState);
		}
		@Override public int getRuleIndex() { return RULE_testlist; }
	}

	public final TestlistContext testlist() throws RecognitionException {
		TestlistContext _localctx = new TestlistContext(_ctx, getState());
		enterRule(_localctx, 146, RULE_testlist);
		int _la;
		try {
			int _alt;
			enterOuterAlt(_localctx, 1);
			{
			setState(1394);
			_localctx.test = test();
			 _localctx.result =  _localctx.test.result; 
			setState(1415);
			_errHandler.sync(this);
			_la = _input.LA(1);
			if (_la==COMMA) {
				{
				 int start = start(); push(_localctx.result); 
				setState(1397);
				match(COMMA);
				setState(1412);
				_errHandler.sync(this);
				_la = _input.LA(1);
				if ((((_la) & ~0x3f) == 0 && ((1L << _la) & ((1L << STRING) | (1L << LAMBDA) | (1L << NOT) | (1L << NONE) | (1L << TRUE) | (1L << FALSE) | (1L << AWAIT) | (1L << NAME) | (1L << DECIMAL_INTEGER) | (1L << OCT_INTEGER) | (1L << HEX_INTEGER) | (1L << BIN_INTEGER) | (1L << FLOAT_NUMBER) | (1L << IMAG_NUMBER) | (1L << ELLIPSIS) | (1L << OPEN_PAREN) | (1L << OPEN_BRACK))) != 0) || ((((_la - 64)) & ~0x3f) == 0 && ((1L << (_la - 64)) & ((1L << (ADD - 64)) | (1L << (MINUS - 64)) | (1L << (NOT_OP - 64)) | (1L << (OPEN_BRACE - 64)))) != 0)) {
					{
					setState(1398);
					_localctx.test = test();
					 push(_localctx.test.result); 
					setState(1406);
					_errHandler.sync(this);
					_alt = getInterpreter().adaptivePredict(_input,161,_ctx);
					while ( _alt!=2 && _alt!=org.antlr.v4.runtime.atn.ATN.INVALID_ALT_NUMBER ) {
						if ( _alt==1 ) {
							{
							{
							setState(1400);
							match(COMMA);
							setState(1401);
							_localctx.test = test();
							 push(_localctx.test.result); 
							}
							} 
						}
						setState(1408);
						_errHandler.sync(this);
						_alt = getInterpreter().adaptivePredict(_input,161,_ctx);
					}
					setState(1410);
					_errHandler.sync(this);
					_la = _input.LA(1);
					if (_la==COMMA) {
						{
						setState(1409);
						match(COMMA);
						}
					}

					}
				}

				 _localctx.result =  new CollectionSSTNode(getArray(start, SSTNode[].class), PythonBuiltinClassType.PTuple, getStartIndex(_localctx), getLastIndex(_localctx));
				}
			}

			}
		}
		catch (RecognitionException re) {
			_localctx.exception = re;
			_errHandler.reportError(this, re);
			_errHandler.recover(this, re);
		}
		finally {
			exitRule();
		}
		return _localctx;
	}

	public static class DictmakerContext extends ParserRuleContext {
		public SSTNode result;
		public TestContext n;
		public TestContext v;
		public ExprContext expr;
		public Comp_forContext comp_for;
		public Comp_forContext comp_for() {
			return getRuleContext(Comp_forContext.class,0);
		}
		public List<TerminalNode> COLON() { return getTokens(Python3Parser.COLON); }
		public TerminalNode COLON(int i) {
			return getToken(Python3Parser.COLON, i);
		}
		public List<TerminalNode> POWER() { return getTokens(Python3Parser.POWER); }
		public TerminalNode POWER(int i) {
			return getToken(Python3Parser.POWER, i);
		}
		public List<ExprContext> expr() {
			return getRuleContexts(ExprContext.class);
		}
		public ExprContext expr(int i) {
			return getRuleContext(ExprContext.class,i);
		}
		public List<TestContext> test() {
			return getRuleContexts(TestContext.class);
		}
		public TestContext test(int i) {
			return getRuleContext(TestContext.class,i);
		}
		public List<TerminalNode> COMMA() { return getTokens(Python3Parser.COMMA); }
		public TerminalNode COMMA(int i) {
			return getToken(Python3Parser.COMMA, i);
		}
		public DictmakerContext(ParserRuleContext parent, int invokingState) {
			super(parent, invokingState);
		}
		@Override public int getRuleIndex() { return RULE_dictmaker; }
	}

	public final DictmakerContext dictmaker() throws RecognitionException {
		DictmakerContext _localctx = new DictmakerContext(_ctx, getState());
		enterRule(_localctx, 148, RULE_dictmaker);
		int _la;
		try {
			int _alt;
			setState(1467);
			_errHandler.sync(this);
			switch ( getInterpreter().adaptivePredict(_input,170,_ctx) ) {
			case 1:
				enterOuterAlt(_localctx, 1);
				{
				{
				 
				                SSTNode value; 
				                SSTNode name;
				                ScopeInfo generator = scopeEnvironment.pushScope("generator", ScopeInfo.ScopeKind.DictComp);
				                generator.setHasAnnotations(true);
				                
				            
				setState(1427);
				_errHandler.sync(this);
				switch (_input.LA(1)) {
				case STRING:
				case LAMBDA:
				case NOT:
				case NONE:
				case TRUE:
				case FALSE:
				case AWAIT:
				case NAME:
				case DECIMAL_INTEGER:
				case OCT_INTEGER:
				case HEX_INTEGER:
				case BIN_INTEGER:
				case FLOAT_NUMBER:
				case IMAG_NUMBER:
				case ELLIPSIS:
				case OPEN_PAREN:
				case OPEN_BRACK:
				case ADD:
				case MINUS:
				case NOT_OP:
				case OPEN_BRACE:
					{
					setState(1418);
					_localctx.n = test();
					setState(1419);
					match(COLON);
					setState(1420);
					_localctx.v = test();
					 name = _localctx.n.result; value = _localctx.v.result; 
					}
					break;
				case POWER:
					{
					setState(1423);
					match(POWER);
					setState(1424);
					_localctx.expr = expr();
					 name = null; value = _localctx.expr.result; 
					}
					break;
				default:
					throw new NoViableAltException(this);
				}
				setState(1429);
				_localctx.comp_for = comp_for(value, name, PythonBuiltinClassType.PDict, 0);
				 
				                _localctx.result =  _localctx.comp_for.result;
				               scopeEnvironment.popScope();
				            
				}
				}
				break;
			case 2:
				enterOuterAlt(_localctx, 2);
				{
				{
				 
				                SSTNode value; 
				                SSTNode name;
				            
				setState(1442);
				_errHandler.sync(this);
				switch (_input.LA(1)) {
				case STRING:
				case LAMBDA:
				case NOT:
				case NONE:
				case TRUE:
				case FALSE:
				case AWAIT:
				case NAME:
				case DECIMAL_INTEGER:
				case OCT_INTEGER:
				case HEX_INTEGER:
				case BIN_INTEGER:
				case FLOAT_NUMBER:
				case IMAG_NUMBER:
				case ELLIPSIS:
				case OPEN_PAREN:
				case OPEN_BRACK:
				case ADD:
				case MINUS:
				case NOT_OP:
				case OPEN_BRACE:
					{
					setState(1433);
					_localctx.n = test();
					setState(1434);
					match(COLON);
					setState(1435);
					_localctx.v = test();
					 name = _localctx.n.result; value = _localctx.v.result; 
					}
					break;
				case POWER:
					{
					setState(1438);
					match(POWER);
					setState(1439);
					_localctx.expr = expr();
					 name = null; value = _localctx.expr.result; 
					}
					break;
				default:
					throw new NoViableAltException(this);
				}
				 int start = start(); push(name); push(value); 
				setState(1459);
				_errHandler.sync(this);
				_alt = getInterpreter().adaptivePredict(_input,168,_ctx);
				while ( _alt!=2 && _alt!=org.antlr.v4.runtime.atn.ATN.INVALID_ALT_NUMBER ) {
					if ( _alt==1 ) {
						{
						{
						setState(1445);
						match(COMMA);
						setState(1455);
						_errHandler.sync(this);
						switch (_input.LA(1)) {
						case STRING:
						case LAMBDA:
						case NOT:
						case NONE:
						case TRUE:
						case FALSE:
						case AWAIT:
						case NAME:
						case DECIMAL_INTEGER:
						case OCT_INTEGER:
						case HEX_INTEGER:
						case BIN_INTEGER:
						case FLOAT_NUMBER:
						case IMAG_NUMBER:
						case ELLIPSIS:
						case OPEN_PAREN:
						case OPEN_BRACK:
						case ADD:
						case MINUS:
						case NOT_OP:
						case OPEN_BRACE:
							{
							setState(1446);
							_localctx.n = test();
							setState(1447);
							match(COLON);
							setState(1448);
							_localctx.v = test();
							 push(_localctx.n.result); push(_localctx.v.result); 
							}
							break;
						case POWER:
							{
							setState(1451);
							match(POWER);
							setState(1452);
							_localctx.expr = expr();
							 push(null); push(_localctx.expr.result); 
							}
							break;
						default:
							throw new NoViableAltException(this);
						}
						}
						} 
					}
					setState(1461);
					_errHandler.sync(this);
					_alt = getInterpreter().adaptivePredict(_input,168,_ctx);
				}
				setState(1463);
				_errHandler.sync(this);
				_la = _input.LA(1);
				if (_la==COMMA) {
					{
					setState(1462);
					match(COMMA);
					}
				}

				 _localctx.result =  new CollectionSSTNode(getArray(start, SSTNode[].class), PythonBuiltinClassType.PDict, -1, -1); 
				}
				}
				break;
			}
		}
		catch (RecognitionException re) {
			_localctx.exception = re;
			_errHandler.reportError(this, re);
			_errHandler.recover(this, re);
		}
		finally {
			exitRule();
		}
		return _localctx;
	}

	public static class SetlisttuplemakerContext extends ParserRuleContext {
		public PythonBuiltinClassType type;
		public PythonBuiltinClassType compType;
		public SSTNode result;
		public TestContext test;
		public Star_exprContext star_expr;
		public Comp_forContext comp_for;
		public Comp_forContext comp_for() {
			return getRuleContext(Comp_forContext.class,0);
		}
		public List<TestContext> test() {
			return getRuleContexts(TestContext.class);
		}
		public TestContext test(int i) {
			return getRuleContext(TestContext.class,i);
		}
		public List<Star_exprContext> star_expr() {
			return getRuleContexts(Star_exprContext.class);
		}
		public Star_exprContext star_expr(int i) {
			return getRuleContext(Star_exprContext.class,i);
		}
		public List<TerminalNode> COMMA() { return getTokens(Python3Parser.COMMA); }
		public TerminalNode COMMA(int i) {
			return getToken(Python3Parser.COMMA, i);
		}
		public SetlisttuplemakerContext(ParserRuleContext parent, int invokingState) { super(parent, invokingState); }
		public SetlisttuplemakerContext(ParserRuleContext parent, int invokingState, PythonBuiltinClassType type, PythonBuiltinClassType compType) {
			super(parent, invokingState);
			this.type = type;
			this.compType = compType;
		}
		@Override public int getRuleIndex() { return RULE_setlisttuplemaker; }
	}

	public final SetlisttuplemakerContext setlisttuplemaker(PythonBuiltinClassType type,PythonBuiltinClassType compType) throws RecognitionException {
		SetlisttuplemakerContext _localctx = new SetlisttuplemakerContext(_ctx, getState(), type, compType);
		enterRule(_localctx, 150, RULE_setlisttuplemaker);
		int _la;
		try {
			int _alt;
			setState(1512);
			_errHandler.sync(this);
			switch ( getInterpreter().adaptivePredict(_input,176,_ctx) ) {
			case 1:
				enterOuterAlt(_localctx, 1);
				{
				{
				 
				                SSTNode value; 
				                ScopeInfo.ScopeKind scopeKind;
				                switch (compType) {
				                    case PList: scopeKind = ScopeInfo.ScopeKind.ListComp; break;
				                    case PDict: scopeKind = ScopeInfo.ScopeKind.DictComp; break;
				                    case PSet: scopeKind = ScopeInfo.ScopeKind.SetComp; break;
				                    default: scopeKind = ScopeInfo.ScopeKind.GenExp;
				                }
				                ScopeInfo generator = scopeEnvironment.pushScope("generator", scopeKind); 
				                generator.setHasAnnotations(true);
				            
				setState(1476);
				_errHandler.sync(this);
				switch (_input.LA(1)) {
				case STRING:
				case LAMBDA:
				case NOT:
				case NONE:
				case TRUE:
				case FALSE:
				case AWAIT:
				case NAME:
				case DECIMAL_INTEGER:
				case OCT_INTEGER:
				case HEX_INTEGER:
				case BIN_INTEGER:
				case FLOAT_NUMBER:
				case IMAG_NUMBER:
				case ELLIPSIS:
				case OPEN_PAREN:
				case OPEN_BRACK:
				case ADD:
				case MINUS:
				case NOT_OP:
				case OPEN_BRACE:
					{
					setState(1470);
					_localctx.test = test();
					 value = _localctx.test.result; 
					}
					break;
				case STAR:
					{
					setState(1473);
					_localctx.star_expr = star_expr();
					 value = _localctx.star_expr.result; 
					}
					break;
				default:
					throw new NoViableAltException(this);
				}
				setState(1478);
				_localctx.comp_for = comp_for(value, null, _localctx.compType, 0);
				 
				                _localctx.result =  _localctx.comp_for.result; 
				                scopeEnvironment.popScope();
				            
				}
				}
				break;
			case 2:
				enterOuterAlt(_localctx, 2);
				{
				{
				 SSTNode value; 
				setState(1488);
				_errHandler.sync(this);
				switch (_input.LA(1)) {
				case STRING:
				case LAMBDA:
				case NOT:
				case NONE:
				case TRUE:
				case FALSE:
				case AWAIT:
				case NAME:
				case DECIMAL_INTEGER:
				case OCT_INTEGER:
				case HEX_INTEGER:
				case BIN_INTEGER:
				case FLOAT_NUMBER:
				case IMAG_NUMBER:
				case ELLIPSIS:
				case OPEN_PAREN:
				case OPEN_BRACK:
				case ADD:
				case MINUS:
				case NOT_OP:
				case OPEN_BRACE:
					{
					setState(1482);
					_localctx.test = test();
					 value = _localctx.test.result; 
					}
					break;
				case STAR:
					{
					setState(1485);
					_localctx.star_expr = star_expr();
					 value = _localctx.star_expr.result; 
					}
					break;
				default:
					throw new NoViableAltException(this);
				}
				 int start = start(); push(value); 
				setState(1502);
				_errHandler.sync(this);
				_alt = getInterpreter().adaptivePredict(_input,174,_ctx);
				while ( _alt!=2 && _alt!=org.antlr.v4.runtime.atn.ATN.INVALID_ALT_NUMBER ) {
					if ( _alt==1 ) {
						{
						{
						setState(1491);
						match(COMMA);
						setState(1498);
						_errHandler.sync(this);
						switch (_input.LA(1)) {
						case STRING:
						case LAMBDA:
						case NOT:
						case NONE:
						case TRUE:
						case FALSE:
						case AWAIT:
						case NAME:
						case DECIMAL_INTEGER:
						case OCT_INTEGER:
						case HEX_INTEGER:
						case BIN_INTEGER:
						case FLOAT_NUMBER:
						case IMAG_NUMBER:
						case ELLIPSIS:
						case OPEN_PAREN:
						case OPEN_BRACK:
						case ADD:
						case MINUS:
						case NOT_OP:
						case OPEN_BRACE:
							{
							setState(1492);
							_localctx.test = test();
							 push(_localctx.test.result); 
							}
							break;
						case STAR:
							{
							setState(1495);
							_localctx.star_expr = star_expr();
							 push(_localctx.star_expr.result); 
							}
							break;
						default:
							throw new NoViableAltException(this);
						}
						}
						} 
					}
					setState(1504);
					_errHandler.sync(this);
					_alt = getInterpreter().adaptivePredict(_input,174,_ctx);
				}
				 boolean comma = false; 
				setState(1508);
				_errHandler.sync(this);
				_la = _input.LA(1);
				if (_la==COMMA) {
					{
					setState(1506);
					match(COMMA);
					 comma = true; 
					}
				}

				 
				                    SSTNode[] items = getArray(start, SSTNode[].class);
				                    if (_localctx.type == PythonBuiltinClassType.PTuple && items.length == 1 && !comma) {
				                        _localctx.result =  items[0];
				                    } else {
				                        _localctx.result =  new CollectionSSTNode(items, _localctx.type, -1, -1); 
				                    }
				                
				}
				}
				break;
			}
		}
		catch (RecognitionException re) {
			_localctx.exception = re;
			_errHandler.reportError(this, re);
			_errHandler.recover(this, re);
		}
		finally {
			exitRule();
		}
		return _localctx;
	}

	public static class ClassdefContext extends ParserRuleContext {
		public com.oracle.graal.python.parser.ScopeInfo scope;
		public Token NAME;
		public ArglistContext arglist;
		public SuiteContext suite;
		public TerminalNode CLASS() { return getToken(Python3Parser.CLASS, 0); }
		public TerminalNode NAME() { return getToken(Python3Parser.NAME, 0); }
		public TerminalNode COLON() { return getToken(Python3Parser.COLON, 0); }
		public SuiteContext suite() {
			return getRuleContext(SuiteContext.class,0);
		}
		public TerminalNode OPEN_PAREN() { return getToken(Python3Parser.OPEN_PAREN, 0); }
		public ArglistContext arglist() {
			return getRuleContext(ArglistContext.class,0);
		}
		public TerminalNode CLOSE_PAREN() { return getToken(Python3Parser.CLOSE_PAREN, 0); }
		public ClassdefContext(ParserRuleContext parent, int invokingState) {
			super(parent, invokingState);
		}
		@Override public int getRuleIndex() { return RULE_classdef; }
	}

	public final ClassdefContext classdef() throws RecognitionException {
		ClassdefContext _localctx = new ClassdefContext(_ctx, getState());
		enterRule(_localctx, 152, RULE_classdef);
		int _la;
		try {
			enterOuterAlt(_localctx, 1);
			{
			setState(1514);
			match(CLASS);
			setState(1515);
			_localctx.NAME = match(NAME);
			 ArgListBuilder baseClasses = null; 
			setState(1522);
			_errHandler.sync(this);
			_la = _input.LA(1);
			if (_la==OPEN_PAREN) {
				{
				setState(1517);
				match(OPEN_PAREN);
				setState(1518);
				_localctx.arglist = arglist();
				setState(1519);
				match(CLOSE_PAREN);
				 baseClasses = _localctx.arglist.result; 
				}
			}


			            // we need to create the scope here to resolve base classes in the outer scope
			            factory.getScopeEnvironment().createLocal((_localctx.NAME!=null?_localctx.NAME.getText():null));
			            ScopeInfo classScope = scopeEnvironment.pushScope((_localctx.NAME!=null?_localctx.NAME.getText():null), ScopeInfo.ScopeKind.Class); 
			        
			 LoopState savedLoopState = saveLoopState(); 
			setState(1526);
			match(COLON);
			setState(1527);
			_localctx.suite = suite();
			 push(factory.createClassDefinition((_localctx.NAME!=null?_localctx.NAME.getText():null), baseClasses, _localctx.suite.result, getStartIndex(_localctx), getStopIndex((_localctx.suite!=null?(_localctx.suite.stop):null)))); 
			 scopeEnvironment.popScope(); 
			 loopState = savedLoopState; 
			}
		}
		catch (RecognitionException re) {
			_localctx.exception = re;
			_errHandler.reportError(this, re);
			_errHandler.recover(this, re);
		}
		finally {
			exitRule();
		}
		return _localctx;
	}

	public static class ArglistContext extends ParserRuleContext {
		public ArgListBuilder result;
		public List<ArgumentContext> argument() {
			return getRuleContexts(ArgumentContext.class);
		}
		public ArgumentContext argument(int i) {
			return getRuleContext(ArgumentContext.class,i);
		}
		public List<TerminalNode> COMMA() { return getTokens(Python3Parser.COMMA); }
		public TerminalNode COMMA(int i) {
			return getToken(Python3Parser.COMMA, i);
		}
		public ArglistContext(ParserRuleContext parent, int invokingState) {
			super(parent, invokingState);
		}
		@Override public int getRuleIndex() { return RULE_arglist; }
	}

	public final ArglistContext arglist() throws RecognitionException {
		ArglistContext _localctx = new ArglistContext(_ctx, getState());
		enterRule(_localctx, 154, RULE_arglist);
		int _la;
		try {
			int _alt;
			enterOuterAlt(_localctx, 1);
			{
			 ArgListBuilder args = new ArgListBuilder(); 
			setState(1544);
			_errHandler.sync(this);
			_la = _input.LA(1);
			if ((((_la) & ~0x3f) == 0 && ((1L << _la) & ((1L << STRING) | (1L << LAMBDA) | (1L << NOT) | (1L << NONE) | (1L << TRUE) | (1L << FALSE) | (1L << AWAIT) | (1L << NAME) | (1L << DECIMAL_INTEGER) | (1L << OCT_INTEGER) | (1L << HEX_INTEGER) | (1L << BIN_INTEGER) | (1L << FLOAT_NUMBER) | (1L << IMAG_NUMBER) | (1L << ELLIPSIS) | (1L << STAR) | (1L << OPEN_PAREN) | (1L << POWER) | (1L << OPEN_BRACK))) != 0) || ((((_la - 64)) & ~0x3f) == 0 && ((1L << (_la - 64)) & ((1L << (ADD - 64)) | (1L << (MINUS - 64)) | (1L << (NOT_OP - 64)) | (1L << (OPEN_BRACE - 64)))) != 0)) {
				{
				setState(1533);
				argument(args);
				setState(1538);
				_errHandler.sync(this);
				_alt = getInterpreter().adaptivePredict(_input,178,_ctx);
				while ( _alt!=2 && _alt!=org.antlr.v4.runtime.atn.ATN.INVALID_ALT_NUMBER ) {
					if ( _alt==1 ) {
						{
						{
						setState(1534);
						match(COMMA);
						setState(1535);
						argument(args);
						}
						} 
					}
					setState(1540);
					_errHandler.sync(this);
					_alt = getInterpreter().adaptivePredict(_input,178,_ctx);
				}
				setState(1542);
				_errHandler.sync(this);
				_la = _input.LA(1);
				if (_la==COMMA) {
					{
					setState(1541);
					match(COMMA);
					}
				}

				}
			}

			 _localctx.result =  args; 
			}
		}
		catch (RecognitionException re) {
			_localctx.exception = re;
			_errHandler.reportError(this, re);
			_errHandler.recover(this, re);
		}
		finally {
			exitRule();
		}
		return _localctx;
	}

	public static class ArgumentContext extends ParserRuleContext {
		public ArgListBuilder args;
		public SSTNode result;
		public TestContext test;
		public Comp_forContext comp_for;
		public TestContext n;
		public List<TestContext> test() {
			return getRuleContexts(TestContext.class);
		}
		public TestContext test(int i) {
			return getRuleContext(TestContext.class,i);
		}
		public Comp_forContext comp_for() {
			return getRuleContext(Comp_forContext.class,0);
		}
		public TerminalNode ASSIGN() { return getToken(Python3Parser.ASSIGN, 0); }
		public TerminalNode POWER() { return getToken(Python3Parser.POWER, 0); }
		public TerminalNode STAR() { return getToken(Python3Parser.STAR, 0); }
		public ArgumentContext(ParserRuleContext parent, int invokingState) { super(parent, invokingState); }
		public ArgumentContext(ParserRuleContext parent, int invokingState, ArgListBuilder args) {
			super(parent, invokingState);
			this.args = args;
		}
		@Override public int getRuleIndex() { return RULE_argument; }
	}

	public final ArgumentContext argument(ArgListBuilder args) throws RecognitionException {
		ArgumentContext _localctx = new ArgumentContext(_ctx, getState(), args);
		enterRule(_localctx, 156, RULE_argument);
		try {
			setState(1571);
			_errHandler.sync(this);
			switch ( getInterpreter().adaptivePredict(_input,181,_ctx) ) {
			case 1:
				enterOuterAlt(_localctx, 1);
				{

				                    ScopeInfo generator = scopeEnvironment.pushScope("generator", ScopeInfo.ScopeKind.GenExp); 
				                    generator.setHasAnnotations(true);
				                
				setState(1549);
				_localctx.test = test();
				setState(1550);
				_localctx.comp_for = comp_for(_localctx.test.result, null, PythonBuiltinClassType.PGenerator, 0);

				                    args.addArg(_localctx.comp_for.result);
				                   scopeEnvironment.popScope();
				                
				}
				break;
			case 2:
				enterOuterAlt(_localctx, 2);
				{
				 String name = getCurrentToken().getText();
				                  if (getCurrentToken().getType() != NAME) {
				                    throw new PythonRecognitionException("keyword can't be an expression", this, _input, _localctx, getCurrentToken());
				                  }
				                  // TODO this is not nice. There is done two times lookup in collection to remove name from seen variables. !!!
				                  boolean isNameAsVariableInScope = scopeEnvironment.getCurrentScope().getSeenVars() == null ? false : scopeEnvironment.getCurrentScope().getSeenVars().contains(name);
				                
				setState(1554);
				_localctx.n = _localctx.test = test();

				                    if (!((_localctx.n).result instanceof VarLookupSSTNode)) {
				                        throw new PythonRecognitionException("keyword can't be an expression", this, _input, _localctx, getCurrentToken());
				                    }
				                    if (!isNameAsVariableInScope && scopeEnvironment.getCurrentScope().getSeenVars().contains(name)) {
				                        scopeEnvironment.getCurrentScope().getSeenVars().remove(name);
				                    }
				                
				setState(1556);
				match(ASSIGN);
				setState(1557);
				_localctx.test = test();
				 
				                        args.addNamedArg(name, _localctx.test.result); 
				                    
				}
				break;
			case 3:
				enterOuterAlt(_localctx, 3);
				{
				setState(1560);
				_localctx.test = test();
				  
				                        if (args.hasNameArg()) {
				                            throw new PythonRecognitionException("positional argument follows keyword argument", this, _input, _localctx, getCurrentToken());
				                        }
				                        if (args.hasKwArg()) {
				                            throw new PythonRecognitionException("positional argument follows keyword argument unpacking", this, _input, _localctx, getCurrentToken());
				                        }
				                        args.addArg(_localctx.test.result); 
				                    
				}
				break;
			case 4:
				enterOuterAlt(_localctx, 4);
				{
				setState(1563);
				match(POWER);
				setState(1564);
				_localctx.test = test();
				 args.addKwArg(_localctx.test.result); 
				}
				break;
			case 5:
				enterOuterAlt(_localctx, 5);
				{
				setState(1567);
				match(STAR);
				setState(1568);
				_localctx.test = test();
				 
				                        if (args.hasKwArg()) {
				                            throw new PythonRecognitionException("iterable argument unpacking follows keyword argument unpacking", this, _input, _localctx, getCurrentToken());
				                        }
				                        args.addStarArg(_localctx.test.result); 
				                    
				}
				break;
			}
		}
		catch (RecognitionException re) {
			_localctx.exception = re;
			_errHandler.reportError(this, re);
			_errHandler.recover(this, re);
		}
		finally {
			exitRule();
		}
		return _localctx;
	}

	public static class Comp_forContext extends ParserRuleContext {
		public SSTNode target;
		public SSTNode name;
		public PythonBuiltinClassType resultType;
		public int level;
		public SSTNode result;
		public Token f;
		public ExprlistContext exprlist;
		public Or_testContext or_test;
		public Test_nocondContext test_nocond;
		public Comp_forContext comp_for;
		public ExprlistContext exprlist() {
			return getRuleContext(ExprlistContext.class,0);
		}
		public TerminalNode IN() { return getToken(Python3Parser.IN, 0); }
		public Or_testContext or_test() {
			return getRuleContext(Or_testContext.class,0);
		}
		public TerminalNode FOR() { return getToken(Python3Parser.FOR, 0); }
		public TerminalNode ASYNC() { return getToken(Python3Parser.ASYNC, 0); }
		public List<TerminalNode> IF() { return getTokens(Python3Parser.IF); }
		public TerminalNode IF(int i) {
			return getToken(Python3Parser.IF, i);
		}
		public List<Test_nocondContext> test_nocond() {
			return getRuleContexts(Test_nocondContext.class);
		}
		public Test_nocondContext test_nocond(int i) {
			return getRuleContext(Test_nocondContext.class,i);
		}
		public Comp_forContext comp_for() {
			return getRuleContext(Comp_forContext.class,0);
		}
		public Comp_forContext(ParserRuleContext parent, int invokingState) { super(parent, invokingState); }
		public Comp_forContext(ParserRuleContext parent, int invokingState, SSTNode target, SSTNode name, PythonBuiltinClassType resultType, int level) {
			super(parent, invokingState);
			this.target = target;
			this.name = name;
			this.resultType = resultType;
			this.level = level;
		}
		@Override public int getRuleIndex() { return RULE_comp_for; }
	}

	public final Comp_forContext comp_for(SSTNode target,SSTNode name,PythonBuiltinClassType resultType,int level) throws RecognitionException {
		Comp_forContext _localctx = new Comp_forContext(_ctx, getState(), target, name, resultType, level);
		enterRule(_localctx, 158, RULE_comp_for);
		int _la;
		try {
			enterOuterAlt(_localctx, 1);
			{
			 
			            if (target instanceof StarSSTNode) {
			                throw new PythonRecognitionException("iterable unpacking cannot be used in comprehension", this, _input, _localctx, _localctx.start);
			            }
			            boolean scopeCreated = true; 
			            boolean async = false; 
			        
			setState(1576);
			_errHandler.sync(this);
			_la = _input.LA(1);
			if (_la==ASYNC) {
				{
				setState(1574);
				match(ASYNC);
				 async = true; 
				}
			}

			 
			            SSTNode iterator; 
			            SSTNode[] variables;
			            int lineNumber;
			        
			setState(1579);
			_localctx.f = match(FOR);
			setState(1580);
			_localctx.exprlist = exprlist();
			setState(1581);
			match(IN);

			                ScopeInfo currentScope = null;
			                if (level == 0) {
			                    currentScope = scopeEnvironment.getCurrentScope();
			                    factory.getScopeEnvironment().setCurrentScope(currentScope.getParent());
			                }
			            
			setState(1583);
			_localctx.or_test = or_test();
			   
			            if (level == 0) {
			                factory.getScopeEnvironment().setCurrentScope(currentScope);
			            }
			            lineNumber = _localctx.f.getLine();
			            iterator = _localctx.or_test.result; 
			            variables = _localctx.exprlist.result;
			        
			 int start = start(); 
			setState(1592);
			_errHandler.sync(this);
			_la = _input.LA(1);
			while (_la==IF) {
				{
				{
				setState(1586);
				match(IF);
				setState(1587);
				_localctx.test_nocond = test_nocond();
				 push(_localctx.test_nocond.result); 
				}
				}
				setState(1594);
				_errHandler.sync(this);
				_la = _input.LA(1);
			}
			 SSTNode[] conditions = getArray(start, SSTNode[].class); 
			setState(1599);
			_errHandler.sync(this);
			_la = _input.LA(1);
			if (_la==FOR || _la==ASYNC) {
				{
				setState(1596);
				_localctx.comp_for = comp_for(iterator, null, PythonBuiltinClassType.PGenerator, level + 1);
				 
				                iterator = _localctx.comp_for.result; 
				            
				}
			}

			 _localctx.result =  factory.createForComprehension(async, _localctx.target, _localctx.name, variables, iterator, conditions, _localctx.resultType, lineNumber, level, getStartIndex(_localctx.f), getLastIndex(_localctx)); 
			}
		}
		catch (RecognitionException re) {
			_localctx.exception = re;
			_errHandler.reportError(this, re);
			_errHandler.recover(this, re);
		}
		finally {
			exitRule();
		}
		return _localctx;
	}

	public static class Encoding_declContext extends ParserRuleContext {
		public TerminalNode NAME() { return getToken(Python3Parser.NAME, 0); }
		public Encoding_declContext(ParserRuleContext parent, int invokingState) {
			super(parent, invokingState);
		}
		@Override public int getRuleIndex() { return RULE_encoding_decl; }
	}

	public final Encoding_declContext encoding_decl() throws RecognitionException {
		Encoding_declContext _localctx = new Encoding_declContext(_ctx, getState());
		enterRule(_localctx, 160, RULE_encoding_decl);
		try {
			enterOuterAlt(_localctx, 1);
			{
			setState(1603);
			match(NAME);
			}
		}
		catch (RecognitionException re) {
			_localctx.exception = re;
			_errHandler.reportError(this, re);
			_errHandler.recover(this, re);
		}
		finally {
			exitRule();
		}
		return _localctx;
	}

	public static class Yield_exprContext extends ParserRuleContext {
		public SSTNode result;
		public TestContext test;
		public Testlist_star_exprContext testlist_star_expr;
		public TerminalNode YIELD() { return getToken(Python3Parser.YIELD, 0); }
		public TerminalNode FROM() { return getToken(Python3Parser.FROM, 0); }
		public TestContext test() {
			return getRuleContext(TestContext.class,0);
		}
		public Testlist_star_exprContext testlist_star_expr() {
			return getRuleContext(Testlist_star_exprContext.class,0);
		}
		public Yield_exprContext(ParserRuleContext parent, int invokingState) {
			super(parent, invokingState);
		}
		@Override public int getRuleIndex() { return RULE_yield_expr; }
	}

	public final Yield_exprContext yield_expr() throws RecognitionException {
		Yield_exprContext _localctx = new Yield_exprContext(_ctx, getState());
		enterRule(_localctx, 162, RULE_yield_expr);
		try {
			enterOuterAlt(_localctx, 1);
			{
			 
			        SSTNode value = null;
			        boolean isFrom = false; 
			    
			setState(1606);
			match(YIELD);
			setState(1614);
			_errHandler.sync(this);
			switch (_input.LA(1)) {
			case FROM:
				{
				setState(1607);
				match(FROM);
				setState(1608);
				_localctx.test = test();
				value = _localctx.test.result; isFrom = true;
				}
				break;
			case STRING:
			case LAMBDA:
			case NOT:
			case NONE:
			case TRUE:
			case FALSE:
			case AWAIT:
			case NAME:
			case DECIMAL_INTEGER:
			case OCT_INTEGER:
			case HEX_INTEGER:
			case BIN_INTEGER:
			case FLOAT_NUMBER:
			case IMAG_NUMBER:
			case ELLIPSIS:
			case STAR:
			case OPEN_PAREN:
			case OPEN_BRACK:
			case ADD:
			case MINUS:
			case NOT_OP:
			case OPEN_BRACE:
				{
				setState(1611);
				_localctx.testlist_star_expr = testlist_star_expr();
				 value = _localctx.testlist_star_expr.result; 
				}
				break;
			case NEWLINE:
			case CLOSE_PAREN:
			case SEMI_COLON:
			case ASSIGN:
				break;
			default:
				break;
			}
			 _localctx.result =  factory.createYieldExpressionSSTNode(value, isFrom, getStartIndex(_localctx), getLastIndex(_localctx)); 
			}
		}
		catch (RecognitionException re) {
			_localctx.exception = re;
			_errHandler.reportError(this, re);
			_errHandler.recover(this, re);
		}
		finally {
			exitRule();
		}
		return _localctx;
	}

	public static final String _serializedATN =
		"\3\u608b\ua72a\u8133\ub9ed\u417c\u3be7\u7786\u5964\3e\u0655\4\2\t\2\4"+
		"\3\t\3\4\4\t\4\4\5\t\5\4\6\t\6\4\7\t\7\4\b\t\b\4\t\t\t\4\n\t\n\4\13\t"+
		"\13\4\f\t\f\4\r\t\r\4\16\t\16\4\17\t\17\4\20\t\20\4\21\t\21\4\22\t\22"+
		"\4\23\t\23\4\24\t\24\4\25\t\25\4\26\t\26\4\27\t\27\4\30\t\30\4\31\t\31"+
		"\4\32\t\32\4\33\t\33\4\34\t\34\4\35\t\35\4\36\t\36\4\37\t\37\4 \t \4!"+
		"\t!\4\"\t\"\4#\t#\4$\t$\4%\t%\4&\t&\4\'\t\'\4(\t(\4)\t)\4*\t*\4+\t+\4"+
		",\t,\4-\t-\4.\t.\4/\t/\4\60\t\60\4\61\t\61\4\62\t\62\4\63\t\63\4\64\t"+
		"\64\4\65\t\65\4\66\t\66\4\67\t\67\48\t8\49\t9\4:\t:\4;\t;\4<\t<\4=\t="+
		"\4>\t>\4?\t?\4@\t@\4A\tA\4B\tB\4C\tC\4D\tD\4E\tE\4F\tF\4G\tG\4H\tH\4I"+
		"\tI\4J\tJ\4K\tK\4L\tL\4M\tM\4N\tN\4O\tO\4P\tP\4Q\tQ\4R\tR\4S\tS\3\2\3"+
		"\2\3\2\3\2\3\2\3\2\5\2\u00ad\n\2\3\2\3\2\3\2\3\3\3\3\3\3\3\3\3\3\7\3\u00b7"+
		"\n\3\f\3\16\3\u00ba\13\3\3\3\3\3\3\3\3\3\3\4\3\4\3\4\7\4\u00c3\n\4\f\4"+
		"\16\4\u00c6\13\4\3\4\3\4\3\4\3\4\3\5\3\5\3\5\3\5\3\5\3\5\3\5\3\5\5\5\u00d4"+
		"\n\5\3\5\3\5\3\5\3\6\3\6\6\6\u00db\n\6\r\6\16\6\u00dc\3\6\3\6\3\7\3\7"+
		"\3\7\3\7\3\7\5\7\u00e6\n\7\3\7\3\7\3\b\3\b\3\b\3\t\3\t\3\t\3\t\3\t\5\t"+
		"\u00f2\n\t\3\t\3\t\3\t\3\t\3\t\3\n\3\n\3\n\5\n\u00fc\n\n\3\n\3\n\3\n\3"+
		"\13\3\13\3\13\7\13\u0104\n\13\f\13\16\13\u0107\13\13\3\13\3\13\3\13\3"+
		"\13\3\13\3\13\3\13\7\13\u0110\n\13\f\13\16\13\u0113\13\13\5\13\u0115\n"+
		"\13\3\13\3\13\3\13\3\13\7\13\u011b\n\13\f\13\16\13\u011e\13\13\3\13\3"+
		"\13\3\13\5\13\u0123\n\13\5\13\u0125\n\13\5\13\u0127\n\13\3\13\3\13\5\13"+
		"\u012b\n\13\5\13\u012d\n\13\5\13\u012f\n\13\3\13\3\13\3\13\7\13\u0134"+
		"\n\13\f\13\16\13\u0137\13\13\3\13\3\13\3\13\3\13\7\13\u013d\n\13\f\13"+
		"\16\13\u0140\13\13\3\13\3\13\3\13\5\13\u0145\n\13\5\13\u0147\n\13\5\13"+
		"\u0149\n\13\3\13\3\13\5\13\u014d\n\13\5\13\u014f\n\13\5\13\u0151\n\13"+
		"\3\13\3\13\3\13\7\13\u0156\n\13\f\13\16\13\u0159\13\13\3\13\3\13\3\13"+
		"\5\13\u015e\n\13\5\13\u0160\n\13\5\13\u0162\n\13\3\13\3\13\5\13\u0166"+
		"\n\13\5\13\u0168\n\13\3\f\3\f\3\f\3\f\3\f\3\f\5\f\u0170\n\f\3\f\3\f\3"+
		"\f\3\f\5\f\u0176\n\f\3\f\3\f\3\r\3\r\3\r\3\r\3\r\3\r\3\r\3\r\5\r\u0182"+
		"\n\r\5\r\u0184\n\r\3\r\3\r\3\16\3\16\3\16\3\16\3\16\3\16\3\16\5\16\u018f"+
		"\n\16\3\16\3\16\3\17\3\17\3\17\3\17\7\17\u0197\n\17\f\17\16\17\u019a\13"+
		"\17\3\17\3\17\3\17\3\17\3\17\3\17\3\17\7\17\u01a3\n\17\f\17\16\17\u01a6"+
		"\13\17\5\17\u01a8\n\17\3\17\3\17\3\17\3\17\7\17\u01ae\n\17\f\17\16\17"+
		"\u01b1\13\17\3\17\3\17\3\17\5\17\u01b6\n\17\5\17\u01b8\n\17\5\17\u01ba"+
		"\n\17\3\17\3\17\5\17\u01be\n\17\5\17\u01c0\n\17\5\17\u01c2\n\17\3\17\3"+
		"\17\3\17\7\17\u01c7\n\17\f\17\16\17\u01ca\13\17\3\17\3\17\3\17\3\17\7"+
		"\17\u01d0\n\17\f\17\16\17\u01d3\13\17\3\17\3\17\3\17\5\17\u01d8\n\17\5"+
		"\17\u01da\n\17\5\17\u01dc\n\17\3\17\3\17\5\17\u01e0\n\17\5\17\u01e2\n"+
		"\17\5\17\u01e4\n\17\3\17\3\17\3\17\7\17\u01e9\n\17\f\17\16\17\u01ec\13"+
		"\17\3\17\3\17\3\17\5\17\u01f1\n\17\5\17\u01f3\n\17\5\17\u01f5\n\17\3\17"+
		"\3\17\5\17\u01f9\n\17\5\17\u01fb\n\17\3\17\3\17\3\20\3\20\3\20\3\20\3"+
		"\20\3\20\5\20\u0205\n\20\3\20\3\20\3\21\3\21\3\21\3\21\5\21\u020d\n\21"+
		"\3\21\3\21\3\22\3\22\3\22\3\22\3\23\3\23\5\23\u0217\n\23\3\24\3\24\3\24"+
		"\7\24\u021c\n\24\f\24\16\24\u021f\13\24\3\24\5\24\u0222\n\24\3\24\3\24"+
		"\3\25\3\25\3\25\3\25\3\25\3\25\3\25\3\25\3\25\5\25\u022f\n\25\3\26\3\26"+
		"\3\26\3\26\3\26\3\26\3\26\3\26\5\26\u0239\n\26\3\26\3\26\3\26\3\26\3\26"+
		"\3\26\3\26\3\26\3\26\5\26\u0244\n\26\3\26\3\26\3\26\3\26\3\26\3\26\3\26"+
		"\3\26\3\26\3\26\3\26\3\26\5\26\u0252\n\26\7\26\u0254\n\26\f\26\16\26\u0257"+
		"\13\26\3\26\5\26\u025a\n\26\3\27\3\27\3\27\3\27\3\27\3\27\5\27\u0262\n"+
		"\27\3\27\3\27\3\27\3\27\3\27\3\27\3\27\3\27\5\27\u026c\n\27\3\27\3\27"+
		"\3\27\3\27\3\27\3\27\3\27\5\27\u0275\n\27\7\27\u0277\n\27\f\27\16\27\u027a"+
		"\13\27\3\27\5\27\u027d\n\27\5\27\u027f\n\27\3\27\5\27\u0282\n\27\3\30"+
		"\3\30\3\31\3\31\3\31\3\31\3\32\3\32\3\32\3\32\3\32\3\32\3\32\5\32\u0291"+
		"\n\32\3\33\3\33\3\33\3\33\3\33\5\33\u0298\n\33\3\33\3\33\3\34\3\34\3\34"+
		"\3\35\3\35\3\35\3\35\3\35\3\35\3\35\3\35\5\35\u02a7\n\35\5\35\u02a9\n"+
		"\35\3\35\3\35\3\36\3\36\5\36\u02af\n\36\3\37\3\37\3\37\3 \3 \3 \3 \3 "+
		"\3 \7 \u02ba\n \f \16 \u02bd\13 \3 \3 \3 \3 \3 \3 \3 \6 \u02c6\n \r \16"+
		" \u02c7\5 \u02ca\n \3 \3 \3 \3 \3 \3 \3 \3 \3 \3 \3 \5 \u02d7\n \3 \3"+
		" \3!\3!\3!\3!\3!\5!\u02e0\n!\3!\3!\3\"\3\"\3\"\3\"\3\"\3\"\3\"\7\"\u02eb"+
		"\n\"\f\"\16\"\u02ee\13\"\3\"\5\"\u02f1\n\"\3\"\3\"\3#\3#\3#\3#\3#\7#\u02fa"+
		"\n#\f#\16#\u02fd\13#\3$\3$\3$\3$\3$\5$\u0304\n$\3%\3%\3%\7%\u0309\n%\f"+
		"%\16%\u030c\13%\3&\3&\3&\3&\3&\3&\3&\7&\u0315\n&\f&\16&\u0318\13&\3&\3"+
		"&\3\'\3\'\3\'\3\'\3\'\3\'\3\'\7\'\u0323\n\'\f\'\16\'\u0326\13\'\3\'\3"+
		"\'\3(\3(\3(\3(\3(\3(\3(\5(\u0331\n(\3(\3(\3)\3)\3)\3)\3)\3)\3)\3)\3)\5"+
		")\u033e\n)\3*\3*\3*\3*\5*\u0344\n*\3+\3+\3+\3+\3+\3+\3+\3,\3,\3,\3,\3"+
		",\3,\3,\3,\3,\3,\3,\3,\3,\5,\u035a\n,\3-\3-\3-\3-\3-\3-\3-\3-\3-\3-\3"+
		"-\5-\u0367\n-\3-\3-\3.\3.\3.\3.\3.\3.\3.\3.\3.\3.\3.\3.\3.\5.\u0378\n"+
		".\3.\3.\3/\3/\3/\3/\3/\3/\3/\3/\6/\u0384\n/\r/\16/\u0385\3/\3/\3/\3/\3"+
		"/\5/\u038d\n/\3/\3/\3/\3/\3/\5/\u0394\n/\3/\3/\3/\3/\3/\5/\u039b\n/\3"+
		"/\3/\3\60\3\60\3\60\3\60\3\60\3\60\3\60\5\60\u03a6\n\60\5\60\u03a8\n\60"+
		"\3\60\3\60\3\60\3\60\3\61\3\61\3\61\3\61\3\62\3\62\3\62\3\62\3\62\3\62"+
		"\5\62\u03b8\n\62\3\62\3\62\3\62\3\62\3\62\3\62\3\62\3\62\3\62\5\62\u03c3"+
		"\n\62\3\62\3\62\3\63\3\63\3\63\3\63\3\63\6\63\u03cc\n\63\r\63\16\63\u03cd"+
		"\3\63\3\63\5\63\u03d2\n\63\3\63\3\63\3\64\3\64\3\64\3\64\3\64\3\64\3\64"+
		"\3\64\5\64\u03de\n\64\3\64\3\64\3\64\5\64\u03e3\n\64\3\65\3\65\3\65\3"+
		"\65\3\65\3\65\5\65\u03eb\n\65\3\66\3\66\3\66\3\66\3\66\5\66\u03f2\n\66"+
		"\3\66\3\66\3\66\3\66\3\66\3\66\3\67\3\67\3\67\3\67\3\67\5\67\u03ff\n\67"+
		"\3\67\3\67\3\67\3\67\3\67\3\67\38\38\38\38\38\38\38\68\u040e\n8\r8\16"+
		"8\u040f\38\38\38\58\u0415\n8\39\39\39\39\39\39\39\69\u041e\n9\r9\169\u041f"+
		"\39\39\39\59\u0425\n9\3:\3:\3:\3:\3:\3:\3:\5:\u042e\n:\3;\3;\3;\3;\3;"+
		"\3;\6;\u0436\n;\r;\16;\u0437\3;\3;\3;\5;\u043d\n;\3<\3<\3<\3<\3<\3<\3"+
		"<\3<\3<\3<\3<\3<\3<\3<\3<\3<\3<\3<\3<\3<\3<\3<\3<\3<\5<\u0457\n<\3=\3"+
		"=\3=\3=\3>\3>\3>\3>\3>\3>\7>\u0463\n>\f>\16>\u0466\13>\3?\3?\3?\3?\3?"+
		"\3?\7?\u046e\n?\f?\16?\u0471\13?\3@\3@\3@\3@\3@\3@\7@\u0479\n@\f@\16@"+
		"\u047c\13@\3A\3A\3A\3A\3A\3A\3A\5A\u0485\nA\3A\3A\3A\7A\u048a\nA\fA\16"+
		"A\u048d\13A\3B\3B\3B\3B\3B\3B\3B\5B\u0496\nB\3B\3B\3B\7B\u049b\nB\fB\16"+
		"B\u049e\13B\3C\3C\3C\3C\3C\3C\3C\3C\3C\3C\3C\3C\3C\5C\u04ad\nC\3C\3C\3"+
		"C\7C\u04b2\nC\fC\16C\u04b5\13C\3D\3D\3D\3D\3D\3D\3D\5D\u04be\nD\3D\3D"+
		"\3D\3D\3D\3D\5D\u04c6\nD\3E\3E\3E\3E\3E\3E\5E\u04ce\nE\3F\5F\u04d1\nF"+
		"\3F\3F\3F\3F\3F\3F\3F\3F\3F\3F\3F\3F\3F\3F\3F\7F\u04e2\nF\fF\16F\u04e5"+
		"\13F\3G\3G\3G\3G\3G\3G\3G\3G\5G\u04ef\nG\3G\3G\3G\3G\3G\3G\3G\5G\u04f8"+
		"\nG\3G\3G\3G\3G\3G\3G\3G\3G\3G\3G\5G\u0504\nG\3G\3G\3G\3G\3G\3G\3G\3G"+
		"\3G\3G\3G\3G\3G\3G\3G\3G\3G\3G\3G\6G\u0519\nG\rG\16G\u051a\3G\3G\3G\3"+
		"G\3G\3G\3G\3G\3G\5G\u0526\nG\3H\3H\3H\3H\3H\3H\3H\3H\3H\3H\7H\u0532\n"+
		"H\fH\16H\u0535\13H\3H\5H\u0538\nH\5H\u053a\nH\3H\5H\u053d\nH\3I\3I\3I"+
		"\3I\3I\3I\3I\5I\u0546\nI\3I\3I\3I\3I\5I\u054c\nI\3I\3I\3I\3I\5I\u0552"+
		"\nI\5I\u0554\nI\3I\5I\u0557\nI\3J\3J\3J\3J\3J\3J\3J\5J\u0560\nJ\3J\3J"+
		"\3J\3J\3J\3J\3J\5J\u0569\nJ\7J\u056b\nJ\fJ\16J\u056e\13J\3J\5J\u0571\n"+
		"J\3J\3J\3K\3K\3K\3K\3K\3K\3K\3K\3K\3K\7K\u057f\nK\fK\16K\u0582\13K\3K"+
		"\5K\u0585\nK\5K\u0587\nK\3K\5K\u058a\nK\3L\3L\3L\3L\3L\3L\3L\3L\3L\3L"+
		"\5L\u0596\nL\3L\3L\3L\3L\3L\3L\3L\3L\3L\3L\3L\3L\3L\5L\u05a5\nL\3L\3L"+
		"\3L\3L\3L\3L\3L\3L\3L\3L\3L\5L\u05b2\nL\7L\u05b4\nL\fL\16L\u05b7\13L\3"+
		"L\5L\u05ba\nL\3L\3L\5L\u05be\nL\3M\3M\3M\3M\3M\3M\3M\5M\u05c7\nM\3M\3"+
		"M\3M\3M\3M\3M\3M\3M\3M\3M\5M\u05d3\nM\3M\3M\3M\3M\3M\3M\3M\3M\5M\u05dd"+
		"\nM\7M\u05df\nM\fM\16M\u05e2\13M\3M\3M\3M\5M\u05e7\nM\3M\3M\5M\u05eb\n"+
		"M\3N\3N\3N\3N\3N\3N\3N\3N\5N\u05f5\nN\3N\3N\3N\3N\3N\3N\3N\3N\3O\3O\3"+
		"O\3O\7O\u0603\nO\fO\16O\u0606\13O\3O\5O\u0609\nO\5O\u060b\nO\3O\3O\3P"+
		"\3P\3P\3P\3P\3P\3P\3P\3P\3P\3P\3P\3P\3P\3P\3P\3P\3P\3P\3P\3P\3P\3P\5P"+
		"\u0626\nP\3Q\3Q\3Q\5Q\u062b\nQ\3Q\3Q\3Q\3Q\3Q\3Q\3Q\3Q\3Q\3Q\3Q\3Q\7Q"+
		"\u0639\nQ\fQ\16Q\u063c\13Q\3Q\3Q\3Q\3Q\5Q\u0642\nQ\3Q\3Q\3R\3R\3S\3S\3"+
		"S\3S\3S\3S\3S\3S\3S\5S\u0651\nS\3S\3S\3S\2\2T\2\4\6\b\n\f\16\20\22\24"+
		"\26\30\32\34\36 \"$&(*,.\60\62\64\668:<>@BDFHJLNPRTVXZ\\^`bdfhjlnprtv"+
		"xz|~\u0080\u0082\u0084\u0086\u0088\u008a\u008c\u008e\u0090\u0092\u0094"+
		"\u0096\u0098\u009a\u009c\u009e\u00a0\u00a2\u00a4\2\3\3\2S_\2\u06fb\2\u00a6"+
		"\3\2\2\2\4\u00b1\3\2\2\2\6\u00bf\3\2\2\2\b\u00cb\3\2\2\2\n\u00d8\3\2\2"+
		"\2\f\u00e0\3\2\2\2\16\u00e9\3\2\2\2\20\u00ec\3\2\2\2\22\u00f8\3\2\2\2"+
		"\24\u0167\3\2\2\2\26\u0169\3\2\2\2\30\u0179\3\2\2\2\32\u0187\3\2\2\2\34"+
		"\u0192\3\2\2\2\36\u01fe\3\2\2\2 \u0208\3\2\2\2\"\u0210\3\2\2\2$\u0216"+
		"\3\2\2\2&\u0218\3\2\2\2(\u022e\3\2\2\2*\u0230\3\2\2\2,\u0261\3\2\2\2."+
		"\u0283\3\2\2\2\60\u0285\3\2\2\2\62\u0290\3\2\2\2\64\u0292\3\2\2\2\66\u029b"+
		"\3\2\2\28\u029e\3\2\2\2:\u02ae\3\2\2\2<\u02b0\3\2\2\2>\u02b3\3\2\2\2@"+
		"\u02da\3\2\2\2B\u02e3\3\2\2\2D\u02f4\3\2\2\2F\u02fe\3\2\2\2H\u0305\3\2"+
		"\2\2J\u030d\3\2\2\2L\u031b\3\2\2\2N\u0329\3\2\2\2P\u033d\3\2\2\2R\u033f"+
		"\3\2\2\2T\u0345\3\2\2\2V\u0359\3\2\2\2X\u035b\3\2\2\2Z\u036a\3\2\2\2\\"+
		"\u037b\3\2\2\2^\u039e\3\2\2\2`\u03ad\3\2\2\2b\u03b1\3\2\2\2d\u03c6\3\2"+
		"\2\2f\u03e2\3\2\2\2h\u03ea\3\2\2\2j\u03ec\3\2\2\2l\u03f9\3\2\2\2n\u0406"+
		"\3\2\2\2p\u0416\3\2\2\2r\u042d\3\2\2\2t\u042f\3\2\2\2v\u0456\3\2\2\2x"+
		"\u0458\3\2\2\2z\u045c\3\2\2\2|\u0467\3\2\2\2~\u0472\3\2\2\2\u0080\u047d"+
		"\3\2\2\2\u0082\u048e\3\2\2\2\u0084\u049f\3\2\2\2\u0086\u04c5\3\2\2\2\u0088"+
		"\u04c7\3\2\2\2\u008a\u04d0\3\2\2\2\u008c\u0525\3\2\2\2\u008e\u0527\3\2"+
		"\2\2\u0090\u0556\3\2\2\2\u0092\u0558\3\2\2\2\u0094\u0574\3\2\2\2\u0096"+
		"\u05bd\3\2\2\2\u0098\u05ea\3\2\2\2\u009a\u05ec\3\2\2\2\u009c\u05fe\3\2"+
		"\2\2\u009e\u0625\3\2\2\2\u00a0\u0627\3\2\2\2\u00a2\u0645\3\2\2\2\u00a4"+
		"\u0647\3\2\2\2\u00a6\u00a7\b\2\1\2\u00a7\u00a8\b\2\1\2\u00a8\u00ac\b\2"+
		"\1\2\u00a9\u00ad\7\'\2\2\u00aa\u00ad\5&\24\2\u00ab\u00ad\5P)\2\u00ac\u00a9"+
		"\3\2\2\2\u00ac\u00aa\3\2\2\2\u00ac\u00ab\3\2\2\2\u00ad\u00ae\3\2\2\2\u00ae"+
		"\u00af\b\2\1\2\u00af\u00b0\b\2\1\2\u00b0\3\3\2\2\2\u00b1\u00b2\b\3\1\2"+
		"\u00b2\u00b3\b\3\1\2\u00b3\u00b8\b\3\1\2\u00b4\u00b7\7\'\2\2\u00b5\u00b7"+
		"\5$\23\2\u00b6\u00b4\3\2\2\2\u00b6\u00b5\3\2\2\2\u00b7\u00ba\3\2\2\2\u00b8"+
		"\u00b6\3\2\2\2\u00b8\u00b9\3\2\2\2\u00b9\u00bb\3\2\2\2\u00ba\u00b8\3\2"+
		"\2\2\u00bb\u00bc\7\2\2\3\u00bc\u00bd\b\3\1\2\u00bd\u00be\b\3\1\2\u00be"+
		"\5\3\2\2\2\u00bf\u00c0\b\4\1\2\u00c0\u00c4\5\u0094K\2\u00c1\u00c3\7\'"+
		"\2\2\u00c2\u00c1\3\2\2\2\u00c3\u00c6\3\2\2\2\u00c4\u00c2\3\2\2\2\u00c4"+
		"\u00c5\3\2\2\2\u00c5\u00c7\3\2\2\2\u00c6\u00c4\3\2\2\2\u00c7\u00c8\7\2"+
		"\2\3\u00c8\u00c9\b\4\1\2\u00c9\u00ca\b\4\1\2\u00ca\7\3\2\2\2\u00cb\u00cc"+
		"\b\5\1\2\u00cc\u00cd\7Q\2\2\u00cd\u00d3\5D#\2\u00ce\u00cf\7\64\2\2\u00cf"+
		"\u00d0\5\u009cO\2\u00d0\u00d1\7\65\2\2\u00d1\u00d2\b\5\1\2\u00d2\u00d4"+
		"\3\2\2\2\u00d3\u00ce\3\2\2\2\u00d3\u00d4\3\2\2\2\u00d4\u00d5\3\2\2\2\u00d5"+
		"\u00d6\7\'\2\2\u00d6\u00d7\b\5\1\2\u00d7\t\3\2\2\2\u00d8\u00da\b\6\1\2"+
		"\u00d9\u00db\5\b\5\2\u00da\u00d9\3\2\2\2\u00db\u00dc\3\2\2\2\u00dc\u00da"+
		"\3\2\2\2\u00dc\u00dd\3\2\2\2\u00dd\u00de\3\2\2\2\u00de\u00df\b\6\1\2\u00df"+
		"\13\3\2\2\2\u00e0\u00e1\b\7\1\2\u00e1\u00e5\5\n\6\2\u00e2\u00e6\5\u009a"+
		"N\2\u00e3\u00e6\5\20\t\2\u00e4\u00e6\5\16\b\2\u00e5\u00e2\3\2\2\2\u00e5"+
		"\u00e3\3\2\2\2\u00e5\u00e4\3\2\2\2\u00e6\u00e7\3\2\2\2\u00e7\u00e8\b\7"+
		"\1\2\u00e8\r\3\2\2\2\u00e9\u00ea\7%\2\2\u00ea\u00eb\5\20\t\2\u00eb\17"+
		"\3\2\2\2\u00ec\u00ed\7\4\2\2\u00ed\u00ee\7(\2\2\u00ee\u00f1\5\22\n\2\u00ef"+
		"\u00f0\7R\2\2\u00f0\u00f2\5f\64\2\u00f1\u00ef\3\2\2\2\u00f1\u00f2\3\2"+
		"\2\2\u00f2\u00f3\3\2\2\2\u00f3\u00f4\7\67\2\2\u00f4\u00f5\b\t\1\2\u00f5"+
		"\u00f6\5d\63\2\u00f6\u00f7\b\t\1\2\u00f7\21\3\2\2\2\u00f8\u00f9\b\n\1"+
		"\2\u00f9\u00fb\7\64\2\2\u00fa\u00fc\5\24\13\2\u00fb\u00fa\3\2\2\2\u00fb"+
		"\u00fc\3\2\2\2\u00fc\u00fd\3\2\2\2\u00fd\u00fe\7\65\2\2\u00fe\u00ff\b"+
		"\n\1\2\u00ff\23\3\2\2\2\u0100\u0105\5\26\f\2\u0101\u0102\7\66\2\2\u0102"+
		"\u0104\5\26\f\2\u0103\u0101\3\2\2\2\u0104\u0107\3\2\2\2\u0105\u0103\3"+
		"\2\2\2\u0105\u0106\3\2\2\2\u0106\u0108\3\2\2\2\u0107\u0105\3\2\2\2\u0108"+
		"\u0109\7\66\2\2\u0109\u010a\7D\2\2\u010a\u0114\b\13\1\2\u010b\u010c\7"+
		"\66\2\2\u010c\u0111\5\26\f\2\u010d\u010e\7\66\2\2\u010e\u0110\5\26\f\2"+
		"\u010f\u010d\3\2\2\2\u0110\u0113\3\2\2\2\u0111\u010f\3\2\2\2\u0111\u0112"+
		"\3\2\2\2\u0112\u0115\3\2\2\2\u0113\u0111\3\2\2\2\u0114\u010b\3\2\2\2\u0114"+
		"\u0115\3\2\2\2\u0115\u012e\3\2\2\2\u0116\u012c\7\66\2\2\u0117\u011c\5"+
		"\30\r\2\u0118\u0119\7\66\2\2\u0119\u011b\5\26\f\2\u011a\u0118\3\2\2\2"+
		"\u011b\u011e\3\2\2\2\u011c\u011a\3\2\2\2\u011c\u011d\3\2\2\2\u011d\u0126"+
		"\3\2\2\2\u011e\u011c\3\2\2\2\u011f\u0124\7\66\2\2\u0120\u0122\5\32\16"+
		"\2\u0121\u0123\7\66\2\2\u0122\u0121\3\2\2\2\u0122\u0123\3\2\2\2\u0123"+
		"\u0125\3\2\2\2\u0124\u0120\3\2\2\2\u0124\u0125\3\2\2\2\u0125\u0127\3\2"+
		"\2\2\u0126\u011f\3\2\2\2\u0126\u0127\3\2\2\2\u0127\u012d\3\2\2\2\u0128"+
		"\u012a\5\32\16\2\u0129\u012b\7\66\2\2\u012a\u0129\3\2\2\2\u012a\u012b"+
		"\3\2\2\2\u012b\u012d\3\2\2\2\u012c\u0117\3\2\2\2\u012c\u0128\3\2\2\2\u012c"+
		"\u012d\3\2\2\2\u012d\u012f\3\2\2\2\u012e\u0116\3\2\2\2\u012e\u012f\3\2"+
		"\2\2\u012f\u0168\3\2\2\2\u0130\u0135\5\26\f\2\u0131\u0132\7\66\2\2\u0132"+
		"\u0134\5\26\f\2\u0133\u0131\3\2\2\2\u0134\u0137\3\2\2\2\u0135\u0133\3"+
		"\2\2\2\u0135\u0136\3\2\2\2\u0136\u0150\3\2\2\2\u0137\u0135\3\2\2\2\u0138"+
		"\u014e\7\66\2\2\u0139\u013e\5\30\r\2\u013a\u013b\7\66\2\2\u013b\u013d"+
		"\5\26\f\2\u013c\u013a\3\2\2\2\u013d\u0140\3\2\2\2\u013e\u013c\3\2\2\2"+
		"\u013e\u013f\3\2\2\2\u013f\u0148\3\2\2\2\u0140\u013e\3\2\2\2\u0141\u0146"+
		"\7\66\2\2\u0142\u0144\5\32\16\2\u0143\u0145\7\66\2\2\u0144\u0143\3\2\2"+
		"\2\u0144\u0145\3\2\2\2\u0145\u0147\3\2\2\2\u0146\u0142\3\2\2\2\u0146\u0147"+
		"\3\2\2\2\u0147\u0149\3\2\2\2\u0148\u0141\3\2\2\2\u0148\u0149\3\2\2\2\u0149"+
		"\u014f\3\2\2\2\u014a\u014c\5\32\16\2\u014b\u014d\7\66\2\2\u014c\u014b"+
		"\3\2\2\2\u014c\u014d\3\2\2\2\u014d\u014f\3\2\2\2\u014e\u0139\3\2\2\2\u014e"+
		"\u014a\3\2\2\2\u014e\u014f\3\2\2\2\u014f\u0151\3\2\2\2\u0150\u0138\3\2"+
		"\2\2\u0150\u0151\3\2\2\2\u0151\u0168\3\2\2\2\u0152\u0157\5\30\r\2\u0153"+
		"\u0154\7\66\2\2\u0154\u0156\5\26\f\2\u0155\u0153\3\2\2\2\u0156\u0159\3"+
		"\2\2\2\u0157\u0155\3\2\2\2\u0157\u0158\3\2\2\2\u0158\u0161\3\2\2\2\u0159"+
		"\u0157\3\2\2\2\u015a\u015f\7\66\2\2\u015b\u015d\5\32\16\2\u015c\u015e"+
		"\7\66\2\2\u015d\u015c\3\2\2\2\u015d\u015e\3\2\2\2\u015e\u0160\3\2\2\2"+
		"\u015f\u015b\3\2\2\2\u015f\u0160\3\2\2\2\u0160\u0162\3\2\2\2\u0161\u015a"+
		"\3\2\2\2\u0161\u0162\3\2\2\2\u0162\u0168\3\2\2\2\u0163\u0165\5\32\16\2"+
		"\u0164\u0166\7\66\2\2\u0165\u0164\3\2\2\2\u0165\u0166\3\2\2\2\u0166\u0168"+
		"\3\2\2\2\u0167\u0100\3\2\2\2\u0167\u0130\3\2\2\2\u0167\u0152\3\2\2\2\u0167"+
		"\u0163\3\2\2\2\u0168\25\3\2\2\2\u0169\u016a\7(\2\2\u016a\u016f\b\f\1\2"+
		"\u016b\u016c\7\67\2\2\u016c\u016d\5f\64\2\u016d\u016e\b\f\1\2\u016e\u0170"+
		"\3\2\2\2\u016f\u016b\3\2\2\2\u016f\u0170\3\2\2\2\u0170\u0175\3\2\2\2\u0171"+
		"\u0172\7:\2\2\u0172\u0173\5f\64\2\u0173\u0174\b\f\1\2\u0174\u0176\3\2"+
		"\2\2\u0175\u0171\3\2\2\2\u0175\u0176\3\2\2\2\u0176\u0177\3\2\2\2\u0177"+
		"\u0178\b\f\1\2\u0178\27\3\2\2\2\u0179\u017a\7\63\2\2\u017a\u0183\b\r\1"+
		"\2\u017b\u017c\7(\2\2\u017c\u0181\b\r\1\2\u017d\u017e\7\67\2\2\u017e\u017f"+
		"\5f\64\2\u017f\u0180\b\r\1\2\u0180\u0182\3\2\2\2\u0181\u017d\3\2\2\2\u0181"+
		"\u0182\3\2\2\2\u0182\u0184\3\2\2\2\u0183\u017b\3\2\2\2\u0183\u0184\3\2"+
		"\2\2\u0184\u0185\3\2\2\2\u0185\u0186\b\r\1\2\u0186\31\3\2\2\2\u0187\u0188"+
		"\79\2\2\u0188\u0189\7(\2\2\u0189\u018e\b\16\1\2\u018a\u018b\7\67\2\2\u018b"+
		"\u018c\5f\64\2\u018c\u018d\b\16\1\2\u018d\u018f\3\2\2\2\u018e\u018a\3"+
		"\2\2\2\u018e\u018f\3\2\2\2\u018f\u0190\3\2\2\2\u0190\u0191\b\16\1\2\u0191"+
		"\33\3\2\2\2\u0192\u01fa\b\17\1\2\u0193\u0198\5\36\20\2\u0194\u0195\7\66"+
		"\2\2\u0195\u0197\5\36\20\2\u0196\u0194\3\2\2\2\u0197\u019a\3\2\2\2\u0198"+
		"\u0196\3\2\2\2\u0198\u0199\3\2\2\2\u0199\u019b\3\2\2\2\u019a\u0198\3\2"+
		"\2\2\u019b\u019c\7\66\2\2\u019c\u019d\7D\2\2\u019d\u01a7\b\17\1\2\u019e"+
		"\u019f\7\66\2\2\u019f\u01a4\5\36\20\2\u01a0\u01a1\7\66\2\2\u01a1\u01a3"+
		"\5\36\20\2\u01a2\u01a0\3\2\2\2\u01a3\u01a6\3\2\2\2\u01a4\u01a2\3\2\2\2"+
		"\u01a4\u01a5\3\2\2\2\u01a5\u01a8\3\2\2\2\u01a6\u01a4\3\2\2\2\u01a7\u019e"+
		"\3\2\2\2\u01a7\u01a8\3\2\2\2\u01a8\u01c1\3\2\2\2\u01a9\u01bf\7\66\2\2"+
		"\u01aa\u01af\5 \21\2\u01ab\u01ac\7\66\2\2\u01ac\u01ae\5\36\20\2\u01ad"+
		"\u01ab\3\2\2\2\u01ae\u01b1\3\2\2\2\u01af\u01ad\3\2\2\2\u01af\u01b0\3\2"+
		"\2\2\u01b0\u01b9\3\2\2\2\u01b1\u01af\3\2\2\2\u01b2\u01b7\7\66\2\2\u01b3"+
		"\u01b5\5\"\22\2\u01b4\u01b6\7\66\2\2\u01b5\u01b4\3\2\2\2\u01b5\u01b6\3"+
		"\2\2\2\u01b6\u01b8\3\2\2\2\u01b7\u01b3\3\2\2\2\u01b7\u01b8\3\2\2\2\u01b8"+
		"\u01ba\3\2\2\2\u01b9\u01b2\3\2\2\2\u01b9\u01ba\3\2\2\2\u01ba\u01c0\3\2"+
		"\2\2\u01bb\u01bd\5\"\22\2\u01bc\u01be\7\66\2\2\u01bd\u01bc\3\2\2\2\u01bd"+
		"\u01be\3\2\2\2\u01be\u01c0\3\2\2\2\u01bf\u01aa\3\2\2\2\u01bf\u01bb\3\2"+
		"\2\2\u01bf\u01c0\3\2\2\2\u01c0\u01c2\3\2\2\2\u01c1\u01a9\3\2\2\2\u01c1"+
		"\u01c2\3\2\2\2\u01c2\u01fb\3\2\2\2\u01c3\u01c8\5\36\20\2\u01c4\u01c5\7"+
		"\66\2\2\u01c5\u01c7\5\36\20\2\u01c6\u01c4\3\2\2\2\u01c7\u01ca\3\2\2\2"+
		"\u01c8\u01c6\3\2\2\2\u01c8\u01c9\3\2\2\2\u01c9\u01e3\3\2\2\2\u01ca\u01c8"+
		"\3\2\2\2\u01cb\u01e1\7\66\2\2\u01cc\u01d1\5 \21\2\u01cd\u01ce\7\66\2\2"+
		"\u01ce\u01d0\5\36\20\2\u01cf\u01cd\3\2\2\2\u01d0\u01d3\3\2\2\2\u01d1\u01cf"+
		"\3\2\2\2\u01d1\u01d2\3\2\2\2\u01d2\u01db\3\2\2\2\u01d3\u01d1\3\2\2\2\u01d4"+
		"\u01d9\7\66\2\2\u01d5\u01d7\5\"\22\2\u01d6\u01d8\7\66\2\2\u01d7\u01d6"+
		"\3\2\2\2\u01d7\u01d8\3\2\2\2\u01d8\u01da\3\2\2\2\u01d9\u01d5\3\2\2\2\u01d9"+
		"\u01da\3\2\2\2\u01da\u01dc\3\2\2\2\u01db\u01d4\3\2\2\2\u01db\u01dc\3\2"+
		"\2\2\u01dc\u01e2\3\2\2\2\u01dd\u01df\5\"\22\2\u01de\u01e0\7\66\2\2\u01df"+
		"\u01de\3\2\2\2\u01df\u01e0\3\2\2\2\u01e0\u01e2\3\2\2\2\u01e1\u01cc\3\2"+
		"\2\2\u01e1\u01dd\3\2\2\2\u01e1\u01e2\3\2\2\2\u01e2\u01e4\3\2\2\2\u01e3"+
		"\u01cb\3\2\2\2\u01e3\u01e4\3\2\2\2\u01e4\u01fb\3\2\2\2\u01e5\u01ea\5 "+
		"\21\2\u01e6\u01e7\7\66\2\2\u01e7\u01e9\5\36\20\2\u01e8\u01e6\3\2\2\2\u01e9"+
		"\u01ec\3\2\2\2\u01ea\u01e8\3\2\2\2\u01ea\u01eb\3\2\2\2\u01eb\u01f4\3\2"+
		"\2\2\u01ec\u01ea\3\2\2\2\u01ed\u01f2\7\66\2\2\u01ee\u01f0\5\"\22\2\u01ef"+
		"\u01f1\7\66\2\2\u01f0\u01ef\3\2\2\2\u01f0\u01f1\3\2\2\2\u01f1\u01f3\3"+
		"\2\2\2\u01f2\u01ee\3\2\2\2\u01f2\u01f3\3\2\2\2\u01f3\u01f5\3\2\2\2\u01f4"+
		"\u01ed\3\2\2\2\u01f4\u01f5\3\2\2\2\u01f5\u01fb\3\2\2\2\u01f6\u01f8\5\""+
		"\22\2\u01f7\u01f9\7\66\2\2\u01f8\u01f7\3\2\2\2\u01f8\u01f9\3\2\2\2\u01f9"+
		"\u01fb\3\2\2\2\u01fa\u0193\3\2\2\2\u01fa\u01c3\3\2\2\2\u01fa\u01e5\3\2"+
		"\2\2\u01fa\u01f6\3\2\2\2\u01fb\u01fc\3\2\2\2\u01fc\u01fd\b\17\1\2\u01fd"+
		"\35\3\2\2\2\u01fe\u01ff\7(\2\2\u01ff\u0204\b\20\1\2\u0200\u0201\7:\2\2"+
		"\u0201\u0202\5f\64\2\u0202\u0203\b\20\1\2\u0203\u0205\3\2\2\2\u0204\u0200"+
		"\3\2\2\2\u0204\u0205\3\2\2\2\u0205\u0206\3\2\2\2\u0206\u0207\b\20\1\2"+
		"\u0207\37\3\2\2\2\u0208\u0209\7\63\2\2\u0209\u020c\b\21\1\2\u020a\u020b"+
		"\7(\2\2\u020b\u020d\b\21\1\2\u020c\u020a\3\2\2\2\u020c\u020d\3\2\2\2\u020d"+
		"\u020e\3\2\2\2\u020e\u020f\b\21\1\2\u020f!\3\2\2\2\u0210\u0211\79\2\2"+
		"\u0211\u0212\7(\2\2\u0212\u0213\b\22\1\2\u0213#\3\2\2\2\u0214\u0217\5"+
		"&\24\2\u0215\u0217\5P)\2\u0216\u0214\3\2\2\2\u0216\u0215\3\2\2\2\u0217"+
		"%\3\2\2\2\u0218\u021d\5(\25\2\u0219\u021a\78\2\2\u021a\u021c\5(\25\2\u021b"+
		"\u0219\3\2\2\2\u021c\u021f\3\2\2\2\u021d\u021b\3\2\2\2\u021d\u021e\3\2"+
		"\2\2\u021e\u0221\3\2\2\2\u021f\u021d\3\2\2\2\u0220\u0222\78\2\2\u0221"+
		"\u0220\3\2\2\2\u0221\u0222\3\2\2\2\u0222\u0223\3\2\2\2\u0223\u0224\7\'"+
		"\2\2\u0224\'\3\2\2\2\u0225\u022f\5*\26\2\u0226\u022f\5\60\31\2\u0227\u0228"+
		"\7\"\2\2\u0228\u022f\b\25\1\2\u0229\u022f\5\62\32\2\u022a\u022f\5:\36"+
		"\2\u022b\u022f\5J&\2\u022c\u022f\5L\'\2\u022d\u022f\5N(\2\u022e\u0225"+
		"\3\2\2\2\u022e\u0226\3\2\2\2\u022e\u0227\3\2\2\2\u022e\u0229\3\2\2\2\u022e"+
		"\u022a\3\2\2\2\u022e\u022b\3\2\2\2\u022e\u022c\3\2\2\2\u022e\u022d\3\2"+
		"\2\2\u022f)\3\2\2\2\u0230\u0231\5,\27\2\u0231\u0259\b\26\1\2\u0232\u0233"+
		"\7\67\2\2\u0233\u0238\5f\64\2\u0234\u0235\7:\2\2\u0235\u0236\5f\64\2\u0236"+
		"\u0237\b\26\1\2\u0237\u0239\3\2\2\2\u0238\u0234\3\2\2\2\u0238\u0239\3"+
		"\2\2\2\u0239\u023a\3\2\2\2\u023a\u023b\b\26\1\2\u023b\u025a\3\2\2\2\u023c"+
		"\u0243\5.\30\2\u023d\u023e\5\u00a4S\2\u023e\u023f\b\26\1\2\u023f\u0244"+
		"\3\2\2\2\u0240\u0241\5\u0094K\2\u0241\u0242\b\26\1\2\u0242\u0244\3\2\2"+
		"\2\u0243\u023d\3\2\2\2\u0243\u0240\3\2\2\2\u0244\u0245\3\2\2\2\u0245\u0246"+
		"\b\26\1\2\u0246\u025a\3\2\2\2\u0247\u0248\b\26\1\2\u0248\u0255\b\26\1"+
		"\2\u0249\u024a\7:\2\2\u024a\u0251\b\26\1\2\u024b\u024c\5\u00a4S\2\u024c"+
		"\u024d\b\26\1\2\u024d\u0252\3\2\2\2\u024e\u024f\5,\27\2\u024f\u0250\b"+
		"\26\1\2\u0250\u0252\3\2\2\2\u0251\u024b\3\2\2\2\u0251\u024e\3\2\2\2\u0252"+
		"\u0254\3\2\2\2\u0253\u0249\3\2\2\2\u0254\u0257\3\2\2\2\u0255\u0253\3\2"+
		"\2\2\u0255\u0256\3\2\2\2\u0256\u0258\3\2\2\2\u0257\u0255\3\2\2\2\u0258"+
		"\u025a\b\26\1\2\u0259\u0232\3\2\2\2\u0259\u023c\3\2\2\2\u0259\u0247\3"+
		"\2\2\2\u025a+\3\2\2\2\u025b\u025c\5f\64\2\u025c\u025d\b\27\1\2\u025d\u0262"+
		"\3\2\2\2\u025e\u025f\5x=\2\u025f\u0260\b\27\1\2\u0260\u0262\3\2\2\2\u0261"+
		"\u025b\3\2\2\2\u0261\u025e\3\2\2\2\u0262\u0281\3\2\2\2\u0263\u0264\b\27"+
		"\1\2\u0264\u027e\7\66\2\2\u0265\u0266\5f\64\2\u0266\u0267\b\27\1\2\u0267"+
		"\u026c\3\2\2\2\u0268\u0269\5x=\2\u0269\u026a\b\27\1\2\u026a\u026c\3\2"+
		"\2\2\u026b\u0265\3\2\2\2\u026b\u0268\3\2\2\2\u026c\u0278\3\2\2\2\u026d"+
		"\u0274\7\66\2\2\u026e\u026f\5f\64\2\u026f\u0270\b\27\1\2\u0270\u0275\3"+
		"\2\2\2\u0271\u0272\5x=\2\u0272\u0273\b\27\1\2\u0273\u0275\3\2\2\2\u0274"+
		"\u026e\3\2\2\2\u0274\u0271\3\2\2\2\u0275\u0277\3\2\2\2\u0276\u026d\3\2"+
		"\2\2\u0277\u027a\3\2\2\2\u0278\u0276\3\2\2\2\u0278\u0279\3\2\2\2\u0279"+
		"\u027c\3\2\2\2\u027a\u0278\3\2\2\2\u027b\u027d\7\66\2\2\u027c\u027b\3"+
		"\2\2\2\u027c\u027d\3\2\2\2\u027d\u027f\3\2\2\2\u027e\u026b\3\2\2\2\u027e"+
		"\u027f\3\2\2\2\u027f\u0280\3\2\2\2\u0280\u0282\b\27\1\2\u0281\u0263\3"+
		"\2\2\2\u0281\u0282\3\2\2\2\u0282-\3\2\2\2\u0283\u0284\t\2\2\2\u0284/\3"+
		"\2\2\2\u0285\u0286\7!\2\2\u0286\u0287\5\u0092J\2\u0287\u0288\b\31\1\2"+
		"\u0288\61\3\2\2\2\u0289\u028a\7$\2\2\u028a\u0291\b\32\1\2\u028b\u028c"+
		"\7#\2\2\u028c\u0291\b\32\1\2\u028d\u0291\5\64\33\2\u028e\u0291\58\35\2"+
		"\u028f\u0291\5\66\34\2\u0290\u0289\3\2\2\2\u0290\u028b\3\2\2\2\u0290\u028d"+
		"\3\2\2\2\u0290\u028e\3\2\2\2\u0290\u028f\3\2\2\2\u0291\63\3\2\2\2\u0292"+
		"\u0293\7\5\2\2\u0293\u0297\b\33\1\2\u0294\u0295\5,\27\2\u0295\u0296\b"+
		"\33\1\2\u0296\u0298\3\2\2\2\u0297\u0294\3\2\2\2\u0297\u0298\3\2\2\2\u0298"+
		"\u0299\3\2\2\2\u0299\u029a\b\33\1\2\u029a\65\3\2\2\2\u029b\u029c\5\u00a4"+
		"S\2\u029c\u029d\b\34\1\2\u029d\67\3\2\2\2\u029e\u029f\b\35\1\2\u029f\u02a8"+
		"\7\6\2\2\u02a0\u02a1\5f\64\2\u02a1\u02a6\b\35\1\2\u02a2\u02a3\7\7\2\2"+
		"\u02a3\u02a4\5f\64\2\u02a4\u02a5\b\35\1\2\u02a5\u02a7\3\2\2\2\u02a6\u02a2"+
		"\3\2\2\2\u02a6\u02a7\3\2\2\2\u02a7\u02a9\3\2\2\2\u02a8\u02a0\3\2\2\2\u02a8"+
		"\u02a9\3\2\2\2\u02a9\u02aa\3\2\2\2\u02aa\u02ab\b\35\1\2\u02ab9\3\2\2\2"+
		"\u02ac\u02af\5<\37\2\u02ad\u02af\5> \2\u02ae\u02ac\3\2\2\2\u02ae\u02ad"+
		"\3\2\2\2\u02af;\3\2\2\2\u02b0\u02b1\7\b\2\2\u02b1\u02b2\5H%\2\u02b2=\3"+
		"\2\2\2\u02b3\u02b4\7\7\2\2\u02b4\u02c9\b \1\2\u02b5\u02b6\7\61\2\2\u02b6"+
		"\u02ba\b \1\2\u02b7\u02b8\7\62\2\2\u02b8\u02ba\b \1\2\u02b9\u02b5\3\2"+
		"\2\2\u02b9\u02b7\3\2\2\2\u02ba\u02bd\3\2\2\2\u02bb\u02b9\3\2\2\2\u02bb"+
		"\u02bc\3\2\2\2\u02bc\u02be\3\2\2\2\u02bd\u02bb\3\2\2\2\u02be\u02bf\5D"+
		"#\2\u02bf\u02c0\b \1\2\u02c0\u02ca\3\2\2\2\u02c1\u02c2\7\61\2\2\u02c2"+
		"\u02c6\b \1\2\u02c3\u02c4\7\62\2\2\u02c4\u02c6\b \1\2\u02c5\u02c1\3\2"+
		"\2\2\u02c5\u02c3\3\2\2\2\u02c6\u02c7\3\2\2\2\u02c7\u02c5\3\2\2\2\u02c7"+
		"\u02c8\3\2\2\2\u02c8\u02ca\3\2\2\2\u02c9\u02bb\3\2\2\2\u02c9\u02c5\3\2"+
		"\2\2\u02ca\u02cb\3\2\2\2\u02cb\u02cc\7\b\2\2\u02cc\u02d6\b \1\2\u02cd"+
		"\u02d7\7\63\2\2\u02ce\u02cf\7\64\2\2\u02cf\u02d0\5B\"\2\u02d0\u02d1\b"+
		" \1\2\u02d1\u02d2\7\65\2\2\u02d2\u02d7\3\2\2\2\u02d3\u02d4\5B\"\2\u02d4"+
		"\u02d5\b \1\2\u02d5\u02d7\3\2\2\2\u02d6\u02cd\3\2\2\2\u02d6\u02ce\3\2"+
		"\2\2\u02d6\u02d3\3\2\2\2\u02d7\u02d8\3\2\2\2\u02d8\u02d9\b \1\2\u02d9"+
		"?\3\2\2\2\u02da\u02db\7(\2\2\u02db\u02df\b!\1\2\u02dc\u02dd\7\t\2\2\u02dd"+
		"\u02de\7(\2\2\u02de\u02e0\b!\1\2\u02df\u02dc\3\2\2\2\u02df\u02e0\3\2\2"+
		"\2\u02e0\u02e1\3\2\2\2\u02e1\u02e2\b!\1\2\u02e2A\3\2\2\2\u02e3\u02e4\b"+
		"\"\1\2\u02e4\u02e5\5@!\2\u02e5\u02ec\b\"\1\2\u02e6\u02e7\7\66\2\2\u02e7"+
		"\u02e8\5@!\2\u02e8\u02e9\b\"\1\2\u02e9\u02eb\3\2\2\2\u02ea\u02e6\3\2\2"+
		"\2\u02eb\u02ee\3\2\2\2\u02ec\u02ea\3\2\2\2\u02ec\u02ed\3\2\2\2\u02ed\u02f0"+
		"\3\2\2\2\u02ee\u02ec\3\2\2\2\u02ef\u02f1\7\66\2\2\u02f0\u02ef\3\2\2\2"+
		"\u02f0\u02f1\3\2\2\2\u02f1\u02f2\3\2\2\2\u02f2\u02f3\b\"\1\2\u02f3C\3"+
		"\2\2\2\u02f4\u02f5\7(\2\2\u02f5\u02fb\b#\1\2\u02f6\u02f7\7\61\2\2\u02f7"+
		"\u02f8\7(\2\2\u02f8\u02fa\b#\1\2\u02f9\u02f6\3\2\2\2\u02fa\u02fd\3\2\2"+
		"\2\u02fb\u02f9\3\2\2\2\u02fb\u02fc\3\2\2\2\u02fcE\3\2\2\2\u02fd\u02fb"+
		"\3\2\2\2\u02fe\u0303\5D#\2\u02ff\u0300\7\t\2\2\u0300\u0301\7(\2\2\u0301"+
		"\u0304\b$\1\2\u0302\u0304\b$\1\2\u0303\u02ff\3\2\2\2\u0303\u0302\3\2\2"+
		"\2\u0304G\3\2\2\2\u0305\u030a\5F$\2\u0306\u0307\7\66\2\2\u0307\u0309\5"+
		"F$\2\u0308\u0306\3\2\2\2\u0309\u030c\3\2\2\2\u030a\u0308\3\2\2\2\u030a"+
		"\u030b\3\2\2\2\u030bI\3\2\2\2\u030c\u030a\3\2\2\2\u030d\u030e\b&\1\2\u030e"+
		"\u030f\7\n\2\2\u030f\u0310\7(\2\2\u0310\u0316\b&\1\2\u0311\u0312\7\66"+
		"\2\2\u0312\u0313\7(\2\2\u0313\u0315\b&\1\2\u0314\u0311\3\2\2\2\u0315\u0318"+
		"\3\2\2\2\u0316\u0314\3\2\2\2\u0316\u0317\3\2\2\2\u0317\u0319\3\2\2\2\u0318"+
		"\u0316\3\2\2\2\u0319\u031a\b&\1\2\u031aK\3\2\2\2\u031b\u031c\b\'\1\2\u031c"+
		"\u031d\7\13\2\2\u031d\u031e\7(\2\2\u031e\u0324\b\'\1\2\u031f\u0320\7\66"+
		"\2\2\u0320\u0321\7(\2\2\u0321\u0323\b\'\1\2\u0322\u031f\3\2\2\2\u0323"+
		"\u0326\3\2\2\2\u0324\u0322\3\2\2\2\u0324\u0325\3\2\2\2\u0325\u0327\3\2"+
		"\2\2\u0326\u0324\3\2\2\2\u0327\u0328\b\'\1\2\u0328M\3\2\2\2\u0329\u032a"+
		"\7\f\2\2\u032a\u032b\5f\64\2\u032b\u0330\b(\1\2\u032c\u032d\7\66\2\2\u032d"+
		"\u032e\5f\64\2\u032e\u032f\b(\1\2\u032f\u0331\3\2\2\2\u0330\u032c\3\2"+
		"\2\2\u0330\u0331\3\2\2\2\u0331\u0332\3\2\2\2\u0332\u0333\b(\1\2\u0333"+
		"O\3\2\2\2\u0334\u033e\5T+\2\u0335\u033e\5X-\2\u0336\u033e\5Z.\2\u0337"+
		"\u033e\5\\/\2\u0338\u033e\5`\61\2\u0339\u033e\5\20\t\2\u033a\u033e\5\u009a"+
		"N\2\u033b\u033e\5\f\7\2\u033c\u033e\5R*\2\u033d\u0334\3\2\2\2\u033d\u0335"+
		"\3\2\2\2\u033d\u0336\3\2\2\2\u033d\u0337\3\2\2\2\u033d\u0338\3\2\2\2\u033d"+
		"\u0339\3\2\2\2\u033d\u033a\3\2\2\2\u033d\u033b\3\2\2\2\u033d\u033c\3\2"+
		"\2\2\u033eQ\3\2\2\2\u033f\u0343\7%\2\2\u0340\u0344\5\20\t\2\u0341\u0344"+
		"\5`\61\2\u0342\u0344\5Z.\2\u0343\u0340\3\2\2\2\u0343\u0341\3\2\2\2\u0343"+
		"\u0342\3\2\2\2\u0344S\3\2\2\2\u0345\u0346\7\r\2\2\u0346\u0347\5f\64\2"+
		"\u0347\u0348\7\67\2\2\u0348\u0349\5d\63\2\u0349\u034a\5V,\2\u034a\u034b"+
		"\b+\1\2\u034bU\3\2\2\2\u034c\u034d\7\16\2\2\u034d\u034e\5f\64\2\u034e"+
		"\u034f\7\67\2\2\u034f\u0350\5d\63\2\u0350\u0351\5V,\2\u0351\u0352\b,\1"+
		"\2\u0352\u035a\3\2\2\2\u0353\u0354\7\17\2\2\u0354\u0355\7\67\2\2\u0355"+
		"\u0356\5d\63\2\u0356\u0357\b,\1\2\u0357\u035a\3\2\2\2\u0358\u035a\b,\1"+
		"\2\u0359\u034c\3\2\2\2\u0359\u0353\3\2\2\2\u0359\u0358\3\2\2\2\u035aW"+
		"\3\2\2\2\u035b\u035c\7\20\2\2\u035c\u035d\5f\64\2\u035d\u035e\7\67\2\2"+
		"\u035e\u035f\b-\1\2\u035f\u0360\5d\63\2\u0360\u0366\b-\1\2\u0361\u0362"+
		"\7\17\2\2\u0362\u0363\7\67\2\2\u0363\u0364\5d\63\2\u0364\u0365\b-\1\2"+
		"\u0365\u0367\3\2\2\2\u0366\u0361\3\2\2\2\u0366\u0367\3\2\2\2\u0367\u0368"+
		"\3\2\2\2\u0368\u0369\b-\1\2\u0369Y\3\2\2\2\u036a\u036b\7\21\2\2\u036b"+
		"\u036c\5\u0092J\2\u036c\u036d\7\22\2\2\u036d\u036e\5\u0094K\2\u036e\u036f"+
		"\7\67\2\2\u036f\u0370\b.\1\2\u0370\u0371\5d\63\2\u0371\u0377\b.\1\2\u0372"+
		"\u0373\7\17\2\2\u0373\u0374\7\67\2\2\u0374\u0375\5d\63\2\u0375\u0376\b"+
		".\1\2\u0376\u0378\3\2\2\2\u0377\u0372\3\2\2\2\u0377\u0378\3\2\2\2\u0378"+
		"\u0379\3\2\2\2\u0379\u037a\b.\1\2\u037a[\3\2\2\2\u037b\u037c\7\23\2\2"+
		"\u037c\u037d\7\67\2\2\u037d\u037e\5d\63\2\u037e\u037f\b/\1\2\u037f\u039a"+
		"\b/\1\2\u0380\u0381\5^\60\2\u0381\u0382\b/\1\2\u0382\u0384\3\2\2\2\u0383"+
		"\u0380\3\2\2\2\u0384\u0385\3\2\2\2\u0385\u0383\3\2\2\2\u0385\u0386\3\2"+
		"\2\2\u0386\u038c\3\2\2\2\u0387\u0388\7\17\2\2\u0388\u0389\7\67\2\2\u0389"+
		"\u038a\5d\63\2\u038a\u038b\b/\1\2\u038b\u038d\3\2\2\2\u038c\u0387\3\2"+
		"\2\2\u038c\u038d\3\2\2\2\u038d\u0393\3\2\2\2\u038e\u038f\7\24\2\2\u038f"+
		"\u0390\7\67\2\2\u0390\u0391\5d\63\2\u0391\u0392\b/\1\2\u0392\u0394\3\2"+
		"\2\2\u0393\u038e\3\2\2\2\u0393\u0394\3\2\2\2\u0394\u039b\3\2\2\2\u0395"+
		"\u0396\7\24\2\2\u0396\u0397\7\67\2\2\u0397\u0398\5d\63\2\u0398\u0399\b"+
		"/\1\2\u0399\u039b\3\2\2\2\u039a\u0383\3\2\2\2\u039a\u0395\3\2\2\2\u039b"+
		"\u039c\3\2\2\2\u039c\u039d\b/\1\2\u039d]\3\2\2\2\u039e\u039f\7\26\2\2"+
		"\u039f\u03a7\b\60\1\2\u03a0\u03a1\5f\64\2\u03a1\u03a5\b\60\1\2\u03a2\u03a3"+
		"\7\t\2\2\u03a3\u03a4\7(\2\2\u03a4\u03a6\b\60\1\2\u03a5\u03a2\3\2\2\2\u03a5"+
		"\u03a6\3\2\2\2\u03a6\u03a8\3\2\2\2\u03a7\u03a0\3\2\2\2\u03a7\u03a8\3\2"+
		"\2\2\u03a8\u03a9\3\2\2\2\u03a9\u03aa\7\67\2\2\u03aa\u03ab\5d\63\2\u03ab"+
		"\u03ac\b\60\1\2\u03ac_\3\2\2\2\u03ad\u03ae\7\25\2\2\u03ae\u03af\5b\62"+
		"\2\u03af\u03b0\b\61\1\2\u03b0a\3\2\2\2\u03b1\u03b2\5f\64\2\u03b2\u03b7"+
		"\b\62\1\2\u03b3\u03b4\7\t\2\2\u03b4\u03b5\5z>\2\u03b5\u03b6\b\62\1\2\u03b6"+
		"\u03b8\3\2\2\2\u03b7\u03b3\3\2\2\2\u03b7\u03b8\3\2\2\2\u03b8\u03b9\3\2"+
		"\2\2\u03b9\u03c2\b\62\1\2\u03ba\u03bb\7\66\2\2\u03bb\u03bc\5b\62\2\u03bc"+
		"\u03bd\b\62\1\2\u03bd\u03c3\3\2\2\2\u03be\u03bf\7\67\2\2\u03bf\u03c0\5"+
		"d\63\2\u03c0\u03c1\b\62\1\2\u03c1\u03c3\3\2\2\2\u03c2\u03ba\3\2\2\2\u03c2"+
		"\u03be\3\2\2\2\u03c3\u03c4\3\2\2\2\u03c4\u03c5\b\62\1\2\u03c5c\3\2\2\2"+
		"\u03c6\u03d1\b\63\1\2\u03c7\u03d2\5&\24\2\u03c8\u03c9\7\'\2\2\u03c9\u03cb"+
		"\7d\2\2\u03ca\u03cc\5$\23\2\u03cb\u03ca\3\2\2\2\u03cc\u03cd\3\2\2\2\u03cd"+
		"\u03cb\3\2\2\2\u03cd\u03ce\3\2\2\2\u03ce\u03cf\3\2\2\2\u03cf\u03d0\7e"+
		"\2\2\u03d0\u03d2\3\2\2\2\u03d1\u03c7\3\2\2\2\u03d1\u03c8\3\2\2\2\u03d2"+
		"\u03d3\3\2\2\2\u03d3\u03d4\b\63\1\2\u03d4e\3\2\2\2\u03d5\u03d6\5n8\2\u03d6"+
		"\u03dd\b\64\1\2\u03d7\u03d8\7\r\2\2\u03d8\u03d9\5n8\2\u03d9\u03da\7\17"+
		"\2\2\u03da\u03db\5f\64\2\u03db\u03dc\b\64\1\2\u03dc\u03de\3\2\2\2\u03dd"+
		"\u03d7\3\2\2\2\u03dd\u03de\3\2\2\2\u03de\u03e3\3\2\2\2\u03df\u03e0\5j"+
		"\66\2\u03e0\u03e1\b\64\1\2\u03e1\u03e3\3\2\2\2\u03e2\u03d5\3\2\2\2\u03e2"+
		"\u03df\3\2\2\2\u03e3g\3\2\2\2\u03e4\u03e5\5n8\2\u03e5\u03e6\b\65\1\2\u03e6"+
		"\u03eb\3\2\2\2\u03e7\u03e8\5l\67\2\u03e8\u03e9\b\65\1\2\u03e9\u03eb\3"+
		"\2\2\2\u03ea\u03e4\3\2\2\2\u03ea\u03e7\3\2\2\2\u03ebi\3\2\2\2\u03ec\u03ed"+
		"\7\27\2\2\u03ed\u03f1\b\66\1\2\u03ee\u03ef\5\34\17\2\u03ef\u03f0\b\66"+
		"\1\2\u03f0\u03f2\3\2\2\2\u03f1\u03ee\3\2\2\2\u03f1\u03f2\3\2\2\2\u03f2"+
		"\u03f3\3\2\2\2\u03f3\u03f4\b\66\1\2\u03f4\u03f5\7\67\2\2\u03f5\u03f6\5"+
		"f\64\2\u03f6\u03f7\b\66\1\2\u03f7\u03f8\b\66\1\2\u03f8k\3\2\2\2\u03f9"+
		"\u03fa\7\27\2\2\u03fa\u03fe\b\67\1\2\u03fb\u03fc\5\34\17\2\u03fc\u03fd"+
		"\b\67\1\2\u03fd\u03ff\3\2\2\2\u03fe\u03fb\3\2\2\2\u03fe\u03ff\3\2\2\2"+
		"\u03ff\u0400\3\2\2\2\u0400\u0401\b\67\1\2\u0401\u0402\7\67\2\2\u0402\u0403"+
		"\5h\65\2\u0403\u0404\b\67\1\2\u0404\u0405\b\67\1\2\u0405m\3\2\2\2\u0406"+
		"\u0414\5p9\2\u0407\u0408\b8\1\2\u0408\u040d\b8\1\2\u0409\u040a\7\30\2"+
		"\2\u040a\u040b\5p9\2\u040b\u040c\b8\1\2\u040c\u040e\3\2\2\2\u040d\u0409"+
		"\3\2\2\2\u040e\u040f\3\2\2\2\u040f\u040d\3\2\2\2\u040f\u0410\3\2\2\2\u0410"+
		"\u0411\3\2\2\2\u0411\u0412\b8\1\2\u0412\u0415\3\2\2\2\u0413\u0415\b8\1"+
		"\2\u0414\u0407\3\2\2\2\u0414\u0413\3\2\2\2\u0415o\3\2\2\2\u0416\u0424"+
		"\5r:\2\u0417\u0418\b9\1\2\u0418\u041d\b9\1\2\u0419\u041a\7\31\2\2\u041a"+
		"\u041b\5r:\2\u041b\u041c\b9\1\2\u041c\u041e\3\2\2\2\u041d\u0419\3\2\2"+
		"\2\u041e\u041f\3\2\2\2\u041f\u041d\3\2\2\2\u041f\u0420\3\2\2\2\u0420\u0421"+
		"\3\2\2\2\u0421\u0422\b9\1\2\u0422\u0425\3\2\2\2\u0423\u0425\b9\1\2\u0424"+
		"\u0417\3\2\2\2\u0424\u0423\3\2\2\2\u0425q\3\2\2\2\u0426\u0427\7\32\2\2"+
		"\u0427\u0428\5r:\2\u0428\u0429\b:\1\2\u0429\u042e\3\2\2\2\u042a\u042b"+
		"\5t;\2\u042b\u042c\b:\1\2\u042c\u042e\3\2\2\2\u042d\u0426\3\2\2\2\u042d"+
		"\u042a\3\2\2\2\u042es\3\2\2\2\u042f\u043c\5z>\2\u0430\u0435\b;\1\2\u0431"+
		"\u0432\5v<\2\u0432\u0433\5z>\2\u0433\u0434\b;\1\2\u0434\u0436\3\2\2\2"+
		"\u0435\u0431\3\2\2\2\u0436\u0437\3\2\2\2\u0437\u0435\3\2\2\2\u0437\u0438"+
		"\3\2\2\2\u0438\u0439\3\2\2\2\u0439\u043a\b;\1\2\u043a\u043d\3\2\2\2\u043b"+
		"\u043d\b;\1\2\u043c\u0430\3\2\2\2\u043c\u043b\3\2\2\2\u043du\3\2\2\2\u043e"+
		"\u043f\7J\2\2\u043f\u0457\b<\1\2\u0440\u0441\7K\2\2\u0441\u0457\b<\1\2"+
		"\u0442\u0443\7L\2\2\u0443\u0457\b<\1\2\u0444\u0445\7M\2\2\u0445\u0457"+
		"\b<\1\2\u0446\u0447\7N\2\2\u0447\u0457\b<\1\2\u0448\u0449\7O\2\2\u0449"+
		"\u0457\b<\1\2\u044a\u044b\7P\2\2\u044b\u0457\b<\1\2\u044c\u044d\7\22\2"+
		"\2\u044d\u0457\b<\1\2\u044e\u044f\7\32\2\2\u044f\u0450\7\22\2\2\u0450"+
		"\u0457\b<\1\2\u0451\u0452\7\33\2\2\u0452\u0457\b<\1\2\u0453\u0454\7\33"+
		"\2\2\u0454\u0455\7\32\2\2\u0455\u0457\b<\1\2\u0456\u043e\3\2\2\2\u0456"+
		"\u0440\3\2\2\2\u0456\u0442\3\2\2\2\u0456\u0444\3\2\2\2\u0456\u0446\3\2"+
		"\2\2\u0456\u0448\3\2\2\2\u0456\u044a\3\2\2\2\u0456\u044c\3\2\2\2\u0456"+
		"\u044e\3\2\2\2\u0456\u0451\3\2\2\2\u0456\u0453\3\2\2\2\u0457w\3\2\2\2"+
		"\u0458\u0459\7\63\2\2\u0459\u045a\5z>\2\u045a\u045b\b=\1\2\u045by\3\2"+
		"\2\2\u045c\u045d\5|?\2\u045d\u0464\b>\1\2\u045e\u045f\7=\2\2\u045f\u0460"+
		"\5|?\2\u0460\u0461\b>\1\2\u0461\u0463\3\2\2\2\u0462\u045e\3\2\2\2\u0463"+
		"\u0466\3\2\2\2\u0464\u0462\3\2\2\2\u0464\u0465\3\2\2\2\u0465{\3\2\2\2"+
		"\u0466\u0464\3\2\2\2\u0467\u0468\5~@\2\u0468\u046f\b?\1\2\u0469\u046a"+
		"\7>\2\2\u046a\u046b\5~@\2\u046b\u046c\b?\1\2\u046c\u046e\3\2\2\2\u046d"+
		"\u0469\3\2\2\2\u046e\u0471\3\2\2\2\u046f\u046d\3\2\2\2\u046f\u0470\3\2"+
		"\2\2\u0470}\3\2\2\2\u0471\u046f\3\2\2\2\u0472\u0473\5\u0080A\2\u0473\u047a"+
		"\b@\1\2\u0474\u0475\7?\2\2\u0475\u0476\5\u0080A\2\u0476\u0477\b@\1\2\u0477"+
		"\u0479\3\2\2\2\u0478\u0474\3\2\2\2\u0479\u047c\3\2\2\2\u047a\u0478\3\2"+
		"\2\2\u047a\u047b\3\2\2\2\u047b\177\3\2\2\2\u047c\u047a\3\2\2\2\u047d\u047e"+
		"\5\u0082B\2\u047e\u048b\bA\1\2\u047f\u0484\bA\1\2\u0480\u0481\7@\2\2\u0481"+
		"\u0485\bA\1\2\u0482\u0483\7A\2\2\u0483\u0485\bA\1\2\u0484\u0480\3\2\2"+
		"\2\u0484\u0482\3\2\2\2\u0485\u0486\3\2\2\2\u0486\u0487\5\u0082B\2\u0487"+
		"\u0488\bA\1\2\u0488\u048a\3\2\2\2\u0489\u047f\3\2\2\2\u048a\u048d\3\2"+
		"\2\2\u048b\u0489\3\2\2\2\u048b\u048c\3\2\2\2\u048c\u0081\3\2\2\2\u048d"+
		"\u048b\3\2\2\2\u048e\u048f\5\u0084C\2\u048f\u049c\bB\1\2\u0490\u0495\b"+
		"B\1\2\u0491\u0492\7B\2\2\u0492\u0496\bB\1\2\u0493\u0494\7C\2\2\u0494\u0496"+
		"\bB\1\2\u0495\u0491\3\2\2\2\u0495\u0493\3\2\2\2\u0496\u0497\3\2\2\2\u0497"+
		"\u0498\5\u0084C\2\u0498\u0499\bB\1\2\u0499\u049b\3\2\2\2\u049a\u0490\3"+
		"\2\2\2\u049b\u049e\3\2\2\2\u049c\u049a\3\2\2\2\u049c\u049d\3\2\2\2\u049d"+
		"\u0083\3\2\2\2\u049e\u049c\3\2\2\2\u049f\u04a0\5\u0086D\2\u04a0\u04b3"+
		"\bC\1\2\u04a1\u04ac\bC\1\2\u04a2\u04a3\7\63\2\2\u04a3\u04ad\bC\1\2\u04a4"+
		"\u04a5\7Q\2\2\u04a5\u04ad\bC\1\2\u04a6\u04a7\7D\2\2\u04a7\u04ad\bC\1\2"+
		"\u04a8\u04a9\7E\2\2\u04a9\u04ad\bC\1\2\u04aa\u04ab\7F\2\2\u04ab\u04ad"+
		"\bC\1\2\u04ac\u04a2\3\2\2\2\u04ac\u04a4\3\2\2\2\u04ac\u04a6\3\2\2\2\u04ac"+
		"\u04a8\3\2\2\2\u04ac\u04aa\3\2\2\2\u04ad\u04ae\3\2\2\2\u04ae\u04af\5\u0086"+
		"D\2\u04af\u04b0\bC\1\2\u04b0\u04b2\3\2\2\2\u04b1\u04a1\3\2\2\2\u04b2\u04b5"+
		"\3\2\2\2\u04b3\u04b1\3\2\2\2\u04b3\u04b4\3\2\2\2\u04b4\u0085\3\2\2\2\u04b5"+
		"\u04b3\3\2\2\2\u04b6\u04bd\bD\1\2\u04b7\u04b8\7B\2\2\u04b8\u04be\bD\1"+
		"\2\u04b9\u04ba\7C\2\2\u04ba\u04be\bD\1\2\u04bb\u04bc\7G\2\2\u04bc\u04be"+
		"\bD\1\2\u04bd\u04b7\3\2\2\2\u04bd\u04b9\3\2\2\2\u04bd\u04bb\3\2\2\2\u04be"+
		"\u04bf\3\2\2\2\u04bf\u04c0\5\u0086D\2\u04c0\u04c1\bD\1\2\u04c1\u04c6\3"+
		"\2\2\2\u04c2\u04c3\5\u0088E\2\u04c3\u04c4\bD\1\2\u04c4\u04c6\3\2\2\2\u04c5"+
		"\u04b6\3\2\2\2\u04c5\u04c2\3\2\2\2\u04c6\u0087\3\2\2\2\u04c7\u04c8\5\u008a"+
		"F\2\u04c8\u04cd\bE\1\2\u04c9\u04ca\79\2\2\u04ca\u04cb\5\u0086D\2\u04cb"+
		"\u04cc\bE\1\2\u04cc\u04ce\3\2\2\2\u04cd\u04c9\3\2\2\2\u04cd\u04ce\3\2"+
		"\2\2\u04ce\u0089\3\2\2\2\u04cf\u04d1\7&\2\2\u04d0\u04cf\3\2\2\2\u04d0"+
		"\u04d1\3\2\2\2\u04d1\u04d2\3\2\2\2\u04d2\u04d3\5\u008cG\2\u04d3\u04e3"+
		"\bF\1\2\u04d4\u04d5\7\64\2\2\u04d5\u04d6\5\u009cO\2\u04d6\u04d7\7\65\2"+
		"\2\u04d7\u04d8\bF\1\2\u04d8\u04e2\3\2\2\2\u04d9\u04da\7;\2\2\u04da\u04db"+
		"\5\u008eH\2\u04db\u04dc\7<\2\2\u04dc\u04dd\bF\1\2\u04dd\u04e2\3\2\2\2"+
		"\u04de\u04df\7\61\2\2\u04df\u04e0\7(\2\2\u04e0\u04e2\bF\1\2\u04e1\u04d4"+
		"\3\2\2\2\u04e1\u04d9\3\2\2\2\u04e1\u04de\3\2\2\2\u04e2\u04e5\3\2\2\2\u04e3"+
		"\u04e1\3\2\2\2\u04e3\u04e4\3\2\2\2\u04e4\u008b\3\2\2\2\u04e5\u04e3\3\2"+
		"\2\2\u04e6\u04ee\7\64\2\2\u04e7\u04e8\5\u00a4S\2\u04e8\u04e9\bG\1\2\u04e9"+
		"\u04ef\3\2\2\2\u04ea\u04eb\5\u0098M\2\u04eb\u04ec\bG\1\2\u04ec\u04ef\3"+
		"\2\2\2\u04ed\u04ef\bG\1\2\u04ee\u04e7\3\2\2\2\u04ee\u04ea\3\2\2\2\u04ee"+
		"\u04ed\3\2\2\2\u04ef\u04f0\3\2\2\2\u04f0\u04f1\7\65\2\2\u04f1\u0526\b"+
		"G\1\2\u04f2\u04f7\7;\2\2\u04f3\u04f4\5\u0098M\2\u04f4\u04f5\bG\1\2\u04f5"+
		"\u04f8\3\2\2\2\u04f6\u04f8\bG\1\2\u04f7\u04f3\3\2\2\2\u04f7\u04f6\3\2"+
		"\2\2\u04f8\u04f9\3\2\2\2\u04f9\u04fa\7<\2\2\u04fa\u0526\bG\1\2\u04fb\u0503"+
		"\7H\2\2\u04fc\u04fd\5\u0096L\2\u04fd\u04fe\bG\1\2\u04fe\u0504\3\2\2\2"+
		"\u04ff\u0500\5\u0098M\2\u0500\u0501\bG\1\2\u0501\u0504\3\2\2\2\u0502\u0504"+
		"\bG\1\2\u0503\u04fc\3\2\2\2\u0503\u04ff\3\2\2\2\u0503\u0502\3\2\2\2\u0504"+
		"\u0505\3\2\2\2\u0505\u0506\7I\2\2\u0506\u0526\bG\1\2\u0507\u0508\7(\2"+
		"\2\u0508\u0526\bG\1\2\u0509\u050a\7+\2\2\u050a\u0526\bG\1\2\u050b\u050c"+
		"\7,\2\2\u050c\u0526\bG\1\2\u050d\u050e\7-\2\2\u050e\u0526\bG\1\2\u050f"+
		"\u0510\7.\2\2\u0510\u0526\bG\1\2\u0511\u0512\7/\2\2\u0512\u0526\bG\1\2"+
		"\u0513\u0514\7\60\2\2\u0514\u0526\bG\1\2\u0515\u0518\bG\1\2\u0516\u0517"+
		"\7\3\2\2\u0517\u0519\bG\1\2\u0518\u0516\3\2\2\2\u0519\u051a\3\2\2\2\u051a"+
		"\u0518\3\2\2\2\u051a\u051b\3\2\2\2\u051b\u051c\3\2\2\2\u051c\u0526\bG"+
		"\1\2\u051d\u051e\7\62\2\2\u051e\u0526\bG\1\2\u051f\u0520\7\34\2\2\u0520"+
		"\u0526\bG\1\2\u0521\u0522\7\35\2\2\u0522\u0526\bG\1\2\u0523\u0524\7\36"+
		"\2\2\u0524\u0526\bG\1\2\u0525\u04e6\3\2\2\2\u0525\u04f2\3\2\2\2\u0525"+
		"\u04fb\3\2\2\2\u0525\u0507\3\2\2\2\u0525\u0509\3\2\2\2\u0525\u050b\3\2"+
		"\2\2\u0525\u050d\3\2\2\2\u0525\u050f\3\2\2\2\u0525\u0511\3\2\2\2\u0525"+
		"\u0513\3\2\2\2\u0525\u0515\3\2\2\2\u0525\u051d\3\2\2\2\u0525\u051f\3\2"+
		"\2\2\u0525\u0521\3\2\2\2\u0525\u0523\3\2\2\2\u0526\u008d\3\2\2\2\u0527"+
		"\u0528\5\u0090I\2\u0528\u053c\bH\1\2\u0529\u052a\bH\1\2\u052a\u0539\7"+
		"\66\2\2\u052b\u052c\5\u0090I\2\u052c\u0533\bH\1\2\u052d\u052e\7\66\2\2"+
		"\u052e\u052f\5\u0090I\2\u052f\u0530\bH\1\2\u0530\u0532\3\2\2\2\u0531\u052d"+
		"\3\2\2\2\u0532\u0535\3\2\2\2\u0533\u0531\3\2\2\2\u0533\u0534\3\2\2\2\u0534"+
		"\u0537\3\2\2\2\u0535\u0533\3\2\2\2\u0536\u0538\7\66\2\2\u0537\u0536\3"+
		"\2\2\2\u0537\u0538\3\2\2\2\u0538\u053a\3\2\2\2\u0539\u052b\3\2\2\2\u0539"+
		"\u053a\3\2\2\2\u053a\u053b\3\2\2\2\u053b\u053d\bH\1\2\u053c\u0529\3\2"+
		"\2\2\u053c\u053d\3\2\2\2\u053d\u008f\3\2\2\2\u053e\u053f\5f\64\2\u053f"+
		"\u0540\bI\1\2\u0540\u0557\3\2\2\2\u0541\u0545\bI\1\2\u0542\u0543\5f\64"+
		"\2\u0543\u0544\bI\1\2\u0544\u0546\3\2\2\2\u0545\u0542\3\2\2\2\u0545\u0546"+
		"\3\2\2\2\u0546\u0547\3\2\2\2\u0547\u054b\7\67\2\2\u0548\u0549\5f\64\2"+
		"\u0549\u054a\bI\1\2\u054a\u054c\3\2\2\2\u054b\u0548\3\2\2\2\u054b\u054c"+
		"\3\2\2\2\u054c\u0553\3\2\2\2\u054d\u0551\7\67\2\2\u054e\u054f\5f\64\2"+
		"\u054f\u0550\bI\1\2\u0550\u0552\3\2\2\2\u0551\u054e\3\2\2\2\u0551\u0552"+
		"\3\2\2\2\u0552\u0554\3\2\2\2\u0553\u054d\3\2\2\2\u0553\u0554\3\2\2\2\u0554"+
		"\u0555\3\2\2\2\u0555\u0557\bI\1\2\u0556\u053e\3\2\2\2\u0556\u0541\3\2"+
		"\2\2\u0557\u0091\3\2\2\2\u0558\u055f\bJ\1\2\u0559\u055a\5z>\2\u055a\u055b"+
		"\bJ\1\2\u055b\u0560\3\2\2\2\u055c\u055d\5x=\2\u055d\u055e\bJ\1\2\u055e"+
		"\u0560\3\2\2\2\u055f\u0559\3\2\2\2\u055f\u055c\3\2\2\2\u0560\u056c\3\2"+
		"\2\2\u0561\u0568\7\66\2\2\u0562\u0563\5z>\2\u0563\u0564\bJ\1\2\u0564\u0569"+
		"\3\2\2\2\u0565\u0566\5x=\2\u0566\u0567\bJ\1\2\u0567\u0569\3\2\2\2\u0568"+
		"\u0562\3\2\2\2\u0568\u0565\3\2\2\2\u0569\u056b\3\2\2\2\u056a\u0561\3\2"+
		"\2\2\u056b\u056e\3\2\2\2\u056c\u056a\3\2\2\2\u056c\u056d\3\2\2\2\u056d"+
		"\u0570\3\2\2\2\u056e\u056c\3\2\2\2\u056f\u0571\7\66\2\2\u0570\u056f\3"+
		"\2\2\2\u0570\u0571\3\2\2\2\u0571\u0572\3\2\2\2\u0572\u0573\bJ\1\2\u0573"+
		"\u0093\3\2\2\2\u0574\u0575\5f\64\2\u0575\u0589\bK\1\2\u0576\u0577\bK\1"+
		"\2\u0577\u0586\7\66\2\2\u0578\u0579\5f\64\2\u0579\u0580\bK\1\2\u057a\u057b"+
		"\7\66\2\2\u057b\u057c\5f\64\2\u057c\u057d\bK\1\2\u057d\u057f\3\2\2\2\u057e"+
		"\u057a\3\2\2\2\u057f\u0582\3\2\2\2\u0580\u057e\3\2\2\2\u0580\u0581\3\2"+
		"\2\2\u0581\u0584\3\2\2\2\u0582\u0580\3\2\2\2\u0583\u0585\7\66\2\2\u0584"+
		"\u0583\3\2\2\2\u0584\u0585\3\2\2\2\u0585\u0587\3\2\2\2\u0586\u0578\3\2"+
		"\2\2\u0586\u0587\3\2\2\2\u0587\u0588\3\2\2\2\u0588\u058a\bK\1\2\u0589"+
		"\u0576\3\2\2\2\u0589\u058a\3\2\2\2\u058a\u0095\3\2\2\2\u058b\u0595\bL"+
		"\1\2\u058c\u058d\5f\64\2\u058d\u058e\7\67\2\2\u058e\u058f\5f\64\2\u058f"+
		"\u0590\bL\1\2\u0590\u0596\3\2\2\2\u0591\u0592\79\2\2\u0592\u0593\5z>\2"+
		"\u0593\u0594\bL\1\2\u0594\u0596\3\2\2\2\u0595\u058c\3\2\2\2\u0595\u0591"+
		"\3\2\2\2\u0596\u0597\3\2\2\2\u0597\u0598\5\u00a0Q\2\u0598\u0599\bL\1\2"+
		"\u0599\u05be\3\2\2\2\u059a\u05a4\bL\1\2\u059b\u059c\5f\64\2\u059c\u059d"+
		"\7\67\2\2\u059d\u059e\5f\64\2\u059e\u059f\bL\1\2\u059f\u05a5\3\2\2\2\u05a0"+
		"\u05a1\79\2\2\u05a1\u05a2\5z>\2\u05a2\u05a3\bL\1\2\u05a3\u05a5\3\2\2\2"+
		"\u05a4\u059b\3\2\2\2\u05a4\u05a0\3\2\2\2\u05a5\u05a6\3\2\2\2\u05a6\u05b5"+
		"\bL\1\2\u05a7\u05b1\7\66\2\2\u05a8\u05a9\5f\64\2\u05a9\u05aa\7\67\2\2"+
		"\u05aa\u05ab\5f\64\2\u05ab\u05ac\bL\1\2\u05ac\u05b2\3\2\2\2\u05ad\u05ae"+
		"\79\2\2\u05ae\u05af\5z>\2\u05af\u05b0\bL\1\2\u05b0\u05b2\3\2\2\2\u05b1"+
		"\u05a8\3\2\2\2\u05b1\u05ad\3\2\2\2\u05b2\u05b4\3\2\2\2\u05b3\u05a7\3\2"+
		"\2\2\u05b4\u05b7\3\2\2\2\u05b5\u05b3\3\2\2\2\u05b5\u05b6\3\2\2\2\u05b6"+
		"\u05b9\3\2\2\2\u05b7\u05b5\3\2\2\2\u05b8\u05ba\7\66\2\2\u05b9\u05b8\3"+
		"\2\2\2\u05b9\u05ba\3\2\2\2\u05ba\u05bb\3\2\2\2\u05bb\u05bc\bL\1\2\u05bc"+
		"\u05be\3\2\2\2\u05bd\u058b\3\2\2\2\u05bd\u059a\3\2\2\2\u05be\u0097\3\2"+
		"\2\2\u05bf\u05c6\bM\1\2\u05c0\u05c1\5f\64\2\u05c1\u05c2\bM\1\2\u05c2\u05c7"+
		"\3\2\2\2\u05c3\u05c4\5x=\2\u05c4\u05c5\bM\1\2\u05c5\u05c7\3\2\2\2\u05c6"+
		"\u05c0\3\2\2\2\u05c6\u05c3\3\2\2\2\u05c7\u05c8\3\2\2\2\u05c8\u05c9\5\u00a0"+
		"Q\2\u05c9\u05ca\bM\1\2\u05ca\u05eb\3\2\2\2\u05cb\u05d2\bM\1\2\u05cc\u05cd"+
		"\5f\64\2\u05cd\u05ce\bM\1\2\u05ce\u05d3\3\2\2\2\u05cf\u05d0\5x=\2\u05d0"+
		"\u05d1\bM\1\2\u05d1\u05d3\3\2\2\2\u05d2\u05cc\3\2\2\2\u05d2\u05cf\3\2"+
		"\2\2\u05d3\u05d4\3\2\2\2\u05d4\u05e0\bM\1\2\u05d5\u05dc\7\66\2\2\u05d6"+
		"\u05d7\5f\64\2\u05d7\u05d8\bM\1\2\u05d8\u05dd\3\2\2\2\u05d9\u05da\5x="+
		"\2\u05da\u05db\bM\1\2\u05db\u05dd\3\2\2\2\u05dc\u05d6\3\2\2\2\u05dc\u05d9"+
		"\3\2\2\2\u05dd\u05df\3\2\2\2\u05de\u05d5\3\2\2\2\u05df\u05e2\3\2\2\2\u05e0"+
		"\u05de\3\2\2\2\u05e0\u05e1\3\2\2\2\u05e1\u05e3\3\2\2\2\u05e2\u05e0\3\2"+
		"\2\2\u05e3\u05e6\bM\1\2\u05e4\u05e5\7\66\2\2\u05e5\u05e7\bM\1\2\u05e6"+
		"\u05e4\3\2\2\2\u05e6\u05e7\3\2\2\2\u05e7\u05e8\3\2\2\2\u05e8\u05e9\bM"+
		"\1\2\u05e9\u05eb\3\2\2\2\u05ea\u05bf\3\2\2\2\u05ea\u05cb\3\2\2\2\u05eb"+
		"\u0099\3\2\2\2\u05ec\u05ed\7\37\2\2\u05ed\u05ee\7(\2\2\u05ee\u05f4\bN"+
		"\1\2\u05ef\u05f0\7\64\2\2\u05f0\u05f1\5\u009cO\2\u05f1\u05f2\7\65\2\2"+
		"\u05f2\u05f3\bN\1\2\u05f3\u05f5\3\2\2\2\u05f4\u05ef\3\2\2\2\u05f4\u05f5"+
		"\3\2\2\2\u05f5\u05f6\3\2\2\2\u05f6\u05f7\bN\1\2\u05f7\u05f8\bN\1\2\u05f8"+
		"\u05f9\7\67\2\2\u05f9\u05fa\5d\63\2\u05fa\u05fb\bN\1\2\u05fb\u05fc\bN"+
		"\1\2\u05fc\u05fd\bN\1\2\u05fd\u009b\3\2\2\2\u05fe\u060a\bO\1\2\u05ff\u0604"+
		"\5\u009eP\2\u0600\u0601\7\66\2\2\u0601\u0603\5\u009eP\2\u0602\u0600\3"+
		"\2\2\2\u0603\u0606\3\2\2\2\u0604\u0602\3\2\2\2\u0604\u0605\3\2\2\2\u0605"+
		"\u0608\3\2\2\2\u0606\u0604\3\2\2\2\u0607\u0609\7\66\2\2\u0608\u0607\3"+
		"\2\2\2\u0608\u0609\3\2\2\2\u0609\u060b\3\2\2\2\u060a\u05ff\3\2\2\2\u060a"+
		"\u060b\3\2\2\2\u060b\u060c\3\2\2\2\u060c\u060d\bO\1\2\u060d\u009d\3\2"+
		"\2\2\u060e\u060f\bP\1\2\u060f\u0610\5f\64\2\u0610\u0611\5\u00a0Q\2\u0611"+
		"\u0612\bP\1\2\u0612\u0626\3\2\2\2\u0613\u0614\bP\1\2\u0614\u0615\5f\64"+
		"\2\u0615\u0616\bP\1\2\u0616\u0617\7:\2\2\u0617\u0618\5f\64\2\u0618\u0619"+
		"\bP\1\2\u0619\u0626\3\2\2\2\u061a\u061b\5f\64\2\u061b\u061c\bP\1\2\u061c"+
		"\u0626\3\2\2\2\u061d\u061e\79\2\2\u061e\u061f\5f\64\2\u061f\u0620\bP\1"+
		"\2\u0620\u0626\3\2\2\2\u0621\u0622\7\63\2\2\u0622\u0623\5f\64\2\u0623"+
		"\u0624\bP\1\2\u0624\u0626\3\2\2\2\u0625\u060e\3\2\2\2\u0625\u0613\3\2"+
		"\2\2\u0625\u061a\3\2\2\2\u0625\u061d\3\2\2\2\u0625\u0621\3\2\2\2\u0626"+
		"\u009f\3\2\2\2\u0627\u062a\bQ\1\2\u0628\u0629\7%\2\2\u0629\u062b\bQ\1"+
		"\2\u062a\u0628\3\2\2\2\u062a\u062b\3\2\2\2\u062b\u062c\3\2\2\2\u062c\u062d"+
		"\bQ\1\2\u062d\u062e\7\21\2\2\u062e\u062f\5\u0092J\2\u062f\u0630\7\22\2"+
		"\2\u0630\u0631\bQ\1\2\u0631\u0632\5n8\2\u0632\u0633\bQ\1\2\u0633\u063a"+
		"\bQ\1\2\u0634\u0635\7\r\2\2\u0635\u0636\5h\65\2\u0636\u0637\bQ\1\2\u0637"+
		"\u0639\3\2\2\2\u0638\u0634\3\2\2\2\u0639\u063c\3\2\2\2\u063a\u0638\3\2"+
		"\2\2\u063a\u063b\3\2\2\2\u063b\u063d\3\2\2\2\u063c\u063a\3\2\2\2\u063d"+
		"\u0641\bQ\1\2\u063e\u063f\5\u00a0Q\2\u063f\u0640\bQ\1\2\u0640\u0642\3"+
		"\2\2\2\u0641\u063e\3\2\2\2\u0641\u0642\3\2\2\2\u0642\u0643\3\2\2\2\u0643"+
		"\u0644\bQ\1\2\u0644\u00a1\3\2\2\2\u0645\u0646\7(\2\2\u0646\u00a3\3\2\2"+
		"\2\u0647\u0648\bS\1\2\u0648\u0650\7 \2\2\u0649\u064a\7\7\2\2\u064a\u064b"+
		"\5f\64\2\u064b\u064c\bS\1\2\u064c\u0651\3\2\2\2\u064d\u064e\5,\27\2\u064e"+
		"\u064f\bS\1\2\u064f\u0651\3\2\2\2\u0650\u0649\3\2\2\2\u0650\u064d\3\2"+
		"\2\2\u0650\u0651\3\2\2\2\u0651\u0652\3\2\2\2\u0652\u0653\bS\1\2\u0653"+
		"\u00a5\3\2\2\2\u00bc\u00ac\u00b6\u00b8\u00c4\u00d3\u00dc\u00e5\u00f1\u00fb"+
		"\u0105\u0111\u0114\u011c\u0122\u0124\u0126\u012a\u012c\u012e\u0135\u013e"+
		"\u0144\u0146\u0148\u014c\u014e\u0150\u0157\u015d\u015f\u0161\u0165\u0167"+
		"\u016f\u0175\u0181\u0183\u018e\u0198\u01a4\u01a7\u01af\u01b5\u01b7\u01b9"+
		"\u01bd\u01bf\u01c1\u01c8\u01d1\u01d7\u01d9\u01db\u01df\u01e1\u01e3\u01ea"+
		"\u01f0\u01f2\u01f4\u01f8\u01fa\u0204\u020c\u0216\u021d\u0221\u022e\u0238"+
		"\u0243\u0251\u0255\u0259\u0261\u026b\u0274\u0278\u027c\u027e\u0281\u0290"+
		"\u0297\u02a6\u02a8\u02ae\u02b9\u02bb\u02c5\u02c7\u02c9\u02d6\u02df\u02ec"+
		"\u02f0\u02fb\u0303\u030a\u0316\u0324\u0330\u033d\u0343\u0359\u0366\u0377"+
		"\u0385\u038c\u0393\u039a\u03a5\u03a7\u03b7\u03c2\u03cd\u03d1\u03dd\u03e2"+
		"\u03ea\u03f1\u03fe\u040f\u0414\u041f\u0424\u042d\u0437\u043c\u0456\u0464"+
		"\u046f\u047a\u0484\u048b\u0495\u049c\u04ac\u04b3\u04bd\u04c5\u04cd\u04d0"+
		"\u04e1\u04e3\u04ee\u04f7\u0503\u051a\u0525\u0533\u0537\u0539\u053c\u0545"+
		"\u054b\u0551\u0553\u0556\u055f\u0568\u056c\u0570\u0580\u0584\u0586\u0589"+
		"\u0595\u05a4\u05b1\u05b5\u05b9\u05bd\u05c6\u05d2\u05dc\u05e0\u05e6\u05ea"+
		"\u05f4\u0604\u0608\u060a\u0625\u062a\u063a\u0641\u0650";
	public static final ATN _ATN =
		new ATNDeserializer().deserialize(_serializedATN.toCharArray());
	static {
		_decisionToDFA = new DFA[_ATN.getNumberOfDecisions()];
		for (int i = 0; i < _ATN.getNumberOfDecisions(); i++) {
			_decisionToDFA[i] = new DFA(_ATN.getDecisionState(i), i);
		}
	}
}<|MERGE_RESOLUTION|>--- conflicted
+++ resolved
@@ -971,13 +971,7 @@
 		try {
 			enterOuterAlt(_localctx, 1);
 			{
-<<<<<<< HEAD
 			 ArgDefListBuilder args = new ArgDefListBuilder(); 
-			setState(245);
-			match(OPEN_PAREN);
-=======
-			 ArgDefListBuilder args = new ArgDefListBuilder(factory.getScopeEnvironment()); 
->>>>>>> 249c4aa5
 			setState(247);
 			match(OPEN_PAREN);
 			setState(249);
@@ -1623,13 +1617,8 @@
 			int _alt;
 			enterOuterAlt(_localctx, 1);
 			{
-<<<<<<< HEAD
 			 ArgDefListBuilder args = new ArgDefListBuilder(); 
-			setState(506);
-=======
-			 ArgDefListBuilder args = new ArgDefListBuilder(factory.getScopeEnvironment()); 
 			setState(504);
->>>>>>> 249c4aa5
 			_errHandler.sync(this);
 			switch ( getInterpreter().adaptivePredict(_input,61,_ctx) ) {
 			case 1:
@@ -5080,13 +5069,8 @@
 		try {
 			enterOuterAlt(_localctx, 1);
 			{
-<<<<<<< HEAD
-			setState(1004);
+			setState(1002);
 			_localctx.l = match(LAMBDA);
-=======
-			setState(1002);
-			match(LAMBDA);
->>>>>>> 249c4aa5
 			 ArgDefListBuilder args = null; 
 			setState(1007);
 			_errHandler.sync(this);
@@ -5151,13 +5135,8 @@
 		try {
 			enterOuterAlt(_localctx, 1);
 			{
-<<<<<<< HEAD
-			setState(1017);
+			setState(1015);
 			_localctx.l = match(LAMBDA);
-=======
-			setState(1015);
-			match(LAMBDA);
->>>>>>> 249c4aa5
 			 ArgDefListBuilder args = null; 
 			setState(1020);
 			_errHandler.sync(this);
