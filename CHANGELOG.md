--- conflicted
+++ resolved
@@ -4,11 +4,8 @@
 language runtime. The main focus is on user-observable behavior of the engine.
 
 ## Version 23.1.0
-<<<<<<< HEAD
 * Oracle GraalPy standalones (also known as GraalPy Enterprise) are now available under GFTC. The community builds published on Github have been renamed to `graalpy-community-<version>-<os>-<arch>.tar.gz`.
-=======
 * Support compilation and execution of C extensions using the native MSVC toolchain on Windows.
->>>>>>> 54bc9e3b
 
 ## Version 23.0.0
 * Update `numpy` and `pandas` versions, add support for `scipy` and `scikit_learn` with `ginstall`. This automatically applies some fixes that make it possible to use these new versions with GraalPy.
