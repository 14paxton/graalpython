# Python Changelog

This changelog summarizes major changes between GraalVM versions of the Python
language runtime. The main focus is on user-observable behavior of the engine.

## Version 23.0.0
<<<<<<< HEAD
* `ginstall`: update `numpy`, `pandas` versions, add support for `scipy` and `scikit_learn`, add support for installation of packages from archives, add default deferring to `pip` for unknown packages
=======
* Update language version and standard library to 3.10
>>>>>>> c77ad8be

## Version 22.3.0
* Rename GraalPython to GraalPy. This change also updates the launchers we ship to include symlinks from `python` and `python3` to `graalpy` for better integration with other tools.
* Switched to a new interpreter backend based on interpreting bytecode. This change brings better startup performance and memory footprint while retaining good JIT-compiled performance.
* Switched to a new parser generated from CPython's new PEG grammar definition. It brings better compatibility and enables us to implement the `ast` module.
* Added support for tracing API (`sys.settrace`), which makes `pdb` and related tools work on GraalPy.
* Added support for profiling API (`sys.setprofile`), which makes the `profile` package work.
* Updated our pip support to automatically choose the best version for known packages. You can use `pip install pandas`, and pip will select the versions of pandas and numpy that we test in the GraalPy CI.
* Added support for [Flask](https://pypi.org/project/Flask/).
* Implement PEP 405 for full support of virtual environments. This fixes issues with the virtualenv package and tox that are used to in PyCharm or in many projects' CI jobs.

## Version 22.2.0
* Updated to HPy version 0.0.4, which adds support for the finished HPy port of Kiwi, and the in-progress ports of Matplotlib and NumPy.
* Added support for aarch64 on both macOS and Linux.
* Added an experimental bytecode interpreter for faster startup and better interpreter performance. Using either the previous AST interpreter or the new bytecode interpreter can be switched using `--python.EnableBytecodeInterpreter`.

## Version 22.1.0
* String conversion (`__str__`) now calls `toString` for Java objects and `toDisplayString` interop message for foreign objects.
* Improved compatibility with PyPI packages `lxml`, `pytz`, `Pillow`, `urllib3`, `setuptools`, `pytest`, `twine`, `jinja2`, and `six`
* Introduced dependency on bouncycastle
* Added support for more private key formats (PKCS#1, password protected) in ssl module
* Added support for module freezing, which makes start to the Python REPL 30% faster and with 40% less memory usage.

## Version 22.0.0
* Added support for `pyexpat` module.
* Added partial support for `PYTHONHASHSEED` environment variable (also available via `HashSeed` context option), currently only affecting hashing in `pyexpat` module.
* Implement `_csv` module.
* Improved compatibility with PyPI packages `wheel` and `click`

## Version 21.3.0

* Remove `PYPY_VERSION` from our C extension emulation, enabling PyGame 2.0 and other extensions to work out of the box.
* Intrinsify and optimize more of the core language for better startup and reduced footprint.
* Implement a new binary compatible backend for HPy 0.0.3, which allows binary HPy wheels to run unmodified on CPython and GraalPy
* Support the `multiprocessing` module via in-process nested contexts, allowing execution on multiple cores within the same process using the Python multiprocessing API
* Add support for the `ctypes` module, enabling more native extensions to run that use the ctypes API
* Fix multiple REPL issues reported on Github, you can now paste blocks of code and use the numpad in the REPL.
* Make our marshal format compatible with CPython, so binary data can now be exchanged between CPython and GraalPy processes.
* Make most `socket` module tests pass in native mode by using a native extension, allowing usage of all POSIX socket APIs where before only those supported on Java could be used.
* Various compatibility fixes to make the `psutil` package work.

## Version 21.2.0

* Support the `dict` type properly in interop using the new hash interop messages.
* Implement `_pickle` as a faster version than the pure Python version for GraalVM Enterprise Edition.
* Support the newer multi-phase C extension module initialization.
* Make many more tests pass: `io`, `crypt`, more functions in `socket`, `OrderedDict`, `time`,
* Improve performance especially during warmup and in shared engine configurations by adding fast paths, intrinsifying functions, and adding optimized representations for common data structures
* Update the supported HPy version to 0.0.2
* Use the new Truffle safepoint mechanism for more efficient GIL releases, signal handlers, and weakref callbacks
* Initial support for the `psutil` and `PyGame` packages
* GraalPy not longer unconditionally creates `__pycache__` if the file name "sitecustomize.py" exists in the current working directory

## Version 21.1.0

* Support multi-threading with a global interpreter lock by default.
* Added SSL/TLS support (the `ssl` module)
* Added subclassing of Java classes in JVM mode
* Support iterating over Python objects from Java and other languages as well as iterating over foreign objects in Python
* Support catching exceptions from other languages or Java with catch-all except blocks
* Support isinstance and issubclass with instances and classes of other languages
* Use native posix functions in the GraalPy Launcher (see [Operating System Interfaces](docs/user/OsInterface.md) for details).

## Version 21.0.0

* Implement name mangling for private attributes
* Correctly raise an AttributeError when a class defines slots, but not dict
* Fix infinite continuation prompt in REPL when pasting snippets
* Add jarray module for compatibility with Jython
* Fix multiple memory leaks and crashes when running NumPy in a shared engine
* Improved support for Pandas
* Initial support for Matplotlib
* Many fixes to pass the unittests of standard library types and modules:
  abc, array, builtin, bzip2, decimal, descriptors, difflib, enum, fractions,
  gzip, memoryview, metaclass, pickle, platform, print, reprlib, statistics,
  strftime, strtod, sysconfig, userdict, userlist, userstring, zipfile,
  zipfile64, zlib
* Improve performance in multiple areas:
  array, memoryview, unzipping packages, dictionaries with dynamic string keys,
  string slicing

## Version 20.3.0

* Fix multiple memory leaks when running Python code in a shared engine.
* Update language support target and standard library to 3.8.5
* Hide internal catching frames from tracebacks
* Update HPy support to the latest version with support for piconumpy
* Many fixes to pass the unittests of standard library types and modules:
  complex, bytes, bytearray, subclassing of special descriptors, type layouts,
  float, generators, modules, argument passing corner cases, string literals and
  encodings, import and importlib, decimal, glob, the builtin module, json,
  math, operator, numeric tower, sys, warnings, random, f-strings, struct,
  itertools

## Version 20.2.0

* Escaping Unicode characters using the character names in strings like
  "\N{GREEK CAPITAL LETTER DELTA}".
* When a `*.py` file is imported, `*.pyc` file is created. It contains binary data to speed up parsing.
* Adding option `PyCachePrefix`, which is equivalent to PYTHONPYCACHEPREFIX environment variable, which is also accepted now. 
* Adding optin `DontWriteBytecodeFlag`. Equivalent to the Python -B flag. Don't write bytecode files.
* Command option -B works
* Implement better reference counting for native extensions to fix memory leaks
* Fix a warning in pandas about size of datetime objects
* Make many more CPython unittests pass for core types
* Support parse requests with arguments for embedding Python to light up GraalVM Insight support
* Support basic tox usage when forcing virtualenv to use venv
* No longer support iterables as arrays in interop
* Add initial support for HPy native extensions
* Support magic encoding comments in Python files
* Improve chaining of exception tracebacks - the tracebacks should now be much closer to CPython and more helpful

## Version 20.1.0

* Update language support target and standard library to 3.8.2
* Improve performance of tuples with primitive elements
* Improve performance of using Python sequences from other GraalVM languages
* Improve performance of dictionaries and sets
* Improve performance of allocations for list comprehensions with range iterators
* Support `cProfile` and `trace` modules through the GraalVM CPU sampler and coverage, respectively
* Support NumPy on macOS
* Support setuptools-scm and pytz.timezone
* Support new syntax for iterable unpacking from yield and return statements
* Fix issues with inspection and printing of non-Python numbers in the Chrome debugger
* Fix issues with AST sharing across different contexts, if these context run concurrently on multiple threads
* Fix code serialization and deserialization with pickle
* Fix DirEntry.stat
* Fix passing non-ASCII strings to `gethostbyname`
* Fix `help(numpy)` to work again in the interactive REPL
* Fix multi-line continuation in the REPL for opening parens
* Fix `select.select` for pipes
* Polyglot: Rethrow AttributeError as UnknownIdentifierException in invokeMember
* Jython mode: treat Java `null` as identical to Python `None` when comparing with the `is` operator
* Jython mode: `isinstance` now works with Java classes and objects
* Improve errno handling in `posix` module
* Move all GraalPy specific functions on `sys` or `builtins` to the `__graalpython__` module

## Version 20.0.0

* Jython Compatiblity: Implement `from JavaType import *` to import all static members of a Java class
* Jython Compatiblity: Implement importing Python code from inside JAR files by adding `path/to/jarfile.jar!path/inside/jar` to `sys.path`
* Added support for date and time interop.
* Added support for setting the time zone via `Context.Builder.timeZone`.
* PEP 570 - Python Positional-Only Parameters implemented

## Version 19.3.0

* Implement `gc.{enable,disable,isenabled}` as stubs
* Implement `charmap_build` function
* Implement `hexversion` in sys module
* Implement `_lzma` module
* Implement enough of `socket.socket` to run `graalpy -m http.server` and download non-encrypted http resources
* Fix printing of Pandas data frames
* Fix a bug in `bytes.startswith` for tuple arguments
* Fix destructuring assignments of arbitrary iterators
* Fix `dict.__contains__` for dictionaries with only `str` keys for subclasses of `str`
* Support NumPy 1.16.4 and Pandas 0.25.0
* Support `timeit` module
* Support basic usage of `pytest`
* Improve performance across many Python and C extension benchmarks
* Improve performance of our parser
* Improve performance of catching exceptions when the exception does not leave the handler block and the traceback is not accessed
* Improve performance of Java interop when Python objects are accessed from Java
* Add a new `--python.EmulateJython` flag to support importing Java classes using normal Python import syntax and to catch Java exceptions from Python code
* Update standard library to Python 3.7.4
* Initial implementatin of PEP 498 -- Literal String Interpolation

## Version 19.2.0

* Implement PyStructSequence_* C API functions
* Implement `_functools.partial` as a class instead of a function
* Implement `type.__base__`
* Implement reading C API type attributes `nb_inplace_add`, `nb_remainder`, `nb_subtract`, and `nb_floor_divide` for builtin types
* Implement C API functions `_PyObject_CallFunction_SizeT`, `PyEval_InitThreads`, and `PyEval_ThreadsInitialized`
* Implement writing to a function's `__dict__` field
* Implement the C API thread state fields `overflowed` and `recursion_depth`
* Fix printing of errors in the REPL
* Fix printing full paths in traceback
* Support the C API varargs functions with arbitrary numbers of arguments instead of imposing an upper limit
* Improve performance of attribute reads and reading closure variables

## Version 19.1.0

* Add `java.add_to_classpath` API to dynamically extend the host class path
* Allow write access to main module bindings for embedder
* Swap arguments for `polyglot.export_value` to use the more natural (name, value) order and deprecate the previous argument order.
* Update Python standard library files to Python 3.7.3
* Improve performance of exceptions that do not escape
* Fix str(None) to print "None" instead of an empty string
* Fix error messages on polyglot objects to not leak implementation class names of those objects
* Fix erroneously frozen package paths in pre-initialized python modules
* Fix caching of core sources in a native image with a preinitialized context for pre-built images and libpolyglot fast startup
* Implement pwd.getpwuid
* Implement os.exec, os.execv, and os.execl
* Add some missing C API headers needed for tensorflow compilation

## Version 19.0.0

* Fix an issue preventing use of encodings in the installable binary
* Fix return value of process when `os.exit` is called with a boolean
* Fix interpretation of foreign objects to prefer interpreting them as integer over double
* Fix performance regression when repeatedly creating a new function in a loop

## Version 1.0.0 RC16

* No user-facing changes

## Version 1.0.0 RC15

* Implement PEP 487 `__init_subclass__`
* Implement PEP 560 `__class_getitem__` and `__mro_entries__`
* Migrate to Truffle libraries for interop
* Support the buffer protocol for mmap
* Support importing java classes using normal Python import syntax
* Improve performance of literal dictionary creation when the first but not all keys are strings
* Improve performance of getting the length of a string
* Improve performance of accessing defaults, keyword-defaults, and code of a function
* Fix getting file separator from the Truffle filesystem rather than the operating system
* Fix constructing and calling methods with non-function callables
* Fix execution of subprocesses with non-default python homes on JVM

## Version 1.0.0 RC14

* Mark a subset of the Graal Python launcher options as "stable". All other options are subject to change and need to be unlocked explicitly on the commandline.
* Automatically install pip when creating a venv. The socket and ssl libraries are still not functional, so pip can only install from local sources or wheels.
* Update the standard library to Python 3.7.0 from 3.6.5.
* Support the `-I` flag to ignore the user environment and not add the working directory to `sys.path`
* Fix an error preventing usage of the memtracer tool. If an object raised an exception in it's `__repr__` method, it would abort the execution.
* Fix issues around not being able to modify function defaults, keyword defaults, or re-defining a function with a different closure.
* Fix continuation prompt in the interactive Python shell when an incomplete statement was typed. Before it raised and ignored a SyntaxError.
* Fix frame restarting of Python functions in the Chrome debugger. Before, functions with closures would have their cells accidentally cleared.

## Version 1.0.0 RC13

* Support marshal.dumps and marshal.loads for code objects and some other built-in objects
* Fix installation of NumPy in a venv
* Initial support for module mmap
* Support debugging with workspace files in the Chrome debugger
* Support the PEP 553 breakpoint() message
* Support running weak reference callbacks and signals on the main thread

## Version 1.0.0 RC12

* Support the `__class__` variable in the class scope
* Support module-level docstrings
* Initial support for the `venv` standard-library tool
* Initial support for the built-in `_bz2` module
* Initial support for the `pandas` package
* Initial support for OSError subclasses based on the `errno` of the exception
* Fix bytearray inplace add to return the same object
* Fix access to standard Python methods (`__repr__`, `__str__`, `__len__` and the like) for foreign objects

## Version 1.0.0 RC11

* Support running setuptools to build and install various packages
* Support running a source release version of NumPy out of the box
* Improve performance of member access to C API objects
* Improve performance of binary operations on C API objects
* Add support for `yield from`
* Support assignment to `object.__dict__` and ensure that managed subclasses of native types also have a `__dict__`
* Fix `[]` access with non-integer keys for array-like foreign objects
* Fix various performance regressions introduced in the last RC
* Implement more built-in methods on the `time` module
* Python no longer exposes internal languages through `polyglot.eval`
* Improve performance of `os.scandir` and functions that build on it (such as `glob`)
* More correct implementation of standard streams, including buffering
* Properly support the `-m` switch to run modules
* Support the standard `zipfile` module
* Add the built-in `_cvs` module
* Add support for `__slots__`
* Allow arbitrary callable objects in methods, not only functions
* Report that we have a TTY console if we are launched on a Terminal through our launcher
* Add the `ginstall` custom module to install known packages such as NumPy and setuptools

## Version 1.0.0 RC10

* Improve performance of C API upcalls
* Improve performance of classmethods, staticmethods, `globals()`, and `locals()`
* Improve performance of various string and bytes operations
* Initial support for the `_thread` builtin module (actual multi-threading is still disabled, the API defaults to a dummy implementation)
* Implement the `zipimporter` module
* Support assignment to `object.__class__`
* Use the new Truffle filesystem API to get/set the current working directory
* Attempt our best to report side-effects in KEY_INFO
* The KEYS message now responds with attributes and methods, never dict keys
* Support the `input` builtin
* Add DEBUG launcher options for performance debugging
* Ensure context isolation for file descriptors and child PIDs
* Fix passing custom locals and globals through `exec` and `eval`
* Fixes to builtin `help`

## Version 1.0.0 RC9

* Support `help` in the builtin Python shell
* Add `readline` to enable history and autocompletion in the Python shell
* Add support for the -q, -E, -s, and -S Python launcher flags
* Improve display of foreign array-like objects
* Improve support for string and bytes regular expressions using our TRegex engine
* Support loading site-packages installed with easy_install
* Initial support for the `binascii` module

## Version 1.0.0 RC8

* Report allocations when the `--memtracer` option is used
* Initial support for `pickle` module

## Version 1.0.0 RC7

* Enhance the `java` interop builtin module with introspection utility methods

## Version 1.0.0 RC6

* Support regular expression patterns built from bytes by using CPython's sre module as a fallback engine to our own
* Support LLVM 5+ for C extension modules
* Introduce native sequence storage so that e.g. Python bytes exposed to C can be mutated
* Introduce lazy string concatenation to significantly speed up benchmarks where strings are concatenated repeatedly
* C-API improvements to support more scikit-learn code
* Fix our distinction between builtin functions, functions, and methods to make the classes for builtin functions equivalent to CPython
* Improve set, frozenset, and dict support
* Attach Python exceptions as cause to ImportErrors raised for C extension modules
* Update standard library to CPython 3.6.5
* Support more code object attributes
* Support constant type ids for objects that are interned on CPython
* Add collections.deque
* Document how to contribute
* Improve efficiency of generators
* Enable re-use of ASTs in multiple Contexts in the same Engine

## Version 1.0.0 RC5

* Generator expressions now properly evaluate their first iterator in the definition scope at definition time
* Fixes for embedders to ensure top scopes are stable and local scopes always contain TruffleObjects
* C-API improvements to support simple Cython modules
* Support recognition of Python source files with the polyglot launcher

## Version 1.0.0 RC4

* No changes

## Version 1.0.0 RC3

* Support for more String encodings
* Implement buffered I/O
* Remove our random module substitute and use the standard library implementation
* Fix a potential thread-safety problem with cached parse trees when multiple Python contexts are used from multiple threads
* Complete support for math module builtins
* C-API improvements to run simple scikit-learn and NumPy examples
* Support the buffer protocol to wrap arbitrary Python sequences with no copy into NumPy arrays

## Version 1.0.0 RC2

* Updates to the polyglot and embedding APIs
* Many additions to the language core implementation
* Performance improvements to the parser
* C-API improvements to compile and run simple C extensions
* Support breakpoints on caught and uncaught exceptions in debugger

## Version 1.0.0 RC1

* LICENSE set to The Universal Permissive License (UPL), Version 1.0.<|MERGE_RESOLUTION|>--- conflicted
+++ resolved
@@ -4,11 +4,8 @@
 language runtime. The main focus is on user-observable behavior of the engine.
 
 ## Version 23.0.0
-<<<<<<< HEAD
 * `ginstall`: update `numpy`, `pandas` versions, add support for `scipy` and `scikit_learn`, add support for installation of packages from archives, add default deferring to `pip` for unknown packages
-=======
 * Update language version and standard library to 3.10
->>>>>>> c77ad8be
 
 ## Version 22.3.0
 * Rename GraalPython to GraalPy. This change also updates the launchers we ship to include symlinks from `python` and `python3` to `graalpy` for better integration with other tools.
