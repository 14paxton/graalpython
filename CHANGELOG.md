# Python Changelog

This changelog summarizes major changes between GraalVM versions of the Python
language runtime. The main focus is on user-observable behavior of the engine.

## Version 21.2.0

* Support the `dict` type properly in interop using the new hash interop messages.
* Implement `_pickle` as a faster version than the pure Python version for GraalVM Enterprise Edition.
* Support the newer multi-phase C extension module initialization.
* Make many more tests pass: `io`, `crypt`, more functions in `socket`, `OrderedDict`, `time`,
* Improve performance especially during warmup and in shared engine configurations by adding fast paths, intrinsifying functions, and adding optimized representations for common data structures
* Update the supported HPy version to 0.0.2
* Use the new Truffle safepoint mechanism for more efficient GIL releases, signal handlers, and weakref callbacks
* Initial support for the `psutil` and `PyGame` packages
* GraalPython not longer unconditionally creates `__pycache__` if the file name "sitecustomize.py" exists in the current working directory

## Version 21.1.0

* Support multi-threading with a global interpreter lock by default.
* Added SSL/TLS support (the `ssl` module)
* Added subclassing of Java classes in JVM mode
<<<<<<< HEAD
* Use native posix functions in the GraalPython Launcher
* Support iterating over Python objects from Java and other languages as well as iterating over foreign objects in Python
* Support catching exceptions from other languages or Java with catch-all except blocks
* Support isinstance and issubclass with instances and classes of other languages
=======
* Use native posix functions in the GraalPython Launcher (see [Operating System Interfaces](https://www.graalvm.org/reference-manual/python/OsInterface/) for details)
>>>>>>> 4f69685f

## Version 21.0.0

* Implement name mangling for private attributes
* Correctly raise an AttributeError when a class defines slots, but not dict
* Fix infinite continuation prompt in REPL when pasting snippets
* Add jarray module for compatiblity with Jython
* Fix multiple memory leaks and crashes when running NumPy in a shared engine
* Improved support for Pandas
* Initial support for Matplotlib
* Many fixes to pass the unittests of standard library types and modules:
  abc, array, builtin, bzip2, decimal, descriptors, difflib, enum, fractions,
  gzip, memoryview, metaclass, pickle, platform, print, reprlib, statistics,
  strftime, strtod, sysconfig, userdict, userlist, userstring, zipfile,
  zipfile64, zlib
* Improve performance in multiple areas:
  array, memoryview, unzipping packages, dictionaries with dynamic string keys,
  string slicing

## Version 20.3.0

* Fix multiple memory leaks when running Python code in a shared engine.
* Update language support target and standard library to 3.8.5
* Hide internal catching frames from tracebacks
* Update HPy support to the latest version with support for piconumpy
* Many fixes to pass the unittests of standard library types and modules:
  complex, bytes, bytearray, subclassing of special descriptors, type layouts,
  float, generators, modules, argument passing corner cases, string literals and
  encodings, import and importlib, decimal, glob, the builtin module, json,
  math, operator, numeric tower, sys, warnings, random, f-strings, struct,
  itertools

## Version 20.2.0

* Escaping Unicode characters using the character names in strings like
  "\N{GREEK CAPITAL LETTER DELTA}".
* When a `*.py` file is imported, `*.pyc` file is created. It contains binary data to speed up parsing.
* Adding option `PyCachePrefix`, which is equivalent to PYTHONPYCACHEPREFIX environment variable, which is also accepted now. 
* Adding optin `DontWriteBytecodeFlag`. Equivalent to the Python -B flag. Don't write bytecode files.
* Command option -B works
* Implement better reference counting for native extensions to fix memory leaks
* Fix a warning in pandas about size of datetime objects
* Make many more CPython unittests pass for core types
* Support parse requests with arguments for embedding Python to light up GraalVM Insight support
* Support basic tox usage when forcing virtualenv to use venv
* No longer support iterables as arrays in interop
* Add initial support for HPy native extensions
* Support magic encoding comments in Python files
* Improve chaining of exception tracebacks - the tracebacks should now be much closer to CPython and more helpful

## Version 20.1.0

* Update language support target and standard library to 3.8.2
* Improve performance of tuples with primitive elements
* Improve performance of using Python sequences from other GraalVM languages
* Improve performance of dictionaries and sets
* Improve performance of allocations for list comprehensions with range iterators
* Support `cProfile` and `trace` modules through the GraalVM CPU sampler and coverage, respectively
* Support NumPy on macOS
* Support setuptools-scm and pytz.timezone
* Support new syntax for iterable unpacking from yield and return statements
* Fix issues with inspection and printing of non-Python numbers in the Chrome debugger
* Fix issues with AST sharing across different contexts, if these context run concurrently on multiple threads
* Fix code serialization and deserialization with pickle
* Fix DirEntry.stat
* Fix passing non-ASCII strings to `gethostbyname`
* Fix `help(numpy)` to work again in the interactive REPL
* Fix multi-line continuation in the REPL for opening parens
* Fix `select.select` for pipes
* Polyglot: Rethrow AttributeError as UnknownIdentifierException in invokeMember
* Jython mode: treat Java `null` as identical to Python `None` when comparing with the `is` operator
* Jython mode: `isinstance` now works with Java classes and objects
* Improve errno handling in `posix` module
* Move all GraalPython specific functions on `sys` or `builtins` to the `__graalpython__` module

## Version 20.0.0

* Jython Compatiblity: Implement `from JavaType import *` to import all static members of a Java class
* Jython Compatiblity: Implement importing Python code from inside JAR files by adding `path/to/jarfile.jar!path/inside/jar` to `sys.path`
* Added support for date and time interop.
* Added support for setting the time zone via `Context.Builder.timeZone`.
* PEP 570 - Python Positional-Only Parameters implemented

## Version 19.3.0

* Implement `gc.{enable,disable,isenabled}` as stubs
* Implement `charmap_build` function
* Implement `hexversion` in sys module
* Implement `_lzma` module
* Implement enough of `socket.socket` to run `graalpython -m http.server` and download non-encrypted http resources
* Fix printing of Pandas data frames
* Fix a bug in `bytes.startswith` for tuple arguments
* Fix destructuring assignments of arbitrary iterators
* Fix `dict.__contains__` for dictionaries with only `str` keys for subclasses of `str`
* Support NumPy 1.16.4 and Pandas 0.25.0
* Support `timeit` module
* Support basic usage of `pytest`
* Improve performance across many Python and C extension benchmarks
* Improve performance of our parser
* Improve performance of catching exceptions when the exception does not leave the handler block and the traceback is not accessed
* Improve performance of Java interop when Python objects are accessed from Java
* Add a new `--python.EmulateJython` flag to support importing Java classes using normal Python import syntax and to catch Java exceptions from Python code
* Update standard library to Python 3.7.4
* Initial implementatin of PEP 498 -- Literal String Interpolation

## Version 19.2.0

* Implement PyStructSequence_* C API functions
* Implement `_functools.partial` as a class instead of a function
* Implement `type.__base__`
* Implement reading C API type attributes `nb_inplace_add`, `nb_remainder`, `nb_subtract`, and `nb_floor_divide` for builtin types
* Implement C API functions `_PyObject_CallFunction_SizeT`, `PyEval_InitThreads`, and `PyEval_ThreadsInitialized`
* Implement writing to a function's `__dict__` field
* Implement the C API thread state fields `overflowed` and `recursion_depth`
* Fix printing of errors in the REPL
* Fix printing full paths in traceback
* Support the C API varargs functions with arbitrary numbers of arguments instead of imposing an upper limit
* Improve performance of attribute reads and reading closure variables

## Version 19.1.0

* Add `java.add_to_classpath` API to dynamically extend the host class path
* Allow write access to main module bindings for embedder
* Swap arguments for `polyglot.export_value` to use the more natural (name, value) order and deprecate the previous argument order.
* Update Python standard library files to Python 3.7.3
* Improve performance of exceptions that do not escape
* Fix str(None) to print "None" instead of an empty string
* Fix error messages on polyglot objects to not leak implementation class names of those objects
* Fix erroneously frozen package paths in pre-initialized python modules
* Fix caching of core sources in a native image with a preinitialized context for pre-built images and libpolyglot fast startup
* Implement pwd.getpwuid
* Implement os.exec, os.execv, and os.execl
* Add some missing C API headers needed for tensorflow compilation

## Version 19.0.0

* Fix an issue preventing use of encodings in the installable binary
* Fix return value of process when `os.exit` is called with a boolean
* Fix interpretation of foreign objects to prefer interpreting them as integer over double
* Fix performance regression when repeatedly creating a new function in a loop

## Version 1.0.0 RC16

* No user-facing changes

## Version 1.0.0 RC15

* Implement PEP 487 `__init_subclass__`
* Implement PEP 560 `__class_getitem__` and `__mro_entries__`
* Migrate to Truffle libraries for interop
* Support the buffer protocol for mmap
* Support importing java classes using normal Python import syntax
* Improve performance of literal dictionary creation when the first but not all keys are strings
* Improve performance of getting the length of a string
* Improve performance of accessing defaults, keyword-defaults, and code of a function
* Fix getting file separator from the Truffle filesystem rather than the operating system
* Fix constructing and calling methods with non-function callables
* Fix execution of subprocesses with non-default python homes on JVM

## Version 1.0.0 RC14

* Mark a subset of the Graal Python launcher options as "stable". All other options are subject to change and need to be unlocked explicitly on the commandline.
* Automatically install pip when creating a venv. The socket and ssl libraries are still not functional, so pip can only install from local sources or wheels.
* Update the standard library to Python 3.7.0 from 3.6.5.
* Support the `-I` flag to ignore the user environment and not add the working directory to `sys.path`
* Fix an error preventing usage of the memtracer tool. If an object raised an exception in it's `__repr__` method, it would abort the execution.
* Fix issues around not being able to modify function defaults, keyword defaults, or re-defining a function with a different closure.
* Fix continuation prompt in the interactive Python shell when an incomplete statement was typed. Before it raised and ignored a SyntaxError.
* Fix frame restarting of Python functions in the Chrome debugger. Before, functions with closures would have their cells accidentally cleared.

## Version 1.0.0 RC13

* Support marshal.dumps and marshal.loads for code objects and some other built-in objects
* Fix installation of NumPy in a venv
* Initial support for module mmap
* Support debugging with workspace files in the Chrome debugger
* Support the PEP 553 breakpoint() message
* Support running weak reference callbacks and signals on the main thread

## Version 1.0.0 RC12

* Support the `__class__` variable in the class scope
* Support module-level docstrings
* Initial support for the `venv` standard-library tool
* Initial support for the built-in `_bz2` module
* Initial support for the `pandas` package
* Initial support for OSError subclasses based on the `errno` of the exception
* Fix bytearray inplace add to return the same object
* Fix access to standard Python methods (`__repr__`, `__str__`, `__len__` and the like) for foreign objects

## Version 1.0.0 RC11

* Support running setuptools to build and install various packages
* Support running a source release version of NumPy out of the box
* Improve performance of member access to C API objects
* Improve performance of binary operations on C API objects
* Add support for `yield from`
* Support assignment to `object.__dict__` and ensure that managed subclasses of native types also have a `__dict__`
* Fix `[]` access with non-integer keys for array-like foreign objects
* Fix various performance regressions introduced in the last RC
* Implement more built-in methods on the `time` module
* Python no longer exposes internal languages through `polyglot.eval`
* Improve performance of `os.scandir` and functions that build on it (such as `glob`)
* More correct implementation of standard streams, including buffering
* Properly support the `-m` switch to run modules
* Support the standard `zipfile` module
* Add the built-in `_cvs` module
* Add support for `__slots__`
* Allow arbitrary callable objects in methods, not only functions
* Report that we have a TTY console if we are launched on a Terminal through our launcher
* Add the `ginstall` custom module to install known packages such as NumPy and setuptools

## Version 1.0.0 RC10

* Improve performance of C API upcalls
* Improve performance of classmethods, staticmethods, `globals()`, and `locals()`
* Improve performance of various string and bytes operations
* Initial support for the `_thread` builtin module (actual multi-threading is still disabled, the API defaults to a dummy implementation)
* Implement the `zipimporter` module
* Support assignment to `object.__class__`
* Use the new Truffle filesystem API to get/set the current working directory
* Attempt our best to report side-effects in KEY_INFO
* The KEYS message now responds with attributes and methods, never dict keys
* Support the `input` builtin
* Add DEBUG launcher options for performance debugging
* Ensure context isolation for file descriptors and child PIDs
* Fix passing custom locals and globals through `exec` and `eval`
* Fixes to builtin `help`

## Version 1.0.0 RC9

* Support `help` in the builtin Python shell
* Add `readline` to enable history and autocompletion in the Python shell
* Add support for the -q, -E, -s, and -S Python launcher flags
* Improve display of foreign array-like objects
* Improve support for string and bytes regular expressions using our TRegex engine
* Support loading site-packages installed with easy_install
* Initial support for the `binascii` module

## Version 1.0.0 RC8

* Report allocations when the `--memtracer` option is used
* Initial support for `pickle` module

## Version 1.0.0 RC7

* Enhance the `java` interop builtin module with introspection utility methods

## Version 1.0.0 RC6

* Support regular expression patterns built from bytes by using CPython's sre module as a fallback engine to our own
* Support LLVM 5+ for C extension modules
* Introduce native sequence storage so that e.g. Python bytes exposed to C can be mutated
* Introduce lazy string concatenation to significantly speed up benchmarks where strings are concatenated repeatedly
* C-API improvements to support more scikit-learn code
* Fix our distinction between builtin functions, functions, and methods to make the classes for builtin functions equivalent to CPython
* Improve set, frozenset, and dict support
* Attach Python exceptions as cause to ImportErrors raised for C extension modules
* Update standard library to CPython 3.6.5
* Support more code object attributes
* Support constant type ids for objects that are interned on CPython
* Add collections.deque
* Document how to contribute
* Improve efficiency of generators
* Enable re-use of ASTs in multiple Contexts in the same Engine

## Version 1.0.0 RC5

* Generator expressions now properly evaluate their first iterator in the definition scope at definition time
* Fixes for embedders to ensure top scopes are stable and local scopes always contain TruffleObjects
* C-API improvements to support simple Cython modules
* Support recognition of Python source files with the polyglot launcher

## Version 1.0.0 RC4

* No changes

## Version 1.0.0 RC3

* Support for more String encodings
* Implement buffered I/O
* Remove our random module substitute and use the standard library implementation
* Fix a potential thread-safety problem with cached parse trees when multiple Python contexts are used from multiple threads
* Complete support for math module builtins
* C-API improvements to run simple scikit-learn and NumPy examples
* Support the buffer protocol to wrap arbitrary Python sequences with no copy into NumPy arrays

## Version 1.0.0 RC2

* Updates to the polyglot and embedding APIs
* Many additions to the language core implementation
* Performance improvements to the parser
* C-API improvements to compile and run simple C extensions
* Support breakpoints on caught and uncaught exceptions in debugger

## Version 1.0.0 RC1

* LICENSE set to The Universal Permissive License (UPL), Version 1.0.<|MERGE_RESOLUTION|>--- conflicted
+++ resolved
@@ -20,14 +20,11 @@
 * Support multi-threading with a global interpreter lock by default.
 * Added SSL/TLS support (the `ssl` module)
 * Added subclassing of Java classes in JVM mode
-<<<<<<< HEAD
 * Use native posix functions in the GraalPython Launcher
 * Support iterating over Python objects from Java and other languages as well as iterating over foreign objects in Python
 * Support catching exceptions from other languages or Java with catch-all except blocks
 * Support isinstance and issubclass with instances and classes of other languages
-=======
 * Use native posix functions in the GraalPython Launcher (see [Operating System Interfaces](https://www.graalvm.org/reference-manual/python/OsInterface/) for details)
->>>>>>> 4f69685f
 
 ## Version 21.0.0
 
