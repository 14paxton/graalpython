--- conflicted
+++ resolved
@@ -932,12 +932,9 @@
         level++;
         appendNodes(sb, "Items", node.items);
         appendNodes(sb, "Body", node.body);
-<<<<<<< HEAD
-=======
         if (node.typeComment != null) {
-            appendString(sb, "Type Comment", node.typeComment);
-        }
->>>>>>> 6605374a
+            appendString(sb, "TypeComment", node.typeComment);
+        }
         level--;
         return sb.toString();
 
@@ -948,13 +945,8 @@
         StringBuilder sb = new StringBuilder();
         sb.append(addHeader(node));
         level++;
-<<<<<<< HEAD
         appendNode(sb, "ContextExpr", node.contextExpr);
-        appendNode(sb, "Var", node.optionalVars);
-=======
-        appendNode(sb, "Context Expr", node.contextExpr);
         appendNode(sb, "OptionalVars", node.optionalVars);
->>>>>>> 6605374a
         level--;
         return sb.toString();
 
