--- conflicted
+++ resolved
@@ -16,21 +16,11 @@
 import java.util.HashSet;
 import java.util.List;
 import java.util.stream.Collectors;
-<<<<<<< HEAD
 import org.junit.jupiter.api.AfterEach;
 import org.junit.jupiter.api.Test;
 import static org.junit.jupiter.api.Assertions.*;
 import org.junit.jupiter.api.BeforeEach;
 import org.junit.jupiter.api.TestInfo;
-=======
-import org.junit.AfterClass;
-import org.junit.Assert;
-import org.junit.BeforeClass;
-import org.junit.Test;
-import static org.junit.Assert.*;
-import org.junit.Rule;
-import org.junit.rules.TestName;
->>>>>>> 60356bb6
 
 
 public class TokenizerTest {
@@ -93,18 +83,9 @@
     public TokenizerTest() {
     }
 
-<<<<<<< HEAD
     @BeforeEach
     public void setUp(TestInfo testInfo) {
         this.testInfo = testInfo;
-=======
-    private static void assertToken(String code, Token.Kind kind) {
-        Assert.assertEquals(kind, new ParserTokenizer(code).getToken().type);
-    }
-
-    @BeforeClass
-    public static void setUpClass() {
->>>>>>> 60356bb6
     }
 
     @AfterEach
